--- conflicted
+++ resolved
@@ -52,16 +52,6 @@
                 cd $build_dir &&
                 git clone https://github.com/Microsoft/vcpkg.git
             )
-<<<<<<< HEAD
-
-            echo "Configuring vcpkg..."
-            (
-                if [ "$MEDYAN_SPECIAL_ENVIRONMENT" = "Deepthought2" ]; then
-                    # Deepthought2 has an old curl that does not support --tlsv1.2 option
-                    sed -i 's/--tlsv1.2/--tlsv1/g' "$vcpkg_dir/scripts/bootstrap.sh"
-                fi
-                cd $vcpkg_dir &&
-=======
             echo "Configuring vcpkg..."
             (
                 cd $vcpkg_dir
@@ -69,7 +59,6 @@
                     # Deepthought2 has old software and is not compatible with the newest version
                     git checkout --force 2019.11
                 fi
->>>>>>> 659eefeb
                 ./bootstrap-vcpkg.sh
             )
         else
