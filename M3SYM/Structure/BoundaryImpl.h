--- conflicted
+++ resolved
@@ -46,19 +46,11 @@
 class BoundaryCapsule: public Boundary {
     
 public:
-<<<<<<< HEAD
-    /// Default constructor, will create a capsule with given diameter,
-    /// and height equal to current grid.
-    /// @param diameter - diameter of capsule (will set half sphere radii
-    /// as well as cylinder radius)
-    BoundaryCapsule(double diameter);
-=======
     /// Default constructor, will create a capsule with given diameter, and height equal
     /// to current grid.
     /// @param diameter - diameter of capsule (will set half sphere radii as well as
     /// cylinder radius)
     BoundaryCapsule(SubSystem* s, double diameter);
->>>>>>> 20c1605a
     
     virtual bool within(const vector<double>& coordinates);
 };
