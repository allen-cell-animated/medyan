// !$*UTF8*$!
{
	archiveVersion = 1;
	classes = {
	};
	objectVersion = 46;
	objects = {

/* Begin PBXBuildFile section */
		2337CCC021B496C100EA25B2 /* MTOCAttachmentHarmonic.cpp in Sources */ = {isa = PBXBuildFile; fileRef = 2337CCB621B496BF00EA25B2 /* MTOCAttachmentHarmonic.cpp */; };
		2337CCC721B5C74100EA25B2 /* BubbleFF.cpp in Sources */ = {isa = PBXBuildFile; fileRef = 2337CCBB21B496C000EA25B2 /* BubbleFF.cpp */; };
		2337CCC921B5C74800EA25B2 /* BubbleBubbleRepulsion.cpp in Sources */ = {isa = PBXBuildFile; fileRef = 2337CCB421B496BF00EA25B2 /* BubbleBubbleRepulsion.cpp */; };
		2337CCCA21B5C76300EA25B2 /* BubbleBubbleRepulsion.h in Headers */ = {isa = PBXBuildFile; fileRef = 2337CCB121B496BE00EA25B2 /* BubbleBubbleRepulsion.h */; };
		2337CCCB21B5C76600EA25B2 /* BubbleBubbleRepulsionExp.cpp in Sources */ = {isa = PBXBuildFile; fileRef = 2337CCB921B496C000EA25B2 /* BubbleBubbleRepulsionExp.cpp */; };
		2337CCCC21B5C76800EA25B2 /* BubbleBubbleRepulsionExp.h in Headers */ = {isa = PBXBuildFile; fileRef = 2337CCB021B496BE00EA25B2 /* BubbleBubbleRepulsionExp.h */; };
		2337CCCD21B5C77400EA25B2 /* BubbleCylinderRepulsion.cpp in Sources */ = {isa = PBXBuildFile; fileRef = 2337CCB721B496BF00EA25B2 /* BubbleCylinderRepulsion.cpp */; };
		2337CCCE21B5C77400EA25B2 /* BubbleCylinderRepulsion.h in Headers */ = {isa = PBXBuildFile; fileRef = 2337CCB521B496BF00EA25B2 /* BubbleCylinderRepulsion.h */; };
		2337CCCF21B5C77400EA25B2 /* BubbleCylinderRepulsionExp.cpp in Sources */ = {isa = PBXBuildFile; fileRef = 2337CCAE21B496BD00EA25B2 /* BubbleCylinderRepulsionExp.cpp */; };
		2337CCD021B5C77400EA25B2 /* BubbleCylinderRepulsionExp.h in Headers */ = {isa = PBXBuildFile; fileRef = 2337CCB821B496C000EA25B2 /* BubbleCylinderRepulsionExp.h */; };
		2337CCD121B5C77400EA25B2 /* BubbleFF.h in Headers */ = {isa = PBXBuildFile; fileRef = 2337CCBA21B496C000EA25B2 /* BubbleFF.h */; };
		2337CCD221B5C77400EA25B2 /* BubbleInteractions.h in Headers */ = {isa = PBXBuildFile; fileRef = 2337CCAF21B496BD00EA25B2 /* BubbleInteractions.h */; };
		2337CCD321B5C77400EA25B2 /* MTOCAttachment.cpp in Sources */ = {isa = PBXBuildFile; fileRef = 2337CCB221B496BF00EA25B2 /* MTOCAttachment.cpp */; };
		2337CCD421B5C77400EA25B2 /* MTOCAttachment.h in Headers */ = {isa = PBXBuildFile; fileRef = 2337CCB321B496BF00EA25B2 /* MTOCAttachment.h */; };
		2337CCD521B5C77400EA25B2 /* MTOCAttachmentHarmonic.cpp in Sources */ = {isa = PBXBuildFile; fileRef = 2337CCB621B496BF00EA25B2 /* MTOCAttachmentHarmonic.cpp */; };
		2337CCD621B5C77400EA25B2 /* MTOCAttachmentHarmonic.h in Headers */ = {isa = PBXBuildFile; fileRef = 2337CCBC21B496C100EA25B2 /* MTOCAttachmentHarmonic.h */; };
		235916352224560E0025098C /* Bin.cpp in Sources */ = {isa = PBXBuildFile; fileRef = 235916312224560D0025098C /* Bin.cpp */; };
		235916382224561E0025098C /* CUDAcommon.cpp in Sources */ = {isa = PBXBuildFile; fileRef = 235916362224561E0025098C /* CUDAcommon.cpp */; };
		23591AF0222487C70025098C /* Boundary.cpp in Sources */ = {isa = PBXBuildFile; fileRef = 23591AEF222487C70025098C /* Boundary.cpp */; };
		23591AF12224882A0025098C /* HybridBindingSearchManager.h in Headers */ = {isa = PBXBuildFile; fileRef = 2359162D222455EC0025098C /* HybridBindingSearchManager.h */; };
		23591AF22224882C0025098C /* HybridBindingSearchManager.cpp in Sources */ = {isa = PBXBuildFile; fileRef = 2359162C222455EB0025098C /* HybridBindingSearchManager.cpp */; };
		23591AF322248E4F0025098C /* HybridNeighborListImpl.h in Headers */ = {isa = PBXBuildFile; fileRef = 235916BC222461DC0025098C /* HybridNeighborListImpl.h */; };
		23591AF422248E620025098C /* CUDAcommon.cpp in Sources */ = {isa = PBXBuildFile; fileRef = 235916362224561E0025098C /* CUDAcommon.cpp */; };
		23591AF522248E650025098C /* CUDAcommon.h in Headers */ = {isa = PBXBuildFile; fileRef = 235916372224561E0025098C /* CUDAcommon.h */; };
		23591AF622248EC10025098C /* HybridNeighborListImpl.cpp in Sources */ = {isa = PBXBuildFile; fileRef = 235916BE22247A220025098C /* HybridNeighborListImpl.cpp */; };
		23591AF722248F240025098C /* Bin.cpp in Sources */ = {isa = PBXBuildFile; fileRef = 235916312224560D0025098C /* Bin.cpp */; };
		23591AF822248F260025098C /* Bin.h in Headers */ = {isa = PBXBuildFile; fileRef = 235916342224560E0025098C /* Bin.h */; };
		23591AF922248F280025098C /* BinGrid.h in Headers */ = {isa = PBXBuildFile; fileRef = 235916332224560E0025098C /* BinGrid.h */; };
		23591AFA222494480025098C /* HybridNeighborList.h in Headers */ = {isa = PBXBuildFile; fileRef = 235916BD222461DC0025098C /* HybridNeighborList.h */; };
		23591AFB222494500025098C /* NeighborListImplCUDA.h in Headers */ = {isa = PBXBuildFile; fileRef = 235916322224560D0025098C /* NeighborListImplCUDA.h */; };
		23591B072231BB8C0025098C /* BubbleInteractions.cpp in Sources */ = {isa = PBXBuildFile; fileRef = 23591B062231BB8C0025098C /* BubbleInteractions.cpp */; };
		23591B082231BB8C0025098C /* BubbleInteractions.cpp in Sources */ = {isa = PBXBuildFile; fileRef = 23591B062231BB8C0025098C /* BubbleInteractions.cpp */; };
		23B936CF21FA3ACF00AEDA5E /* MTOCBending.cpp in Sources */ = {isa = PBXBuildFile; fileRef = 23B936CD21FA3ACF00AEDA5E /* MTOCBending.cpp */; };
		23B936D021FA3ACF00AEDA5E /* MTOCBending.cpp in Sources */ = {isa = PBXBuildFile; fileRef = 23B936CD21FA3ACF00AEDA5E /* MTOCBending.cpp */; };
		23B936D321FA3AF300AEDA5E /* MTOCBending.h in Headers */ = {isa = PBXBuildFile; fileRef = 23B936D221FA3AF300AEDA5E /* MTOCBending.h */; };
		23B936D521FA3C3D00AEDA5E /* MTOCBendingCosine.cpp in Sources */ = {isa = PBXBuildFile; fileRef = 23B936D421FA3C3D00AEDA5E /* MTOCBendingCosine.cpp */; };
		23B936D621FA3C3D00AEDA5E /* MTOCBendingCosine.cpp in Sources */ = {isa = PBXBuildFile; fileRef = 23B936D421FA3C3D00AEDA5E /* MTOCBendingCosine.cpp */; };
		23B936D821FA3C5200AEDA5E /* MTOCBendingCosine.h in Headers */ = {isa = PBXBuildFile; fileRef = 23B936D721FA3C5200AEDA5E /* MTOCBendingCosine.h */; };
		23B936DD21FBAEF800AEDA5E /* BoundaryBubbleRepulsion.h in Headers */ = {isa = PBXBuildFile; fileRef = 23B936D921FBAEF700AEDA5E /* BoundaryBubbleRepulsion.h */; };
		23B936DE21FBAEF800AEDA5E /* BoundaryBubbleRepulsion.cpp in Sources */ = {isa = PBXBuildFile; fileRef = 23B936DA21FBAEF700AEDA5E /* BoundaryBubbleRepulsion.cpp */; };
		23B936DF21FBAEF800AEDA5E /* BoundaryBubbleRepulsionExp.h in Headers */ = {isa = PBXBuildFile; fileRef = 23B936DB21FBAEF700AEDA5E /* BoundaryBubbleRepulsionExp.h */; };
		23B936E021FBAEF800AEDA5E /* BoundaryBubbleRepulsionExp.cpp in Sources */ = {isa = PBXBuildFile; fileRef = 23B936DC21FBAEF800AEDA5E /* BoundaryBubbleRepulsionExp.cpp */; };
		23EC735920F937ED0037DD00 /* CylinderVolumeInteractions.cpp in Sources */ = {isa = PBXBuildFile; fileRef = 23EC735820F937ED0037DD00 /* CylinderVolumeInteractions.cpp */; };
		23EC735A20F937ED0037DD00 /* CylinderVolumeInteractions.cpp in Sources */ = {isa = PBXBuildFile; fileRef = 23EC735820F937ED0037DD00 /* CylinderVolumeInteractions.cpp */; };
		23EC735C20F9396C0037DD00 /* BoundaryInteractions.cpp in Sources */ = {isa = PBXBuildFile; fileRef = 23EC735B20F9396B0037DD00 /* BoundaryInteractions.cpp */; };
		23EC735D20F9396C0037DD00 /* BoundaryInteractions.cpp in Sources */ = {isa = PBXBuildFile; fileRef = 23EC735B20F9396B0037DD00 /* BoundaryInteractions.cpp */; };
		23EC735F20F9397C0037DD00 /* BranchingInteractions.cpp in Sources */ = {isa = PBXBuildFile; fileRef = 23EC735E20F9397B0037DD00 /* BranchingInteractions.cpp */; };
		23EC736020F9397C0037DD00 /* BranchingInteractions.cpp in Sources */ = {isa = PBXBuildFile; fileRef = 23EC735E20F9397B0037DD00 /* BranchingInteractions.cpp */; };
		23EC736220F9398E0037DD00 /* MotorGhostInteractions.cpp in Sources */ = {isa = PBXBuildFile; fileRef = 23EC736120F9398E0037DD00 /* MotorGhostInteractions.cpp */; };
		23EC736320F9398E0037DD00 /* MotorGhostInteractions.cpp in Sources */ = {isa = PBXBuildFile; fileRef = 23EC736120F9398E0037DD00 /* MotorGhostInteractions.cpp */; };
		23EC736520F9399C0037DD00 /* LinkerInteractions.cpp in Sources */ = {isa = PBXBuildFile; fileRef = 23EC736420F9399C0037DD00 /* LinkerInteractions.cpp */; };
		23EC736620F9399C0037DD00 /* LinkerInteractions.cpp in Sources */ = {isa = PBXBuildFile; fileRef = 23EC736420F9399C0037DD00 /* LinkerInteractions.cpp */; };
		23EC737420F947990037DD00 /* BoundaryCylinderRepulsionIn.h in Headers */ = {isa = PBXBuildFile; fileRef = 23EC737220F947980037DD00 /* BoundaryCylinderRepulsionIn.h */; };
		23EC737520F947990037DD00 /* BoundaryCylinderRepulsionIn.cpp in Sources */ = {isa = PBXBuildFile; fileRef = 23EC737320F947990037DD00 /* BoundaryCylinderRepulsionIn.cpp */; };
		23EC737620F947990037DD00 /* BoundaryCylinderRepulsionIn.cpp in Sources */ = {isa = PBXBuildFile; fileRef = 23EC737320F947990037DD00 /* BoundaryCylinderRepulsionIn.cpp */; };
		23EC737920F948AE0037DD00 /* BoundaryCylinderRepulsionExpIn.cpp in Sources */ = {isa = PBXBuildFile; fileRef = 23EC737720F948AD0037DD00 /* BoundaryCylinderRepulsionExpIn.cpp */; };
		23EC737A20F948AE0037DD00 /* BoundaryCylinderRepulsionExpIn.cpp in Sources */ = {isa = PBXBuildFile; fileRef = 23EC737720F948AD0037DD00 /* BoundaryCylinderRepulsionExpIn.cpp */; };
		23EC737B20F948AE0037DD00 /* BoundaryCylinderRepulsionExpIn.h in Headers */ = {isa = PBXBuildFile; fileRef = 23EC737820F948AE0037DD00 /* BoundaryCylinderRepulsionExpIn.h */; };
		BF365D871ABC728F006EE099 /* NeighborListImpl.cpp in Sources */ = {isa = PBXBuildFile; fileRef = BF365D851ABC728F006EE099 /* NeighborListImpl.cpp */; };
		BF365D881ABC728F006EE099 /* NeighborListImpl.h in Headers */ = {isa = PBXBuildFile; fileRef = BF365D861ABC728F006EE099 /* NeighborListImpl.h */; };
		BF9A59341B0B68DE00ADF902 /* Database.h in Headers */ = {isa = PBXBuildFile; fileRef = BF9A59321B0B68DE00ADF902 /* Database.h */; };
		BF9A59381B0B72C300ADF902 /* Trackable.h in Headers */ = {isa = PBXBuildFile; fileRef = BF9A59361B0B72C300ADF902 /* Trackable.h */; };
		BF9A593A1B0B90C200ADF902 /* BoundaryElement.cpp in Sources */ = {isa = PBXBuildFile; fileRef = BF9A59391B0B90C200ADF902 /* BoundaryElement.cpp */; };
		BF9A593E1B0BA75B00ADF902 /* DynamicNeighbor.h in Headers */ = {isa = PBXBuildFile; fileRef = BF9A593C1B0BA75A00ADF902 /* DynamicNeighbor.h */; };
		F25568D01F507C6200176DD0 /* cross_check.h in Headers */ = {isa = PBXBuildFile; fileRef = F25568CE1F507C6200176DD0 /* cross_check.h */; };
		F2A4A1591F50D26300326562 /* FilamentBending.h in Headers */ = {isa = PBXBuildFile; fileRef = F2291E5C1F50CAC800494109 /* FilamentBending.h */; };
		F2A4A15A1F50D26B00326562 /* FilamentBendingCosine.h in Headers */ = {isa = PBXBuildFile; fileRef = F2291E5E1F50CAC800494109 /* FilamentBendingCosine.h */; };
		F2A4A15B1F50D27A00326562 /* FilamentBendingHarmonic.h in Headers */ = {isa = PBXBuildFile; fileRef = F2291E601F50CAC800494109 /* FilamentBendingHarmonic.h */; };
		F2A4A15C1F50D28500326562 /* FilamentFF.h in Headers */ = {isa = PBXBuildFile; fileRef = F2291E621F50CAC800494109 /* FilamentFF.h */; };
		F2A4A15D1F50D28C00326562 /* FilamentInteractions.h in Headers */ = {isa = PBXBuildFile; fileRef = F2291E641F50CAC800494109 /* FilamentInteractions.h */; };
		F2A4A15E1F50D29200326562 /* FilamentStretching.h in Headers */ = {isa = PBXBuildFile; fileRef = F2291E661F50CAC800494109 /* FilamentStretching.h */; };
		F2A4A15F1F50D2A400326562 /* FilamentStretchingHarmonic.h in Headers */ = {isa = PBXBuildFile; fileRef = F2291E681F50CAC800494109 /* FilamentStretchingHarmonic.h */; };
		F2A4A1601F50D2BB00326562 /* FilamentBending.cpp in Sources */ = {isa = PBXBuildFile; fileRef = F2291E5B1F50CAC800494109 /* FilamentBending.cpp */; };
		F2A4A1611F50D2C100326562 /* FilamentBendingCosine.cpp in Sources */ = {isa = PBXBuildFile; fileRef = F2291E5D1F50CAC800494109 /* FilamentBendingCosine.cpp */; };
		F2A4A1621F50D2C800326562 /* FilamentStretchingHarmonic.cpp in Sources */ = {isa = PBXBuildFile; fileRef = F2291E671F50CAC800494109 /* FilamentStretchingHarmonic.cpp */; };
		F2A4A1631F50D2CE00326562 /* FilamentBendingHarmonic.cpp in Sources */ = {isa = PBXBuildFile; fileRef = F2291E5F1F50CAC800494109 /* FilamentBendingHarmonic.cpp */; };
		F2A4A1641F50D2D500326562 /* FilamentFF.cpp in Sources */ = {isa = PBXBuildFile; fileRef = F2291E611F50CAC800494109 /* FilamentFF.cpp */; };
		F2A4A1651F50D2DB00326562 /* FilamentInteractions.cpp in Sources */ = {isa = PBXBuildFile; fileRef = F2291E631F50CAC800494109 /* FilamentInteractions.cpp */; };
		F2A4A1661F50D2E000326562 /* FilamentStretching.cpp in Sources */ = {isa = PBXBuildFile; fileRef = F2291E651F50CAC800494109 /* FilamentStretching.cpp */; };
		F2C1F8991F60CB990067E937 /* cross_check.cpp in Sources */ = {isa = PBXBuildFile; fileRef = F2C1F8971F60CB810067E937 /* cross_check.cpp */; };
		F713BEA51D416996005386E0 /* BoundaryCylinderAttachment.cpp in Sources */ = {isa = PBXBuildFile; fileRef = F713BEA31D416996005386E0 /* BoundaryCylinderAttachment.cpp */; };
		F713BEA61D416996005386E0 /* BoundaryCylinderAttachment.h in Headers */ = {isa = PBXBuildFile; fileRef = F713BEA41D416996005386E0 /* BoundaryCylinderAttachment.h */; };
		F713BEA91D416C74005386E0 /* BoundaryCylinderAttachmentHarmonic.cpp in Sources */ = {isa = PBXBuildFile; fileRef = F713BEA71D416C74005386E0 /* BoundaryCylinderAttachmentHarmonic.cpp */; };
		F713BEAA1D416C74005386E0 /* BoundaryCylinderAttachmentHarmonic.h in Headers */ = {isa = PBXBuildFile; fileRef = F713BEA81D416C74005386E0 /* BoundaryCylinderAttachmentHarmonic.h */; };
		F7199B2A1A30B8F700CD5DCC /* BranchingPoint.cpp in Sources */ = {isa = PBXBuildFile; fileRef = F7199B281A30B8F700CD5DCC /* BranchingPoint.cpp */; };
		F7199B2B1A30B8F700CD5DCC /* BranchingPoint.h in Headers */ = {isa = PBXBuildFile; fileRef = F7199B291A30B8F700CD5DCC /* BranchingPoint.h */; };
		F7199B361A30C84600CD5DCC /* MBranchingPoint.cpp in Sources */ = {isa = PBXBuildFile; fileRef = F7199B341A30C84600CD5DCC /* MBranchingPoint.cpp */; };
		F7199B371A30C84600CD5DCC /* MBranchingPoint.h in Headers */ = {isa = PBXBuildFile; fileRef = F7199B351A30C84600CD5DCC /* MBranchingPoint.h */; };
		F7199B3A1A30CCE500CD5DCC /* CBranchingPoint.cpp in Sources */ = {isa = PBXBuildFile; fileRef = F7199B381A30CCE500CD5DCC /* CBranchingPoint.cpp */; };
		F7199B3B1A30CCE500CD5DCC /* CBranchingPoint.h in Headers */ = {isa = PBXBuildFile; fileRef = F7199B391A30CCE500CD5DCC /* CBranchingPoint.h */; };
		F735B76D1A2D16F200AE21D1 /* CController.cpp in Sources */ = {isa = PBXBuildFile; fileRef = F735B7531A2D16F200AE21D1 /* CController.cpp */; };
		F735B76E1A2D16F200AE21D1 /* CController.h in Headers */ = {isa = PBXBuildFile; fileRef = F735B7541A2D16F200AE21D1 /* CController.h */; };
		F735B7701A2D16F200AE21D1 /* common.h in Headers */ = {isa = PBXBuildFile; fileRef = F735B7561A2D16F200AE21D1 /* common.h */; };
		F735B7711A2D16F200AE21D1 /* Component.cpp in Sources */ = {isa = PBXBuildFile; fileRef = F735B7571A2D16F200AE21D1 /* Component.cpp */; };
		F735B7721A2D16F200AE21D1 /* Component.h in Headers */ = {isa = PBXBuildFile; fileRef = F735B7581A2D16F200AE21D1 /* Component.h */; };
		F735B7731A2D16F200AE21D1 /* Composite.cpp in Sources */ = {isa = PBXBuildFile; fileRef = F735B7591A2D16F200AE21D1 /* Composite.cpp */; };
		F735B7741A2D16F200AE21D1 /* Composite.h in Headers */ = {isa = PBXBuildFile; fileRef = F735B75A1A2D16F200AE21D1 /* Composite.h */; };
		F735B7751A2D16F200AE21D1 /* Controller.cpp in Sources */ = {isa = PBXBuildFile; fileRef = F735B75B1A2D16F200AE21D1 /* Controller.cpp */; };
		F735B7761A2D16F200AE21D1 /* Controller.h in Headers */ = {isa = PBXBuildFile; fileRef = F735B75C1A2D16F200AE21D1 /* Controller.h */; };
		F735B7771A2D16F200AE21D1 /* GController.cpp in Sources */ = {isa = PBXBuildFile; fileRef = F735B75D1A2D16F200AE21D1 /* GController.cpp */; };
		F735B7781A2D16F200AE21D1 /* GController.h in Headers */ = {isa = PBXBuildFile; fileRef = F735B75E1A2D16F200AE21D1 /* GController.h */; };
		F735B77A1A2D16F200AE21D1 /* MathFunctions.cpp in Sources */ = {isa = PBXBuildFile; fileRef = F735B7601A2D16F200AE21D1 /* MathFunctions.cpp */; };
		F735B77B1A2D16F200AE21D1 /* MathFunctions.h in Headers */ = {isa = PBXBuildFile; fileRef = F735B7611A2D16F200AE21D1 /* MathFunctions.h */; };
		F735B77C1A2D16F200AE21D1 /* MController.cpp in Sources */ = {isa = PBXBuildFile; fileRef = F735B7621A2D16F200AE21D1 /* MController.cpp */; };
		F735B77D1A2D16F200AE21D1 /* MController.h in Headers */ = {isa = PBXBuildFile; fileRef = F735B7631A2D16F200AE21D1 /* MController.h */; };
		F735B77E1A2D16F200AE21D1 /* Output.cpp in Sources */ = {isa = PBXBuildFile; fileRef = F735B7641A2D16F200AE21D1 /* Output.cpp */; };
		F735B77F1A2D16F200AE21D1 /* Output.h in Headers */ = {isa = PBXBuildFile; fileRef = F735B7651A2D16F200AE21D1 /* Output.h */; };
		F735B7801A2D16F200AE21D1 /* Parser.cpp in Sources */ = {isa = PBXBuildFile; fileRef = F735B7661A2D16F200AE21D1 /* Parser.cpp */; };
		F735B7811A2D16F200AE21D1 /* Parser.h in Headers */ = {isa = PBXBuildFile; fileRef = F735B7671A2D16F200AE21D1 /* Parser.h */; };
		F735B7831A2D16F200AE21D1 /* SysParams.cpp in Sources */ = {isa = PBXBuildFile; fileRef = F735B7691A2D16F200AE21D1 /* SysParams.cpp */; };
		F735B7841A2D16F200AE21D1 /* SysParams.h in Headers */ = {isa = PBXBuildFile; fileRef = F735B76A1A2D16F200AE21D1 /* SysParams.h */; };
		F735B7851A2D16F200AE21D1 /* utility.h in Headers */ = {isa = PBXBuildFile; fileRef = F735B76B1A2D16F200AE21D1 /* utility.h */; };
		F735B7861A2D16F200AE21D1 /* Visitor.h in Headers */ = {isa = PBXBuildFile; fileRef = F735B76C1A2D16F200AE21D1 /* Visitor.h */; };
		F735B7991A2D172800AE21D1 /* ChemCallbacks.h in Headers */ = {isa = PBXBuildFile; fileRef = F735B7871A2D172800AE21D1 /* ChemCallbacks.h */; };
		F735B79A1A2D172800AE21D1 /* ChemGillespieImpl.cpp in Sources */ = {isa = PBXBuildFile; fileRef = F735B7881A2D172800AE21D1 /* ChemGillespieImpl.cpp */; };
		F735B79B1A2D172800AE21D1 /* ChemGillespieImpl.h in Headers */ = {isa = PBXBuildFile; fileRef = F735B7891A2D172800AE21D1 /* ChemGillespieImpl.h */; };
		F735B79C1A2D172800AE21D1 /* ChemManager.cpp in Sources */ = {isa = PBXBuildFile; fileRef = F735B78A1A2D172800AE21D1 /* ChemManager.cpp */; };
		F735B79D1A2D172800AE21D1 /* ChemManager.h in Headers */ = {isa = PBXBuildFile; fileRef = F735B78B1A2D172800AE21D1 /* ChemManager.h */; };
		F735B79F1A2D172800AE21D1 /* ChemNRMImpl.cpp in Sources */ = {isa = PBXBuildFile; fileRef = F735B78D1A2D172800AE21D1 /* ChemNRMImpl.cpp */; };
		F735B7A01A2D172800AE21D1 /* ChemNRMImpl.h in Headers */ = {isa = PBXBuildFile; fileRef = F735B78E1A2D172800AE21D1 /* ChemNRMImpl.h */; };
		F735B7A11A2D172800AE21D1 /* ChemRNode.h in Headers */ = {isa = PBXBuildFile; fileRef = F735B78F1A2D172800AE21D1 /* ChemRNode.h */; };
		F735B7A21A2D172800AE21D1 /* ChemSim.cpp in Sources */ = {isa = PBXBuildFile; fileRef = F735B7901A2D172800AE21D1 /* ChemSim.cpp */; };
		F735B7A31A2D172800AE21D1 /* ChemSim.h in Headers */ = {isa = PBXBuildFile; fileRef = F735B7911A2D172800AE21D1 /* ChemSim.h */; };
		F735B7A41A2D172800AE21D1 /* ChemSimImpl.h in Headers */ = {isa = PBXBuildFile; fileRef = F735B7921A2D172800AE21D1 /* ChemSimImpl.h */; };
		F735B7A51A2D172800AE21D1 /* ChemSimpleGillespieImpl.cpp in Sources */ = {isa = PBXBuildFile; fileRef = F735B7931A2D172800AE21D1 /* ChemSimpleGillespieImpl.cpp */; };
		F735B7A61A2D172800AE21D1 /* ChemSimpleGillespieImpl.h in Headers */ = {isa = PBXBuildFile; fileRef = F735B7941A2D172800AE21D1 /* ChemSimpleGillespieImpl.h */; };
		F735B7A81A2D172800AE21D1 /* ReactionTemplate.h in Headers */ = {isa = PBXBuildFile; fileRef = F735B7961A2D172800AE21D1 /* ReactionTemplate.h */; };
		F735B7AB1A2D172D00AE21D1 /* MEDYAN.cpp in Sources */ = {isa = PBXBuildFile; fileRef = F735B75F1A2D16F200AE21D1 /* MEDYAN.cpp */; };
		F735B7B41A2D173F00AE21D1 /* CGFletcherRievesMethod.cpp in Sources */ = {isa = PBXBuildFile; fileRef = F735B7AC1A2D173F00AE21D1 /* CGFletcherRievesMethod.cpp */; };
		F735B7B51A2D173F00AE21D1 /* CGFletcherRievesMethod.h in Headers */ = {isa = PBXBuildFile; fileRef = F735B7AD1A2D173F00AE21D1 /* CGFletcherRievesMethod.h */; };
		F735B7B61A2D173F00AE21D1 /* CGMethod.cpp in Sources */ = {isa = PBXBuildFile; fileRef = F735B7AE1A2D173F00AE21D1 /* CGMethod.cpp */; };
		F735B7B71A2D173F00AE21D1 /* CGMethod.h in Headers */ = {isa = PBXBuildFile; fileRef = F735B7AF1A2D173F00AE21D1 /* CGMethod.h */; };
		F735B7B81A2D173F00AE21D1 /* CGPolakRibiereMethod.cpp in Sources */ = {isa = PBXBuildFile; fileRef = F735B7B01A2D173F00AE21D1 /* CGPolakRibiereMethod.cpp */; };
		F735B7B91A2D173F00AE21D1 /* CGPolakRibiereMethod.h in Headers */ = {isa = PBXBuildFile; fileRef = F735B7B11A2D173F00AE21D1 /* CGPolakRibiereMethod.h */; };
		F735B7BA1A2D173F00AE21D1 /* ConjugateGradient.h in Headers */ = {isa = PBXBuildFile; fileRef = F735B7B21A2D173F00AE21D1 /* ConjugateGradient.h */; };
		F735B7BB1A2D173F00AE21D1 /* Minimizer.h in Headers */ = {isa = PBXBuildFile; fileRef = F735B7B31A2D173F00AE21D1 /* Minimizer.h */; };
		F735B8071A2D175800AE21D1 /* ForceField.h in Headers */ = {isa = PBXBuildFile; fileRef = F735B7D61A2D175800AE21D1 /* ForceField.h */; };
		F735B8081A2D175800AE21D1 /* ForceFieldManager.cpp in Sources */ = {isa = PBXBuildFile; fileRef = F735B7D71A2D175800AE21D1 /* ForceFieldManager.cpp */; };
		F735B8091A2D175800AE21D1 /* ForceFieldManager.h in Headers */ = {isa = PBXBuildFile; fileRef = F735B7D81A2D175800AE21D1 /* ForceFieldManager.h */; };
		F7401C2A1AF934A200BA97A5 /* BindingManager.cpp in Sources */ = {isa = PBXBuildFile; fileRef = F7401C281AF934A200BA97A5 /* BindingManager.cpp */; };
		F7401C2B1AF934A200BA97A5 /* BindingManager.h in Headers */ = {isa = PBXBuildFile; fileRef = F7401C291AF934A200BA97A5 /* BindingManager.h */; };
		F7401C361AF9388D00BA97A5 /* Reaction.cpp in Sources */ = {isa = PBXBuildFile; fileRef = F7401C2C1AF9388D00BA97A5 /* Reaction.cpp */; };
		F7401C371AF9388D00BA97A5 /* Reaction.h in Headers */ = {isa = PBXBuildFile; fileRef = F7401C2D1AF9388D00BA97A5 /* Reaction.h */; };
		F7401C381AF9388D00BA97A5 /* ReactionBase.cpp in Sources */ = {isa = PBXBuildFile; fileRef = F7401C2E1AF9388D00BA97A5 /* ReactionBase.cpp */; };
		F7401C391AF9388D00BA97A5 /* ReactionBase.h in Headers */ = {isa = PBXBuildFile; fileRef = F7401C2F1AF9388D00BA97A5 /* ReactionBase.h */; };
		F7401C3A1AF9388D00BA97A5 /* ReactionContainer.h in Headers */ = {isa = PBXBuildFile; fileRef = F7401C301AF9388D00BA97A5 /* ReactionContainer.h */; };
		F7401C3B1AF9388D00BA97A5 /* RSpecies.cpp in Sources */ = {isa = PBXBuildFile; fileRef = F7401C311AF9388D00BA97A5 /* RSpecies.cpp */; };
		F7401C3C1AF9388D00BA97A5 /* RSpecies.h in Headers */ = {isa = PBXBuildFile; fileRef = F7401C321AF9388D00BA97A5 /* RSpecies.h */; };
		F7401C3D1AF9388D00BA97A5 /* Species.cpp in Sources */ = {isa = PBXBuildFile; fileRef = F7401C331AF9388D00BA97A5 /* Species.cpp */; };
		F7401C3E1AF9388D00BA97A5 /* Species.h in Headers */ = {isa = PBXBuildFile; fileRef = F7401C341AF9388D00BA97A5 /* Species.h */; };
		F7401C3F1AF9388D00BA97A5 /* SpeciesContainer.h in Headers */ = {isa = PBXBuildFile; fileRef = F7401C351AF9388D00BA97A5 /* SpeciesContainer.h */; };
		F74242861BFB9C72003C36BC /* Histogram.h in Headers */ = {isa = PBXBuildFile; fileRef = F74242841BFB9C72003C36BC /* Histogram.h */; };
		F748D6FB1DCA3F0000D52588 /* Restart.h in Headers */ = {isa = PBXBuildFile; fileRef = F748D6FA1DCA3F0000D52588 /* Restart.h */; };
		F75259E21A6EBDD4007A4E9F /* FilamentInitializer.h in Headers */ = {isa = PBXBuildFile; fileRef = F75259E11A6EBDD4007A4E9F /* FilamentInitializer.h */; };
		F75259E41A6EBDFE007A4E9F /* FilamentInitializer.cpp in Sources */ = {isa = PBXBuildFile; fileRef = F75259E31A6EBDFE007A4E9F /* FilamentInitializer.cpp */; };
		F7525A021A7023A4007A4E9F /* BoundaryFF.cpp in Sources */ = {isa = PBXBuildFile; fileRef = F75259F91A7023A4007A4E9F /* BoundaryFF.cpp */; };
		F7525A031A7023A4007A4E9F /* BoundaryFF.h in Headers */ = {isa = PBXBuildFile; fileRef = F75259FA1A7023A4007A4E9F /* BoundaryFF.h */; };
		F7525A041A7023A4007A4E9F /* BoundaryInteractions.h in Headers */ = {isa = PBXBuildFile; fileRef = F75259FB1A7023A4007A4E9F /* BoundaryInteractions.h */; };
		F7525A051A7023A4007A4E9F /* BoundaryCylinderRepulsion.cpp in Sources */ = {isa = PBXBuildFile; fileRef = F75259FC1A7023A4007A4E9F /* BoundaryCylinderRepulsion.cpp */; };
		F7525A061A7023A4007A4E9F /* BoundaryCylinderRepulsion.h in Headers */ = {isa = PBXBuildFile; fileRef = F75259FD1A7023A4007A4E9F /* BoundaryCylinderRepulsion.h */; };
		F7525A071A7023A4007A4E9F /* BoundaryCylinderRepulsionExp.cpp in Sources */ = {isa = PBXBuildFile; fileRef = F75259FE1A7023A4007A4E9F /* BoundaryCylinderRepulsionExp.cpp */; };
		F7525A081A7023A4007A4E9F /* BoundaryCylinderRepulsionExp.h in Headers */ = {isa = PBXBuildFile; fileRef = F75259FF1A7023A4007A4E9F /* BoundaryCylinderRepulsionExp.h */; };
		F7525A381A7023EF007A4E9F /* CylinderExclVolRepulsion.cpp in Sources */ = {isa = PBXBuildFile; fileRef = F7525A311A7023EF007A4E9F /* CylinderExclVolRepulsion.cpp */; };
		F7525A391A7023EF007A4E9F /* CylinderExclVolRepulsion.h in Headers */ = {isa = PBXBuildFile; fileRef = F7525A321A7023EF007A4E9F /* CylinderExclVolRepulsion.h */; };
		F7525A3A1A7023EF007A4E9F /* CylinderExclVolume.cpp in Sources */ = {isa = PBXBuildFile; fileRef = F7525A331A7023EF007A4E9F /* CylinderExclVolume.cpp */; };
		F7525A3B1A7023EF007A4E9F /* CylinderExclVolume.h in Headers */ = {isa = PBXBuildFile; fileRef = F7525A341A7023EF007A4E9F /* CylinderExclVolume.h */; };
		F7525A3C1A7023EF007A4E9F /* CylinderVolumeInteractions.h in Headers */ = {isa = PBXBuildFile; fileRef = F7525A351A7023EF007A4E9F /* CylinderVolumeInteractions.h */; };
		F7525A3D1A7023EF007A4E9F /* CylinderVolumeFF.cpp in Sources */ = {isa = PBXBuildFile; fileRef = F7525A361A7023EF007A4E9F /* CylinderVolumeFF.cpp */; };
		F7525A3E1A7023EF007A4E9F /* CylinderVolumeFF.h in Headers */ = {isa = PBXBuildFile; fileRef = F7525A371A7023EF007A4E9F /* CylinderVolumeFF.h */; };
		F7525A521A70241E007A4E9F /* BranchingBending.cpp in Sources */ = {isa = PBXBuildFile; fileRef = F7525A3F1A70241E007A4E9F /* BranchingBending.cpp */; };
		F7525A531A70241E007A4E9F /* BranchingBending.h in Headers */ = {isa = PBXBuildFile; fileRef = F7525A401A70241E007A4E9F /* BranchingBending.h */; };
		F7525A541A70241E007A4E9F /* BranchingBendingCosine.cpp in Sources */ = {isa = PBXBuildFile; fileRef = F7525A411A70241E007A4E9F /* BranchingBendingCosine.cpp */; };
		F7525A551A70241E007A4E9F /* BranchingBendingCosine.h in Headers */ = {isa = PBXBuildFile; fileRef = F7525A421A70241E007A4E9F /* BranchingBendingCosine.h */; };
		F7525A561A70241E007A4E9F /* BranchingDihedral.cpp in Sources */ = {isa = PBXBuildFile; fileRef = F7525A431A70241E007A4E9F /* BranchingDihedral.cpp */; };
		F7525A571A70241E007A4E9F /* BranchingDihedral.h in Headers */ = {isa = PBXBuildFile; fileRef = F7525A441A70241E007A4E9F /* BranchingDihedral.h */; };
		F7525A581A70241E007A4E9F /* BranchingDihedralCosine.cpp in Sources */ = {isa = PBXBuildFile; fileRef = F7525A451A70241E007A4E9F /* BranchingDihedralCosine.cpp */; };
		F7525A591A70241E007A4E9F /* BranchingDihedralCosine.h in Headers */ = {isa = PBXBuildFile; fileRef = F7525A461A70241E007A4E9F /* BranchingDihedralCosine.h */; };
		F7525A5A1A70241E007A4E9F /* BranchingFF.cpp in Sources */ = {isa = PBXBuildFile; fileRef = F7525A471A70241E007A4E9F /* BranchingFF.cpp */; };
		F7525A5B1A70241E007A4E9F /* BranchingFF.h in Headers */ = {isa = PBXBuildFile; fileRef = F7525A481A70241E007A4E9F /* BranchingFF.h */; };
		F7525A5C1A70241E007A4E9F /* BranchingInteractions.h in Headers */ = {isa = PBXBuildFile; fileRef = F7525A491A70241E007A4E9F /* BranchingInteractions.h */; };
		F7525A5D1A70241E007A4E9F /* BranchingPosition.cpp in Sources */ = {isa = PBXBuildFile; fileRef = F7525A4A1A70241E007A4E9F /* BranchingPosition.cpp */; };
		F7525A5E1A70241E007A4E9F /* BranchingPosition.h in Headers */ = {isa = PBXBuildFile; fileRef = F7525A4B1A70241E007A4E9F /* BranchingPosition.h */; };
		F7525A5F1A70241E007A4E9F /* BranchingPositionCosine.cpp in Sources */ = {isa = PBXBuildFile; fileRef = F7525A4C1A70241E007A4E9F /* BranchingPositionCosine.cpp */; };
		F7525A601A70241E007A4E9F /* BranchingPositionCosine.h in Headers */ = {isa = PBXBuildFile; fileRef = F7525A4D1A70241E007A4E9F /* BranchingPositionCosine.h */; };
		F7525A611A70241E007A4E9F /* BranchingStretching.cpp in Sources */ = {isa = PBXBuildFile; fileRef = F7525A4E1A70241E007A4E9F /* BranchingStretching.cpp */; };
		F7525A621A70241E007A4E9F /* BranchingStretching.h in Headers */ = {isa = PBXBuildFile; fileRef = F7525A4F1A70241E007A4E9F /* BranchingStretching.h */; };
		F7525A631A70241E007A4E9F /* BranchingStretchingHarmonic.cpp in Sources */ = {isa = PBXBuildFile; fileRef = F7525A501A70241E007A4E9F /* BranchingStretchingHarmonic.cpp */; };
		F7525A641A70241E007A4E9F /* BranchingStretchingHarmonic.h in Headers */ = {isa = PBXBuildFile; fileRef = F7525A511A70241E007A4E9F /* BranchingStretchingHarmonic.h */; };
		F7525A861A70244D007A4E9F /* MotorGhostFF.cpp in Sources */ = {isa = PBXBuildFile; fileRef = F7525A7F1A70244D007A4E9F /* MotorGhostFF.cpp */; };
		F7525A871A70244D007A4E9F /* MotorGhostFF.h in Headers */ = {isa = PBXBuildFile; fileRef = F7525A801A70244D007A4E9F /* MotorGhostFF.h */; };
		F7525A881A70244D007A4E9F /* MotorGhostInteractions.h in Headers */ = {isa = PBXBuildFile; fileRef = F7525A811A70244D007A4E9F /* MotorGhostInteractions.h */; };
		F7525A891A70244D007A4E9F /* MotorGhostStretching.cpp in Sources */ = {isa = PBXBuildFile; fileRef = F7525A821A70244D007A4E9F /* MotorGhostStretching.cpp */; };
		F7525A8A1A70244D007A4E9F /* MotorGhostStretching.h in Headers */ = {isa = PBXBuildFile; fileRef = F7525A831A70244D007A4E9F /* MotorGhostStretching.h */; };
		F7525A8B1A70244D007A4E9F /* MotorGhostStretchingHarmonic.cpp in Sources */ = {isa = PBXBuildFile; fileRef = F7525A841A70244D007A4E9F /* MotorGhostStretchingHarmonic.cpp */; };
		F7525A8C1A70244D007A4E9F /* MotorGhostStretchingHarmonic.h in Headers */ = {isa = PBXBuildFile; fileRef = F7525A851A70244D007A4E9F /* MotorGhostStretchingHarmonic.h */; };
		F7525A941A702461007A4E9F /* LinkerFF.cpp in Sources */ = {isa = PBXBuildFile; fileRef = F7525A8D1A702461007A4E9F /* LinkerFF.cpp */; };
		F7525A951A702461007A4E9F /* LinkerFF.h in Headers */ = {isa = PBXBuildFile; fileRef = F7525A8E1A702461007A4E9F /* LinkerFF.h */; };
		F7525A961A702461007A4E9F /* LinkerInteractions.h in Headers */ = {isa = PBXBuildFile; fileRef = F7525A8F1A702461007A4E9F /* LinkerInteractions.h */; };
		F7525A971A702461007A4E9F /* LinkerStretching.cpp in Sources */ = {isa = PBXBuildFile; fileRef = F7525A901A702461007A4E9F /* LinkerStretching.cpp */; };
		F7525A981A702461007A4E9F /* LinkerStretching.h in Headers */ = {isa = PBXBuildFile; fileRef = F7525A911A702461007A4E9F /* LinkerStretching.h */; };
		F7525A991A702461007A4E9F /* LinkerStretchingHarmonic.cpp in Sources */ = {isa = PBXBuildFile; fileRef = F7525A921A702461007A4E9F /* LinkerStretchingHarmonic.cpp */; };
		F7525A9A1A702461007A4E9F /* LinkerStretchingHarmonic.h in Headers */ = {isa = PBXBuildFile; fileRef = F7525A931A702461007A4E9F /* LinkerStretchingHarmonic.h */; };
		F756E3D91DC3D4B700FFF896 /* MTOC.cpp in Sources */ = {isa = PBXBuildFile; fileRef = F756E3D71DC3D4B700FFF896 /* MTOC.cpp */; };
		F756E3DA1DC3D4B700FFF896 /* MTOC.h in Headers */ = {isa = PBXBuildFile; fileRef = F756E3D81DC3D4B700FFF896 /* MTOC.h */; };
		F764F0861BD56DD300E2BBB8 /* Bubble.cpp in Sources */ = {isa = PBXBuildFile; fileRef = F764F0841BD56DD300E2BBB8 /* Bubble.cpp */; };
		F764F0871BD56DD300E2BBB8 /* Bubble.h in Headers */ = {isa = PBXBuildFile; fileRef = F764F0851BD56DD300E2BBB8 /* Bubble.h */; };
		F764F0B71BD9349600E2BBB8 /* BubbleInitializer.cpp in Sources */ = {isa = PBXBuildFile; fileRef = F764F0B51BD9349600E2BBB8 /* BubbleInitializer.cpp */; };
		F764F0B81BD9349600E2BBB8 /* BubbleInitializer.h in Headers */ = {isa = PBXBuildFile; fileRef = F764F0B61BD9349600E2BBB8 /* BubbleInitializer.h */; };
		F768ACEE1BC8158A00B838AD /* Rand.cpp in Sources */ = {isa = PBXBuildFile; fileRef = F768ACEC1BC8158A00B838AD /* Rand.cpp */; };
		F768ACEF1BC8158A00B838AD /* Rand.h in Headers */ = {isa = PBXBuildFile; fileRef = F768ACED1BC8158A00B838AD /* Rand.h */; };
		F77745901BCD404000F3AB4C /* utility.cpp in Sources */ = {isa = PBXBuildFile; fileRef = F777458F1BCD404000F3AB4C /* utility.cpp */; };
		F77745921BCEE9FA00F3AB4C /* common.cpp in Sources */ = {isa = PBXBuildFile; fileRef = F77745911BCEE9FA00F3AB4C /* common.cpp */; };
		F777FAA719C2294E00D2850A /* libmedyan.dylib in Frameworks */ = {isa = PBXBuildFile; fileRef = F771ADBB15655CD70010B123 /* libmedyan.dylib */; };
		F790403E1B0E57B50033EA7E /* Trackable.cpp in Sources */ = {isa = PBXBuildFile; fileRef = F790403D1B0E57B50033EA7E /* Trackable.cpp */; };
		F7A5200D1A8260EE003C49E0 /* ReactionTemplate.cpp in Sources */ = {isa = PBXBuildFile; fileRef = F7A5200B1A8260EE003C49E0 /* ReactionTemplate.cpp */; };
		F7A520121A8BB820003C49E0 /* RateChanger.h in Headers */ = {isa = PBXBuildFile; fileRef = F7A520101A8BB820003C49E0 /* RateChanger.h */; };
		F7A520151A8BBF24003C49E0 /* DRController.cpp in Sources */ = {isa = PBXBuildFile; fileRef = F7A520131A8BBF24003C49E0 /* DRController.cpp */; };
		F7A520161A8BBF24003C49E0 /* DRController.h in Headers */ = {isa = PBXBuildFile; fileRef = F7A520141A8BBF24003C49E0 /* DRController.h */; };
		F7A520191AA0DA07003C49E0 /* RateChangerImpl.cpp in Sources */ = {isa = PBXBuildFile; fileRef = F7A520171AA0DA07003C49E0 /* RateChangerImpl.cpp */; };
		F7A5201A1AA0DA07003C49E0 /* RateChangerImpl.h in Headers */ = {isa = PBXBuildFile; fileRef = F7A520181AA0DA07003C49E0 /* RateChangerImpl.h */; };
		F7C7A0FB15FFBA9700DF9838 /* libmedyan.dylib in Frameworks */ = {isa = PBXBuildFile; fileRef = F771ADBB15655CD70010B123 /* libmedyan.dylib */; };
		F7C9CF911A2D16290087434A /* test_boundaries.cpp in Sources */ = {isa = PBXBuildFile; fileRef = F7C9CF831A2D16290087434A /* test_boundaries.cpp */; };
		F7C9CF931A2D16290087434A /* test_compartments.cpp in Sources */ = {isa = PBXBuildFile; fileRef = F7C9CF851A2D16290087434A /* test_compartments.cpp */; };
		F7C9CF941A2D16290087434A /* test_composite.cpp in Sources */ = {isa = PBXBuildFile; fileRef = F7C9CF861A2D16290087434A /* test_composite.cpp */; };
		F7C9CF961A2D16290087434A /* test_geometry.cpp in Sources */ = {isa = PBXBuildFile; fileRef = F7C9CF881A2D16290087434A /* test_geometry.cpp */; };
		F7C9CF971A2D16290087434A /* test_gillespie_cross.cpp in Sources */ = {isa = PBXBuildFile; fileRef = F7C9CF891A2D16290087434A /* test_gillespie_cross.cpp */; };
		F7C9CF981A2D16290087434A /* test_gillespie.cpp in Sources */ = {isa = PBXBuildFile; fileRef = F7C9CF8A1A2D16290087434A /* test_gillespie.cpp */; };
		F7C9CF991A2D16290087434A /* test_nrm.cpp in Sources */ = {isa = PBXBuildFile; fileRef = F7C9CF8B1A2D16290087434A /* test_nrm.cpp */; };
		F7C9CF9B1A2D16290087434A /* test_reactions.cpp in Sources */ = {isa = PBXBuildFile; fileRef = F7C9CF8D1A2D16290087434A /* test_reactions.cpp */; };
		F7C9CF9C1A2D16290087434A /* test_simple_gillespie.cpp in Sources */ = {isa = PBXBuildFile; fileRef = F7C9CF8E1A2D16290087434A /* test_simple_gillespie.cpp */; };
		F7C9CF9D1A2D16290087434A /* test_species.cpp in Sources */ = {isa = PBXBuildFile; fileRef = F7C9CF8F1A2D16290087434A /* test_species.cpp */; };
		F7C9CFE91A2D165D0087434A /* Bead.cpp in Sources */ = {isa = PBXBuildFile; fileRef = F7C9CFA21A2D165D0087434A /* Bead.cpp */; };
		F7C9CFEA1A2D165D0087434A /* Bead.h in Headers */ = {isa = PBXBuildFile; fileRef = F7C9CFA31A2D165D0087434A /* Bead.h */; };
		F7C9CFED1A2D165D0087434A /* Boundary.h in Headers */ = {isa = PBXBuildFile; fileRef = F7C9CFA61A2D165D0087434A /* Boundary.h */; };
		F7C9CFEE1A2D165D0087434A /* BoundaryElement.h in Headers */ = {isa = PBXBuildFile; fileRef = F7C9CFA71A2D165D0087434A /* BoundaryElement.h */; };
		F7C9CFF11A2D165D0087434A /* BoundaryElementImpl.cpp in Sources */ = {isa = PBXBuildFile; fileRef = F7C9CFAA1A2D165D0087434A /* BoundaryElementImpl.cpp */; };
		F7C9CFF21A2D165D0087434A /* BoundaryElementImpl.h in Headers */ = {isa = PBXBuildFile; fileRef = F7C9CFAB1A2D165D0087434A /* BoundaryElementImpl.h */; };
		F7C9CFF31A2D165D0087434A /* BoundaryImpl.cpp in Sources */ = {isa = PBXBuildFile; fileRef = F7C9CFAC1A2D165D0087434A /* BoundaryImpl.cpp */; };
		F7C9CFF41A2D165D0087434A /* BoundaryImpl.h in Headers */ = {isa = PBXBuildFile; fileRef = F7C9CFAD1A2D165D0087434A /* BoundaryImpl.h */; };
		F7C9CFF51A2D165D0087434A /* BoundarySurface.h in Headers */ = {isa = PBXBuildFile; fileRef = F7C9CFAE1A2D165D0087434A /* BoundarySurface.h */; };
		F7C9CFF61A2D165D0087434A /* BoundarySurfaceImpl.cpp in Sources */ = {isa = PBXBuildFile; fileRef = F7C9CFAF1A2D165D0087434A /* BoundarySurfaceImpl.cpp */; };
		F7C9CFF71A2D165D0087434A /* BoundarySurfaceImpl.h in Headers */ = {isa = PBXBuildFile; fileRef = F7C9CFB01A2D165D0087434A /* BoundarySurfaceImpl.h */; };
		F7C9CFF81A2D165D0087434A /* CBound.h in Headers */ = {isa = PBXBuildFile; fileRef = F7C9CFB11A2D165D0087434A /* CBound.h */; };
		F7C9CFF91A2D165D0087434A /* CCylinder.cpp in Sources */ = {isa = PBXBuildFile; fileRef = F7C9CFB21A2D165D0087434A /* CCylinder.cpp */; };
		F7C9CFFA1A2D165D0087434A /* CCylinder.h in Headers */ = {isa = PBXBuildFile; fileRef = F7C9CFB31A2D165D0087434A /* CCylinder.h */; };
		F7C9CFFB1A2D165D0087434A /* CLinker.cpp in Sources */ = {isa = PBXBuildFile; fileRef = F7C9CFB41A2D165D0087434A /* CLinker.cpp */; };
		F7C9CFFC1A2D165D0087434A /* CLinker.h in Headers */ = {isa = PBXBuildFile; fileRef = F7C9CFB51A2D165D0087434A /* CLinker.h */; };
		F7C9CFFD1A2D165D0087434A /* CMonomer.cpp in Sources */ = {isa = PBXBuildFile; fileRef = F7C9CFB61A2D165D0087434A /* CMonomer.cpp */; };
		F7C9CFFE1A2D165D0087434A /* CMonomer.h in Headers */ = {isa = PBXBuildFile; fileRef = F7C9CFB71A2D165D0087434A /* CMonomer.h */; };
		F7C9CFFF1A2D165D0087434A /* CMotorGhost.cpp in Sources */ = {isa = PBXBuildFile; fileRef = F7C9CFB81A2D165D0087434A /* CMotorGhost.cpp */; };
		F7C9D0001A2D165D0087434A /* CMotorGhost.h in Headers */ = {isa = PBXBuildFile; fileRef = F7C9CFB91A2D165D0087434A /* CMotorGhost.h */; };
		F7C9D0011A2D165D0087434A /* Compartment.cpp in Sources */ = {isa = PBXBuildFile; fileRef = F7C9CFBA1A2D165D0087434A /* Compartment.cpp */; };
		F7C9D0021A2D165D0087434A /* Compartment.h in Headers */ = {isa = PBXBuildFile; fileRef = F7C9CFBB1A2D165D0087434A /* Compartment.h */; };
		F7C9D0031A2D165D0087434A /* CompartmentGrid.cpp in Sources */ = {isa = PBXBuildFile; fileRef = F7C9CFBC1A2D165D0087434A /* CompartmentGrid.cpp */; };
		F7C9D0041A2D165D0087434A /* CompartmentGrid.h in Headers */ = {isa = PBXBuildFile; fileRef = F7C9CFBD1A2D165D0087434A /* CompartmentGrid.h */; };
		F7C9D0051A2D165D0087434A /* Cylinder.cpp in Sources */ = {isa = PBXBuildFile; fileRef = F7C9CFBE1A2D165D0087434A /* Cylinder.cpp */; };
		F7C9D0061A2D165D0087434A /* Cylinder.h in Headers */ = {isa = PBXBuildFile; fileRef = F7C9CFBF1A2D165D0087434A /* Cylinder.h */; };
		F7C9D0091A2D165D0087434A /* Filament.cpp in Sources */ = {isa = PBXBuildFile; fileRef = F7C9CFC21A2D165D0087434A /* Filament.cpp */; };
		F7C9D00A1A2D165D0087434A /* Filament.h in Headers */ = {isa = PBXBuildFile; fileRef = F7C9CFC31A2D165D0087434A /* Filament.h */; };
		F7C9D00D1A2D165D0087434A /* Linker.cpp in Sources */ = {isa = PBXBuildFile; fileRef = F7C9CFC61A2D165D0087434A /* Linker.cpp */; };
		F7C9D00E1A2D165D0087434A /* Linker.h in Headers */ = {isa = PBXBuildFile; fileRef = F7C9CFC71A2D165D0087434A /* Linker.h */; };
		F7C9D0111A2D165D0087434A /* MCylinder.cpp in Sources */ = {isa = PBXBuildFile; fileRef = F7C9CFCA1A2D165D0087434A /* MCylinder.cpp */; };
		F7C9D0121A2D165D0087434A /* MCylinder.h in Headers */ = {isa = PBXBuildFile; fileRef = F7C9CFCB1A2D165D0087434A /* MCylinder.h */; };
		F7C9D0131A2D165D0087434A /* MLinker.cpp in Sources */ = {isa = PBXBuildFile; fileRef = F7C9CFCC1A2D165D0087434A /* MLinker.cpp */; };
		F7C9D0141A2D165D0087434A /* MLinker.h in Headers */ = {isa = PBXBuildFile; fileRef = F7C9CFCD1A2D165D0087434A /* MLinker.h */; };
		F7C9D0151A2D165D0087434A /* MMotorGhost.cpp in Sources */ = {isa = PBXBuildFile; fileRef = F7C9CFCE1A2D165D0087434A /* MMotorGhost.cpp */; };
		F7C9D0161A2D165D0087434A /* MMotorGhost.h in Headers */ = {isa = PBXBuildFile; fileRef = F7C9CFCF1A2D165D0087434A /* MMotorGhost.h */; };
		F7C9D0171A2D165D0087434A /* MotorGhost.cpp in Sources */ = {isa = PBXBuildFile; fileRef = F7C9CFD01A2D165D0087434A /* MotorGhost.cpp */; };
		F7C9D0181A2D165D0087434A /* MotorGhost.h in Headers */ = {isa = PBXBuildFile; fileRef = F7C9CFD11A2D165D0087434A /* MotorGhost.h */; };
		F7C9D01B1A2D165D0087434A /* Movable.h in Headers */ = {isa = PBXBuildFile; fileRef = F7C9CFD41A2D165D0087434A /* Movable.h */; };
		F7C9D01C1A2D165D0087434A /* Neighbor.h in Headers */ = {isa = PBXBuildFile; fileRef = F7C9CFD51A2D165D0087434A /* Neighbor.h */; };
		F7C9D01E1A2D165D0087434A /* NeighborList.h in Headers */ = {isa = PBXBuildFile; fileRef = F7C9CFD71A2D165D0087434A /* NeighborList.h */; };
		F7C9D0231A2D165D0087434A /* Reactable.h in Headers */ = {isa = PBXBuildFile; fileRef = F7C9CFDC1A2D165D0087434A /* Reactable.h */; };
		F7C9D02E1A2D165D0087434A /* SubSystem.cpp in Sources */ = {isa = PBXBuildFile; fileRef = F7C9CFE71A2D165D0087434A /* SubSystem.cpp */; };
		F7C9D02F1A2D165D0087434A /* SubSystem.h in Headers */ = {isa = PBXBuildFile; fileRef = F7C9CFE81A2D165D0087434A /* SubSystem.h */; };
		F7E9F8311AD5CD4600E0CBBC /* CGSteepestDescent.cpp in Sources */ = {isa = PBXBuildFile; fileRef = F7E9F82F1AD5CD4600E0CBBC /* CGSteepestDescent.cpp */; };
		F7E9F8321AD5CD4600E0CBBC /* CGSteepestDescent.h in Headers */ = {isa = PBXBuildFile; fileRef = F7E9F8301AD5CD4600E0CBBC /* CGSteepestDescent.h */; };
/* End PBXBuildFile section */

/* Begin PBXCopyFilesBuildPhase section */
		F7954C47197D98BE00074A12 /* CopyFiles */ = {
			isa = PBXCopyFilesBuildPhase;
			buildActionMask = 2147483647;
			dstPath = /usr/share/man/man1/;
			dstSubfolderSpec = 0;
			files = (
			);
			runOnlyForDeploymentPostprocessing = 1;
		};
		F7C7A0EF15FFBA3D00DF9838 /* CopyFiles */ = {
			isa = PBXCopyFilesBuildPhase;
			buildActionMask = 2147483647;
			dstPath = /usr/share/man/man1/;
			dstSubfolderSpec = 0;
			files = (
			);
			runOnlyForDeploymentPostprocessing = 1;
		};
/* End PBXCopyFilesBuildPhase section */

/* Begin PBXFileReference section */
		2337CCAE21B496BD00EA25B2 /* BubbleCylinderRepulsionExp.cpp */ = {isa = PBXFileReference; fileEncoding = 4; lastKnownFileType = sourcecode.cpp.cpp; name = BubbleCylinderRepulsionExp.cpp; path = Bubble/BubbleCylinderRepulsionExp.cpp; sourceTree = "<group>"; };
		2337CCAF21B496BD00EA25B2 /* BubbleInteractions.h */ = {isa = PBXFileReference; fileEncoding = 4; lastKnownFileType = sourcecode.c.h; name = BubbleInteractions.h; path = Bubble/BubbleInteractions.h; sourceTree = "<group>"; };
		2337CCB021B496BE00EA25B2 /* BubbleBubbleRepulsionExp.h */ = {isa = PBXFileReference; fileEncoding = 4; lastKnownFileType = sourcecode.c.h; name = BubbleBubbleRepulsionExp.h; path = Bubble/BubbleBubbleRepulsionExp.h; sourceTree = "<group>"; };
		2337CCB121B496BE00EA25B2 /* BubbleBubbleRepulsion.h */ = {isa = PBXFileReference; fileEncoding = 4; lastKnownFileType = sourcecode.c.h; name = BubbleBubbleRepulsion.h; path = Bubble/BubbleBubbleRepulsion.h; sourceTree = "<group>"; };
		2337CCB221B496BF00EA25B2 /* MTOCAttachment.cpp */ = {isa = PBXFileReference; fileEncoding = 4; lastKnownFileType = sourcecode.cpp.cpp; name = MTOCAttachment.cpp; path = Bubble/MTOCAttachment.cpp; sourceTree = "<group>"; };
		2337CCB321B496BF00EA25B2 /* MTOCAttachment.h */ = {isa = PBXFileReference; fileEncoding = 4; lastKnownFileType = sourcecode.c.h; name = MTOCAttachment.h; path = Bubble/MTOCAttachment.h; sourceTree = "<group>"; };
		2337CCB421B496BF00EA25B2 /* BubbleBubbleRepulsion.cpp */ = {isa = PBXFileReference; fileEncoding = 4; lastKnownFileType = sourcecode.cpp.cpp; name = BubbleBubbleRepulsion.cpp; path = Bubble/BubbleBubbleRepulsion.cpp; sourceTree = "<group>"; };
		2337CCB521B496BF00EA25B2 /* BubbleCylinderRepulsion.h */ = {isa = PBXFileReference; fileEncoding = 4; lastKnownFileType = sourcecode.c.h; name = BubbleCylinderRepulsion.h; path = Bubble/BubbleCylinderRepulsion.h; sourceTree = "<group>"; };
		2337CCB621B496BF00EA25B2 /* MTOCAttachmentHarmonic.cpp */ = {isa = PBXFileReference; fileEncoding = 4; lastKnownFileType = sourcecode.cpp.cpp; name = MTOCAttachmentHarmonic.cpp; path = Bubble/MTOCAttachmentHarmonic.cpp; sourceTree = "<group>"; };
		2337CCB721B496BF00EA25B2 /* BubbleCylinderRepulsion.cpp */ = {isa = PBXFileReference; fileEncoding = 4; lastKnownFileType = sourcecode.cpp.cpp; name = BubbleCylinderRepulsion.cpp; path = Bubble/BubbleCylinderRepulsion.cpp; sourceTree = "<group>"; };
		2337CCB821B496C000EA25B2 /* BubbleCylinderRepulsionExp.h */ = {isa = PBXFileReference; fileEncoding = 4; lastKnownFileType = sourcecode.c.h; name = BubbleCylinderRepulsionExp.h; path = Bubble/BubbleCylinderRepulsionExp.h; sourceTree = "<group>"; };
		2337CCB921B496C000EA25B2 /* BubbleBubbleRepulsionExp.cpp */ = {isa = PBXFileReference; fileEncoding = 4; lastKnownFileType = sourcecode.cpp.cpp; name = BubbleBubbleRepulsionExp.cpp; path = Bubble/BubbleBubbleRepulsionExp.cpp; sourceTree = "<group>"; };
		2337CCBA21B496C000EA25B2 /* BubbleFF.h */ = {isa = PBXFileReference; fileEncoding = 4; lastKnownFileType = sourcecode.c.h; name = BubbleFF.h; path = Bubble/BubbleFF.h; sourceTree = "<group>"; };
		2337CCBB21B496C000EA25B2 /* BubbleFF.cpp */ = {isa = PBXFileReference; fileEncoding = 4; lastKnownFileType = sourcecode.cpp.cpp; name = BubbleFF.cpp; path = Bubble/BubbleFF.cpp; sourceTree = "<group>"; };
		2337CCBC21B496C100EA25B2 /* MTOCAttachmentHarmonic.h */ = {isa = PBXFileReference; fileEncoding = 4; lastKnownFileType = sourcecode.c.h; name = MTOCAttachmentHarmonic.h; path = Bubble/MTOCAttachmentHarmonic.h; sourceTree = "<group>"; };
		2359162C222455EB0025098C /* HybridBindingSearchManager.cpp */ = {isa = PBXFileReference; fileEncoding = 4; lastKnownFileType = sourcecode.cpp.cpp; path = HybridBindingSearchManager.cpp; sourceTree = "<group>"; };
		2359162D222455EC0025098C /* HybridBindingSearchManager.h */ = {isa = PBXFileReference; fileEncoding = 4; lastKnownFileType = sourcecode.c.h; path = HybridBindingSearchManager.h; sourceTree = "<group>"; };
		2359162E222455EC0025098C /* BindingManagerCUDA.h */ = {isa = PBXFileReference; fileEncoding = 4; lastKnownFileType = sourcecode.c.h; path = BindingManagerCUDA.h; sourceTree = "<group>"; };
		23591630222455FB0025098C /* ControllerCUDA.h */ = {isa = PBXFileReference; fileEncoding = 4; lastKnownFileType = sourcecode.c.h; path = ControllerCUDA.h; sourceTree = "<group>"; };
		235916312224560D0025098C /* Bin.cpp */ = {isa = PBXFileReference; fileEncoding = 4; lastKnownFileType = sourcecode.cpp.cpp; path = Bin.cpp; sourceTree = "<group>"; };
		235916322224560D0025098C /* NeighborListImplCUDA.h */ = {isa = PBXFileReference; fileEncoding = 4; lastKnownFileType = sourcecode.c.h; path = NeighborListImplCUDA.h; sourceTree = "<group>"; };
		235916332224560E0025098C /* BinGrid.h */ = {isa = PBXFileReference; fileEncoding = 4; lastKnownFileType = sourcecode.c.h; path = BinGrid.h; sourceTree = "<group>"; };
		235916342224560E0025098C /* Bin.h */ = {isa = PBXFileReference; fileEncoding = 4; lastKnownFileType = sourcecode.c.h; path = Bin.h; sourceTree = "<group>"; };
		235916362224561E0025098C /* CUDAcommon.cpp */ = {isa = PBXFileReference; fileEncoding = 4; lastKnownFileType = sourcecode.cpp.cpp; path = CUDAcommon.cpp; sourceTree = "<group>"; };
		235916372224561E0025098C /* CUDAcommon.h */ = {isa = PBXFileReference; fileEncoding = 4; lastKnownFileType = sourcecode.c.h; path = CUDAcommon.h; sourceTree = "<group>"; };
		235916392224562A0025098C /* CGMethodCUDA.h */ = {isa = PBXFileReference; fileEncoding = 4; lastKnownFileType = sourcecode.c.h; path = CGMethodCUDA.h; sourceTree = "<group>"; };
		2359163A222456320025098C /* ForceFieldManagerCUDA.h */ = {isa = PBXFileReference; fileEncoding = 4; lastKnownFileType = sourcecode.c.h; path = ForceFieldManagerCUDA.h; sourceTree = "<group>"; };
		2359163B222456450025098C /* BoundaryCylinderRepulsionCUDA.h */ = {isa = PBXFileReference; fileEncoding = 4; lastKnownFileType = sourcecode.c.h; name = BoundaryCylinderRepulsionCUDA.h; path = Boundary/BoundaryCylinderRepulsionCUDA.h; sourceTree = "<group>"; };
		2359163C222456450025098C /* BoundaryCylinderRepulsionExpCUDA.h */ = {isa = PBXFileReference; fileEncoding = 4; lastKnownFileType = sourcecode.c.h; name = BoundaryCylinderRepulsionExpCUDA.h; path = Boundary/BoundaryCylinderRepulsionExpCUDA.h; sourceTree = "<group>"; };
		2359163D222456600025098C /* FilamentBendingCosineCUDA.h */ = {isa = PBXFileReference; fileEncoding = 4; lastKnownFileType = sourcecode.c.h; path = FilamentBendingCosineCUDA.h; sourceTree = "<group>"; };
		2359163E222456600025098C /* FilamentBendingHarmonicCUDA.h */ = {isa = PBXFileReference; fileEncoding = 4; lastKnownFileType = sourcecode.c.h; path = FilamentBendingHarmonicCUDA.h; sourceTree = "<group>"; };
		2359163F222456600025098C /* FilamentStretchingHarmonicCUDA.h */ = {isa = PBXFileReference; fileEncoding = 4; lastKnownFileType = sourcecode.c.h; path = FilamentStretchingHarmonicCUDA.h; sourceTree = "<group>"; };
		23591640222456B00025098C /* CylinderExclVolRepulsionCUDA.h */ = {isa = PBXFileReference; fileEncoding = 4; lastKnownFileType = sourcecode.c.h; name = CylinderExclVolRepulsionCUDA.h; path = Volume/CylinderExclVolRepulsionCUDA.h; sourceTree = "<group>"; };
		23591641222457010025098C /* BranchingStretchingHarmonicCUDA.h */ = {isa = PBXFileReference; fileEncoding = 4; lastKnownFileType = sourcecode.c.h; name = BranchingStretchingHarmonicCUDA.h; path = Branching/BranchingStretchingHarmonicCUDA.h; sourceTree = "<group>"; };
		23591642222457010025098C /* BranchingDihedralCosineCUDA.h */ = {isa = PBXFileReference; fileEncoding = 4; lastKnownFileType = sourcecode.c.h; name = BranchingDihedralCosineCUDA.h; path = Branching/BranchingDihedralCosineCUDA.h; sourceTree = "<group>"; };
		23591643222457020025098C /* BranchingBendingCosineCUDA.h */ = {isa = PBXFileReference; fileEncoding = 4; lastKnownFileType = sourcecode.c.h; name = BranchingBendingCosineCUDA.h; path = Branching/BranchingBendingCosineCUDA.h; sourceTree = "<group>"; };
		23591644222457020025098C /* BranchingPositionCosineCUDA.h */ = {isa = PBXFileReference; fileEncoding = 4; lastKnownFileType = sourcecode.c.h; name = BranchingPositionCosineCUDA.h; path = Branching/BranchingPositionCosineCUDA.h; sourceTree = "<group>"; };
		23591645222457150025098C /* MotorGhostStretchingHarmonicCUDA.h */ = {isa = PBXFileReference; fileEncoding = 4; lastKnownFileType = sourcecode.c.h; name = MotorGhostStretchingHarmonicCUDA.h; path = MotorGhost/MotorGhostStretchingHarmonicCUDA.h; sourceTree = "<group>"; };
		235916BC222461DC0025098C /* HybridNeighborListImpl.h */ = {isa = PBXFileReference; fileEncoding = 4; lastKnownFileType = sourcecode.c.h; path = HybridNeighborListImpl.h; sourceTree = "<group>"; };
		235916BD222461DC0025098C /* HybridNeighborList.h */ = {isa = PBXFileReference; fileEncoding = 4; lastKnownFileType = sourcecode.c.h; path = HybridNeighborList.h; sourceTree = "<group>"; };
		235916BE22247A220025098C /* HybridNeighborListImpl.cpp */ = {isa = PBXFileReference; explicitFileType = sourcecode.cpp.cpp; fileEncoding = 4; path = HybridNeighborListImpl.cpp; sourceTree = "<group>"; };
		23591AEF222487C70025098C /* Boundary.cpp */ = {isa = PBXFileReference; lastKnownFileType = sourcecode.cpp.cpp; path = Boundary.cpp; sourceTree = "<group>"; };
		23591B062231BB8C0025098C /* BubbleInteractions.cpp */ = {isa = PBXFileReference; lastKnownFileType = sourcecode.cpp.cpp; name = BubbleInteractions.cpp; path = Bubble/BubbleInteractions.cpp; sourceTree = "<group>"; };
		23B936CD21FA3ACF00AEDA5E /* MTOCBending.cpp */ = {isa = PBXFileReference; lastKnownFileType = sourcecode.cpp.cpp; name = MTOCBending.cpp; path = Bubble/MTOCBending.cpp; sourceTree = "<group>"; };
		23B936D221FA3AF300AEDA5E /* MTOCBending.h */ = {isa = PBXFileReference; lastKnownFileType = sourcecode.c.h; name = MTOCBending.h; path = Bubble/MTOCBending.h; sourceTree = "<group>"; };
		23B936D421FA3C3D00AEDA5E /* MTOCBendingCosine.cpp */ = {isa = PBXFileReference; lastKnownFileType = sourcecode.cpp.cpp; name = MTOCBendingCosine.cpp; path = Bubble/MTOCBendingCosine.cpp; sourceTree = "<group>"; };
		23B936D721FA3C5200AEDA5E /* MTOCBendingCosine.h */ = {isa = PBXFileReference; lastKnownFileType = sourcecode.c.h; name = MTOCBendingCosine.h; path = Bubble/MTOCBendingCosine.h; sourceTree = "<group>"; };
		23B936D921FBAEF700AEDA5E /* BoundaryBubbleRepulsion.h */ = {isa = PBXFileReference; fileEncoding = 4; lastKnownFileType = sourcecode.c.h; name = BoundaryBubbleRepulsion.h; path = Boundary/BoundaryBubbleRepulsion.h; sourceTree = "<group>"; };
		23B936DA21FBAEF700AEDA5E /* BoundaryBubbleRepulsion.cpp */ = {isa = PBXFileReference; fileEncoding = 4; lastKnownFileType = sourcecode.cpp.cpp; name = BoundaryBubbleRepulsion.cpp; path = Boundary/BoundaryBubbleRepulsion.cpp; sourceTree = "<group>"; };
		23B936DB21FBAEF700AEDA5E /* BoundaryBubbleRepulsionExp.h */ = {isa = PBXFileReference; fileEncoding = 4; lastKnownFileType = sourcecode.c.h; name = BoundaryBubbleRepulsionExp.h; path = Boundary/BoundaryBubbleRepulsionExp.h; sourceTree = "<group>"; };
		23B936DC21FBAEF800AEDA5E /* BoundaryBubbleRepulsionExp.cpp */ = {isa = PBXFileReference; fileEncoding = 4; lastKnownFileType = sourcecode.cpp.cpp; name = BoundaryBubbleRepulsionExp.cpp; path = Boundary/BoundaryBubbleRepulsionExp.cpp; sourceTree = "<group>"; };
		23EC735820F937ED0037DD00 /* CylinderVolumeInteractions.cpp */ = {isa = PBXFileReference; fileEncoding = 4; lastKnownFileType = sourcecode.cpp.cpp; name = CylinderVolumeInteractions.cpp; path = Volume/CylinderVolumeInteractions.cpp; sourceTree = "<group>"; };
		23EC735B20F9396B0037DD00 /* BoundaryInteractions.cpp */ = {isa = PBXFileReference; fileEncoding = 4; lastKnownFileType = sourcecode.cpp.cpp; name = BoundaryInteractions.cpp; path = Boundary/BoundaryInteractions.cpp; sourceTree = "<group>"; };
		23EC735E20F9397B0037DD00 /* BranchingInteractions.cpp */ = {isa = PBXFileReference; fileEncoding = 4; lastKnownFileType = sourcecode.cpp.cpp; name = BranchingInteractions.cpp; path = Branching/BranchingInteractions.cpp; sourceTree = "<group>"; };
		23EC736120F9398E0037DD00 /* MotorGhostInteractions.cpp */ = {isa = PBXFileReference; fileEncoding = 4; lastKnownFileType = sourcecode.cpp.cpp; name = MotorGhostInteractions.cpp; path = MotorGhost/MotorGhostInteractions.cpp; sourceTree = "<group>"; };
		23EC736420F9399C0037DD00 /* LinkerInteractions.cpp */ = {isa = PBXFileReference; fileEncoding = 4; lastKnownFileType = sourcecode.cpp.cpp; name = LinkerInteractions.cpp; path = Linker/LinkerInteractions.cpp; sourceTree = "<group>"; };
		23EC737220F947980037DD00 /* BoundaryCylinderRepulsionIn.h */ = {isa = PBXFileReference; fileEncoding = 4; lastKnownFileType = sourcecode.c.h; name = BoundaryCylinderRepulsionIn.h; path = Boundary/BoundaryCylinderRepulsionIn.h; sourceTree = "<group>"; };
		23EC737320F947990037DD00 /* BoundaryCylinderRepulsionIn.cpp */ = {isa = PBXFileReference; fileEncoding = 4; lastKnownFileType = sourcecode.cpp.cpp; name = BoundaryCylinderRepulsionIn.cpp; path = Boundary/BoundaryCylinderRepulsionIn.cpp; sourceTree = "<group>"; };
		23EC737720F948AD0037DD00 /* BoundaryCylinderRepulsionExpIn.cpp */ = {isa = PBXFileReference; fileEncoding = 4; lastKnownFileType = sourcecode.cpp.cpp; name = BoundaryCylinderRepulsionExpIn.cpp; path = Boundary/BoundaryCylinderRepulsionExpIn.cpp; sourceTree = "<group>"; };
		23EC737820F948AE0037DD00 /* BoundaryCylinderRepulsionExpIn.h */ = {isa = PBXFileReference; fileEncoding = 4; lastKnownFileType = sourcecode.c.h; name = BoundaryCylinderRepulsionExpIn.h; path = Boundary/BoundaryCylinderRepulsionExpIn.h; sourceTree = "<group>"; };
		BF365D851ABC728F006EE099 /* NeighborListImpl.cpp */ = {isa = PBXFileReference; fileEncoding = 4; lastKnownFileType = sourcecode.cpp.cpp; path = NeighborListImpl.cpp; sourceTree = "<group>"; };
		BF365D861ABC728F006EE099 /* NeighborListImpl.h */ = {isa = PBXFileReference; fileEncoding = 4; lastKnownFileType = sourcecode.c.h; path = NeighborListImpl.h; sourceTree = "<group>"; };
		BF9A59321B0B68DE00ADF902 /* Database.h */ = {isa = PBXFileReference; fileEncoding = 4; lastKnownFileType = sourcecode.c.h; path = Database.h; sourceTree = "<group>"; };
		BF9A59361B0B72C300ADF902 /* Trackable.h */ = {isa = PBXFileReference; fileEncoding = 4; lastKnownFileType = sourcecode.c.h; path = Trackable.h; sourceTree = "<group>"; };
		BF9A59391B0B90C200ADF902 /* BoundaryElement.cpp */ = {isa = PBXFileReference; fileEncoding = 4; lastKnownFileType = sourcecode.cpp.cpp; lineEnding = 0; path = BoundaryElement.cpp; sourceTree = "<group>"; };
		BF9A593C1B0BA75A00ADF902 /* DynamicNeighbor.h */ = {isa = PBXFileReference; fileEncoding = 4; lastKnownFileType = sourcecode.c.h; path = DynamicNeighbor.h; sourceTree = "<group>"; };
		F2291E5B1F50CAC800494109 /* FilamentBending.cpp */ = {isa = PBXFileReference; fileEncoding = 4; lastKnownFileType = sourcecode.cpp.cpp; path = FilamentBending.cpp; sourceTree = "<group>"; };
		F2291E5C1F50CAC800494109 /* FilamentBending.h */ = {isa = PBXFileReference; fileEncoding = 4; lastKnownFileType = sourcecode.c.h; path = FilamentBending.h; sourceTree = "<group>"; };
		F2291E5D1F50CAC800494109 /* FilamentBendingCosine.cpp */ = {isa = PBXFileReference; fileEncoding = 4; lastKnownFileType = sourcecode.cpp.cpp; path = FilamentBendingCosine.cpp; sourceTree = "<group>"; };
		F2291E5E1F50CAC800494109 /* FilamentBendingCosine.h */ = {isa = PBXFileReference; fileEncoding = 4; lastKnownFileType = sourcecode.c.h; path = FilamentBendingCosine.h; sourceTree = "<group>"; };
		F2291E5F1F50CAC800494109 /* FilamentBendingHarmonic.cpp */ = {isa = PBXFileReference; fileEncoding = 4; lastKnownFileType = sourcecode.cpp.cpp; path = FilamentBendingHarmonic.cpp; sourceTree = "<group>"; };
		F2291E601F50CAC800494109 /* FilamentBendingHarmonic.h */ = {isa = PBXFileReference; fileEncoding = 4; lastKnownFileType = sourcecode.c.h; path = FilamentBendingHarmonic.h; sourceTree = "<group>"; };
		F2291E611F50CAC800494109 /* FilamentFF.cpp */ = {isa = PBXFileReference; fileEncoding = 4; lastKnownFileType = sourcecode.cpp.cpp; path = FilamentFF.cpp; sourceTree = "<group>"; };
		F2291E621F50CAC800494109 /* FilamentFF.h */ = {isa = PBXFileReference; fileEncoding = 4; lastKnownFileType = sourcecode.c.h; path = FilamentFF.h; sourceTree = "<group>"; };
		F2291E631F50CAC800494109 /* FilamentInteractions.cpp */ = {isa = PBXFileReference; fileEncoding = 4; lastKnownFileType = sourcecode.cpp.cpp; path = FilamentInteractions.cpp; sourceTree = "<group>"; };
		F2291E641F50CAC800494109 /* FilamentInteractions.h */ = {isa = PBXFileReference; fileEncoding = 4; lastKnownFileType = sourcecode.c.h; path = FilamentInteractions.h; sourceTree = "<group>"; };
		F2291E651F50CAC800494109 /* FilamentStretching.cpp */ = {isa = PBXFileReference; fileEncoding = 4; lastKnownFileType = sourcecode.cpp.cpp; path = FilamentStretching.cpp; sourceTree = "<group>"; };
		F2291E661F50CAC800494109 /* FilamentStretching.h */ = {isa = PBXFileReference; fileEncoding = 4; lastKnownFileType = sourcecode.c.h; path = FilamentStretching.h; sourceTree = "<group>"; };
		F2291E671F50CAC800494109 /* FilamentStretchingHarmonic.cpp */ = {isa = PBXFileReference; fileEncoding = 4; lastKnownFileType = sourcecode.cpp.cpp; path = FilamentStretchingHarmonic.cpp; sourceTree = "<group>"; };
		F2291E681F50CAC800494109 /* FilamentStretchingHarmonic.h */ = {isa = PBXFileReference; fileEncoding = 4; lastKnownFileType = sourcecode.c.h; path = FilamentStretchingHarmonic.h; sourceTree = "<group>"; };
		F25568CE1F507C6200176DD0 /* cross_check.h */ = {isa = PBXFileReference; fileEncoding = 4; lastKnownFileType = sourcecode.c.h; path = cross_check.h; sourceTree = "<group>"; };
		F2C1F8971F60CB810067E937 /* cross_check.cpp */ = {isa = PBXFileReference; fileEncoding = 4; lastKnownFileType = sourcecode.cpp.cpp; path = cross_check.cpp; sourceTree = "<group>"; };
		F713BEA31D416996005386E0 /* BoundaryCylinderAttachment.cpp */ = {isa = PBXFileReference; fileEncoding = 4; lastKnownFileType = sourcecode.cpp.cpp; name = BoundaryCylinderAttachment.cpp; path = Boundary/BoundaryCylinderAttachment.cpp; sourceTree = "<group>"; };
		F713BEA41D416996005386E0 /* BoundaryCylinderAttachment.h */ = {isa = PBXFileReference; fileEncoding = 4; lastKnownFileType = sourcecode.c.h; name = BoundaryCylinderAttachment.h; path = Boundary/BoundaryCylinderAttachment.h; sourceTree = "<group>"; };
		F713BEA71D416C74005386E0 /* BoundaryCylinderAttachmentHarmonic.cpp */ = {isa = PBXFileReference; fileEncoding = 4; lastKnownFileType = sourcecode.cpp.cpp; name = BoundaryCylinderAttachmentHarmonic.cpp; path = Boundary/BoundaryCylinderAttachmentHarmonic.cpp; sourceTree = "<group>"; };
		F713BEA81D416C74005386E0 /* BoundaryCylinderAttachmentHarmonic.h */ = {isa = PBXFileReference; fileEncoding = 4; lastKnownFileType = sourcecode.c.h; name = BoundaryCylinderAttachmentHarmonic.h; path = Boundary/BoundaryCylinderAttachmentHarmonic.h; sourceTree = "<group>"; };
		F7199B281A30B8F700CD5DCC /* BranchingPoint.cpp */ = {isa = PBXFileReference; fileEncoding = 4; lastKnownFileType = sourcecode.cpp.cpp; path = BranchingPoint.cpp; sourceTree = "<group>"; };
		F7199B291A30B8F700CD5DCC /* BranchingPoint.h */ = {isa = PBXFileReference; fileEncoding = 4; lastKnownFileType = sourcecode.c.h; path = BranchingPoint.h; sourceTree = "<group>"; };
		F7199B341A30C84600CD5DCC /* MBranchingPoint.cpp */ = {isa = PBXFileReference; fileEncoding = 4; lastKnownFileType = sourcecode.cpp.cpp; path = MBranchingPoint.cpp; sourceTree = "<group>"; };
		F7199B351A30C84600CD5DCC /* MBranchingPoint.h */ = {isa = PBXFileReference; fileEncoding = 4; lastKnownFileType = sourcecode.c.h; path = MBranchingPoint.h; sourceTree = "<group>"; };
		F7199B381A30CCE500CD5DCC /* CBranchingPoint.cpp */ = {isa = PBXFileReference; fileEncoding = 4; lastKnownFileType = sourcecode.cpp.cpp; path = CBranchingPoint.cpp; sourceTree = "<group>"; };
		F7199B391A30CCE500CD5DCC /* CBranchingPoint.h */ = {isa = PBXFileReference; fileEncoding = 4; lastKnownFileType = sourcecode.c.h; path = CBranchingPoint.h; sourceTree = "<group>"; };
		F735B7531A2D16F200AE21D1 /* CController.cpp */ = {isa = PBXFileReference; fileEncoding = 4; lastKnownFileType = sourcecode.cpp.cpp; path = CController.cpp; sourceTree = "<group>"; };
		F735B7541A2D16F200AE21D1 /* CController.h */ = {isa = PBXFileReference; fileEncoding = 4; lastKnownFileType = sourcecode.c.h; path = CController.h; sourceTree = "<group>"; };
		F735B7561A2D16F200AE21D1 /* common.h */ = {isa = PBXFileReference; fileEncoding = 4; lastKnownFileType = sourcecode.c.h; path = common.h; sourceTree = "<group>"; };
		F735B7571A2D16F200AE21D1 /* Component.cpp */ = {isa = PBXFileReference; fileEncoding = 4; lastKnownFileType = sourcecode.cpp.cpp; path = Component.cpp; sourceTree = "<group>"; };
		F735B7581A2D16F200AE21D1 /* Component.h */ = {isa = PBXFileReference; fileEncoding = 4; lastKnownFileType = sourcecode.c.h; path = Component.h; sourceTree = "<group>"; };
		F735B7591A2D16F200AE21D1 /* Composite.cpp */ = {isa = PBXFileReference; fileEncoding = 4; lastKnownFileType = sourcecode.cpp.cpp; path = Composite.cpp; sourceTree = "<group>"; };
		F735B75A1A2D16F200AE21D1 /* Composite.h */ = {isa = PBXFileReference; fileEncoding = 4; lastKnownFileType = sourcecode.c.h; path = Composite.h; sourceTree = "<group>"; };
		F735B75B1A2D16F200AE21D1 /* Controller.cpp */ = {isa = PBXFileReference; fileEncoding = 4; lastKnownFileType = sourcecode.cpp.cpp; path = Controller.cpp; sourceTree = "<group>"; };
		F735B75C1A2D16F200AE21D1 /* Controller.h */ = {isa = PBXFileReference; fileEncoding = 4; lastKnownFileType = sourcecode.c.h; path = Controller.h; sourceTree = "<group>"; };
		F735B75D1A2D16F200AE21D1 /* GController.cpp */ = {isa = PBXFileReference; fileEncoding = 4; lastKnownFileType = sourcecode.cpp.cpp; path = GController.cpp; sourceTree = "<group>"; };
		F735B75E1A2D16F200AE21D1 /* GController.h */ = {isa = PBXFileReference; fileEncoding = 4; lastKnownFileType = sourcecode.c.h; path = GController.h; sourceTree = "<group>"; };
		F735B75F1A2D16F200AE21D1 /* MEDYAN.cpp */ = {isa = PBXFileReference; fileEncoding = 4; lastKnownFileType = sourcecode.cpp.cpp; path = MEDYAN.cpp; sourceTree = "<group>"; };
		F735B7601A2D16F200AE21D1 /* MathFunctions.cpp */ = {isa = PBXFileReference; fileEncoding = 4; lastKnownFileType = sourcecode.cpp.cpp; path = MathFunctions.cpp; sourceTree = "<group>"; };
		F735B7611A2D16F200AE21D1 /* MathFunctions.h */ = {isa = PBXFileReference; fileEncoding = 4; lastKnownFileType = sourcecode.c.h; path = MathFunctions.h; sourceTree = "<group>"; };
		F735B7621A2D16F200AE21D1 /* MController.cpp */ = {isa = PBXFileReference; fileEncoding = 4; lastKnownFileType = sourcecode.cpp.cpp; path = MController.cpp; sourceTree = "<group>"; };
		F735B7631A2D16F200AE21D1 /* MController.h */ = {isa = PBXFileReference; fileEncoding = 4; lastKnownFileType = sourcecode.c.h; path = MController.h; sourceTree = "<group>"; };
		F735B7641A2D16F200AE21D1 /* Output.cpp */ = {isa = PBXFileReference; fileEncoding = 4; lastKnownFileType = sourcecode.cpp.cpp; path = Output.cpp; sourceTree = "<group>"; };
		F735B7651A2D16F200AE21D1 /* Output.h */ = {isa = PBXFileReference; fileEncoding = 4; lastKnownFileType = sourcecode.c.h; path = Output.h; sourceTree = "<group>"; };
		F735B7661A2D16F200AE21D1 /* Parser.cpp */ = {isa = PBXFileReference; fileEncoding = 4; lastKnownFileType = sourcecode.cpp.cpp; path = Parser.cpp; sourceTree = "<group>"; };
		F735B7671A2D16F200AE21D1 /* Parser.h */ = {isa = PBXFileReference; fileEncoding = 4; lastKnownFileType = sourcecode.c.h; path = Parser.h; sourceTree = "<group>"; };
		F735B7691A2D16F200AE21D1 /* SysParams.cpp */ = {isa = PBXFileReference; fileEncoding = 4; lastKnownFileType = sourcecode.cpp.cpp; path = SysParams.cpp; sourceTree = "<group>"; };
		F735B76A1A2D16F200AE21D1 /* SysParams.h */ = {isa = PBXFileReference; fileEncoding = 4; lastKnownFileType = sourcecode.c.h; path = SysParams.h; sourceTree = "<group>"; };
		F735B76B1A2D16F200AE21D1 /* utility.h */ = {isa = PBXFileReference; fileEncoding = 4; lastKnownFileType = sourcecode.c.h; path = utility.h; sourceTree = "<group>"; };
		F735B76C1A2D16F200AE21D1 /* Visitor.h */ = {isa = PBXFileReference; fileEncoding = 4; lastKnownFileType = sourcecode.c.h; path = Visitor.h; sourceTree = "<group>"; };
		F735B7871A2D172800AE21D1 /* ChemCallbacks.h */ = {isa = PBXFileReference; fileEncoding = 4; lastKnownFileType = sourcecode.c.h; path = ChemCallbacks.h; sourceTree = "<group>"; };
		F735B7881A2D172800AE21D1 /* ChemGillespieImpl.cpp */ = {isa = PBXFileReference; fileEncoding = 4; lastKnownFileType = sourcecode.cpp.cpp; path = ChemGillespieImpl.cpp; sourceTree = "<group>"; };
		F735B7891A2D172800AE21D1 /* ChemGillespieImpl.h */ = {isa = PBXFileReference; fileEncoding = 4; lastKnownFileType = sourcecode.c.h; path = ChemGillespieImpl.h; sourceTree = "<group>"; };
		F735B78A1A2D172800AE21D1 /* ChemManager.cpp */ = {isa = PBXFileReference; fileEncoding = 4; lastKnownFileType = sourcecode.cpp.cpp; path = ChemManager.cpp; sourceTree = "<group>"; };
		F735B78B1A2D172800AE21D1 /* ChemManager.h */ = {isa = PBXFileReference; fileEncoding = 4; lastKnownFileType = sourcecode.c.h; path = ChemManager.h; sourceTree = "<group>"; };
		F735B78D1A2D172800AE21D1 /* ChemNRMImpl.cpp */ = {isa = PBXFileReference; fileEncoding = 4; lastKnownFileType = sourcecode.cpp.cpp; path = ChemNRMImpl.cpp; sourceTree = "<group>"; };
		F735B78E1A2D172800AE21D1 /* ChemNRMImpl.h */ = {isa = PBXFileReference; fileEncoding = 4; lastKnownFileType = sourcecode.c.h; path = ChemNRMImpl.h; sourceTree = "<group>"; };
		F735B78F1A2D172800AE21D1 /* ChemRNode.h */ = {isa = PBXFileReference; fileEncoding = 4; lastKnownFileType = sourcecode.c.h; path = ChemRNode.h; sourceTree = "<group>"; };
		F735B7901A2D172800AE21D1 /* ChemSim.cpp */ = {isa = PBXFileReference; fileEncoding = 4; lastKnownFileType = sourcecode.cpp.cpp; path = ChemSim.cpp; sourceTree = "<group>"; };
		F735B7911A2D172800AE21D1 /* ChemSim.h */ = {isa = PBXFileReference; fileEncoding = 4; lastKnownFileType = sourcecode.c.h; path = ChemSim.h; sourceTree = "<group>"; };
		F735B7921A2D172800AE21D1 /* ChemSimImpl.h */ = {isa = PBXFileReference; fileEncoding = 4; lastKnownFileType = sourcecode.c.h; path = ChemSimImpl.h; sourceTree = "<group>"; };
		F735B7931A2D172800AE21D1 /* ChemSimpleGillespieImpl.cpp */ = {isa = PBXFileReference; fileEncoding = 4; lastKnownFileType = sourcecode.cpp.cpp; path = ChemSimpleGillespieImpl.cpp; sourceTree = "<group>"; };
		F735B7941A2D172800AE21D1 /* ChemSimpleGillespieImpl.h */ = {isa = PBXFileReference; fileEncoding = 4; lastKnownFileType = sourcecode.c.h; path = ChemSimpleGillespieImpl.h; sourceTree = "<group>"; };
		F735B7961A2D172800AE21D1 /* ReactionTemplate.h */ = {isa = PBXFileReference; fileEncoding = 4; lastKnownFileType = sourcecode.c.h; path = ReactionTemplate.h; sourceTree = "<group>"; };
		F735B7AC1A2D173F00AE21D1 /* CGFletcherRievesMethod.cpp */ = {isa = PBXFileReference; fileEncoding = 4; lastKnownFileType = sourcecode.cpp.cpp; path = CGFletcherRievesMethod.cpp; sourceTree = "<group>"; };
		F735B7AD1A2D173F00AE21D1 /* CGFletcherRievesMethod.h */ = {isa = PBXFileReference; fileEncoding = 4; lastKnownFileType = sourcecode.c.h; path = CGFletcherRievesMethod.h; sourceTree = "<group>"; };
		F735B7AE1A2D173F00AE21D1 /* CGMethod.cpp */ = {isa = PBXFileReference; fileEncoding = 4; lastKnownFileType = sourcecode.cpp.cpp; path = CGMethod.cpp; sourceTree = "<group>"; };
		F735B7AF1A2D173F00AE21D1 /* CGMethod.h */ = {isa = PBXFileReference; fileEncoding = 4; lastKnownFileType = sourcecode.c.h; path = CGMethod.h; sourceTree = "<group>"; };
		F735B7B01A2D173F00AE21D1 /* CGPolakRibiereMethod.cpp */ = {isa = PBXFileReference; fileEncoding = 4; lastKnownFileType = sourcecode.cpp.cpp; path = CGPolakRibiereMethod.cpp; sourceTree = "<group>"; };
		F735B7B11A2D173F00AE21D1 /* CGPolakRibiereMethod.h */ = {isa = PBXFileReference; fileEncoding = 4; lastKnownFileType = sourcecode.c.h; path = CGPolakRibiereMethod.h; sourceTree = "<group>"; };
		F735B7B21A2D173F00AE21D1 /* ConjugateGradient.h */ = {isa = PBXFileReference; fileEncoding = 4; lastKnownFileType = sourcecode.c.h; path = ConjugateGradient.h; sourceTree = "<group>"; };
		F735B7B31A2D173F00AE21D1 /* Minimizer.h */ = {isa = PBXFileReference; fileEncoding = 4; lastKnownFileType = sourcecode.c.h; path = Minimizer.h; sourceTree = "<group>"; };
		F735B7D61A2D175800AE21D1 /* ForceField.h */ = {isa = PBXFileReference; fileEncoding = 4; lastKnownFileType = sourcecode.c.h; path = ForceField.h; sourceTree = "<group>"; };
		F735B7D71A2D175800AE21D1 /* ForceFieldManager.cpp */ = {isa = PBXFileReference; fileEncoding = 4; lastKnownFileType = sourcecode.cpp.cpp; path = ForceFieldManager.cpp; sourceTree = "<group>"; };
		F735B7D81A2D175800AE21D1 /* ForceFieldManager.h */ = {isa = PBXFileReference; fileEncoding = 4; lastKnownFileType = sourcecode.c.h; path = ForceFieldManager.h; sourceTree = "<group>"; };
		F7401C281AF934A200BA97A5 /* BindingManager.cpp */ = {isa = PBXFileReference; fileEncoding = 4; lastKnownFileType = sourcecode.cpp.cpp; lineEnding = 0; path = BindingManager.cpp; sourceTree = "<group>"; };
		F7401C291AF934A200BA97A5 /* BindingManager.h */ = {isa = PBXFileReference; fileEncoding = 4; lastKnownFileType = sourcecode.c.h; lineEnding = 0; path = BindingManager.h; sourceTree = "<group>"; };
		F7401C2C1AF9388D00BA97A5 /* Reaction.cpp */ = {isa = PBXFileReference; fileEncoding = 4; lastKnownFileType = sourcecode.cpp.cpp; path = Reaction.cpp; sourceTree = "<group>"; };
		F7401C2D1AF9388D00BA97A5 /* Reaction.h */ = {isa = PBXFileReference; fileEncoding = 4; lastKnownFileType = sourcecode.c.h; path = Reaction.h; sourceTree = "<group>"; };
		F7401C2E1AF9388D00BA97A5 /* ReactionBase.cpp */ = {isa = PBXFileReference; fileEncoding = 4; lastKnownFileType = sourcecode.cpp.cpp; path = ReactionBase.cpp; sourceTree = "<group>"; };
		F7401C2F1AF9388D00BA97A5 /* ReactionBase.h */ = {isa = PBXFileReference; fileEncoding = 4; lastKnownFileType = sourcecode.c.h; path = ReactionBase.h; sourceTree = "<group>"; };
		F7401C301AF9388D00BA97A5 /* ReactionContainer.h */ = {isa = PBXFileReference; fileEncoding = 4; lastKnownFileType = sourcecode.c.h; path = ReactionContainer.h; sourceTree = "<group>"; };
		F7401C311AF9388D00BA97A5 /* RSpecies.cpp */ = {isa = PBXFileReference; fileEncoding = 4; lastKnownFileType = sourcecode.cpp.cpp; path = RSpecies.cpp; sourceTree = "<group>"; };
		F7401C321AF9388D00BA97A5 /* RSpecies.h */ = {isa = PBXFileReference; fileEncoding = 4; lastKnownFileType = sourcecode.c.h; path = RSpecies.h; sourceTree = "<group>"; };
		F7401C331AF9388D00BA97A5 /* Species.cpp */ = {isa = PBXFileReference; fileEncoding = 4; lastKnownFileType = sourcecode.cpp.cpp; path = Species.cpp; sourceTree = "<group>"; };
		F7401C341AF9388D00BA97A5 /* Species.h */ = {isa = PBXFileReference; fileEncoding = 4; lastKnownFileType = sourcecode.c.h; path = Species.h; sourceTree = "<group>"; };
		F7401C351AF9388D00BA97A5 /* SpeciesContainer.h */ = {isa = PBXFileReference; fileEncoding = 4; lastKnownFileType = sourcecode.c.h; path = SpeciesContainer.h; sourceTree = "<group>"; };
		F74242841BFB9C72003C36BC /* Histogram.h */ = {isa = PBXFileReference; fileEncoding = 4; lastKnownFileType = sourcecode.c.h; path = Histogram.h; sourceTree = "<group>"; };
		F748D6FA1DCA3F0000D52588 /* Restart.h */ = {isa = PBXFileReference; fileEncoding = 4; lastKnownFileType = sourcecode.c.h; path = Restart.h; sourceTree = "<group>"; };
		F75259E11A6EBDD4007A4E9F /* FilamentInitializer.h */ = {isa = PBXFileReference; fileEncoding = 4; lastKnownFileType = sourcecode.c.h; path = FilamentInitializer.h; sourceTree = "<group>"; };
		F75259E31A6EBDFE007A4E9F /* FilamentInitializer.cpp */ = {isa = PBXFileReference; fileEncoding = 4; lastKnownFileType = sourcecode.cpp.cpp; path = FilamentInitializer.cpp; sourceTree = "<group>"; };
		F75259F91A7023A4007A4E9F /* BoundaryFF.cpp */ = {isa = PBXFileReference; fileEncoding = 4; lastKnownFileType = sourcecode.cpp.cpp; lineEnding = 0; name = BoundaryFF.cpp; path = Boundary/BoundaryFF.cpp; sourceTree = "<group>"; };
		F75259FA1A7023A4007A4E9F /* BoundaryFF.h */ = {isa = PBXFileReference; fileEncoding = 4; lastKnownFileType = sourcecode.c.h; lineEnding = 0; name = BoundaryFF.h; path = Boundary/BoundaryFF.h; sourceTree = "<group>"; };
		F75259FB1A7023A4007A4E9F /* BoundaryInteractions.h */ = {isa = PBXFileReference; fileEncoding = 4; lastKnownFileType = sourcecode.c.h; lineEnding = 0; name = BoundaryInteractions.h; path = Boundary/BoundaryInteractions.h; sourceTree = "<group>"; };
		F75259FC1A7023A4007A4E9F /* BoundaryCylinderRepulsion.cpp */ = {isa = PBXFileReference; fileEncoding = 4; lastKnownFileType = sourcecode.cpp.cpp; lineEnding = 0; name = BoundaryCylinderRepulsion.cpp; path = Boundary/BoundaryCylinderRepulsion.cpp; sourceTree = "<group>"; };
		F75259FD1A7023A4007A4E9F /* BoundaryCylinderRepulsion.h */ = {isa = PBXFileReference; fileEncoding = 4; lastKnownFileType = sourcecode.c.h; lineEnding = 0; name = BoundaryCylinderRepulsion.h; path = Boundary/BoundaryCylinderRepulsion.h; sourceTree = "<group>"; };
		F75259FE1A7023A4007A4E9F /* BoundaryCylinderRepulsionExp.cpp */ = {isa = PBXFileReference; fileEncoding = 4; lastKnownFileType = sourcecode.cpp.cpp; lineEnding = 0; name = BoundaryCylinderRepulsionExp.cpp; path = Boundary/BoundaryCylinderRepulsionExp.cpp; sourceTree = "<group>"; };
		F75259FF1A7023A4007A4E9F /* BoundaryCylinderRepulsionExp.h */ = {isa = PBXFileReference; fileEncoding = 4; lastKnownFileType = sourcecode.c.h; lineEnding = 0; name = BoundaryCylinderRepulsionExp.h; path = Boundary/BoundaryCylinderRepulsionExp.h; sourceTree = "<group>"; };
		F7525A311A7023EF007A4E9F /* CylinderExclVolRepulsion.cpp */ = {isa = PBXFileReference; fileEncoding = 4; lastKnownFileType = sourcecode.cpp.cpp; name = CylinderExclVolRepulsion.cpp; path = Volume/CylinderExclVolRepulsion.cpp; sourceTree = "<group>"; };
		F7525A321A7023EF007A4E9F /* CylinderExclVolRepulsion.h */ = {isa = PBXFileReference; fileEncoding = 4; lastKnownFileType = sourcecode.c.h; name = CylinderExclVolRepulsion.h; path = Volume/CylinderExclVolRepulsion.h; sourceTree = "<group>"; };
		F7525A331A7023EF007A4E9F /* CylinderExclVolume.cpp */ = {isa = PBXFileReference; fileEncoding = 4; lastKnownFileType = sourcecode.cpp.cpp; name = CylinderExclVolume.cpp; path = Volume/CylinderExclVolume.cpp; sourceTree = "<group>"; };
		F7525A341A7023EF007A4E9F /* CylinderExclVolume.h */ = {isa = PBXFileReference; fileEncoding = 4; lastKnownFileType = sourcecode.c.h; name = CylinderExclVolume.h; path = Volume/CylinderExclVolume.h; sourceTree = "<group>"; };
		F7525A351A7023EF007A4E9F /* CylinderVolumeInteractions.h */ = {isa = PBXFileReference; fileEncoding = 4; lastKnownFileType = sourcecode.c.h; name = CylinderVolumeInteractions.h; path = Volume/CylinderVolumeInteractions.h; sourceTree = "<group>"; };
		F7525A361A7023EF007A4E9F /* CylinderVolumeFF.cpp */ = {isa = PBXFileReference; fileEncoding = 4; lastKnownFileType = sourcecode.cpp.cpp; name = CylinderVolumeFF.cpp; path = Volume/CylinderVolumeFF.cpp; sourceTree = "<group>"; };
		F7525A371A7023EF007A4E9F /* CylinderVolumeFF.h */ = {isa = PBXFileReference; fileEncoding = 4; lastKnownFileType = sourcecode.c.h; name = CylinderVolumeFF.h; path = Volume/CylinderVolumeFF.h; sourceTree = "<group>"; };
		F7525A3F1A70241E007A4E9F /* BranchingBending.cpp */ = {isa = PBXFileReference; fileEncoding = 4; lastKnownFileType = sourcecode.cpp.cpp; lineEnding = 0; name = BranchingBending.cpp; path = Branching/BranchingBending.cpp; sourceTree = "<group>"; };
		F7525A401A70241E007A4E9F /* BranchingBending.h */ = {isa = PBXFileReference; fileEncoding = 4; lastKnownFileType = sourcecode.c.h; lineEnding = 0; name = BranchingBending.h; path = Branching/BranchingBending.h; sourceTree = "<group>"; };
		F7525A411A70241E007A4E9F /* BranchingBendingCosine.cpp */ = {isa = PBXFileReference; fileEncoding = 4; lastKnownFileType = sourcecode.cpp.cpp; lineEnding = 0; name = BranchingBendingCosine.cpp; path = Branching/BranchingBendingCosine.cpp; sourceTree = "<group>"; };
		F7525A421A70241E007A4E9F /* BranchingBendingCosine.h */ = {isa = PBXFileReference; fileEncoding = 4; lastKnownFileType = sourcecode.c.h; lineEnding = 0; name = BranchingBendingCosine.h; path = Branching/BranchingBendingCosine.h; sourceTree = "<group>"; };
		F7525A431A70241E007A4E9F /* BranchingDihedral.cpp */ = {isa = PBXFileReference; fileEncoding = 4; lastKnownFileType = sourcecode.cpp.cpp; lineEnding = 0; name = BranchingDihedral.cpp; path = Branching/BranchingDihedral.cpp; sourceTree = "<group>"; };
		F7525A441A70241E007A4E9F /* BranchingDihedral.h */ = {isa = PBXFileReference; fileEncoding = 4; lastKnownFileType = sourcecode.c.h; lineEnding = 0; name = BranchingDihedral.h; path = Branching/BranchingDihedral.h; sourceTree = "<group>"; };
		F7525A451A70241E007A4E9F /* BranchingDihedralCosine.cpp */ = {isa = PBXFileReference; fileEncoding = 4; lastKnownFileType = sourcecode.cpp.cpp; lineEnding = 0; name = BranchingDihedralCosine.cpp; path = Branching/BranchingDihedralCosine.cpp; sourceTree = "<group>"; };
		F7525A461A70241E007A4E9F /* BranchingDihedralCosine.h */ = {isa = PBXFileReference; fileEncoding = 4; lastKnownFileType = sourcecode.c.h; name = BranchingDihedralCosine.h; path = Branching/BranchingDihedralCosine.h; sourceTree = "<group>"; };
		F7525A471A70241E007A4E9F /* BranchingFF.cpp */ = {isa = PBXFileReference; fileEncoding = 4; lastKnownFileType = sourcecode.cpp.cpp; name = BranchingFF.cpp; path = Branching/BranchingFF.cpp; sourceTree = "<group>"; };
		F7525A481A70241E007A4E9F /* BranchingFF.h */ = {isa = PBXFileReference; fileEncoding = 4; lastKnownFileType = sourcecode.c.h; name = BranchingFF.h; path = Branching/BranchingFF.h; sourceTree = "<group>"; };
		F7525A491A70241E007A4E9F /* BranchingInteractions.h */ = {isa = PBXFileReference; fileEncoding = 4; lastKnownFileType = sourcecode.c.h; name = BranchingInteractions.h; path = Branching/BranchingInteractions.h; sourceTree = "<group>"; };
		F7525A4A1A70241E007A4E9F /* BranchingPosition.cpp */ = {isa = PBXFileReference; fileEncoding = 4; lastKnownFileType = sourcecode.cpp.cpp; name = BranchingPosition.cpp; path = Branching/BranchingPosition.cpp; sourceTree = "<group>"; };
		F7525A4B1A70241E007A4E9F /* BranchingPosition.h */ = {isa = PBXFileReference; fileEncoding = 4; lastKnownFileType = sourcecode.c.h; name = BranchingPosition.h; path = Branching/BranchingPosition.h; sourceTree = "<group>"; };
		F7525A4C1A70241E007A4E9F /* BranchingPositionCosine.cpp */ = {isa = PBXFileReference; fileEncoding = 4; lastKnownFileType = sourcecode.cpp.cpp; name = BranchingPositionCosine.cpp; path = Branching/BranchingPositionCosine.cpp; sourceTree = "<group>"; };
		F7525A4D1A70241E007A4E9F /* BranchingPositionCosine.h */ = {isa = PBXFileReference; fileEncoding = 4; lastKnownFileType = sourcecode.c.h; name = BranchingPositionCosine.h; path = Branching/BranchingPositionCosine.h; sourceTree = "<group>"; };
		F7525A4E1A70241E007A4E9F /* BranchingStretching.cpp */ = {isa = PBXFileReference; fileEncoding = 4; lastKnownFileType = sourcecode.cpp.cpp; name = BranchingStretching.cpp; path = Branching/BranchingStretching.cpp; sourceTree = "<group>"; };
		F7525A4F1A70241E007A4E9F /* BranchingStretching.h */ = {isa = PBXFileReference; fileEncoding = 4; lastKnownFileType = sourcecode.c.h; name = BranchingStretching.h; path = Branching/BranchingStretching.h; sourceTree = "<group>"; };
		F7525A501A70241E007A4E9F /* BranchingStretchingHarmonic.cpp */ = {isa = PBXFileReference; fileEncoding = 4; lastKnownFileType = sourcecode.cpp.cpp; name = BranchingStretchingHarmonic.cpp; path = Branching/BranchingStretchingHarmonic.cpp; sourceTree = "<group>"; };
		F7525A511A70241E007A4E9F /* BranchingStretchingHarmonic.h */ = {isa = PBXFileReference; fileEncoding = 4; lastKnownFileType = sourcecode.c.h; name = BranchingStretchingHarmonic.h; path = Branching/BranchingStretchingHarmonic.h; sourceTree = "<group>"; };
		F7525A7F1A70244D007A4E9F /* MotorGhostFF.cpp */ = {isa = PBXFileReference; fileEncoding = 4; lastKnownFileType = sourcecode.cpp.cpp; name = MotorGhostFF.cpp; path = MotorGhost/MotorGhostFF.cpp; sourceTree = "<group>"; };
		F7525A801A70244D007A4E9F /* MotorGhostFF.h */ = {isa = PBXFileReference; fileEncoding = 4; lastKnownFileType = sourcecode.c.h; name = MotorGhostFF.h; path = MotorGhost/MotorGhostFF.h; sourceTree = "<group>"; };
		F7525A811A70244D007A4E9F /* MotorGhostInteractions.h */ = {isa = PBXFileReference; fileEncoding = 4; lastKnownFileType = sourcecode.c.h; name = MotorGhostInteractions.h; path = MotorGhost/MotorGhostInteractions.h; sourceTree = "<group>"; };
		F7525A821A70244D007A4E9F /* MotorGhostStretching.cpp */ = {isa = PBXFileReference; fileEncoding = 4; lastKnownFileType = sourcecode.cpp.cpp; name = MotorGhostStretching.cpp; path = MotorGhost/MotorGhostStretching.cpp; sourceTree = "<group>"; };
		F7525A831A70244D007A4E9F /* MotorGhostStretching.h */ = {isa = PBXFileReference; fileEncoding = 4; lastKnownFileType = sourcecode.c.h; name = MotorGhostStretching.h; path = MotorGhost/MotorGhostStretching.h; sourceTree = "<group>"; };
		F7525A841A70244D007A4E9F /* MotorGhostStretchingHarmonic.cpp */ = {isa = PBXFileReference; fileEncoding = 4; lastKnownFileType = sourcecode.cpp.cpp; name = MotorGhostStretchingHarmonic.cpp; path = MotorGhost/MotorGhostStretchingHarmonic.cpp; sourceTree = "<group>"; };
		F7525A851A70244D007A4E9F /* MotorGhostStretchingHarmonic.h */ = {isa = PBXFileReference; fileEncoding = 4; lastKnownFileType = sourcecode.c.h; name = MotorGhostStretchingHarmonic.h; path = MotorGhost/MotorGhostStretchingHarmonic.h; sourceTree = "<group>"; };
		F7525A8D1A702461007A4E9F /* LinkerFF.cpp */ = {isa = PBXFileReference; fileEncoding = 4; lastKnownFileType = sourcecode.cpp.cpp; name = LinkerFF.cpp; path = Linker/LinkerFF.cpp; sourceTree = "<group>"; };
		F7525A8E1A702461007A4E9F /* LinkerFF.h */ = {isa = PBXFileReference; fileEncoding = 4; lastKnownFileType = sourcecode.c.h; name = LinkerFF.h; path = Linker/LinkerFF.h; sourceTree = "<group>"; };
		F7525A8F1A702461007A4E9F /* LinkerInteractions.h */ = {isa = PBXFileReference; fileEncoding = 4; lastKnownFileType = sourcecode.c.h; name = LinkerInteractions.h; path = Linker/LinkerInteractions.h; sourceTree = "<group>"; };
		F7525A901A702461007A4E9F /* LinkerStretching.cpp */ = {isa = PBXFileReference; fileEncoding = 4; lastKnownFileType = sourcecode.cpp.cpp; name = LinkerStretching.cpp; path = Linker/LinkerStretching.cpp; sourceTree = "<group>"; };
		F7525A911A702461007A4E9F /* LinkerStretching.h */ = {isa = PBXFileReference; fileEncoding = 4; lastKnownFileType = sourcecode.c.h; name = LinkerStretching.h; path = Linker/LinkerStretching.h; sourceTree = "<group>"; };
		F7525A921A702461007A4E9F /* LinkerStretchingHarmonic.cpp */ = {isa = PBXFileReference; fileEncoding = 4; lastKnownFileType = sourcecode.cpp.cpp; name = LinkerStretchingHarmonic.cpp; path = Linker/LinkerStretchingHarmonic.cpp; sourceTree = "<group>"; };
		F7525A931A702461007A4E9F /* LinkerStretchingHarmonic.h */ = {isa = PBXFileReference; fileEncoding = 4; lastKnownFileType = sourcecode.c.h; name = LinkerStretchingHarmonic.h; path = Linker/LinkerStretchingHarmonic.h; sourceTree = "<group>"; };
		F756E3D71DC3D4B700FFF896 /* MTOC.cpp */ = {isa = PBXFileReference; fileEncoding = 4; lastKnownFileType = sourcecode.cpp.cpp; path = MTOC.cpp; sourceTree = "<group>"; };
		F756E3D81DC3D4B700FFF896 /* MTOC.h */ = {isa = PBXFileReference; fileEncoding = 4; lastKnownFileType = sourcecode.c.h; path = MTOC.h; sourceTree = "<group>"; };
		F764F0841BD56DD300E2BBB8 /* Bubble.cpp */ = {isa = PBXFileReference; fileEncoding = 4; lastKnownFileType = sourcecode.cpp.cpp; path = Bubble.cpp; sourceTree = "<group>"; };
		F764F0851BD56DD300E2BBB8 /* Bubble.h */ = {isa = PBXFileReference; fileEncoding = 4; lastKnownFileType = sourcecode.c.h; path = Bubble.h; sourceTree = "<group>"; };
		F764F0B51BD9349600E2BBB8 /* BubbleInitializer.cpp */ = {isa = PBXFileReference; fileEncoding = 4; lastKnownFileType = sourcecode.cpp.cpp; path = BubbleInitializer.cpp; sourceTree = "<group>"; };
		F764F0B61BD9349600E2BBB8 /* BubbleInitializer.h */ = {isa = PBXFileReference; fileEncoding = 4; lastKnownFileType = sourcecode.c.h; path = BubbleInitializer.h; sourceTree = "<group>"; };
		F768ACEC1BC8158A00B838AD /* Rand.cpp */ = {isa = PBXFileReference; fileEncoding = 4; lastKnownFileType = sourcecode.cpp.cpp; path = Rand.cpp; sourceTree = "<group>"; };
		F768ACED1BC8158A00B838AD /* Rand.h */ = {isa = PBXFileReference; fileEncoding = 4; lastKnownFileType = sourcecode.c.h; path = Rand.h; sourceTree = "<group>"; };
		F771ADBB15655CD70010B123 /* libmedyan.dylib */ = {isa = PBXFileReference; explicitFileType = "compiled.mach-o.dylib"; includeInIndex = 0; path = libmedyan.dylib; sourceTree = BUILT_PRODUCTS_DIR; };
		F777458F1BCD404000F3AB4C /* utility.cpp */ = {isa = PBXFileReference; fileEncoding = 4; lastKnownFileType = sourcecode.cpp.cpp; path = utility.cpp; sourceTree = "<group>"; };
		F77745911BCEE9FA00F3AB4C /* common.cpp */ = {isa = PBXFileReference; fileEncoding = 4; lastKnownFileType = sourcecode.cpp.cpp; path = common.cpp; sourceTree = "<group>"; };
		F790403D1B0E57B50033EA7E /* Trackable.cpp */ = {isa = PBXFileReference; fileEncoding = 4; lastKnownFileType = sourcecode.cpp.cpp; path = Trackable.cpp; sourceTree = "<group>"; };
		F7954C49197D98BE00074A12 /* MEDYAN */ = {isa = PBXFileReference; explicitFileType = "compiled.mach-o.executable"; includeInIndex = 0; path = MEDYAN; sourceTree = BUILT_PRODUCTS_DIR; };
		F7A202D7194271C7005A9B5C /* gtest.framework */ = {isa = PBXFileReference; lastKnownFileType = wrapper.framework; name = gtest.framework; path = ../googletest/gtest.framework; sourceTree = "<group>"; };
		F7A5200B1A8260EE003C49E0 /* ReactionTemplate.cpp */ = {isa = PBXFileReference; fileEncoding = 4; lastKnownFileType = sourcecode.cpp.cpp; path = ReactionTemplate.cpp; sourceTree = "<group>"; };
		F7A520101A8BB820003C49E0 /* RateChanger.h */ = {isa = PBXFileReference; fileEncoding = 4; lastKnownFileType = sourcecode.c.h; path = RateChanger.h; sourceTree = "<group>"; };
		F7A520131A8BBF24003C49E0 /* DRController.cpp */ = {isa = PBXFileReference; fileEncoding = 4; lastKnownFileType = sourcecode.cpp.cpp; path = DRController.cpp; sourceTree = "<group>"; };
		F7A520141A8BBF24003C49E0 /* DRController.h */ = {isa = PBXFileReference; fileEncoding = 4; lastKnownFileType = sourcecode.c.h; path = DRController.h; sourceTree = "<group>"; };
		F7A520171AA0DA07003C49E0 /* RateChangerImpl.cpp */ = {isa = PBXFileReference; fileEncoding = 4; lastKnownFileType = sourcecode.cpp.cpp; path = RateChangerImpl.cpp; sourceTree = "<group>"; };
		F7A520181AA0DA07003C49E0 /* RateChangerImpl.h */ = {isa = PBXFileReference; fileEncoding = 4; lastKnownFileType = sourcecode.c.h; path = RateChangerImpl.h; sourceTree = "<group>"; };
		F7C7A0F315FFBA3D00DF9838 /* TestSuite */ = {isa = PBXFileReference; explicitFileType = "compiled.mach-o.executable"; includeInIndex = 0; path = TestSuite; sourceTree = BUILT_PRODUCTS_DIR; };
		F7C9CF831A2D16290087434A /* test_boundaries.cpp */ = {isa = PBXFileReference; fileEncoding = 4; lastKnownFileType = sourcecode.cpp.cpp; path = test_boundaries.cpp; sourceTree = "<group>"; };
		F7C9CF851A2D16290087434A /* test_compartments.cpp */ = {isa = PBXFileReference; fileEncoding = 4; lastKnownFileType = sourcecode.cpp.cpp; path = test_compartments.cpp; sourceTree = "<group>"; };
		F7C9CF861A2D16290087434A /* test_composite.cpp */ = {isa = PBXFileReference; fileEncoding = 4; lastKnownFileType = sourcecode.cpp.cpp; path = test_composite.cpp; sourceTree = "<group>"; };
		F7C9CF881A2D16290087434A /* test_geometry.cpp */ = {isa = PBXFileReference; fileEncoding = 4; lastKnownFileType = sourcecode.cpp.cpp; path = test_geometry.cpp; sourceTree = "<group>"; };
		F7C9CF891A2D16290087434A /* test_gillespie_cross.cpp */ = {isa = PBXFileReference; fileEncoding = 4; lastKnownFileType = sourcecode.cpp.cpp; path = test_gillespie_cross.cpp; sourceTree = "<group>"; };
		F7C9CF8A1A2D16290087434A /* test_gillespie.cpp */ = {isa = PBXFileReference; fileEncoding = 4; lastKnownFileType = sourcecode.cpp.cpp; path = test_gillespie.cpp; sourceTree = "<group>"; };
		F7C9CF8B1A2D16290087434A /* test_nrm.cpp */ = {isa = PBXFileReference; fileEncoding = 4; lastKnownFileType = sourcecode.cpp.cpp; path = test_nrm.cpp; sourceTree = "<group>"; };
		F7C9CF8D1A2D16290087434A /* test_reactions.cpp */ = {isa = PBXFileReference; fileEncoding = 4; lastKnownFileType = sourcecode.cpp.cpp; path = test_reactions.cpp; sourceTree = "<group>"; };
		F7C9CF8E1A2D16290087434A /* test_simple_gillespie.cpp */ = {isa = PBXFileReference; fileEncoding = 4; lastKnownFileType = sourcecode.cpp.cpp; path = test_simple_gillespie.cpp; sourceTree = "<group>"; };
		F7C9CF8F1A2D16290087434A /* test_species.cpp */ = {isa = PBXFileReference; fileEncoding = 4; lastKnownFileType = sourcecode.cpp.cpp; path = test_species.cpp; sourceTree = "<group>"; };
		F7C9CFA21A2D165D0087434A /* Bead.cpp */ = {isa = PBXFileReference; fileEncoding = 4; lastKnownFileType = sourcecode.cpp.cpp; lineEnding = 0; path = Bead.cpp; sourceTree = "<group>"; };
		F7C9CFA31A2D165D0087434A /* Bead.h */ = {isa = PBXFileReference; fileEncoding = 4; lastKnownFileType = sourcecode.c.h; lineEnding = 0; path = Bead.h; sourceTree = "<group>"; };
		F7C9CFA61A2D165D0087434A /* Boundary.h */ = {isa = PBXFileReference; fileEncoding = 4; lastKnownFileType = sourcecode.c.h; lineEnding = 0; path = Boundary.h; sourceTree = "<group>"; };
		F7C9CFA71A2D165D0087434A /* BoundaryElement.h */ = {isa = PBXFileReference; fileEncoding = 4; lastKnownFileType = sourcecode.c.h; lineEnding = 0; path = BoundaryElement.h; sourceTree = "<group>"; };
		F7C9CFAA1A2D165D0087434A /* BoundaryElementImpl.cpp */ = {isa = PBXFileReference; fileEncoding = 4; lastKnownFileType = sourcecode.cpp.cpp; lineEnding = 0; path = BoundaryElementImpl.cpp; sourceTree = "<group>"; };
		F7C9CFAB1A2D165D0087434A /* BoundaryElementImpl.h */ = {isa = PBXFileReference; fileEncoding = 4; lastKnownFileType = sourcecode.c.h; lineEnding = 0; path = BoundaryElementImpl.h; sourceTree = "<group>"; };
		F7C9CFAC1A2D165D0087434A /* BoundaryImpl.cpp */ = {isa = PBXFileReference; fileEncoding = 4; lastKnownFileType = sourcecode.cpp.cpp; lineEnding = 0; path = BoundaryImpl.cpp; sourceTree = "<group>"; };
		F7C9CFAD1A2D165D0087434A /* BoundaryImpl.h */ = {isa = PBXFileReference; fileEncoding = 4; lastKnownFileType = sourcecode.c.h; lineEnding = 0; path = BoundaryImpl.h; sourceTree = "<group>"; };
		F7C9CFAE1A2D165D0087434A /* BoundarySurface.h */ = {isa = PBXFileReference; fileEncoding = 4; lastKnownFileType = sourcecode.c.h; lineEnding = 0; path = BoundarySurface.h; sourceTree = "<group>"; };
		F7C9CFAF1A2D165D0087434A /* BoundarySurfaceImpl.cpp */ = {isa = PBXFileReference; fileEncoding = 4; lastKnownFileType = sourcecode.cpp.cpp; lineEnding = 0; path = BoundarySurfaceImpl.cpp; sourceTree = "<group>"; };
		F7C9CFB01A2D165D0087434A /* BoundarySurfaceImpl.h */ = {isa = PBXFileReference; fileEncoding = 4; lastKnownFileType = sourcecode.c.h; lineEnding = 0; path = BoundarySurfaceImpl.h; sourceTree = "<group>"; };
		F7C9CFB11A2D165D0087434A /* CBound.h */ = {isa = PBXFileReference; fileEncoding = 4; lastKnownFileType = sourcecode.c.h; path = CBound.h; sourceTree = "<group>"; };
		F7C9CFB21A2D165D0087434A /* CCylinder.cpp */ = {isa = PBXFileReference; fileEncoding = 4; lastKnownFileType = sourcecode.cpp.cpp; path = CCylinder.cpp; sourceTree = "<group>"; };
		F7C9CFB31A2D165D0087434A /* CCylinder.h */ = {isa = PBXFileReference; fileEncoding = 4; lastKnownFileType = sourcecode.c.h; path = CCylinder.h; sourceTree = "<group>"; };
		F7C9CFB41A2D165D0087434A /* CLinker.cpp */ = {isa = PBXFileReference; fileEncoding = 4; lastKnownFileType = sourcecode.cpp.cpp; path = CLinker.cpp; sourceTree = "<group>"; };
		F7C9CFB51A2D165D0087434A /* CLinker.h */ = {isa = PBXFileReference; fileEncoding = 4; lastKnownFileType = sourcecode.c.h; path = CLinker.h; sourceTree = "<group>"; };
		F7C9CFB61A2D165D0087434A /* CMonomer.cpp */ = {isa = PBXFileReference; fileEncoding = 4; lastKnownFileType = sourcecode.cpp.cpp; path = CMonomer.cpp; sourceTree = "<group>"; };
		F7C9CFB71A2D165D0087434A /* CMonomer.h */ = {isa = PBXFileReference; fileEncoding = 4; lastKnownFileType = sourcecode.c.h; path = CMonomer.h; sourceTree = "<group>"; };
		F7C9CFB81A2D165D0087434A /* CMotorGhost.cpp */ = {isa = PBXFileReference; fileEncoding = 4; lastKnownFileType = sourcecode.cpp.cpp; path = CMotorGhost.cpp; sourceTree = "<group>"; };
		F7C9CFB91A2D165D0087434A /* CMotorGhost.h */ = {isa = PBXFileReference; fileEncoding = 4; lastKnownFileType = sourcecode.c.h; path = CMotorGhost.h; sourceTree = "<group>"; };
		F7C9CFBA1A2D165D0087434A /* Compartment.cpp */ = {isa = PBXFileReference; fileEncoding = 4; lastKnownFileType = sourcecode.cpp.cpp; path = Compartment.cpp; sourceTree = "<group>"; };
		F7C9CFBB1A2D165D0087434A /* Compartment.h */ = {isa = PBXFileReference; fileEncoding = 4; lastKnownFileType = sourcecode.c.h; path = Compartment.h; sourceTree = "<group>"; };
		F7C9CFBC1A2D165D0087434A /* CompartmentGrid.cpp */ = {isa = PBXFileReference; fileEncoding = 4; lastKnownFileType = sourcecode.cpp.cpp; path = CompartmentGrid.cpp; sourceTree = "<group>"; };
		F7C9CFBD1A2D165D0087434A /* CompartmentGrid.h */ = {isa = PBXFileReference; fileEncoding = 4; lastKnownFileType = sourcecode.c.h; path = CompartmentGrid.h; sourceTree = "<group>"; };
		F7C9CFBE1A2D165D0087434A /* Cylinder.cpp */ = {isa = PBXFileReference; fileEncoding = 4; lastKnownFileType = sourcecode.cpp.cpp; path = Cylinder.cpp; sourceTree = "<group>"; };
		F7C9CFBF1A2D165D0087434A /* Cylinder.h */ = {isa = PBXFileReference; fileEncoding = 4; lastKnownFileType = sourcecode.c.h; path = Cylinder.h; sourceTree = "<group>"; };
		F7C9CFC21A2D165D0087434A /* Filament.cpp */ = {isa = PBXFileReference; fileEncoding = 4; lastKnownFileType = sourcecode.cpp.cpp; path = Filament.cpp; sourceTree = "<group>"; };
		F7C9CFC31A2D165D0087434A /* Filament.h */ = {isa = PBXFileReference; fileEncoding = 4; lastKnownFileType = sourcecode.c.h; path = Filament.h; sourceTree = "<group>"; };
		F7C9CFC61A2D165D0087434A /* Linker.cpp */ = {isa = PBXFileReference; fileEncoding = 4; lastKnownFileType = sourcecode.cpp.cpp; path = Linker.cpp; sourceTree = "<group>"; };
		F7C9CFC71A2D165D0087434A /* Linker.h */ = {isa = PBXFileReference; fileEncoding = 4; lastKnownFileType = sourcecode.c.h; path = Linker.h; sourceTree = "<group>"; };
		F7C9CFCA1A2D165D0087434A /* MCylinder.cpp */ = {isa = PBXFileReference; fileEncoding = 4; lastKnownFileType = sourcecode.cpp.cpp; path = MCylinder.cpp; sourceTree = "<group>"; };
		F7C9CFCB1A2D165D0087434A /* MCylinder.h */ = {isa = PBXFileReference; fileEncoding = 4; lastKnownFileType = sourcecode.c.h; path = MCylinder.h; sourceTree = "<group>"; };
		F7C9CFCC1A2D165D0087434A /* MLinker.cpp */ = {isa = PBXFileReference; fileEncoding = 4; lastKnownFileType = sourcecode.cpp.cpp; path = MLinker.cpp; sourceTree = "<group>"; };
		F7C9CFCD1A2D165D0087434A /* MLinker.h */ = {isa = PBXFileReference; fileEncoding = 4; lastKnownFileType = sourcecode.c.h; path = MLinker.h; sourceTree = "<group>"; };
		F7C9CFCE1A2D165D0087434A /* MMotorGhost.cpp */ = {isa = PBXFileReference; fileEncoding = 4; lastKnownFileType = sourcecode.cpp.cpp; path = MMotorGhost.cpp; sourceTree = "<group>"; };
		F7C9CFCF1A2D165D0087434A /* MMotorGhost.h */ = {isa = PBXFileReference; fileEncoding = 4; lastKnownFileType = sourcecode.c.h; path = MMotorGhost.h; sourceTree = "<group>"; };
		F7C9CFD01A2D165D0087434A /* MotorGhost.cpp */ = {isa = PBXFileReference; fileEncoding = 4; lastKnownFileType = sourcecode.cpp.cpp; path = MotorGhost.cpp; sourceTree = "<group>"; };
		F7C9CFD11A2D165D0087434A /* MotorGhost.h */ = {isa = PBXFileReference; fileEncoding = 4; lastKnownFileType = sourcecode.c.h; path = MotorGhost.h; sourceTree = "<group>"; };
		F7C9CFD41A2D165D0087434A /* Movable.h */ = {isa = PBXFileReference; fileEncoding = 4; lastKnownFileType = sourcecode.c.h; path = Movable.h; sourceTree = "<group>"; };
		F7C9CFD51A2D165D0087434A /* Neighbor.h */ = {isa = PBXFileReference; fileEncoding = 4; lastKnownFileType = sourcecode.c.h; path = Neighbor.h; sourceTree = "<group>"; };
		F7C9CFD71A2D165D0087434A /* NeighborList.h */ = {isa = PBXFileReference; fileEncoding = 4; lastKnownFileType = sourcecode.c.h; path = NeighborList.h; sourceTree = "<group>"; };
		F7C9CFDC1A2D165D0087434A /* Reactable.h */ = {isa = PBXFileReference; fileEncoding = 4; lastKnownFileType = sourcecode.c.h; path = Reactable.h; sourceTree = "<group>"; };
		F7C9CFE71A2D165D0087434A /* SubSystem.cpp */ = {isa = PBXFileReference; fileEncoding = 4; lastKnownFileType = sourcecode.cpp.cpp; path = SubSystem.cpp; sourceTree = "<group>"; };
		F7C9CFE81A2D165D0087434A /* SubSystem.h */ = {isa = PBXFileReference; fileEncoding = 4; lastKnownFileType = sourcecode.c.h; path = SubSystem.h; sourceTree = "<group>"; };
		F7E9F82F1AD5CD4600E0CBBC /* CGSteepestDescent.cpp */ = {isa = PBXFileReference; fileEncoding = 4; lastKnownFileType = sourcecode.cpp.cpp; path = CGSteepestDescent.cpp; sourceTree = "<group>"; };
		F7E9F8301AD5CD4600E0CBBC /* CGSteepestDescent.h */ = {isa = PBXFileReference; fileEncoding = 4; lastKnownFileType = sourcecode.c.h; path = CGSteepestDescent.h; sourceTree = "<group>"; };
/* End PBXFileReference section */

/* Begin PBXFrameworksBuildPhase section */
		F771ADB815655CD70010B123 /* Frameworks */ = {
			isa = PBXFrameworksBuildPhase;
			buildActionMask = 2147483647;
			files = (
			);
			runOnlyForDeploymentPostprocessing = 0;
		};
		F7954C46197D98BE00074A12 /* Frameworks */ = {
			isa = PBXFrameworksBuildPhase;
			buildActionMask = 2147483647;
			files = (
				F777FAA719C2294E00D2850A /* libmedyan.dylib in Frameworks */,
			);
			runOnlyForDeploymentPostprocessing = 0;
		};
		F7C7A0EE15FFBA3D00DF9838 /* Frameworks */ = {
			isa = PBXFrameworksBuildPhase;
			buildActionMask = 2147483647;
			files = (
				F7C7A0FB15FFBA9700DF9838 /* libmedyan.dylib in Frameworks */,
			);
			runOnlyForDeploymentPostprocessing = 0;
		};
/* End PBXFrameworksBuildPhase section */

/* Begin PBXGroup section */
		2337CCAD21B4969600EA25B2 /* Bubble */ = {
			isa = PBXGroup;
			children = (
				2359163B222456450025098C /* BoundaryCylinderRepulsionCUDA.h */,
				2359163C222456450025098C /* BoundaryCylinderRepulsionExpCUDA.h */,
				2337CCB421B496BF00EA25B2 /* BubbleBubbleRepulsion.cpp */,
				2337CCB121B496BE00EA25B2 /* BubbleBubbleRepulsion.h */,
				2337CCB921B496C000EA25B2 /* BubbleBubbleRepulsionExp.cpp */,
				2337CCB021B496BE00EA25B2 /* BubbleBubbleRepulsionExp.h */,
				2337CCB721B496BF00EA25B2 /* BubbleCylinderRepulsion.cpp */,
				2337CCB521B496BF00EA25B2 /* BubbleCylinderRepulsion.h */,
				2337CCAE21B496BD00EA25B2 /* BubbleCylinderRepulsionExp.cpp */,
				2337CCB821B496C000EA25B2 /* BubbleCylinderRepulsionExp.h */,
				2337CCBB21B496C000EA25B2 /* BubbleFF.cpp */,
				2337CCAF21B496BD00EA25B2 /* BubbleInteractions.h */,
				23591B062231BB8C0025098C /* BubbleInteractions.cpp */,
				2337CCBA21B496C000EA25B2 /* BubbleFF.h */,
				2337CCB221B496BF00EA25B2 /* MTOCAttachment.cpp */,
				2337CCB321B496BF00EA25B2 /* MTOCAttachment.h */,
				2337CCB621B496BF00EA25B2 /* MTOCAttachmentHarmonic.cpp */,
				2337CCBC21B496C100EA25B2 /* MTOCAttachmentHarmonic.h */,
				23B936CD21FA3ACF00AEDA5E /* MTOCBending.cpp */,
				23B936D221FA3AF300AEDA5E /* MTOCBending.h */,
				23B936D421FA3C3D00AEDA5E /* MTOCBendingCosine.cpp */,
				23B936D721FA3C5200AEDA5E /* MTOCBendingCosine.h */,
			);
			name = Bubble;
			sourceTree = "<group>";
		};
		B52F64BE19BA230000A2B9FD /* Structure */ = {
			isa = PBXGroup;
			children = (
				235916BD222461DC0025098C /* HybridNeighborList.h */,
				23591AEF222487C70025098C /* Boundary.cpp */,
				235916BE22247A220025098C /* HybridNeighborListImpl.cpp */,
				235916BC222461DC0025098C /* HybridNeighborListImpl.h */,
				235916312224560D0025098C /* Bin.cpp */,
				235916342224560E0025098C /* Bin.h */,
				235916332224560E0025098C /* BinGrid.h */,
				235916322224560D0025098C /* NeighborListImplCUDA.h */,
				F7C9CFE71A2D165D0087434A /* SubSystem.cpp */,
				F7C9CFE81A2D165D0087434A /* SubSystem.h */,
				BF9A59321B0B68DE00ADF902 /* Database.h */,
				F790403D1B0E57B50033EA7E /* Trackable.cpp */,
				BF9A59361B0B72C300ADF902 /* Trackable.h */,
				F7C9CFD41A2D165D0087434A /* Movable.h */,
				F7C9CFDC1A2D165D0087434A /* Reactable.h */,
				F7C9CFA61A2D165D0087434A /* Boundary.h */,
				F7C9CFAC1A2D165D0087434A /* BoundaryImpl.cpp */,
				F7C9CFAD1A2D165D0087434A /* BoundaryImpl.h */,
				BF9A59391B0B90C200ADF902 /* BoundaryElement.cpp */,
				F7C9CFA71A2D165D0087434A /* BoundaryElement.h */,
				F7C9CFAA1A2D165D0087434A /* BoundaryElementImpl.cpp */,
				F7C9CFAB1A2D165D0087434A /* BoundaryElementImpl.h */,
				F7C9CFAE1A2D165D0087434A /* BoundarySurface.h */,
				F7C9CFAF1A2D165D0087434A /* BoundarySurfaceImpl.cpp */,
				F7C9CFB01A2D165D0087434A /* BoundarySurfaceImpl.h */,
				F7C9CFA21A2D165D0087434A /* Bead.cpp */,
				F7C9CFA31A2D165D0087434A /* Bead.h */,
				F764F0841BD56DD300E2BBB8 /* Bubble.cpp */,
				F764F0851BD56DD300E2BBB8 /* Bubble.h */,
				F7C9CFB11A2D165D0087434A /* CBound.h */,
				F7C9CFB61A2D165D0087434A /* CMonomer.cpp */,
				F7C9CFB71A2D165D0087434A /* CMonomer.h */,
				F7199B281A30B8F700CD5DCC /* BranchingPoint.cpp */,
				F7199B291A30B8F700CD5DCC /* BranchingPoint.h */,
				F7199B381A30CCE500CD5DCC /* CBranchingPoint.cpp */,
				F7199B391A30CCE500CD5DCC /* CBranchingPoint.h */,
				F7199B341A30C84600CD5DCC /* MBranchingPoint.cpp */,
				F7199B351A30C84600CD5DCC /* MBranchingPoint.h */,
				F7C9CFBE1A2D165D0087434A /* Cylinder.cpp */,
				F7C9CFBF1A2D165D0087434A /* Cylinder.h */,
				F7C9CFB21A2D165D0087434A /* CCylinder.cpp */,
				F7C9CFB31A2D165D0087434A /* CCylinder.h */,
				F7C9CFCA1A2D165D0087434A /* MCylinder.cpp */,
				F7C9CFCB1A2D165D0087434A /* MCylinder.h */,
				F7C9CFD01A2D165D0087434A /* MotorGhost.cpp */,
				F7C9CFD11A2D165D0087434A /* MotorGhost.h */,
				F7C9CFB81A2D165D0087434A /* CMotorGhost.cpp */,
				F7C9CFB91A2D165D0087434A /* CMotorGhost.h */,
				F7C9CFCE1A2D165D0087434A /* MMotorGhost.cpp */,
				F7C9CFCF1A2D165D0087434A /* MMotorGhost.h */,
				F7C9CFC61A2D165D0087434A /* Linker.cpp */,
				F7C9CFC71A2D165D0087434A /* Linker.h */,
				F7C9CFB41A2D165D0087434A /* CLinker.cpp */,
				F7C9CFB51A2D165D0087434A /* CLinker.h */,
				F7C9CFCC1A2D165D0087434A /* MLinker.cpp */,
				F7C9CFCD1A2D165D0087434A /* MLinker.h */,
				F7C9CFC21A2D165D0087434A /* Filament.cpp */,
				F7C9CFC31A2D165D0087434A /* Filament.h */,
				F7C9CFBA1A2D165D0087434A /* Compartment.cpp */,
				F7C9CFBB1A2D165D0087434A /* Compartment.h */,
				F7C9CFBC1A2D165D0087434A /* CompartmentGrid.cpp */,
				F7C9CFBD1A2D165D0087434A /* CompartmentGrid.h */,
				F7C9CFD51A2D165D0087434A /* Neighbor.h */,
				BF9A593C1B0BA75A00ADF902 /* DynamicNeighbor.h */,
				F7C9CFD71A2D165D0087434A /* NeighborList.h */,
				BF365D851ABC728F006EE099 /* NeighborListImpl.cpp */,
				BF365D861ABC728F006EE099 /* NeighborListImpl.h */,
				F764F0BA1BD9609600E2BBB8 /* Special */,
			);
			name = Structure;
			path = src/Structure;
			sourceTree = SOURCE_ROOT;
		};
		F2291E5A1F50CAC800494109 /* Filament */ = {
			isa = PBXGroup;
			children = (
				2359163D222456600025098C /* FilamentBendingCosineCUDA.h */,
				2359163E222456600025098C /* FilamentBendingHarmonicCUDA.h */,
				2359163F222456600025098C /* FilamentStretchingHarmonicCUDA.h */,
				F2291E5B1F50CAC800494109 /* FilamentBending.cpp */,
				F2291E5C1F50CAC800494109 /* FilamentBending.h */,
				F2291E5D1F50CAC800494109 /* FilamentBendingCosine.cpp */,
				F2291E5E1F50CAC800494109 /* FilamentBendingCosine.h */,
				F2291E5F1F50CAC800494109 /* FilamentBendingHarmonic.cpp */,
				F2291E601F50CAC800494109 /* FilamentBendingHarmonic.h */,
				F2291E611F50CAC800494109 /* FilamentFF.cpp */,
				F2291E621F50CAC800494109 /* FilamentFF.h */,
				F2291E631F50CAC800494109 /* FilamentInteractions.cpp */,
				F2291E641F50CAC800494109 /* FilamentInteractions.h */,
				F2291E651F50CAC800494109 /* FilamentStretching.cpp */,
				F2291E661F50CAC800494109 /* FilamentStretching.h */,
				F2291E671F50CAC800494109 /* FilamentStretchingHarmonic.cpp */,
				F2291E681F50CAC800494109 /* FilamentStretchingHarmonic.h */,
			);
			path = Filament;
			sourceTree = "<group>";
		};
		F71E973C1565A783002BDF16 /* TESTS */ = {
			isa = PBXGroup;
			children = (
				F7C9CF831A2D16290087434A /* test_boundaries.cpp */,
				F7C9CF881A2D16290087434A /* test_geometry.cpp */,
				F7C9CF851A2D16290087434A /* test_compartments.cpp */,
				F7C9CF861A2D16290087434A /* test_composite.cpp */,
				F7C9CF8E1A2D16290087434A /* test_simple_gillespie.cpp */,
				F7C9CF8A1A2D16290087434A /* test_gillespie.cpp */,
				F7C9CF8B1A2D16290087434A /* test_nrm.cpp */,
				F7C9CF891A2D16290087434A /* test_gillespie_cross.cpp */,
				F7C9CF8D1A2D16290087434A /* test_reactions.cpp */,
				F7C9CF8F1A2D16290087434A /* test_species.cpp */,
			);
			name = TESTS;
			path = src/TESTS;
			sourceTree = SOURCE_ROOT;
		};
		F75259E51A7021B0007A4E9F /* Linker */ = {
			isa = PBXGroup;
			children = (
				F7525A8D1A702461007A4E9F /* LinkerFF.cpp */,
				F7525A8E1A702461007A4E9F /* LinkerFF.h */,
				23EC736420F9399C0037DD00 /* LinkerInteractions.cpp */,
				F7525A8F1A702461007A4E9F /* LinkerInteractions.h */,
				F7525A901A702461007A4E9F /* LinkerStretching.cpp */,
				F7525A911A702461007A4E9F /* LinkerStretching.h */,
				F7525A921A702461007A4E9F /* LinkerStretchingHarmonic.cpp */,
				F7525A931A702461007A4E9F /* LinkerStretchingHarmonic.h */,
			);
			name = Linker;
			sourceTree = "<group>";
		};
		F75259E61A7021B8007A4E9F /* MotorGhost */ = {
			isa = PBXGroup;
			children = (
				23591645222457150025098C /* MotorGhostStretchingHarmonicCUDA.h */,
				F7525A7F1A70244D007A4E9F /* MotorGhostFF.cpp */,
				F7525A801A70244D007A4E9F /* MotorGhostFF.h */,
				23EC736120F9398E0037DD00 /* MotorGhostInteractions.cpp */,
				F7525A811A70244D007A4E9F /* MotorGhostInteractions.h */,
				F7525A821A70244D007A4E9F /* MotorGhostStretching.cpp */,
				F7525A831A70244D007A4E9F /* MotorGhostStretching.h */,
				F7525A841A70244D007A4E9F /* MotorGhostStretchingHarmonic.cpp */,
				F7525A851A70244D007A4E9F /* MotorGhostStretchingHarmonic.h */,
			);
			name = MotorGhost;
			sourceTree = "<group>";
		};
		F75259E81A7021C5007A4E9F /* Branching */ = {
			isa = PBXGroup;
			children = (
				23591643222457020025098C /* BranchingBendingCosineCUDA.h */,
				23591642222457010025098C /* BranchingDihedralCosineCUDA.h */,
				23591644222457020025098C /* BranchingPositionCosineCUDA.h */,
				23591641222457010025098C /* BranchingStretchingHarmonicCUDA.h */,
				F7525A471A70241E007A4E9F /* BranchingFF.cpp */,
				F7525A481A70241E007A4E9F /* BranchingFF.h */,
				23EC735E20F9397B0037DD00 /* BranchingInteractions.cpp */,
				F7525A491A70241E007A4E9F /* BranchingInteractions.h */,
				F7525A3F1A70241E007A4E9F /* BranchingBending.cpp */,
				F7525A401A70241E007A4E9F /* BranchingBending.h */,
				F7525A411A70241E007A4E9F /* BranchingBendingCosine.cpp */,
				F7525A421A70241E007A4E9F /* BranchingBendingCosine.h */,
				F7525A431A70241E007A4E9F /* BranchingDihedral.cpp */,
				F7525A441A70241E007A4E9F /* BranchingDihedral.h */,
				F7525A451A70241E007A4E9F /* BranchingDihedralCosine.cpp */,
				F7525A461A70241E007A4E9F /* BranchingDihedralCosine.h */,
				F7525A4A1A70241E007A4E9F /* BranchingPosition.cpp */,
				F7525A4B1A70241E007A4E9F /* BranchingPosition.h */,
				F7525A4C1A70241E007A4E9F /* BranchingPositionCosine.cpp */,
				F7525A4D1A70241E007A4E9F /* BranchingPositionCosine.h */,
				F7525A4E1A70241E007A4E9F /* BranchingStretching.cpp */,
				F7525A4F1A70241E007A4E9F /* BranchingStretching.h */,
				F7525A501A70241E007A4E9F /* BranchingStretchingHarmonic.cpp */,
				F7525A511A70241E007A4E9F /* BranchingStretchingHarmonic.h */,
			);
			name = Branching;
			sourceTree = "<group>";
		};
		F75259E91A7021D5007A4E9F /* Boundary */ = {
			isa = PBXGroup;
			children = (
				23B936DA21FBAEF700AEDA5E /* BoundaryBubbleRepulsion.cpp */,
				23B936D921FBAEF700AEDA5E /* BoundaryBubbleRepulsion.h */,
				23B936DC21FBAEF800AEDA5E /* BoundaryBubbleRepulsionExp.cpp */,
				23B936DB21FBAEF700AEDA5E /* BoundaryBubbleRepulsionExp.h */,
				F75259F91A7023A4007A4E9F /* BoundaryFF.cpp */,
				F75259FA1A7023A4007A4E9F /* BoundaryFF.h */,
				23EC735B20F9396B0037DD00 /* BoundaryInteractions.cpp */,
				F75259FB1A7023A4007A4E9F /* BoundaryInteractions.h */,
				F75259FC1A7023A4007A4E9F /* BoundaryCylinderRepulsion.cpp */,
				F75259FD1A7023A4007A4E9F /* BoundaryCylinderRepulsion.h */,
				23EC737320F947990037DD00 /* BoundaryCylinderRepulsionIn.cpp */,
				23EC737220F947980037DD00 /* BoundaryCylinderRepulsionIn.h */,
				F75259FE1A7023A4007A4E9F /* BoundaryCylinderRepulsionExp.cpp */,
				F75259FF1A7023A4007A4E9F /* BoundaryCylinderRepulsionExp.h */,
				23EC737720F948AD0037DD00 /* BoundaryCylinderRepulsionExpIn.cpp */,
				23EC737820F948AE0037DD00 /* BoundaryCylinderRepulsionExpIn.h */,
				F713BEA31D416996005386E0 /* BoundaryCylinderAttachment.cpp */,
				F713BEA41D416996005386E0 /* BoundaryCylinderAttachment.h */,
				F713BEA71D416C74005386E0 /* BoundaryCylinderAttachmentHarmonic.cpp */,
				F713BEA81D416C74005386E0 /* BoundaryCylinderAttachmentHarmonic.h */,
			);
			name = Boundary;
			sourceTree = "<group>";
		};
		F75259EA1A7021E3007A4E9F /* Volume */ = {
			isa = PBXGroup;
			children = (
				23591640222456B00025098C /* CylinderExclVolRepulsionCUDA.h */,
				F7525A361A7023EF007A4E9F /* CylinderVolumeFF.cpp */,
				F7525A371A7023EF007A4E9F /* CylinderVolumeFF.h */,
				23EC735820F937ED0037DD00 /* CylinderVolumeInteractions.cpp */,
				F7525A351A7023EF007A4E9F /* CylinderVolumeInteractions.h */,
				F7525A311A7023EF007A4E9F /* CylinderExclVolRepulsion.cpp */,
				F7525A321A7023EF007A4E9F /* CylinderExclVolRepulsion.h */,
				F7525A331A7023EF007A4E9F /* CylinderExclVolume.cpp */,
				F7525A341A7023EF007A4E9F /* CylinderExclVolume.h */,
			);
			name = Volume;
			sourceTree = "<group>";
		};
		F763ECFB1548FFC70069DA61 = {
			isa = PBXGroup;
			children = (
				F7A202D7194271C7005A9B5C /* gtest.framework */,
				F763ED071548FFC70069DA61 /* Products */,
				F7954C4A197D98BE00074A12 /* src */,
			);
			sourceTree = "<group>";
		};
		F763ED071548FFC70069DA61 /* Products */ = {
			isa = PBXGroup;
			children = (
				F771ADBB15655CD70010B123 /* libmedyan.dylib */,
				F7C7A0F315FFBA3D00DF9838 /* TestSuite */,
				F7954C49197D98BE00074A12 /* MEDYAN */,
			);
			name = Products;
			sourceTree = "<group>";
		};
		F763ED091548FFC70069DA61 /* Chemistry */ = {
			isa = PBXGroup;
			children = (
				2359162E222455EC0025098C /* BindingManagerCUDA.h */,
				2359162C222455EB0025098C /* HybridBindingSearchManager.cpp */,
				2359162D222455EC0025098C /* HybridBindingSearchManager.h */,
				F735B7871A2D172800AE21D1 /* ChemCallbacks.h */,
				F735B7881A2D172800AE21D1 /* ChemGillespieImpl.cpp */,
				F735B7891A2D172800AE21D1 /* ChemGillespieImpl.h */,
				F735B78A1A2D172800AE21D1 /* ChemManager.cpp */,
				F735B78B1A2D172800AE21D1 /* ChemManager.h */,
				F735B78D1A2D172800AE21D1 /* ChemNRMImpl.cpp */,
				F735B78E1A2D172800AE21D1 /* ChemNRMImpl.h */,
				F735B78F1A2D172800AE21D1 /* ChemRNode.h */,
				F735B7901A2D172800AE21D1 /* ChemSim.cpp */,
				F735B7911A2D172800AE21D1 /* ChemSim.h */,
				F735B7921A2D172800AE21D1 /* ChemSimImpl.h */,
				F735B7931A2D172800AE21D1 /* ChemSimpleGillespieImpl.cpp */,
				F735B7941A2D172800AE21D1 /* ChemSimpleGillespieImpl.h */,
				F7401C2C1AF9388D00BA97A5 /* Reaction.cpp */,
				F7401C2D1AF9388D00BA97A5 /* Reaction.h */,
				F7401C2E1AF9388D00BA97A5 /* ReactionBase.cpp */,
				F7401C2F1AF9388D00BA97A5 /* ReactionBase.h */,
				F7401C301AF9388D00BA97A5 /* ReactionContainer.h */,
				F7401C311AF9388D00BA97A5 /* RSpecies.cpp */,
				F7401C321AF9388D00BA97A5 /* RSpecies.h */,
				F7401C331AF9388D00BA97A5 /* Species.cpp */,
				F7401C341AF9388D00BA97A5 /* Species.h */,
				F7401C351AF9388D00BA97A5 /* SpeciesContainer.h */,
				F7A5200B1A8260EE003C49E0 /* ReactionTemplate.cpp */,
				F735B7961A2D172800AE21D1 /* ReactionTemplate.h */,
				F7401C281AF934A200BA97A5 /* BindingManager.cpp */,
				F7401C291AF934A200BA97A5 /* BindingManager.h */,
			);
			name = Chemistry;
			path = src/Chemistry;
			sourceTree = SOURCE_ROOT;
		};
		F764F0BA1BD9609600E2BBB8 /* Special */ = {
			isa = PBXGroup;
			children = (
				F756E3D71DC3D4B700FFF896 /* MTOC.cpp */,
				F756E3D81DC3D4B700FFF896 /* MTOC.h */,
			);
			path = Special;
			sourceTree = "<group>";
		};
		F777FA0719C1F3A800D2850A /* ForceField */ = {
			isa = PBXGroup;
			children = (
				2359163A222456320025098C /* ForceFieldManagerCUDA.h */,
				2337CCAD21B4969600EA25B2 /* Bubble */,
				F2291E5A1F50CAC800494109 /* Filament */,
				F25568CE1F507C6200176DD0 /* cross_check.h */,
				F2C1F8971F60CB810067E937 /* cross_check.cpp */,
				F735B7D61A2D175800AE21D1 /* ForceField.h */,
				F735B7D71A2D175800AE21D1 /* ForceFieldManager.cpp */,
				F735B7D81A2D175800AE21D1 /* ForceFieldManager.h */,
				F75259EA1A7021E3007A4E9F /* Volume */,
				F75259E91A7021D5007A4E9F /* Boundary */,
				F75259E81A7021C5007A4E9F /* Branching */,
				F75259E61A7021B8007A4E9F /* MotorGhost */,
				F75259E51A7021B0007A4E9F /* Linker */,
			);
			name = ForceField;
			path = src/Mechanics/ForceField;
			sourceTree = SOURCE_ROOT;
		};
		F777FA6119C1F3C900D2850A /* Minimizer */ = {
			isa = PBXGroup;
			children = (
				235916392224562A0025098C /* CGMethodCUDA.h */,
				F735B7AE1A2D173F00AE21D1 /* CGMethod.cpp */,
				F735B7AF1A2D173F00AE21D1 /* CGMethod.h */,
				F7E9F82F1AD5CD4600E0CBBC /* CGSteepestDescent.cpp */,
				F7E9F8301AD5CD4600E0CBBC /* CGSteepestDescent.h */,
				F735B7AC1A2D173F00AE21D1 /* CGFletcherRievesMethod.cpp */,
				F735B7AD1A2D173F00AE21D1 /* CGFletcherRievesMethod.h */,
				F735B7B01A2D173F00AE21D1 /* CGPolakRibiereMethod.cpp */,
				F735B7B11A2D173F00AE21D1 /* CGPolakRibiereMethod.h */,
				F735B7B21A2D173F00AE21D1 /* ConjugateGradient.h */,
				F735B7B31A2D173F00AE21D1 /* Minimizer.h */,
			);
			name = Minimizer;
			path = src/Mechanics/Minimizer;
			sourceTree = SOURCE_ROOT;
		};
		F7954C4A197D98BE00074A12 /* src */ = {
			isa = PBXGroup;
			children = (
				23591630222455FB0025098C /* ControllerCUDA.h */,
				F77745911BCEE9FA00F3AB4C /* common.cpp */,
				F735B7561A2D16F200AE21D1 /* common.h */,
				F777458F1BCD404000F3AB4C /* utility.cpp */,
				F735B76B1A2D16F200AE21D1 /* utility.h */,
				F768ACEC1BC8158A00B838AD /* Rand.cpp */,
				F768ACED1BC8158A00B838AD /* Rand.h */,
				F735B76C1A2D16F200AE21D1 /* Visitor.h */,
				F735B7571A2D16F200AE21D1 /* Component.cpp */,
				F735B7581A2D16F200AE21D1 /* Component.h */,
				F735B7591A2D16F200AE21D1 /* Composite.cpp */,
				F735B75A1A2D16F200AE21D1 /* Composite.h */,
				F74242841BFB9C72003C36BC /* Histogram.h */,
				F735B7601A2D16F200AE21D1 /* MathFunctions.cpp */,
				F735B7611A2D16F200AE21D1 /* MathFunctions.h */,
				F735B7691A2D16F200AE21D1 /* SysParams.cpp */,
				F735B76A1A2D16F200AE21D1 /* SysParams.h */,
				F735B7641A2D16F200AE21D1 /* Output.cpp */,
				F735B7651A2D16F200AE21D1 /* Output.h */,
				F735B7661A2D16F200AE21D1 /* Parser.cpp */,
				F735B7671A2D16F200AE21D1 /* Parser.h */,
				F748D6FA1DCA3F0000D52588 /* Restart.h */,
				F735B75B1A2D16F200AE21D1 /* Controller.cpp */,
				F735B75C1A2D16F200AE21D1 /* Controller.h */,
				F735B7531A2D16F200AE21D1 /* CController.cpp */,
				F735B7541A2D16F200AE21D1 /* CController.h */,
				F735B75D1A2D16F200AE21D1 /* GController.cpp */,
				F735B75E1A2D16F200AE21D1 /* GController.h */,
				F735B7621A2D16F200AE21D1 /* MController.cpp */,
				F735B7631A2D16F200AE21D1 /* MController.h */,
				F7A520131A8BBF24003C49E0 /* DRController.cpp */,
				F7A520141A8BBF24003C49E0 /* DRController.h */,
				F7A520101A8BB820003C49E0 /* RateChanger.h */,
				F7A520171AA0DA07003C49E0 /* RateChangerImpl.cpp */,
				F7A520181AA0DA07003C49E0 /* RateChangerImpl.h */,
				F75259E31A6EBDFE007A4E9F /* FilamentInitializer.cpp */,
				F75259E11A6EBDD4007A4E9F /* FilamentInitializer.h */,
				F764F0B51BD9349600E2BBB8 /* BubbleInitializer.cpp */,
				F764F0B61BD9349600E2BBB8 /* BubbleInitializer.h */,
				F735B75F1A2D16F200AE21D1 /* MEDYAN.cpp */,
				F71E973C1565A783002BDF16 /* TESTS */,
				F763ED091548FFC70069DA61 /* Chemistry */,
				B52F64BE19BA230000A2B9FD /* Structure */,
				F79CA34919BA055100008021 /* Mechanics */,
			);
			path = src;
			sourceTree = "<group>";
		};
		F79CA34919BA055100008021 /* Mechanics */ = {
			isa = PBXGroup;
			children = (
				235916362224561E0025098C /* CUDAcommon.cpp */,
				235916372224561E0025098C /* CUDAcommon.h */,
				F777FA6119C1F3C900D2850A /* Minimizer */,
				F777FA0719C1F3A800D2850A /* ForceField */,
			);
			name = Mechanics;
			path = src/Mechanics;
			sourceTree = SOURCE_ROOT;
		};
/* End PBXGroup section */

/* Begin PBXHeadersBuildPhase section */
		F771ADB915655CD70010B123 /* Headers */ = {
			isa = PBXHeadersBuildPhase;
			buildActionMask = 2147483647;
			files = (
				F2A4A15F1F50D2A400326562 /* FilamentStretchingHarmonic.h in Headers */,
				F2A4A15E1F50D29200326562 /* FilamentStretching.h in Headers */,
				23B936DF21FBAEF800AEDA5E /* BoundaryBubbleRepulsionExp.h in Headers */,
				F2A4A15D1F50D28C00326562 /* FilamentInteractions.h in Headers */,
				F2A4A15C1F50D28500326562 /* FilamentFF.h in Headers */,
				23B936D821FA3C5200AEDA5E /* MTOCBendingCosine.h in Headers */,
				F2A4A15B1F50D27A00326562 /* FilamentBendingHarmonic.h in Headers */,
				F2A4A15A1F50D26B00326562 /* FilamentBendingCosine.h in Headers */,
				F2A4A1591F50D26300326562 /* FilamentBending.h in Headers */,
				F748D6FB1DCA3F0000D52588 /* Restart.h in Headers */,
				F735B7721A2D16F200AE21D1 /* Component.h in Headers */,
				F7525A9A1A702461007A4E9F /* LinkerStretchingHarmonic.h in Headers */,
				F7C9CFEA1A2D165D0087434A /* Bead.h in Headers */,
				F7401C2B1AF934A200BA97A5 /* BindingManager.h in Headers */,
				F7525A621A70241E007A4E9F /* BranchingStretching.h in Headers */,
				2337CCD221B5C77400EA25B2 /* BubbleInteractions.h in Headers */,
				F735B77D1A2D16F200AE21D1 /* MController.h in Headers */,
				F7401C3C1AF9388D00BA97A5 /* RSpecies.h in Headers */,
				2337CCCE21B5C77400EA25B2 /* BubbleCylinderRepulsion.h in Headers */,
				F7C9CFF51A2D165D0087434A /* BoundarySurface.h in Headers */,
				F7C9CFFA1A2D165D0087434A /* CCylinder.h in Headers */,
				F7C9CFF41A2D165D0087434A /* BoundaryImpl.h in Headers */,
				F735B7B51A2D173F00AE21D1 /* CGFletcherRievesMethod.h in Headers */,
				F713BEAA1D416C74005386E0 /* BoundaryCylinderAttachmentHarmonic.h in Headers */,
				F7C9D0181A2D165D0087434A /* MotorGhost.h in Headers */,
				F7C9D01B1A2D165D0087434A /* Movable.h in Headers */,
				F7525A641A70241E007A4E9F /* BranchingStretchingHarmonic.h in Headers */,
				F7525A061A7023A4007A4E9F /* BoundaryCylinderRepulsion.h in Headers */,
				BF9A59341B0B68DE00ADF902 /* Database.h in Headers */,
				BF9A593E1B0BA75B00ADF902 /* DynamicNeighbor.h in Headers */,
				F735B7781A2D16F200AE21D1 /* GController.h in Headers */,
				2337CCCA21B5C76300EA25B2 /* BubbleBubbleRepulsion.h in Headers */,
				F735B76E1A2D16F200AE21D1 /* CController.h in Headers */,
				F7401C391AF9388D00BA97A5 /* ReactionBase.h in Headers */,
				F735B79D1A2D172800AE21D1 /* ChemManager.h in Headers */,
				F7525A3B1A7023EF007A4E9F /* CylinderExclVolume.h in Headers */,
				F735B7A61A2D172800AE21D1 /* ChemSimpleGillespieImpl.h in Headers */,
				F7A520121A8BB820003C49E0 /* RateChanger.h in Headers */,
				F7525A571A70241E007A4E9F /* BranchingDihedral.h in Headers */,
				23EC737420F947990037DD00 /* BoundaryCylinderRepulsionIn.h in Headers */,
				F735B7BB1A2D173F00AE21D1 /* Minimizer.h in Headers */,
				F75259E21A6EBDD4007A4E9F /* FilamentInitializer.h in Headers */,
				F735B7A01A2D172800AE21D1 /* ChemNRMImpl.h in Headers */,
				F735B7A31A2D172800AE21D1 /* ChemSim.h in Headers */,
				F7C9D00E1A2D165D0087434A /* Linker.h in Headers */,
				F7525A5C1A70241E007A4E9F /* BranchingInteractions.h in Headers */,
				F7525A871A70244D007A4E9F /* MotorGhostFF.h in Headers */,
				F7C9D01E1A2D165D0087434A /* NeighborList.h in Headers */,
				23591AF322248E4F0025098C /* HybridNeighborListImpl.h in Headers */,
				F735B7A81A2D172800AE21D1 /* ReactionTemplate.h in Headers */,
				F7C9D02F1A2D165D0087434A /* SubSystem.h in Headers */,
				F7199B371A30C84600CD5DCC /* MBranchingPoint.h in Headers */,
				F768ACEF1BC8158A00B838AD /* Rand.h in Headers */,
				F7C9D0231A2D165D0087434A /* Reactable.h in Headers */,
				F7A520161A8BBF24003C49E0 /* DRController.h in Headers */,
				F735B7741A2D16F200AE21D1 /* Composite.h in Headers */,
				F735B7B91A2D173F00AE21D1 /* CGPolakRibiereMethod.h in Headers */,
				F7C9D00A1A2D165D0087434A /* Filament.h in Headers */,
				F7C9D0161A2D165D0087434A /* MMotorGhost.h in Headers */,
				F7525A081A7023A4007A4E9F /* BoundaryCylinderRepulsionExp.h in Headers */,
				F7525A041A7023A4007A4E9F /* BoundaryInteractions.h in Headers */,
				F713BEA61D416996005386E0 /* BoundaryCylinderAttachment.h in Headers */,
				F735B7B71A2D173F00AE21D1 /* CGMethod.h in Headers */,
				F7C9CFF81A2D165D0087434A /* CBound.h in Headers */,
				F735B8071A2D175800AE21D1 /* ForceField.h in Headers */,
				F7525A5E1A70241E007A4E9F /* BranchingPosition.h in Headers */,
				F735B7861A2D16F200AE21D1 /* Visitor.h in Headers */,
				23591AFB222494500025098C /* NeighborListImplCUDA.h in Headers */,
				2337CCCC21B5C76800EA25B2 /* BubbleBubbleRepulsionExp.h in Headers */,
				F7A5201A1AA0DA07003C49E0 /* RateChangerImpl.h in Headers */,
				F7C9D01C1A2D165D0087434A /* Neighbor.h in Headers */,
				23591AFA222494480025098C /* HybridNeighborList.h in Headers */,
				F7401C3E1AF9388D00BA97A5 /* Species.h in Headers */,
				F7401C371AF9388D00BA97A5 /* Reaction.h in Headers */,
				23B936D321FA3AF300AEDA5E /* MTOCBending.h in Headers */,
				F735B7A11A2D172800AE21D1 /* ChemRNode.h in Headers */,
				F7C9D0061A2D165D0087434A /* Cylinder.h in Headers */,
				F735B8091A2D175800AE21D1 /* ForceFieldManager.h in Headers */,
				2337CCD421B5C77400EA25B2 /* MTOCAttachment.h in Headers */,
				F7C9CFFE1A2D165D0087434A /* CMonomer.h in Headers */,
				F7525A981A702461007A4E9F /* LinkerStretching.h in Headers */,
				23591AF922248F280025098C /* BinGrid.h in Headers */,
				F735B7991A2D172800AE21D1 /* ChemCallbacks.h in Headers */,
				F7199B2B1A30B8F700CD5DCC /* BranchingPoint.h in Headers */,
				BF9A59381B0B72C300ADF902 /* Trackable.h in Headers */,
				F764F0B81BD9349600E2BBB8 /* BubbleInitializer.h in Headers */,
				F7525A5B1A70241E007A4E9F /* BranchingFF.h in Headers */,
				F7C9D0141A2D165D0087434A /* MLinker.h in Headers */,
				F7525A961A702461007A4E9F /* LinkerInteractions.h in Headers */,
				F735B79B1A2D172800AE21D1 /* ChemGillespieImpl.h in Headers */,
				F7E9F8321AD5CD4600E0CBBC /* CGSteepestDescent.h in Headers */,
				F735B7811A2D16F200AE21D1 /* Parser.h in Headers */,
				F735B7851A2D16F200AE21D1 /* utility.h in Headers */,
				F7525A391A7023EF007A4E9F /* CylinderExclVolRepulsion.h in Headers */,
				F7525A881A70244D007A4E9F /* MotorGhostInteractions.h in Headers */,
				F7C9D0001A2D165D0087434A /* CMotorGhost.h in Headers */,
				F7C9D0021A2D165D0087434A /* Compartment.h in Headers */,
				F7525A601A70241E007A4E9F /* BranchingPositionCosine.h in Headers */,
				F735B7A41A2D172800AE21D1 /* ChemSimImpl.h in Headers */,
				F7C9CFFC1A2D165D0087434A /* CLinker.h in Headers */,
				F7401C3A1AF9388D00BA97A5 /* ReactionContainer.h in Headers */,
				F7C9CFF71A2D165D0087434A /* BoundarySurfaceImpl.h in Headers */,
				F756E3DA1DC3D4B700FFF896 /* MTOC.h in Headers */,
				F7C9CFF21A2D165D0087434A /* BoundaryElementImpl.h in Headers */,
				F25568D01F507C6200176DD0 /* cross_check.h in Headers */,
				2337CCD021B5C77400EA25B2 /* BubbleCylinderRepulsionExp.h in Headers */,
				F735B77F1A2D16F200AE21D1 /* Output.h in Headers */,
				F735B77B1A2D16F200AE21D1 /* MathFunctions.h in Headers */,
				F7525A531A70241E007A4E9F /* BranchingBending.h in Headers */,
				2337CCD121B5C77400EA25B2 /* BubbleFF.h in Headers */,
				F7C9CFED1A2D165D0087434A /* Boundary.h in Headers */,
				23591AF522248E650025098C /* CUDAcommon.h in Headers */,
				23591AF12224882A0025098C /* HybridBindingSearchManager.h in Headers */,
				F7525A3C1A7023EF007A4E9F /* CylinderVolumeInteractions.h in Headers */,
				F764F0871BD56DD300E2BBB8 /* Bubble.h in Headers */,
				F735B7BA1A2D173F00AE21D1 /* ConjugateGradient.h in Headers */,
				F7525A591A70241E007A4E9F /* BranchingDihedralCosine.h in Headers */,
				23591AF822248F260025098C /* Bin.h in Headers */,
				F735B7841A2D16F200AE21D1 /* SysParams.h in Headers */,
				F7199B3B1A30CCE500CD5DCC /* CBranchingPoint.h in Headers */,
				F7C9D0121A2D165D0087434A /* MCylinder.h in Headers */,
				F735B7701A2D16F200AE21D1 /* common.h in Headers */,
				F7525A8C1A70244D007A4E9F /* MotorGhostStretchingHarmonic.h in Headers */,
				F7C9D0041A2D165D0087434A /* CompartmentGrid.h in Headers */,
				23B936DD21FBAEF800AEDA5E /* BoundaryBubbleRepulsion.h in Headers */,
				F7525A551A70241E007A4E9F /* BranchingBendingCosine.h in Headers */,
				2337CCD621B5C77400EA25B2 /* MTOCAttachmentHarmonic.h in Headers */,
				F7525A3E1A7023EF007A4E9F /* CylinderVolumeFF.h in Headers */,
				F7401C3F1AF9388D00BA97A5 /* SpeciesContainer.h in Headers */,
				F7C9CFEE1A2D165D0087434A /* BoundaryElement.h in Headers */,
				F735B7761A2D16F200AE21D1 /* Controller.h in Headers */,
				23EC737B20F948AE0037DD00 /* BoundaryCylinderRepulsionExpIn.h in Headers */,
				F7525A951A702461007A4E9F /* LinkerFF.h in Headers */,
				F7525A031A7023A4007A4E9F /* BoundaryFF.h in Headers */,
				F74242861BFB9C72003C36BC /* Histogram.h in Headers */,
				BF365D881ABC728F006EE099 /* NeighborListImpl.h in Headers */,
				F7525A8A1A70244D007A4E9F /* MotorGhostStretching.h in Headers */,
			);
			runOnlyForDeploymentPostprocessing = 0;
		};
/* End PBXHeadersBuildPhase section */

/* Begin PBXNativeTarget section */
		F771ADBA15655CD70010B123 /* medyan */ = {
			isa = PBXNativeTarget;
			buildConfigurationList = F771ADBC15655CD70010B123 /* Build configuration list for PBXNativeTarget "medyan" */;
			buildPhases = (
				F771ADB715655CD70010B123 /* Sources */,
				F771ADB815655CD70010B123 /* Frameworks */,
				F771ADB915655CD70010B123 /* Headers */,
			);
			buildRules = (
			);
			dependencies = (
			);
			name = medyan;
			productName = cyto;
			productReference = F771ADBB15655CD70010B123 /* libmedyan.dylib */;
			productType = "com.apple.product-type.library.dynamic";
		};
		F7954C48197D98BE00074A12 /* MEDYAN */ = {
			isa = PBXNativeTarget;
			buildConfigurationList = F7954C4F197D98BE00074A12 /* Build configuration list for PBXNativeTarget "MEDYAN" */;
			buildPhases = (
				F7954C45197D98BE00074A12 /* Sources */,
				F7954C46197D98BE00074A12 /* Frameworks */,
				F7954C47197D98BE00074A12 /* CopyFiles */,
			);
			buildRules = (
			);
			dependencies = (
			);
			name = MEDYAN;
			productName = Cyto;
			productReference = F7954C49197D98BE00074A12 /* MEDYAN */;
			productType = "com.apple.product-type.tool";
		};
		F7C7A0DD15FFBA3D00DF9838 /* TestSuite */ = {
			isa = PBXNativeTarget;
			buildConfigurationList = F7C7A0F015FFBA3D00DF9838 /* Build configuration list for PBXNativeTarget "TestSuite" */;
			buildPhases = (
				F7C7A0DE15FFBA3D00DF9838 /* Sources */,
				F7C7A0EE15FFBA3D00DF9838 /* Frameworks */,
				F7C7A0EF15FFBA3D00DF9838 /* CopyFiles */,
			);
			buildRules = (
			);
			dependencies = (
			);
			name = TestSuite;
			productName = CytoSim;
			productReference = F7C7A0F315FFBA3D00DF9838 /* TestSuite */;
			productType = "com.apple.product-type.tool";
		};
/* End PBXNativeTarget section */

/* Begin PBXProject section */
		F763ECFD1548FFC70069DA61 /* Project object */ = {
			isa = PBXProject;
			attributes = {
				LastUpgradeCheck = 0820;
				ORGANIZATIONNAME = "University of Maryland";
			};
			buildConfigurationList = F763ED001548FFC70069DA61 /* Build configuration list for PBXProject "MEDYAN" */;
			compatibilityVersion = "Xcode 3.2";
			developmentRegion = English;
			hasScannedForEncodings = 0;
			knownRegions = (
				en,
			);
			mainGroup = F763ECFB1548FFC70069DA61;
			productRefGroup = F763ED071548FFC70069DA61 /* Products */;
			projectDirPath = "";
			projectRoot = "";
			targets = (
				F7954C48197D98BE00074A12 /* MEDYAN */,
				F7C7A0DD15FFBA3D00DF9838 /* TestSuite */,
				F771ADBA15655CD70010B123 /* medyan */,
			);
		};
/* End PBXProject section */

/* Begin PBXSourcesBuildPhase section */
		F771ADB715655CD70010B123 /* Sources */ = {
			isa = PBXSourcesBuildPhase;
			buildActionMask = 2147483647;
			files = (
				F2C1F8991F60CB990067E937 /* cross_check.cpp in Sources */,
				F2A4A1661F50D2E000326562 /* FilamentStretching.cpp in Sources */,
				F2A4A1651F50D2DB00326562 /* FilamentInteractions.cpp in Sources */,
				F2A4A1641F50D2D500326562 /* FilamentFF.cpp in Sources */,
				F2A4A1631F50D2CE00326562 /* FilamentBendingHarmonic.cpp in Sources */,
				23B936DE21FBAEF800AEDA5E /* BoundaryBubbleRepulsion.cpp in Sources */,
				F2A4A1621F50D2C800326562 /* FilamentStretchingHarmonic.cpp in Sources */,
				23591AF22224882C0025098C /* HybridBindingSearchManager.cpp in Sources */,
				F2A4A1611F50D2C100326562 /* FilamentBendingCosine.cpp in Sources */,
				F2A4A1601F50D2BB00326562 /* FilamentBending.cpp in Sources */,
				F735B7B81A2D173F00AE21D1 /* CGPolakRibiereMethod.cpp in Sources */,
				23EC736020F9397C0037DD00 /* BranchingInteractions.cpp in Sources */,
				F735B7A51A2D172800AE21D1 /* ChemSimpleGillespieImpl.cpp in Sources */,
				F7C9CFFD1A2D165D0087434A /* CMonomer.cpp in Sources */,
				F7525A051A7023A4007A4E9F /* BoundaryCylinderRepulsion.cpp in Sources */,
				2337CCC721B5C74100EA25B2 /* BubbleFF.cpp in Sources */,
				F735B77E1A2D16F200AE21D1 /* Output.cpp in Sources */,
				F7401C361AF9388D00BA97A5 /* Reaction.cpp in Sources */,
				F768ACEE1BC8158A00B838AD /* Rand.cpp in Sources */,
				F735B79C1A2D172800AE21D1 /* ChemManager.cpp in Sources */,
				F7525A541A70241E007A4E9F /* BranchingBendingCosine.cpp in Sources */,
				F7C9D0051A2D165D0087434A /* Cylinder.cpp in Sources */,
				F7525A611A70241E007A4E9F /* BranchingStretching.cpp in Sources */,
				23EC736320F9398E0037DD00 /* MotorGhostInteractions.cpp in Sources */,
				F764F0861BD56DD300E2BBB8 /* Bubble.cpp in Sources */,
				23EC735A20F937ED0037DD00 /* CylinderVolumeInteractions.cpp in Sources */,
				F7525A5A1A70241E007A4E9F /* BranchingFF.cpp in Sources */,
				F7E9F8311AD5CD4600E0CBBC /* CGSteepestDescent.cpp in Sources */,
				F7C9CFF31A2D165D0087434A /* BoundaryImpl.cpp in Sources */,
				23591AF622248EC10025098C /* HybridNeighborListImpl.cpp in Sources */,
				F7C9D0091A2D165D0087434A /* Filament.cpp in Sources */,
				23B936E021FBAEF800AEDA5E /* BoundaryBubbleRepulsionExp.cpp in Sources */,
				F7C9D02E1A2D165D0087434A /* SubSystem.cpp in Sources */,
				F735B79A1A2D172800AE21D1 /* ChemGillespieImpl.cpp in Sources */,
				23591B082231BB8C0025098C /* BubbleInteractions.cpp in Sources */,
				23B936D621FA3C3D00AEDA5E /* MTOCBendingCosine.cpp in Sources */,
				F713BEA51D416996005386E0 /* BoundaryCylinderAttachment.cpp in Sources */,
				F7525A631A70241E007A4E9F /* BranchingStretchingHarmonic.cpp in Sources */,
				23B936D021FA3ACF00AEDA5E /* MTOCBending.cpp in Sources */,
				23EC736620F9399C0037DD00 /* LinkerInteractions.cpp in Sources */,
				F735B8081A2D175800AE21D1 /* ForceFieldManager.cpp in Sources */,
				F7C9CFF91A2D165D0087434A /* CCylinder.cpp in Sources */,
				23591AF0222487C70025098C /* Boundary.cpp in Sources */,
				23EC735D20F9396C0037DD00 /* BoundaryInteractions.cpp in Sources */,
				23591AF422248E620025098C /* CUDAcommon.cpp in Sources */,
				F7525A3D1A7023EF007A4E9F /* CylinderVolumeFF.cpp in Sources */,
				F735B79F1A2D172800AE21D1 /* ChemNRMImpl.cpp in Sources */,
				F7525A381A7023EF007A4E9F /* CylinderExclVolRepulsion.cpp in Sources */,
				F77745901BCD404000F3AB4C /* utility.cpp in Sources */,
				F7C9CFFB1A2D165D0087434A /* CLinker.cpp in Sources */,
				F7199B2A1A30B8F700CD5DCC /* BranchingPoint.cpp in Sources */,
				F7401C3B1AF9388D00BA97A5 /* RSpecies.cpp in Sources */,
				F7401C3D1AF9388D00BA97A5 /* Species.cpp in Sources */,
				F735B7831A2D16F200AE21D1 /* SysParams.cpp in Sources */,
				F7525A021A7023A4007A4E9F /* BoundaryFF.cpp in Sources */,
				BF365D871ABC728F006EE099 /* NeighborListImpl.cpp in Sources */,
				2337CCCB21B5C76600EA25B2 /* BubbleBubbleRepulsionExp.cpp in Sources */,
				2337CCD521B5C77400EA25B2 /* MTOCAttachmentHarmonic.cpp in Sources */,
				F7525A5F1A70241E007A4E9F /* BranchingPositionCosine.cpp in Sources */,
				2337CCC921B5C74800EA25B2 /* BubbleBubbleRepulsion.cpp in Sources */,
				F7525A8B1A70244D007A4E9F /* MotorGhostStretchingHarmonic.cpp in Sources */,
				F7525A891A70244D007A4E9F /* MotorGhostStretching.cpp in Sources */,
				F735B77C1A2D16F200AE21D1 /* MController.cpp in Sources */,
				23EC737A20F948AE0037DD00 /* BoundaryCylinderRepulsionExpIn.cpp in Sources */,
				F7525A561A70241E007A4E9F /* BranchingDihedral.cpp in Sources */,
				F7C9CFF11A2D165D0087434A /* BoundaryElementImpl.cpp in Sources */,
				F7C9CFFF1A2D165D0087434A /* CMotorGhost.cpp in Sources */,
				F735B7771A2D16F200AE21D1 /* GController.cpp in Sources */,
				F713BEA91D416C74005386E0 /* BoundaryCylinderAttachmentHarmonic.cpp in Sources */,
				F735B7751A2D16F200AE21D1 /* Controller.cpp in Sources */,
				F735B7711A2D16F200AE21D1 /* Component.cpp in Sources */,
				F7C9CFE91A2D165D0087434A /* Bead.cpp in Sources */,
				F7525A581A70241E007A4E9F /* BranchingDihedralCosine.cpp in Sources */,
				F7C9D0111A2D165D0087434A /* MCylinder.cpp in Sources */,
				F7525A861A70244D007A4E9F /* MotorGhostFF.cpp in Sources */,
				F790403E1B0E57B50033EA7E /* Trackable.cpp in Sources */,
				2337CCCD21B5C77400EA25B2 /* BubbleCylinderRepulsion.cpp in Sources */,
				F7199B361A30C84600CD5DCC /* MBranchingPoint.cpp in Sources */,
				F7C9D0151A2D165D0087434A /* MMotorGhost.cpp in Sources */,
				2337CCCF21B5C77400EA25B2 /* BubbleCylinderRepulsionExp.cpp in Sources */,
				F7C9D0171A2D165D0087434A /* MotorGhost.cpp in Sources */,
				F75259E41A6EBDFE007A4E9F /* FilamentInitializer.cpp in Sources */,
				F7C9D00D1A2D165D0087434A /* Linker.cpp in Sources */,
				F7525A971A702461007A4E9F /* LinkerStretching.cpp in Sources */,
				F7525A5D1A70241E007A4E9F /* BranchingPosition.cpp in Sources */,
				F7199B3A1A30CCE500CD5DCC /* CBranchingPoint.cpp in Sources */,
				23591AF722248F240025098C /* Bin.cpp in Sources */,
				F7401C381AF9388D00BA97A5 /* ReactionBase.cpp in Sources */,
				F7C9CFF61A2D165D0087434A /* BoundarySurfaceImpl.cpp in Sources */,
				F735B7731A2D16F200AE21D1 /* Composite.cpp in Sources */,
				F7525A071A7023A4007A4E9F /* BoundaryCylinderRepulsionExp.cpp in Sources */,
				F735B7B61A2D173F00AE21D1 /* CGMethod.cpp in Sources */,
				F7A520151A8BBF24003C49E0 /* DRController.cpp in Sources */,
				F756E3D91DC3D4B700FFF896 /* MTOC.cpp in Sources */,
				2337CCD321B5C77400EA25B2 /* MTOCAttachment.cpp in Sources */,
				F77745921BCEE9FA00F3AB4C /* common.cpp in Sources */,
				F7525A941A702461007A4E9F /* LinkerFF.cpp in Sources */,
				F735B7B41A2D173F00AE21D1 /* CGFletcherRievesMethod.cpp in Sources */,
				F735B7801A2D16F200AE21D1 /* Parser.cpp in Sources */,
				F7525A521A70241E007A4E9F /* BranchingBending.cpp in Sources */,
				23EC737620F947990037DD00 /* BoundaryCylinderRepulsionIn.cpp in Sources */,
				BF9A593A1B0B90C200ADF902 /* BoundaryElement.cpp in Sources */,
				F7A5200D1A8260EE003C49E0 /* ReactionTemplate.cpp in Sources */,
				F7C9D0031A2D165D0087434A /* CompartmentGrid.cpp in Sources */,
				F735B76D1A2D16F200AE21D1 /* CController.cpp in Sources */,
				F7525A991A702461007A4E9F /* LinkerStretchingHarmonic.cpp in Sources */,
				F7401C2A1AF934A200BA97A5 /* BindingManager.cpp in Sources */,
				F735B7A21A2D172800AE21D1 /* ChemSim.cpp in Sources */,
				F7525A3A1A7023EF007A4E9F /* CylinderExclVolume.cpp in Sources */,
				F764F0B71BD9349600E2BBB8 /* BubbleInitializer.cpp in Sources */,
				F7A520191AA0DA07003C49E0 /* RateChangerImpl.cpp in Sources */,
				F7C9D0011A2D165D0087434A /* Compartment.cpp in Sources */,
				F7C9D0131A2D165D0087434A /* MLinker.cpp in Sources */,
				F735B77A1A2D16F200AE21D1 /* MathFunctions.cpp in Sources */,
			);
			runOnlyForDeploymentPostprocessing = 0;
		};
		F7954C45197D98BE00074A12 /* Sources */ = {
			isa = PBXSourcesBuildPhase;
			buildActionMask = 2147483647;
			files = (
				23B936D521FA3C3D00AEDA5E /* MTOCBendingCosine.cpp in Sources */,
				23B936CF21FA3ACF00AEDA5E /* MTOCBending.cpp in Sources */,
				235916352224560E0025098C /* Bin.cpp in Sources */,
				23EC735920F937ED0037DD00 /* CylinderVolumeInteractions.cpp in Sources */,
				23EC736520F9399C0037DD00 /* LinkerInteractions.cpp in Sources */,
				23EC736220F9398E0037DD00 /* MotorGhostInteractions.cpp in Sources */,
				235916382224561E0025098C /* CUDAcommon.cpp in Sources */,
				23EC737920F948AE0037DD00 /* BoundaryCylinderRepulsionExpIn.cpp in Sources */,
				23591B072231BB8C0025098C /* BubbleInteractions.cpp in Sources */,
				23EC737520F947990037DD00 /* BoundaryCylinderRepulsionIn.cpp in Sources */,
				2337CCC021B496C100EA25B2 /* MTOCAttachmentHarmonic.cpp in Sources */,
				23EC735F20F9397C0037DD00 /* BranchingInteractions.cpp in Sources */,
				F735B7AB1A2D172D00AE21D1 /* MEDYAN.cpp in Sources */,
				23EC735C20F9396C0037DD00 /* BoundaryInteractions.cpp in Sources */,
			);
			runOnlyForDeploymentPostprocessing = 0;
		};
		F7C7A0DE15FFBA3D00DF9838 /* Sources */ = {
			isa = PBXSourcesBuildPhase;
			buildActionMask = 2147483647;
			files = (
				F7C9CF9C1A2D16290087434A /* test_simple_gillespie.cpp in Sources */,
				F7C9CF991A2D16290087434A /* test_nrm.cpp in Sources */,
				F7C9CF9B1A2D16290087434A /* test_reactions.cpp in Sources */,
				F7C9CF981A2D16290087434A /* test_gillespie.cpp in Sources */,
				F7C9CF931A2D16290087434A /* test_compartments.cpp in Sources */,
				F7C9CF941A2D16290087434A /* test_composite.cpp in Sources */,
				F7C9CF9D1A2D16290087434A /* test_species.cpp in Sources */,
				F7C9CF911A2D16290087434A /* test_boundaries.cpp in Sources */,
				F7C9CF971A2D16290087434A /* test_gillespie_cross.cpp in Sources */,
				F7C9CF961A2D16290087434A /* test_geometry.cpp in Sources */,
			);
			runOnlyForDeploymentPostprocessing = 0;
		};
/* End PBXSourcesBuildPhase section */

/* Begin XCBuildConfiguration section */
		F763ED0E1548FFC70069DA61 /* Debug */ = {
			isa = XCBuildConfiguration;
			buildSettings = {
				ALWAYS_SEARCH_USER_PATHS = NO;
				CLANG_WARN_BOOL_CONVERSION = YES;
				CLANG_WARN_CONSTANT_CONVERSION = YES;
				CLANG_WARN_EMPTY_BODY = YES;
				CLANG_WARN_ENUM_CONVERSION = YES;
				CLANG_WARN_INFINITE_RECURSION = YES;
				CLANG_WARN_INT_CONVERSION = YES;
				CLANG_WARN_SUSPICIOUS_MOVE = YES;
				CLANG_WARN_UNREACHABLE_CODE = YES;
				CLANG_WARN__DUPLICATE_METHOD_MATCH = YES;
				COPY_PHASE_STRIP = NO;
				ENABLE_STRICT_OBJC_MSGSEND = YES;
				ENABLE_TESTABILITY = YES;
				GCC_C_LANGUAGE_STANDARD = gnu99;
				GCC_DYNAMIC_NO_PIC = NO;
				GCC_ENABLE_OBJC_EXCEPTIONS = YES;
				GCC_NO_COMMON_BLOCKS = YES;
				GCC_OPTIMIZATION_LEVEL = 0;
				GCC_PREPROCESSOR_DEFINITIONS = (
					"DEBUG=1",
					"$(inherited)",
				);
				GCC_SYMBOLS_PRIVATE_EXTERN = NO;
				GCC_VERSION = "";
				GCC_WARN_64_TO_32_BIT_CONVERSION = NO;
				GCC_WARN_ABOUT_RETURN_TYPE = YES;
				GCC_WARN_UNDECLARED_SELECTOR = YES;
				GCC_WARN_UNINITIALIZED_AUTOS = YES;
				GCC_WARN_UNUSED_FUNCTION = YES;
				GCC_WARN_UNUSED_VARIABLE = YES;
				MACOSX_DEPLOYMENT_TARGET = 10.9;
				ONLY_ACTIVE_ARCH = YES;
				SDKROOT = macosx;
			};
			name = Debug;
		};
		F763ED0F1548FFC70069DA61 /* Release */ = {
			isa = XCBuildConfiguration;
			buildSettings = {
				ALWAYS_SEARCH_USER_PATHS = NO;
				CLANG_WARN_BOOL_CONVERSION = YES;
				CLANG_WARN_CONSTANT_CONVERSION = YES;
				CLANG_WARN_EMPTY_BODY = YES;
				CLANG_WARN_ENUM_CONVERSION = YES;
				CLANG_WARN_INFINITE_RECURSION = YES;
				CLANG_WARN_INT_CONVERSION = YES;
				CLANG_WARN_SUSPICIOUS_MOVE = YES;
				CLANG_WARN_UNREACHABLE_CODE = YES;
				CLANG_WARN__DUPLICATE_METHOD_MATCH = YES;
				COPY_PHASE_STRIP = YES;
				DEBUG_INFORMATION_FORMAT = "dwarf-with-dsym";
				ENABLE_STRICT_OBJC_MSGSEND = YES;
				GCC_C_LANGUAGE_STANDARD = gnu99;
				GCC_ENABLE_OBJC_EXCEPTIONS = YES;
				GCC_NO_COMMON_BLOCKS = YES;
				GCC_VERSION = "";
				GCC_WARN_64_TO_32_BIT_CONVERSION = NO;
				GCC_WARN_ABOUT_RETURN_TYPE = YES;
				GCC_WARN_UNDECLARED_SELECTOR = YES;
				GCC_WARN_UNINITIALIZED_AUTOS = YES;
				GCC_WARN_UNUSED_FUNCTION = YES;
				GCC_WARN_UNUSED_VARIABLE = YES;
				MACOSX_DEPLOYMENT_TARGET = 10.9;
				SDKROOT = macosx;
			};
			name = Release;
		};
		F771ADBD15655CD70010B123 /* Debug */ = {
			isa = XCBuildConfiguration;
			buildSettings = {
				CLANG_CXX_LANGUAGE_STANDARD = "c++0x";
				CLANG_CXX_LIBRARY = "libc++";
				CLANG_WARN_ASSIGN_ENUM = YES;
				CLANG_WARN_BOOL_CONVERSION = NO;
				CLANG_WARN_CONSTANT_CONVERSION = NO;
				CLANG_WARN_CXX0X_EXTENSIONS = NO;
				CLANG_WARN_DOCUMENTATION_COMMENTS = NO;
				CLANG_WARN_EMPTY_BODY = YES;
				CLANG_WARN_ENUM_CONVERSION = NO;
				CLANG_WARN_IMPLICIT_SIGN_CONVERSION = NO;
				CLANG_WARN_INT_CONVERSION = NO;
				CLANG_WARN_SUSPICIOUS_IMPLICIT_CONVERSION = NO;
				CLANG_WARN_UNREACHABLE_CODE = NO;
				CLANG_WARN__EXIT_TIME_DESTRUCTORS = NO;
				COMBINE_HIDPI_IMAGES = YES;
				EXECUTABLE_PREFIX = lib;
				GCC_PREPROCESSOR_DEFINITIONS = (
					"MECHANICS=1",
					"CHEMISTRY=1",
					"BOOST_MEM_POOL=1",
					"BOOL_POOL_NSIZE=65536",
					"TRACK_DEPENDENTS=1",
					"TRACK_UPPER_COPY_N=1",
					"TRACK_ZERO_COPY_N=1",
					"REACTION_SIGNALING=1",
					"RSPECIES_SIGNALING=1",
					"DYNAMICRATES=1",
					"SERIAL=1",
					"HYBRID_NLSTENCILLIST=1",
					"NLSTENCILLIST=1",
				);
				GCC_TREAT_IMPLICIT_FUNCTION_DECLARATIONS_AS_ERRORS = NO;
				GCC_TREAT_INCOMPATIBLE_POINTER_TYPE_WARNINGS_AS_ERRORS = YES;
				GCC_TREAT_WARNINGS_AS_ERRORS = NO;
				GCC_VERSION = "";
				GCC_WARN_64_TO_32_BIT_CONVERSION = NO;
				GCC_WARN_ABOUT_MISSING_FIELD_INITIALIZERS = YES;
				GCC_WARN_ABOUT_MISSING_NEWLINE = NO;
				GCC_WARN_ABOUT_MISSING_PROTOTYPES = NO;
				GCC_WARN_FOUR_CHARACTER_CONSTANTS = YES;
				GCC_WARN_HIDDEN_VIRTUAL_FUNCTIONS = YES;
				GCC_WARN_INHIBIT_ALL_WARNINGS = NO;
				GCC_WARN_INITIALIZER_NOT_FULLY_BRACKETED = YES;
				GCC_WARN_NON_VIRTUAL_DESTRUCTOR = NO;
				GCC_WARN_PEDANTIC = NO;
				GCC_WARN_SHADOW = NO;
				GCC_WARN_SIGN_COMPARE = NO;
				GCC_WARN_TYPECHECK_CALLS_TO_PRINTF = NO;
				GCC_WARN_UNINITIALIZED_AUTOS = NO;
				GCC_WARN_UNKNOWN_PRAGMAS = NO;
				GCC_WARN_UNUSED_FUNCTION = NO;
				GCC_WARN_UNUSED_LABEL = NO;
				GCC_WARN_UNUSED_PARAMETER = NO;
				HEADER_SEARCH_PATHS = (
					/usr/local/include,
					/opt/local/include,
					"./**",
					/opt/local/include,
				);
				LIBRARY_SEARCH_PATHS = (
					/usr/local/lib,
					/opt/local/lib,
				);
<<<<<<< HEAD
=======
				LIBRARY_SEARCH_PATHS = (
					/opt/local/lib,
					/usr/local/lib,
				);
>>>>>>> 16621eab
				OTHER_CFLAGS = "";
				OTHER_LDFLAGS = "-lboost_system-mt";
				PRODUCT_NAME = "$(TARGET_NAME)";
			};
			name = Debug;
		};
		F771ADBE15655CD70010B123 /* Release */ = {
			isa = XCBuildConfiguration;
			buildSettings = {
				CLANG_CXX_LANGUAGE_STANDARD = "c++0x";
				CLANG_CXX_LIBRARY = "libc++";
				CLANG_WARN_ASSIGN_ENUM = YES;
				CLANG_WARN_BOOL_CONVERSION = NO;
				CLANG_WARN_CONSTANT_CONVERSION = NO;
				CLANG_WARN_CXX0X_EXTENSIONS = NO;
				CLANG_WARN_DOCUMENTATION_COMMENTS = NO;
				CLANG_WARN_EMPTY_BODY = YES;
				CLANG_WARN_ENUM_CONVERSION = NO;
				CLANG_WARN_IMPLICIT_SIGN_CONVERSION = NO;
				CLANG_WARN_INT_CONVERSION = NO;
				CLANG_WARN_SUSPICIOUS_IMPLICIT_CONVERSION = NO;
				CLANG_WARN_UNREACHABLE_CODE = NO;
				CLANG_WARN__EXIT_TIME_DESTRUCTORS = NO;
				COMBINE_HIDPI_IMAGES = YES;
				EXECUTABLE_PREFIX = lib;
				GCC_PREPROCESSOR_DEFINITIONS = (
					"MECHANICS=1",
					"CHEMISTRY=1",
					"BOOST_MEM_POOL=1",
					"BOOL_POOL_NSIZE=65536",
					"TRACK_DEPENDENTS=1",
					"TRACK_UPPER_COPY_N=1",
					"TRACK_ZERO_COPY_N=1",
					"REACTION_SIGNALING=1",
					"RSPECIES_SIGNALING=1",
					"DYNAMICRATES=1",
					"SERIAL=1",
					"HYBRID_NLSTENCILLIST=1",
					"NLSTENCILLIST=1",
				);
				GCC_TREAT_IMPLICIT_FUNCTION_DECLARATIONS_AS_ERRORS = NO;
				GCC_TREAT_INCOMPATIBLE_POINTER_TYPE_WARNINGS_AS_ERRORS = YES;
				GCC_TREAT_WARNINGS_AS_ERRORS = NO;
				GCC_VERSION = "";
				GCC_WARN_64_TO_32_BIT_CONVERSION = NO;
				GCC_WARN_ABOUT_MISSING_FIELD_INITIALIZERS = YES;
				GCC_WARN_ABOUT_MISSING_NEWLINE = NO;
				GCC_WARN_ABOUT_MISSING_PROTOTYPES = NO;
				GCC_WARN_FOUR_CHARACTER_CONSTANTS = YES;
				GCC_WARN_HIDDEN_VIRTUAL_FUNCTIONS = YES;
				GCC_WARN_INHIBIT_ALL_WARNINGS = NO;
				GCC_WARN_INITIALIZER_NOT_FULLY_BRACKETED = YES;
				GCC_WARN_NON_VIRTUAL_DESTRUCTOR = NO;
				GCC_WARN_PEDANTIC = NO;
				GCC_WARN_SHADOW = NO;
				GCC_WARN_SIGN_COMPARE = NO;
				GCC_WARN_TYPECHECK_CALLS_TO_PRINTF = NO;
				GCC_WARN_UNINITIALIZED_AUTOS = NO;
				GCC_WARN_UNKNOWN_PRAGMAS = NO;
				GCC_WARN_UNUSED_FUNCTION = NO;
				GCC_WARN_UNUSED_LABEL = NO;
				GCC_WARN_UNUSED_PARAMETER = NO;
				HEADER_SEARCH_PATHS = (
					/usr/local/include,
					/opt/local/include,
					"./**",
					/opt/local/include,
				);
				LIBRARY_SEARCH_PATHS = (
					/usr/local/lib,
					/opt/local/lib,
				);
<<<<<<< HEAD
=======
				LIBRARY_SEARCH_PATHS = (
					/opt/local/lib,
					/usr/local/lib,
				);
>>>>>>> 16621eab
				OTHER_CFLAGS = "";
				OTHER_LDFLAGS = "-lboost_system-mt";
				PRODUCT_NAME = "$(TARGET_NAME)";
			};
			name = Release;
		};
		F7954C50197D98BE00074A12 /* Debug */ = {
			isa = XCBuildConfiguration;
			buildSettings = {
				CLANG_CXX_LANGUAGE_STANDARD = "c++0x";
				CLANG_CXX_LIBRARY = "libc++";
				CLANG_ENABLE_MODULES = YES;
				CLANG_ENABLE_OBJC_ARC = YES;
				CLANG_WARN_BOOL_CONVERSION = YES;
				CLANG_WARN_CONSTANT_CONVERSION = YES;
				CLANG_WARN_DIRECT_OBJC_ISA_USAGE = YES_ERROR;
				CLANG_WARN_EMPTY_BODY = YES;
				CLANG_WARN_ENUM_CONVERSION = YES;
				CLANG_WARN_INT_CONVERSION = YES;
				CLANG_WARN_OBJC_ROOT_CLASS = YES_ERROR;
				CLANG_WARN__DUPLICATE_METHOD_MATCH = YES;
				GCC_PREPROCESSOR_DEFINITIONS = "";
				GCC_VERSION = "";
				GCC_WARN_64_TO_32_BIT_CONVERSION = NO;
				GCC_WARN_ABOUT_RETURN_TYPE = YES_ERROR;
				GCC_WARN_UNDECLARED_SELECTOR = YES;
				GCC_WARN_UNINITIALIZED_AUTOS = YES_AGGRESSIVE;
				GCC_WARN_UNUSED_FUNCTION = YES;
				HEADER_SEARCH_PATHS = (
					/usr/local/include,
					"$(inherited)",
					/opt/local/include,
				);
				LIBRARY_SEARCH_PATHS = (
					/usr/local/lib,
					/opt/local/lib,
				);
				OTHER_CPLUSPLUSFLAGS = "$(OTHER_CFLAGS)";
				OTHER_LDFLAGS = "-lboost_system-mt";
				PRODUCT_NAME = MEDYAN;
			};
			name = Debug;
		};
		F7954C51197D98BE00074A12 /* Release */ = {
			isa = XCBuildConfiguration;
			buildSettings = {
				CLANG_CXX_LANGUAGE_STANDARD = "c++0x";
				CLANG_CXX_LIBRARY = "libc++";
				CLANG_ENABLE_MODULES = YES;
				CLANG_ENABLE_OBJC_ARC = YES;
				CLANG_WARN_BOOL_CONVERSION = YES;
				CLANG_WARN_CONSTANT_CONVERSION = YES;
				CLANG_WARN_DIRECT_OBJC_ISA_USAGE = YES_ERROR;
				CLANG_WARN_EMPTY_BODY = YES;
				CLANG_WARN_ENUM_CONVERSION = YES;
				CLANG_WARN_INT_CONVERSION = YES;
				CLANG_WARN_OBJC_ROOT_CLASS = YES_ERROR;
				CLANG_WARN__DUPLICATE_METHOD_MATCH = YES;
				ENABLE_NS_ASSERTIONS = NO;
				GCC_OPTIMIZATION_LEVEL = 3;
				GCC_PREPROCESSOR_DEFINITIONS = "";
				GCC_VERSION = "";
				GCC_WARN_64_TO_32_BIT_CONVERSION = NO;
				GCC_WARN_ABOUT_RETURN_TYPE = YES_ERROR;
				GCC_WARN_UNDECLARED_SELECTOR = YES;
				GCC_WARN_UNINITIALIZED_AUTOS = YES_AGGRESSIVE;
				GCC_WARN_UNUSED_FUNCTION = YES;
				HEADER_SEARCH_PATHS = (
					/usr/local/include,
					"$(inherited)",
					/opt/local/include,
				);
				LIBRARY_SEARCH_PATHS = (
					/usr/local/lib,
					/opt/local/lib,
				);
				OTHER_CPLUSPLUSFLAGS = "$(OTHER_CFLAGS)";
				OTHER_LDFLAGS = "-lboost_system-mt";
				PRODUCT_NAME = MEDYAN;
			};
			name = Release;
		};
		F7C7A0F115FFBA3D00DF9838 /* Debug */ = {
			isa = XCBuildConfiguration;
			buildSettings = {
				CLANG_CXX_LANGUAGE_STANDARD = "c++0x";
				CLANG_CXX_LIBRARY = "libc++";
				FRAMEWORK_SEARCH_PATHS = /opt/local/Library/Frameworks/gtest.framework/;
				GCC_PREPROCESSOR_DEFINITIONS = (
					"TESTING=1",
					"MECHANICS=1",
					"CHEMISTRY=1",
					"BOOST_MEM_POOL=1",
					"BOOL_POOL_NSIZE=66536",
					"TRACK_DEPENDENTS=1",
					"TRACK_UPPER_COPY_N=1",
					"TRACK_LOWER_COPY_N=1",
					"REACTION_SIGNALING=1",
					"RSPECIES_SIGNALING=1",
					"DYNAMICRATES=1",
				);
				GCC_VERSION = "";
				GCC_WARN_64_TO_32_BIT_CONVERSION = NO;
				GCC_WARN_SIGN_COMPARE = NO;
				HEADER_SEARCH_PATHS = /usr/local/include;
				LIBRARY_SEARCH_PATHS = (
					/opt/local/Library/Frameworks/gtest.framework/,
					/usr/local/lib,
				);
				OTHER_CFLAGS = "-DTESTING";
				OTHER_LDFLAGS = (
					"-lboost_system",
					"-lgtest",
					"-lgtest_main",
				);
				PRODUCT_NAME = TestSuite;
				USER_HEADER_SEARCH_PATHS = "";
			};
			name = Debug;
		};
		F7C7A0F215FFBA3D00DF9838 /* Release */ = {
			isa = XCBuildConfiguration;
			buildSettings = {
				CLANG_CXX_LANGUAGE_STANDARD = "c++0x";
				CLANG_CXX_LIBRARY = "libc++";
				FRAMEWORK_SEARCH_PATHS = /opt/local/Library/Frameworks/gtest.framework/;
				GCC_OPTIMIZATION_LEVEL = 3;
				GCC_PREPROCESSOR_DEFINITIONS = (
					"TESTING=1",
					"MECHANICS=1",
					"CHEMISTRY=1",
					"BOOST_MEM_POOL=1",
					"BOOL_POOL_NSIZE=66536",
					"TRACK_DEPENDENTS=1",
					"TRACK_UPPER_COPY_N=1",
					"TRACK_LOWER_COPY_N=1",
					"REACTION_SIGNALING=1",
					"RSPECIES_SIGNALING=1",
					"DYNAMICRATES=1",
				);
				GCC_VERSION = "";
				GCC_WARN_64_TO_32_BIT_CONVERSION = NO;
				GCC_WARN_SIGN_COMPARE = NO;
				HEADER_SEARCH_PATHS = /usr/local/include;
				LIBRARY_SEARCH_PATHS = (
					/opt/local/Library/Frameworks/gtest.framework/,
					/usr/local/lib,
				);
				OTHER_CFLAGS = "-DTESTING";
				OTHER_LDFLAGS = (
					"-lboost_system",
					"-lgtest",
					"-lgtest_main",
				);
				PRODUCT_NAME = TestSuite;
				USER_HEADER_SEARCH_PATHS = "";
			};
			name = Release;
		};
/* End XCBuildConfiguration section */

/* Begin XCConfigurationList section */
		F763ED001548FFC70069DA61 /* Build configuration list for PBXProject "MEDYAN" */ = {
			isa = XCConfigurationList;
			buildConfigurations = (
				F763ED0E1548FFC70069DA61 /* Debug */,
				F763ED0F1548FFC70069DA61 /* Release */,
			);
			defaultConfigurationIsVisible = 0;
			defaultConfigurationName = Release;
		};
		F771ADBC15655CD70010B123 /* Build configuration list for PBXNativeTarget "medyan" */ = {
			isa = XCConfigurationList;
			buildConfigurations = (
				F771ADBD15655CD70010B123 /* Debug */,
				F771ADBE15655CD70010B123 /* Release */,
			);
			defaultConfigurationIsVisible = 0;
			defaultConfigurationName = Release;
		};
		F7954C4F197D98BE00074A12 /* Build configuration list for PBXNativeTarget "MEDYAN" */ = {
			isa = XCConfigurationList;
			buildConfigurations = (
				F7954C50197D98BE00074A12 /* Debug */,
				F7954C51197D98BE00074A12 /* Release */,
			);
			defaultConfigurationIsVisible = 0;
			defaultConfigurationName = Release;
		};
		F7C7A0F015FFBA3D00DF9838 /* Build configuration list for PBXNativeTarget "TestSuite" */ = {
			isa = XCConfigurationList;
			buildConfigurations = (
				F7C7A0F115FFBA3D00DF9838 /* Debug */,
				F7C7A0F215FFBA3D00DF9838 /* Release */,
			);
			defaultConfigurationIsVisible = 0;
			defaultConfigurationName = Release;
		};
/* End XCConfigurationList section */
	};
	rootObject = F763ECFD1548FFC70069DA61 /* Project object */;
}<|MERGE_RESOLUTION|>--- conflicted
+++ resolved
@@ -1567,13 +1567,6 @@
 					/usr/local/lib,
 					/opt/local/lib,
 				);
-<<<<<<< HEAD
-=======
-				LIBRARY_SEARCH_PATHS = (
-					/opt/local/lib,
-					/usr/local/lib,
-				);
->>>>>>> 16621eab
 				OTHER_CFLAGS = "";
 				OTHER_LDFLAGS = "-lboost_system-mt";
 				PRODUCT_NAME = "$(TARGET_NAME)";
@@ -1646,13 +1639,6 @@
 					/usr/local/lib,
 					/opt/local/lib,
 				);
-<<<<<<< HEAD
-=======
-				LIBRARY_SEARCH_PATHS = (
-					/opt/local/lib,
-					/usr/local/lib,
-				);
->>>>>>> 16621eab
 				OTHER_CFLAGS = "";
 				OTHER_LDFLAGS = "-lboost_system-mt";
 				PRODUCT_NAME = "$(TARGET_NAME)";
