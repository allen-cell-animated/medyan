--- conflicted
+++ resolved
@@ -11,56 +11,6 @@
 		1F41AAC622B176740073835F /* dist_bench.cpp in Sources */ = {isa = PBXBuildFile; fileRef = 1F41A7F422B06A070073835F /* dist_bench.cpp */; };
 		1F41AAC722B1767D0073835F /* dist_example.cpp in Sources */ = {isa = PBXBuildFile; fileRef = 1F41A7FE22B06A070073835F /* dist_example.cpp */; };
 		1F41AAC822B176880073835F /* dist_mod_vars.cpp in Sources */ = {isa = PBXBuildFile; fileRef = 1F41A80122B06A070073835F /* dist_mod_vars.cpp */; };
-<<<<<<< HEAD
-		AE281F4A22C278BA00C2F923 /* SurfaceMeshGeneratorPreset.hpp in Headers */ = {isa = PBXBuildFile; fileRef = AE281F1E22C278B900C2F923 /* SurfaceMeshGeneratorPreset.hpp */; };
-		AE281F4B22C278BA00C2F923 /* AdaptiveMeshVertexRelocation.hpp in Headers */ = {isa = PBXBuildFile; fileRef = AE281F1F22C278B900C2F923 /* AdaptiveMeshVertexRelocation.hpp */; };
-		AE281F4E22C278BA00C2F923 /* Vertex.h in Headers */ = {isa = PBXBuildFile; fileRef = AE281F2222C278B900C2F923 /* Vertex.h */; };
-		AE281F4F22C278BA00C2F923 /* MembraneMeshAttribute.hpp in Headers */ = {isa = PBXBuildFile; fileRef = AE281F2322C278B900C2F923 /* MembraneMeshAttribute.hpp */; };
-		AE281F5022C278BA00C2F923 /* Edge.h in Headers */ = {isa = PBXBuildFile; fileRef = AE281F2422C278B900C2F923 /* Edge.h */; };
-		AE281F5222C278BA00C2F923 /* MMembrane.h in Headers */ = {isa = PBXBuildFile; fileRef = AE281F2622C278B900C2F923 /* MMembrane.h */; };
-		AE281F5522C278BA00C2F923 /* MembraneMeshTriangleQuality.hpp in Headers */ = {isa = PBXBuildFile; fileRef = AE281F2922C278BA00C2F923 /* MembraneMeshTriangleQuality.hpp */; };
-		AE281F5622C278BA00C2F923 /* SurfaceMeshGenerator.hpp in Headers */ = {isa = PBXBuildFile; fileRef = AE281F2A22C278BA00C2F923 /* SurfaceMeshGenerator.hpp */; };
-		AE281F5822C278BA00C2F923 /* Membrane.cpp in Sources */ = {isa = PBXBuildFile; fileRef = AE281F2C22C278BA00C2F923 /* Membrane.cpp */; };
-		AE281F5922C278BA00C2F923 /* MTriangle.h in Headers */ = {isa = PBXBuildFile; fileRef = AE281F2D22C278BA00C2F923 /* MTriangle.h */; };
-		AE281F5C22C278BA00C2F923 /* AdaptiveMeshGeometryManager.hpp in Headers */ = {isa = PBXBuildFile; fileRef = AE281F3022C278BA00C2F923 /* AdaptiveMeshGeometryManager.hpp */; };
-		AE281F5D22C278BA00C2F923 /* AdaptiveMeshAttribute.hpp in Headers */ = {isa = PBXBuildFile; fileRef = AE281F3122C278BA00C2F923 /* AdaptiveMeshAttribute.hpp */; };
-		AE281F5E22C278BA00C2F923 /* MVoronoiCell.cpp in Sources */ = {isa = PBXBuildFile; fileRef = AE281F3222C278BA00C2F923 /* MVoronoiCell.cpp */; };
-		AE281F6122C278BA00C2F923 /* Membrane.hpp in Headers */ = {isa = PBXBuildFile; fileRef = AE281F3522C278BA00C2F923 /* Membrane.hpp */; };
-		AE281F6222C278BA00C2F923 /* Triangle.cpp in Sources */ = {isa = PBXBuildFile; fileRef = AE281F3622C278BA00C2F923 /* Triangle.cpp */; };
-		AE281F6522C278BA00C2F923 /* SurfaceMesh.hpp in Headers */ = {isa = PBXBuildFile; fileRef = AE281F3922C278BA00C2F923 /* SurfaceMesh.hpp */; };
-		AE281F6722C278BA00C2F923 /* Triangle.h in Headers */ = {isa = PBXBuildFile; fileRef = AE281F3B22C278BA00C2F923 /* Triangle.h */; };
-		AE281F6822C278BA00C2F923 /* MTriangle.cpp in Sources */ = {isa = PBXBuildFile; fileRef = AE281F3C22C278BA00C2F923 /* MTriangle.cpp */; };
-		AE281F6922C278BA00C2F923 /* GeometricMeshAttribute.hpp in Headers */ = {isa = PBXBuildFile; fileRef = AE281F3D22C278BA00C2F923 /* GeometricMeshAttribute.hpp */; };
-		AE281F6C22C278BA00C2F923 /* MVoronoiCell.h in Headers */ = {isa = PBXBuildFile; fileRef = AE281F4022C278BA00C2F923 /* MVoronoiCell.h */; };
-		AE281F6D22C278BA00C2F923 /* MembraneHierarchy.h in Headers */ = {isa = PBXBuildFile; fileRef = AE281F4122C278BA00C2F923 /* MembraneHierarchy.h */; };
-		AE281F6E22C278BA00C2F923 /* Vertex.cpp in Sources */ = {isa = PBXBuildFile; fileRef = AE281F4222C278BA00C2F923 /* Vertex.cpp */; };
-		AE281F6F22C278BA00C2F923 /* MembraneRegion.h in Headers */ = {isa = PBXBuildFile; fileRef = AE281F4322C278BA00C2F923 /* MembraneRegion.h */; };
-		AE281F7022C278BA00C2F923 /* Edge.cpp in Sources */ = {isa = PBXBuildFile; fileRef = AE281F4422C278BA00C2F923 /* Edge.cpp */; };
-		AE281F7222C278BA00C2F923 /* AdaptiveMesh.hpp in Headers */ = {isa = PBXBuildFile; fileRef = AE281F4622C278BA00C2F923 /* AdaptiveMesh.hpp */; };
-		AE281F7522C278BA00C2F923 /* MembraneMeshCheck.hpp in Headers */ = {isa = PBXBuildFile; fileRef = AE281F4922C278BA00C2F923 /* MembraneMeshCheck.hpp */; };
-		AE281FB322C278DD00C2F923 /* VolumeConservationFF.h in Headers */ = {isa = PBXBuildFile; fileRef = AE281F7722C278DD00C2F923 /* VolumeConservationFF.h */; };
-		AE281FB722C278DD00C2F923 /* VolumeConservationMembraneHarmonic.cpp in Sources */ = {isa = PBXBuildFile; fileRef = AE281F7B22C278DD00C2F923 /* VolumeConservationMembraneHarmonic.cpp */; };
-		AE281FB822C278DD00C2F923 /* VolumeConservationInteractions.h in Headers */ = {isa = PBXBuildFile; fileRef = AE281F7C22C278DD00C2F923 /* VolumeConservationInteractions.h */; };
-		AE281FBA22C278DD00C2F923 /* VolumeConservationMembrane.h in Headers */ = {isa = PBXBuildFile; fileRef = AE281F7E22C278DD00C2F923 /* VolumeConservationMembrane.h */; };
-		AE281FBD22C278DD00C2F923 /* VolumeConservationMembraneHarmonic.h in Headers */ = {isa = PBXBuildFile; fileRef = AE281F8122C278DD00C2F923 /* VolumeConservationMembraneHarmonic.h */; };
-		AE281FBE22C278DD00C2F923 /* VolumeConservationFF.cpp in Sources */ = {isa = PBXBuildFile; fileRef = AE281F8222C278DD00C2F923 /* VolumeConservationFF.cpp */; };
-		AE281FBF22C278DD00C2F923 /* VolumeConservationMembrane.cpp in Sources */ = {isa = PBXBuildFile; fileRef = AE281F8322C278DD00C2F923 /* VolumeConservationMembrane.cpp */; };
-		AE281FC222C278DD00C2F923 /* MembraneBending.hpp in Headers */ = {isa = PBXBuildFile; fileRef = AE281F8722C278DD00C2F923 /* MembraneBending.hpp */; };
-		AE281FC322C278DD00C2F923 /* MembraneStretching.hpp in Headers */ = {isa = PBXBuildFile; fileRef = AE281F8822C278DD00C2F923 /* MembraneStretching.hpp */; };
-		AE281FC422C278DD00C2F923 /* MembraneFF.h in Headers */ = {isa = PBXBuildFile; fileRef = AE281F8922C278DD00C2F923 /* MembraneFF.h */; };
-		AE281FC622C278DD00C2F923 /* MembraneStretching.cpp in Sources */ = {isa = PBXBuildFile; fileRef = AE281F8B22C278DD00C2F923 /* MembraneStretching.cpp */; };
-		AE281FC822C278DD00C2F923 /* MembraneInteractions.hpp in Headers */ = {isa = PBXBuildFile; fileRef = AE281F8D22C278DD00C2F923 /* MembraneInteractions.hpp */; };
-		AE281FCA22C278DD00C2F923 /* MembraneStretchingImpl.hpp in Headers */ = {isa = PBXBuildFile; fileRef = AE281F8F22C278DD00C2F923 /* MembraneStretchingImpl.hpp */; };
-		AE281FCB22C278DD00C2F923 /* MembraneBendingHelfrich.hpp in Headers */ = {isa = PBXBuildFile; fileRef = AE281F9022C278DD00C2F923 /* MembraneBendingHelfrich.hpp */; };
-		AE281FCD22C278DD00C2F923 /* MembraneFF.cpp in Sources */ = {isa = PBXBuildFile; fileRef = AE281F9222C278DD00C2F923 /* MembraneFF.cpp */; };
-		AE281FCE22C278DD00C2F923 /* MembraneBending.cpp in Sources */ = {isa = PBXBuildFile; fileRef = AE281F9322C278DD00C2F923 /* MembraneBending.cpp */; };
-		AE28236422C27BB800C2F923 /* OutputStruct.h in Headers */ = {isa = PBXBuildFile; fileRef = AE28236222C27BB800C2F923 /* OutputStruct.h */; };
-		AE28236522C27BB800C2F923 /* OutputStruct.cpp in Sources */ = {isa = PBXBuildFile; fileRef = AE28236322C27BB800C2F923 /* OutputStruct.cpp */; };
-		AE28236C22C27CAD00C2F923 /* pdb.cpp in Sources */ = {isa = PBXBuildFile; fileRef = AE28236822C27CAC00C2F923 /* pdb.cpp */; };
-		AE28236D22C27CAD00C2F923 /* read_snapshot.h in Headers */ = {isa = PBXBuildFile; fileRef = AE28236922C27CAC00C2F923 /* read_snapshot.h */; };
-		AE28236E22C27CAD00C2F923 /* read_snapshot.cpp in Sources */ = {isa = PBXBuildFile; fileRef = AE28236A22C27CAC00C2F923 /* read_snapshot.cpp */; };
-		AE28236F22C27CAD00C2F923 /* pdb.h in Headers */ = {isa = PBXBuildFile; fileRef = AE28236B22C27CAC00C2F923 /* pdb.h */; };
-=======
 		23BE6E86230B646D00AAB8E8 /* Movable.cpp in Sources */ = {isa = PBXBuildFile; fileRef = 23BE6E83230B646C00AAB8E8 /* Movable.cpp */; };
 		23BE6E87230B646D00AAB8E8 /* Movable.cpp in Sources */ = {isa = PBXBuildFile; fileRef = 23BE6E83230B646C00AAB8E8 /* Movable.cpp */; };
 		23BE6E88230B646D00AAB8E8 /* Reactable.cpp in Sources */ = {isa = PBXBuildFile; fileRef = 23BE6E84230B646C00AAB8E8 /* Reactable.cpp */; };
@@ -72,7 +22,6 @@
 		23BE6E92230B64BF00AAB8E8 /* BranchingDihedralQuadratic.cpp in Sources */ = {isa = PBXBuildFile; fileRef = 23BE6E90230B64BF00AAB8E8 /* BranchingDihedralQuadratic.cpp */; };
 		23BE6E93230B64BF00AAB8E8 /* BranchingDihedralQuadratic.cpp in Sources */ = {isa = PBXBuildFile; fileRef = 23BE6E90230B64BF00AAB8E8 /* BranchingDihedralQuadratic.cpp */; };
 		23BE6E94230B64BF00AAB8E8 /* BranchingDihedralQuadratic.hpp in Headers */ = {isa = PBXBuildFile; fileRef = 23BE6E91230B64BF00AAB8E8 /* BranchingDihedralQuadratic.hpp */; };
->>>>>>> 04800e52
 		AEC5486C225D3799007CB7E9 /* CController.h in Headers */ = {isa = PBXBuildFile; fileRef = AEC546CF225D3798007CB7E9 /* CController.h */; };
 		AEC5486D225D3799007CB7E9 /* Composite.h in Headers */ = {isa = PBXBuildFile; fileRef = AEC546D1225D3798007CB7E9 /* Composite.h */; };
 		AEC5486E225D3799007CB7E9 /* SysParams.cpp in Sources */ = {isa = PBXBuildFile; fileRef = AEC546D2225D3798007CB7E9 /* SysParams.cpp */; };
@@ -232,6 +181,15 @@
 		AEC54915225D3799007CB7E9 /* MotorGhostFF.h in Headers */ = {isa = PBXBuildFile; fileRef = AEC54785225D3798007CB7E9 /* MotorGhostFF.h */; };
 		AEC54916225D3799007CB7E9 /* MotorGhostStretching.cpp in Sources */ = {isa = PBXBuildFile; fileRef = AEC54786225D3798007CB7E9 /* MotorGhostStretching.cpp */; };
 		AEC54917225D3799007CB7E9 /* cross_check.cpp in Sources */ = {isa = PBXBuildFile; fileRef = AEC54787225D3798007CB7E9 /* cross_check.cpp */; };
+		AEC54918225D3799007CB7E9 /* CylinderExclVolume.h in Headers */ = {isa = PBXBuildFile; fileRef = AEC54789225D3798007CB7E9 /* CylinderExclVolume.h */; };
+		AEC54919225D3799007CB7E9 /* CylinderVolumeInteractions.h in Headers */ = {isa = PBXBuildFile; fileRef = AEC5478A225D3798007CB7E9 /* CylinderVolumeInteractions.h */; };
+		AEC5491A225D3799007CB7E9 /* CylinderExclVolRepulsion.h in Headers */ = {isa = PBXBuildFile; fileRef = AEC5478B225D3798007CB7E9 /* CylinderExclVolRepulsion.h */; };
+		AEC5491B225D3799007CB7E9 /* CylinderExclVolRepulsion.cpp in Sources */ = {isa = PBXBuildFile; fileRef = AEC5478C225D3798007CB7E9 /* CylinderExclVolRepulsion.cpp */; };
+		AEC5491C225D3799007CB7E9 /* CylinderExclVolume.cpp in Sources */ = {isa = PBXBuildFile; fileRef = AEC5478D225D3798007CB7E9 /* CylinderExclVolume.cpp */; };
+		AEC5491D225D3799007CB7E9 /* CylinderVolumeFF.cpp in Sources */ = {isa = PBXBuildFile; fileRef = AEC5478E225D3798007CB7E9 /* CylinderVolumeFF.cpp */; };
+		AEC5491E225D3799007CB7E9 /* CylinderExclVolRepulsionCUDA.h in Headers */ = {isa = PBXBuildFile; fileRef = AEC5478F225D3798007CB7E9 /* CylinderExclVolRepulsionCUDA.h */; };
+		AEC5491F225D3799007CB7E9 /* CylinderVolumeInteractions.cpp in Sources */ = {isa = PBXBuildFile; fileRef = AEC54790225D3798007CB7E9 /* CylinderVolumeInteractions.cpp */; };
+		AEC54920225D3799007CB7E9 /* CylinderVolumeFF.h in Headers */ = {isa = PBXBuildFile; fileRef = AEC54791225D3798007CB7E9 /* CylinderVolumeFF.h */; };
 		AEC54921225D3799007CB7E9 /* CGSteepestDescent.h in Headers */ = {isa = PBXBuildFile; fileRef = AEC54793225D3798007CB7E9 /* CGSteepestDescent.h */; };
 		AEC54922225D3799007CB7E9 /* CGMethod.h in Headers */ = {isa = PBXBuildFile; fileRef = AEC54794225D3798007CB7E9 /* CGMethod.h */; };
 		AEC54923225D3799007CB7E9 /* CGMethod.cpp in Sources */ = {isa = PBXBuildFile; fileRef = AEC54795225D3798007CB7E9 /* CGMethod.cpp */; };
@@ -350,23 +308,6 @@
 		AEC54994225D37C8007CB7E9 /* test_simple_gillespie.cpp in Sources */ = {isa = PBXBuildFile; fileRef = AEC54710225D3798007CB7E9 /* test_simple_gillespie.cpp */; };
 		AEC54995225D37CB007CB7E9 /* test_geometry.cpp in Sources */ = {isa = PBXBuildFile; fileRef = AEC54711225D3798007CB7E9 /* test_geometry.cpp */; };
 		AEC54996225D37CD007CB7E9 /* test_reactions.cpp in Sources */ = {isa = PBXBuildFile; fileRef = AEC54712225D3798007CB7E9 /* test_reactions.cpp */; };
-		AEEF992F22F28727004B95C5 /* TriangleBeadVolumeFF.hpp in Headers */ = {isa = PBXBuildFile; fileRef = AEEF991122F28725004B95C5 /* TriangleBeadVolumeFF.hpp */; };
-		AEEF993022F28727004B95C5 /* CylinderExclVolume.h in Headers */ = {isa = PBXBuildFile; fileRef = AEEF991222F28725004B95C5 /* CylinderExclVolume.h */; };
-		AEEF993222F28727004B95C5 /* TriangleBeadExclVolRepulsion.cpp in Sources */ = {isa = PBXBuildFile; fileRef = AEEF991422F28725004B95C5 /* TriangleBeadExclVolRepulsion.cpp */; };
-		AEEF993622F28727004B95C5 /* TriangleBeadExclVolume.cpp in Sources */ = {isa = PBXBuildFile; fileRef = AEEF991822F28725004B95C5 /* TriangleBeadExclVolume.cpp */; };
-		AEEF993722F28727004B95C5 /* CylinderVolumeInteractions.h in Headers */ = {isa = PBXBuildFile; fileRef = AEEF991922F28725004B95C5 /* CylinderVolumeInteractions.h */; };
-		AEEF993A22F28727004B95C5 /* CylinderExclVolRepulsion.h in Headers */ = {isa = PBXBuildFile; fileRef = AEEF991C22F28725004B95C5 /* CylinderExclVolRepulsion.h */; };
-		AEEF993C22F28727004B95C5 /* CylinderExclVolRepulsion.cpp in Sources */ = {isa = PBXBuildFile; fileRef = AEEF991E22F28725004B95C5 /* CylinderExclVolRepulsion.cpp */; };
-		AEEF993D22F28727004B95C5 /* CylinderExclVolume.cpp in Sources */ = {isa = PBXBuildFile; fileRef = AEEF991F22F28725004B95C5 /* CylinderExclVolume.cpp */; };
-		AEEF993E22F28727004B95C5 /* TriangleBeadExclVolume.hpp in Headers */ = {isa = PBXBuildFile; fileRef = AEEF992022F28725004B95C5 /* TriangleBeadExclVolume.hpp */; };
-		AEEF993F22F28727004B95C5 /* TriangleBeadVolumeInteractions.hpp in Headers */ = {isa = PBXBuildFile; fileRef = AEEF992122F28725004B95C5 /* TriangleBeadVolumeInteractions.hpp */; };
-		AEEF994122F28727004B95C5 /* CylinderVolumeFF.cpp in Sources */ = {isa = PBXBuildFile; fileRef = AEEF992322F28725004B95C5 /* CylinderVolumeFF.cpp */; };
-		AEEF994422F28727004B95C5 /* TriangleBeadVolumeFF.cpp in Sources */ = {isa = PBXBuildFile; fileRef = AEEF992622F28725004B95C5 /* TriangleBeadVolumeFF.cpp */; };
-		AEEF994822F28727004B95C5 /* CylinderExclVolRepulsionCUDA.h in Headers */ = {isa = PBXBuildFile; fileRef = AEEF992A22F28725004B95C5 /* CylinderExclVolRepulsionCUDA.h */; };
-		AEEF994922F28727004B95C5 /* CylinderVolumeInteractions.cpp in Sources */ = {isa = PBXBuildFile; fileRef = AEEF992B22F28725004B95C5 /* CylinderVolumeInteractions.cpp */; };
-		AEEF994A22F28727004B95C5 /* CylinderVolumeFF.h in Headers */ = {isa = PBXBuildFile; fileRef = AEEF992C22F28725004B95C5 /* CylinderVolumeFF.h */; };
-		AEEF994C22F28727004B95C5 /* TriangleBeadExclVolRepulsion.hpp in Headers */ = {isa = PBXBuildFile; fileRef = AEEF992E22F28725004B95C5 /* TriangleBeadExclVolRepulsion.hpp */; };
-		AEEF994E22F2899F004B95C5 /* BranchingDihedralQuadratic.cpp in Sources */ = {isa = PBXBuildFile; fileRef = AEEF994D22F2899F004B95C5 /* BranchingDihedralQuadratic.cpp */; };
 		F777FAA719C2294E00D2850A /* libmedyan.dylib in Frameworks */ = {isa = PBXBuildFile; fileRef = F771ADBB15655CD70010B123 /* libmedyan.dylib */; };
 		F7C7A0FB15FFBA9700DF9838 /* libmedyan.dylib in Frameworks */ = {isa = PBXBuildFile; fileRef = F771ADBB15655CD70010B123 /* libmedyan.dylib */; };
 /* End PBXBuildFile section */
@@ -989,56 +930,6 @@
 		1F41AA6A22B06A080073835F /* ignore_warnings_unused_parameter.h */ = {isa = PBXFileReference; fileEncoding = 4; lastKnownFileType = sourcecode.c.h; path = ignore_warnings_unused_parameter.h; sourceTree = "<group>"; };
 		1F41AA6C22B06A080073835F /* isainfo.cpp */ = {isa = PBXFileReference; fileEncoding = 4; lastKnownFileType = sourcecode.cpp.cpp; path = isainfo.cpp; sourceTree = "<group>"; };
 		1F41AA6D22B06A080073835F /* Makefile */ = {isa = PBXFileReference; fileEncoding = 4; lastKnownFileType = sourcecode.make; path = Makefile; sourceTree = "<group>"; };
-<<<<<<< HEAD
-		AE281F1E22C278B900C2F923 /* SurfaceMeshGeneratorPreset.hpp */ = {isa = PBXFileReference; fileEncoding = 4; lastKnownFileType = sourcecode.cpp.h; path = SurfaceMeshGeneratorPreset.hpp; sourceTree = "<group>"; };
-		AE281F1F22C278B900C2F923 /* AdaptiveMeshVertexRelocation.hpp */ = {isa = PBXFileReference; fileEncoding = 4; lastKnownFileType = sourcecode.cpp.h; path = AdaptiveMeshVertexRelocation.hpp; sourceTree = "<group>"; };
-		AE281F2222C278B900C2F923 /* Vertex.h */ = {isa = PBXFileReference; fileEncoding = 4; lastKnownFileType = sourcecode.c.h; path = Vertex.h; sourceTree = "<group>"; };
-		AE281F2322C278B900C2F923 /* MembraneMeshAttribute.hpp */ = {isa = PBXFileReference; fileEncoding = 4; lastKnownFileType = sourcecode.cpp.h; path = MembraneMeshAttribute.hpp; sourceTree = "<group>"; };
-		AE281F2422C278B900C2F923 /* Edge.h */ = {isa = PBXFileReference; fileEncoding = 4; lastKnownFileType = sourcecode.c.h; path = Edge.h; sourceTree = "<group>"; };
-		AE281F2622C278B900C2F923 /* MMembrane.h */ = {isa = PBXFileReference; fileEncoding = 4; lastKnownFileType = sourcecode.c.h; path = MMembrane.h; sourceTree = "<group>"; };
-		AE281F2922C278BA00C2F923 /* MembraneMeshTriangleQuality.hpp */ = {isa = PBXFileReference; fileEncoding = 4; lastKnownFileType = sourcecode.cpp.h; path = MembraneMeshTriangleQuality.hpp; sourceTree = "<group>"; };
-		AE281F2A22C278BA00C2F923 /* SurfaceMeshGenerator.hpp */ = {isa = PBXFileReference; fileEncoding = 4; lastKnownFileType = sourcecode.cpp.h; path = SurfaceMeshGenerator.hpp; sourceTree = "<group>"; };
-		AE281F2C22C278BA00C2F923 /* Membrane.cpp */ = {isa = PBXFileReference; fileEncoding = 4; lastKnownFileType = sourcecode.cpp.cpp; path = Membrane.cpp; sourceTree = "<group>"; };
-		AE281F2D22C278BA00C2F923 /* MTriangle.h */ = {isa = PBXFileReference; fileEncoding = 4; lastKnownFileType = sourcecode.c.h; path = MTriangle.h; sourceTree = "<group>"; };
-		AE281F3022C278BA00C2F923 /* AdaptiveMeshGeometryManager.hpp */ = {isa = PBXFileReference; fileEncoding = 4; lastKnownFileType = sourcecode.cpp.h; path = AdaptiveMeshGeometryManager.hpp; sourceTree = "<group>"; };
-		AE281F3122C278BA00C2F923 /* AdaptiveMeshAttribute.hpp */ = {isa = PBXFileReference; fileEncoding = 4; lastKnownFileType = sourcecode.cpp.h; path = AdaptiveMeshAttribute.hpp; sourceTree = "<group>"; };
-		AE281F3222C278BA00C2F923 /* MVoronoiCell.cpp */ = {isa = PBXFileReference; fileEncoding = 4; lastKnownFileType = sourcecode.cpp.cpp; path = MVoronoiCell.cpp; sourceTree = "<group>"; };
-		AE281F3522C278BA00C2F923 /* Membrane.hpp */ = {isa = PBXFileReference; fileEncoding = 4; lastKnownFileType = sourcecode.cpp.h; path = Membrane.hpp; sourceTree = "<group>"; };
-		AE281F3622C278BA00C2F923 /* Triangle.cpp */ = {isa = PBXFileReference; fileEncoding = 4; lastKnownFileType = sourcecode.cpp.cpp; path = Triangle.cpp; sourceTree = "<group>"; };
-		AE281F3922C278BA00C2F923 /* SurfaceMesh.hpp */ = {isa = PBXFileReference; fileEncoding = 4; lastKnownFileType = sourcecode.cpp.h; path = SurfaceMesh.hpp; sourceTree = "<group>"; };
-		AE281F3B22C278BA00C2F923 /* Triangle.h */ = {isa = PBXFileReference; fileEncoding = 4; lastKnownFileType = sourcecode.c.h; path = Triangle.h; sourceTree = "<group>"; };
-		AE281F3C22C278BA00C2F923 /* MTriangle.cpp */ = {isa = PBXFileReference; fileEncoding = 4; lastKnownFileType = sourcecode.cpp.cpp; path = MTriangle.cpp; sourceTree = "<group>"; };
-		AE281F3D22C278BA00C2F923 /* GeometricMeshAttribute.hpp */ = {isa = PBXFileReference; fileEncoding = 4; lastKnownFileType = sourcecode.cpp.h; path = GeometricMeshAttribute.hpp; sourceTree = "<group>"; };
-		AE281F4022C278BA00C2F923 /* MVoronoiCell.h */ = {isa = PBXFileReference; fileEncoding = 4; lastKnownFileType = sourcecode.c.h; path = MVoronoiCell.h; sourceTree = "<group>"; };
-		AE281F4122C278BA00C2F923 /* MembraneHierarchy.h */ = {isa = PBXFileReference; fileEncoding = 4; lastKnownFileType = sourcecode.c.h; path = MembraneHierarchy.h; sourceTree = "<group>"; };
-		AE281F4222C278BA00C2F923 /* Vertex.cpp */ = {isa = PBXFileReference; fileEncoding = 4; lastKnownFileType = sourcecode.cpp.cpp; path = Vertex.cpp; sourceTree = "<group>"; };
-		AE281F4322C278BA00C2F923 /* MembraneRegion.h */ = {isa = PBXFileReference; fileEncoding = 4; lastKnownFileType = sourcecode.c.h; path = MembraneRegion.h; sourceTree = "<group>"; };
-		AE281F4422C278BA00C2F923 /* Edge.cpp */ = {isa = PBXFileReference; fileEncoding = 4; lastKnownFileType = sourcecode.cpp.cpp; path = Edge.cpp; sourceTree = "<group>"; };
-		AE281F4622C278BA00C2F923 /* AdaptiveMesh.hpp */ = {isa = PBXFileReference; fileEncoding = 4; lastKnownFileType = sourcecode.cpp.h; path = AdaptiveMesh.hpp; sourceTree = "<group>"; };
-		AE281F4922C278BA00C2F923 /* MembraneMeshCheck.hpp */ = {isa = PBXFileReference; fileEncoding = 4; lastKnownFileType = sourcecode.cpp.h; path = MembraneMeshCheck.hpp; sourceTree = "<group>"; };
-		AE281F7722C278DD00C2F923 /* VolumeConservationFF.h */ = {isa = PBXFileReference; fileEncoding = 4; lastKnownFileType = sourcecode.c.h; path = VolumeConservationFF.h; sourceTree = "<group>"; };
-		AE281F7B22C278DD00C2F923 /* VolumeConservationMembraneHarmonic.cpp */ = {isa = PBXFileReference; fileEncoding = 4; lastKnownFileType = sourcecode.cpp.cpp; path = VolumeConservationMembraneHarmonic.cpp; sourceTree = "<group>"; };
-		AE281F7C22C278DD00C2F923 /* VolumeConservationInteractions.h */ = {isa = PBXFileReference; fileEncoding = 4; lastKnownFileType = sourcecode.c.h; path = VolumeConservationInteractions.h; sourceTree = "<group>"; };
-		AE281F7E22C278DD00C2F923 /* VolumeConservationMembrane.h */ = {isa = PBXFileReference; fileEncoding = 4; lastKnownFileType = sourcecode.c.h; path = VolumeConservationMembrane.h; sourceTree = "<group>"; };
-		AE281F8122C278DD00C2F923 /* VolumeConservationMembraneHarmonic.h */ = {isa = PBXFileReference; fileEncoding = 4; lastKnownFileType = sourcecode.c.h; path = VolumeConservationMembraneHarmonic.h; sourceTree = "<group>"; };
-		AE281F8222C278DD00C2F923 /* VolumeConservationFF.cpp */ = {isa = PBXFileReference; fileEncoding = 4; lastKnownFileType = sourcecode.cpp.cpp; path = VolumeConservationFF.cpp; sourceTree = "<group>"; };
-		AE281F8322C278DD00C2F923 /* VolumeConservationMembrane.cpp */ = {isa = PBXFileReference; fileEncoding = 4; lastKnownFileType = sourcecode.cpp.cpp; path = VolumeConservationMembrane.cpp; sourceTree = "<group>"; };
-		AE281F8722C278DD00C2F923 /* MembraneBending.hpp */ = {isa = PBXFileReference; fileEncoding = 4; lastKnownFileType = sourcecode.cpp.h; path = MembraneBending.hpp; sourceTree = "<group>"; };
-		AE281F8822C278DD00C2F923 /* MembraneStretching.hpp */ = {isa = PBXFileReference; fileEncoding = 4; lastKnownFileType = sourcecode.cpp.h; path = MembraneStretching.hpp; sourceTree = "<group>"; };
-		AE281F8922C278DD00C2F923 /* MembraneFF.h */ = {isa = PBXFileReference; fileEncoding = 4; lastKnownFileType = sourcecode.c.h; path = MembraneFF.h; sourceTree = "<group>"; };
-		AE281F8B22C278DD00C2F923 /* MembraneStretching.cpp */ = {isa = PBXFileReference; fileEncoding = 4; lastKnownFileType = sourcecode.cpp.cpp; path = MembraneStretching.cpp; sourceTree = "<group>"; };
-		AE281F8D22C278DD00C2F923 /* MembraneInteractions.hpp */ = {isa = PBXFileReference; fileEncoding = 4; lastKnownFileType = sourcecode.cpp.h; path = MembraneInteractions.hpp; sourceTree = "<group>"; };
-		AE281F8F22C278DD00C2F923 /* MembraneStretchingImpl.hpp */ = {isa = PBXFileReference; fileEncoding = 4; lastKnownFileType = sourcecode.cpp.h; path = MembraneStretchingImpl.hpp; sourceTree = "<group>"; };
-		AE281F9022C278DD00C2F923 /* MembraneBendingHelfrich.hpp */ = {isa = PBXFileReference; fileEncoding = 4; lastKnownFileType = sourcecode.cpp.h; path = MembraneBendingHelfrich.hpp; sourceTree = "<group>"; };
-		AE281F9222C278DD00C2F923 /* MembraneFF.cpp */ = {isa = PBXFileReference; fileEncoding = 4; lastKnownFileType = sourcecode.cpp.cpp; path = MembraneFF.cpp; sourceTree = "<group>"; };
-		AE281F9322C278DD00C2F923 /* MembraneBending.cpp */ = {isa = PBXFileReference; fileEncoding = 4; lastKnownFileType = sourcecode.cpp.cpp; path = MembraneBending.cpp; sourceTree = "<group>"; };
-		AE28236222C27BB800C2F923 /* OutputStruct.h */ = {isa = PBXFileReference; fileEncoding = 4; lastKnownFileType = sourcecode.c.h; path = OutputStruct.h; sourceTree = "<group>"; };
-		AE28236322C27BB800C2F923 /* OutputStruct.cpp */ = {isa = PBXFileReference; fileEncoding = 4; lastKnownFileType = sourcecode.cpp.cpp; path = OutputStruct.cpp; sourceTree = "<group>"; };
-		AE28236822C27CAC00C2F923 /* pdb.cpp */ = {isa = PBXFileReference; fileEncoding = 4; lastKnownFileType = sourcecode.cpp.cpp; path = pdb.cpp; sourceTree = "<group>"; };
-		AE28236922C27CAC00C2F923 /* read_snapshot.h */ = {isa = PBXFileReference; fileEncoding = 4; lastKnownFileType = sourcecode.c.h; path = read_snapshot.h; sourceTree = "<group>"; };
-		AE28236A22C27CAC00C2F923 /* read_snapshot.cpp */ = {isa = PBXFileReference; fileEncoding = 4; lastKnownFileType = sourcecode.cpp.cpp; path = read_snapshot.cpp; sourceTree = "<group>"; };
-		AE28236B22C27CAC00C2F923 /* pdb.h */ = {isa = PBXFileReference; fileEncoding = 4; lastKnownFileType = sourcecode.c.h; path = pdb.h; sourceTree = "<group>"; };
-=======
 		1FC2A363230C518600927043 /* BranchingDihedralQuadratic.cpp */ = {isa = PBXFileReference; fileEncoding = 4; lastKnownFileType = sourcecode.cpp.cpp; path = BranchingDihedralQuadratic.cpp; sourceTree = "<group>"; };
 		1FC2A364230C518600927043 /* BranchingDihedralQuadratic.hpp */ = {isa = PBXFileReference; fileEncoding = 4; lastKnownFileType = sourcecode.cpp.h; path = BranchingDihedralQuadratic.hpp; sourceTree = "<group>"; };
 		1FC2A368230C521900927043 /* CellList.hpp */ = {isa = PBXFileReference; fileEncoding = 4; lastKnownFileType = sourcecode.cpp.h; path = CellList.hpp; sourceTree = "<group>"; };
@@ -1046,7 +937,6 @@
 		1FC2A36A230C521900927043 /* Reactable.cpp */ = {isa = PBXFileReference; fileEncoding = 4; lastKnownFileType = sourcecode.cpp.cpp; path = Reactable.cpp; sourceTree = "<group>"; };
 		1FC2A36D230C522F00927043 /* Types.hpp */ = {isa = PBXFileReference; fileEncoding = 4; lastKnownFileType = sourcecode.cpp.h; name = Types.hpp; path = ForceField/Types.hpp; sourceTree = "<group>"; };
 		1FC2A372230C52A100927043 /* Restart.cpp */ = {isa = PBXFileReference; fileEncoding = 4; lastKnownFileType = sourcecode.cpp.cpp; path = Restart.cpp; sourceTree = "<group>"; };
->>>>>>> 04800e52
 		AEC546CF225D3798007CB7E9 /* CController.h */ = {isa = PBXFileReference; fileEncoding = 4; lastKnownFileType = sourcecode.c.h; path = CController.h; sourceTree = "<group>"; };
 		AEC546D1225D3798007CB7E9 /* Composite.h */ = {isa = PBXFileReference; fileEncoding = 4; lastKnownFileType = sourcecode.c.h; path = Composite.h; sourceTree = "<group>"; };
 		AEC546D2225D3798007CB7E9 /* SysParams.cpp */ = {isa = PBXFileReference; fileEncoding = 4; lastKnownFileType = sourcecode.cpp.cpp; path = SysParams.cpp; sourceTree = "<group>"; };
@@ -1217,6 +1107,15 @@
 		AEC54785225D3798007CB7E9 /* MotorGhostFF.h */ = {isa = PBXFileReference; fileEncoding = 4; lastKnownFileType = sourcecode.c.h; path = MotorGhostFF.h; sourceTree = "<group>"; };
 		AEC54786225D3798007CB7E9 /* MotorGhostStretching.cpp */ = {isa = PBXFileReference; fileEncoding = 4; lastKnownFileType = sourcecode.cpp.cpp; path = MotorGhostStretching.cpp; sourceTree = "<group>"; };
 		AEC54787225D3798007CB7E9 /* cross_check.cpp */ = {isa = PBXFileReference; fileEncoding = 4; lastKnownFileType = sourcecode.cpp.cpp; path = cross_check.cpp; sourceTree = "<group>"; };
+		AEC54789225D3798007CB7E9 /* CylinderExclVolume.h */ = {isa = PBXFileReference; fileEncoding = 4; lastKnownFileType = sourcecode.c.h; path = CylinderExclVolume.h; sourceTree = "<group>"; };
+		AEC5478A225D3798007CB7E9 /* CylinderVolumeInteractions.h */ = {isa = PBXFileReference; fileEncoding = 4; lastKnownFileType = sourcecode.c.h; path = CylinderVolumeInteractions.h; sourceTree = "<group>"; };
+		AEC5478B225D3798007CB7E9 /* CylinderExclVolRepulsion.h */ = {isa = PBXFileReference; fileEncoding = 4; lastKnownFileType = sourcecode.c.h; path = CylinderExclVolRepulsion.h; sourceTree = "<group>"; };
+		AEC5478C225D3798007CB7E9 /* CylinderExclVolRepulsion.cpp */ = {isa = PBXFileReference; fileEncoding = 4; lastKnownFileType = sourcecode.cpp.cpp; path = CylinderExclVolRepulsion.cpp; sourceTree = "<group>"; };
+		AEC5478D225D3798007CB7E9 /* CylinderExclVolume.cpp */ = {isa = PBXFileReference; fileEncoding = 4; lastKnownFileType = sourcecode.cpp.cpp; path = CylinderExclVolume.cpp; sourceTree = "<group>"; };
+		AEC5478E225D3798007CB7E9 /* CylinderVolumeFF.cpp */ = {isa = PBXFileReference; fileEncoding = 4; lastKnownFileType = sourcecode.cpp.cpp; path = CylinderVolumeFF.cpp; sourceTree = "<group>"; };
+		AEC5478F225D3798007CB7E9 /* CylinderExclVolRepulsionCUDA.h */ = {isa = PBXFileReference; fileEncoding = 4; lastKnownFileType = sourcecode.c.h; path = CylinderExclVolRepulsionCUDA.h; sourceTree = "<group>"; };
+		AEC54790225D3798007CB7E9 /* CylinderVolumeInteractions.cpp */ = {isa = PBXFileReference; fileEncoding = 4; lastKnownFileType = sourcecode.cpp.cpp; path = CylinderVolumeInteractions.cpp; sourceTree = "<group>"; };
+		AEC54791225D3798007CB7E9 /* CylinderVolumeFF.h */ = {isa = PBXFileReference; fileEncoding = 4; lastKnownFileType = sourcecode.c.h; path = CylinderVolumeFF.h; sourceTree = "<group>"; };
 		AEC54793225D3798007CB7E9 /* CGSteepestDescent.h */ = {isa = PBXFileReference; fileEncoding = 4; lastKnownFileType = sourcecode.c.h; path = CGSteepestDescent.h; sourceTree = "<group>"; };
 		AEC54794225D3798007CB7E9 /* CGMethod.h */ = {isa = PBXFileReference; fileEncoding = 4; lastKnownFileType = sourcecode.c.h; path = CGMethod.h; sourceTree = "<group>"; };
 		AEC54795225D3798007CB7E9 /* CGMethod.cpp */ = {isa = PBXFileReference; fileEncoding = 4; lastKnownFileType = sourcecode.cpp.cpp; path = CGMethod.cpp; sourceTree = "<group>"; };
@@ -1324,23 +1223,6 @@
 		AEC54869225D3799007CB7E9 /* Parser.cpp */ = {isa = PBXFileReference; fileEncoding = 4; lastKnownFileType = sourcecode.cpp.cpp; path = Parser.cpp; sourceTree = "<group>"; };
 		AEC5486A225D3799007CB7E9 /* RateChangerImpl.h */ = {isa = PBXFileReference; fileEncoding = 4; lastKnownFileType = sourcecode.c.h; path = RateChangerImpl.h; sourceTree = "<group>"; };
 		AEC5486B225D3799007CB7E9 /* DRController.h */ = {isa = PBXFileReference; fileEncoding = 4; lastKnownFileType = sourcecode.c.h; path = DRController.h; sourceTree = "<group>"; };
-		AEEF991122F28725004B95C5 /* TriangleBeadVolumeFF.hpp */ = {isa = PBXFileReference; fileEncoding = 4; lastKnownFileType = sourcecode.cpp.h; path = TriangleBeadVolumeFF.hpp; sourceTree = "<group>"; };
-		AEEF991222F28725004B95C5 /* CylinderExclVolume.h */ = {isa = PBXFileReference; fileEncoding = 4; lastKnownFileType = sourcecode.c.h; path = CylinderExclVolume.h; sourceTree = "<group>"; };
-		AEEF991422F28725004B95C5 /* TriangleBeadExclVolRepulsion.cpp */ = {isa = PBXFileReference; fileEncoding = 4; lastKnownFileType = sourcecode.cpp.cpp; path = TriangleBeadExclVolRepulsion.cpp; sourceTree = "<group>"; };
-		AEEF991822F28725004B95C5 /* TriangleBeadExclVolume.cpp */ = {isa = PBXFileReference; fileEncoding = 4; lastKnownFileType = sourcecode.cpp.cpp; path = TriangleBeadExclVolume.cpp; sourceTree = "<group>"; };
-		AEEF991922F28725004B95C5 /* CylinderVolumeInteractions.h */ = {isa = PBXFileReference; fileEncoding = 4; lastKnownFileType = sourcecode.c.h; path = CylinderVolumeInteractions.h; sourceTree = "<group>"; };
-		AEEF991C22F28725004B95C5 /* CylinderExclVolRepulsion.h */ = {isa = PBXFileReference; fileEncoding = 4; lastKnownFileType = sourcecode.c.h; path = CylinderExclVolRepulsion.h; sourceTree = "<group>"; };
-		AEEF991E22F28725004B95C5 /* CylinderExclVolRepulsion.cpp */ = {isa = PBXFileReference; fileEncoding = 4; lastKnownFileType = sourcecode.cpp.cpp; path = CylinderExclVolRepulsion.cpp; sourceTree = "<group>"; };
-		AEEF991F22F28725004B95C5 /* CylinderExclVolume.cpp */ = {isa = PBXFileReference; fileEncoding = 4; lastKnownFileType = sourcecode.cpp.cpp; path = CylinderExclVolume.cpp; sourceTree = "<group>"; };
-		AEEF992022F28725004B95C5 /* TriangleBeadExclVolume.hpp */ = {isa = PBXFileReference; fileEncoding = 4; lastKnownFileType = sourcecode.cpp.h; path = TriangleBeadExclVolume.hpp; sourceTree = "<group>"; };
-		AEEF992122F28725004B95C5 /* TriangleBeadVolumeInteractions.hpp */ = {isa = PBXFileReference; fileEncoding = 4; lastKnownFileType = sourcecode.cpp.h; path = TriangleBeadVolumeInteractions.hpp; sourceTree = "<group>"; };
-		AEEF992322F28725004B95C5 /* CylinderVolumeFF.cpp */ = {isa = PBXFileReference; fileEncoding = 4; lastKnownFileType = sourcecode.cpp.cpp; path = CylinderVolumeFF.cpp; sourceTree = "<group>"; };
-		AEEF992622F28725004B95C5 /* TriangleBeadVolumeFF.cpp */ = {isa = PBXFileReference; fileEncoding = 4; lastKnownFileType = sourcecode.cpp.cpp; path = TriangleBeadVolumeFF.cpp; sourceTree = "<group>"; };
-		AEEF992A22F28725004B95C5 /* CylinderExclVolRepulsionCUDA.h */ = {isa = PBXFileReference; fileEncoding = 4; lastKnownFileType = sourcecode.c.h; path = CylinderExclVolRepulsionCUDA.h; sourceTree = "<group>"; };
-		AEEF992B22F28725004B95C5 /* CylinderVolumeInteractions.cpp */ = {isa = PBXFileReference; fileEncoding = 4; lastKnownFileType = sourcecode.cpp.cpp; path = CylinderVolumeInteractions.cpp; sourceTree = "<group>"; };
-		AEEF992C22F28725004B95C5 /* CylinderVolumeFF.h */ = {isa = PBXFileReference; fileEncoding = 4; lastKnownFileType = sourcecode.c.h; path = CylinderVolumeFF.h; sourceTree = "<group>"; };
-		AEEF992E22F28725004B95C5 /* TriangleBeadExclVolRepulsion.hpp */ = {isa = PBXFileReference; fileEncoding = 4; lastKnownFileType = sourcecode.cpp.h; path = TriangleBeadExclVolRepulsion.hpp; sourceTree = "<group>"; };
-		AEEF994D22F2899F004B95C5 /* BranchingDihedralQuadratic.cpp */ = {isa = PBXFileReference; fileEncoding = 4; lastKnownFileType = sourcecode.cpp.cpp; path = BranchingDihedralQuadratic.cpp; sourceTree = "<group>"; };
 		F771ADBB15655CD70010B123 /* libmedyan.dylib */ = {isa = PBXFileReference; explicitFileType = "compiled.mach-o.dylib"; includeInIndex = 0; path = libmedyan.dylib; sourceTree = BUILT_PRODUCTS_DIR; };
 		F7954C49197D98BE00074A12 /* MEDYAN */ = {isa = PBXFileReference; explicitFileType = "compiled.mach-o.executable"; includeInIndex = 0; path = MEDYAN; sourceTree = BUILT_PRODUCTS_DIR; };
 		F7C7A0F315FFBA3D00DF9838 /* TestSuite */ = {isa = PBXFileReference; explicitFileType = "compiled.mach-o.executable"; includeInIndex = 0; path = TestSuite; sourceTree = BUILT_PRODUCTS_DIR; };
@@ -2776,98 +2658,10 @@
 			path = ISAInfo;
 			sourceTree = "<group>";
 		};
-		AE281F1D22C278B900C2F923 /* SurfaceMesh */ = {
-			isa = PBXGroup;
-			children = (
-				AE281F1E22C278B900C2F923 /* SurfaceMeshGeneratorPreset.hpp */,
-				AE281F1F22C278B900C2F923 /* AdaptiveMeshVertexRelocation.hpp */,
-				AE281F2222C278B900C2F923 /* Vertex.h */,
-				AE281F2322C278B900C2F923 /* MembraneMeshAttribute.hpp */,
-				AE281F2422C278B900C2F923 /* Edge.h */,
-				AE281F2622C278B900C2F923 /* MMembrane.h */,
-				AE281F2922C278BA00C2F923 /* MembraneMeshTriangleQuality.hpp */,
-				AE281F2A22C278BA00C2F923 /* SurfaceMeshGenerator.hpp */,
-				AE281F2C22C278BA00C2F923 /* Membrane.cpp */,
-				AE281F2D22C278BA00C2F923 /* MTriangle.h */,
-				AE281F3022C278BA00C2F923 /* AdaptiveMeshGeometryManager.hpp */,
-				AE281F3122C278BA00C2F923 /* AdaptiveMeshAttribute.hpp */,
-				AE281F3222C278BA00C2F923 /* MVoronoiCell.cpp */,
-				AE281F3522C278BA00C2F923 /* Membrane.hpp */,
-				AE281F3622C278BA00C2F923 /* Triangle.cpp */,
-				AE281F3922C278BA00C2F923 /* SurfaceMesh.hpp */,
-				AE281F3B22C278BA00C2F923 /* Triangle.h */,
-				AE281F3C22C278BA00C2F923 /* MTriangle.cpp */,
-				AE281F3D22C278BA00C2F923 /* GeometricMeshAttribute.hpp */,
-				AE281F4022C278BA00C2F923 /* MVoronoiCell.h */,
-				AE281F4122C278BA00C2F923 /* MembraneHierarchy.h */,
-				AE281F4222C278BA00C2F923 /* Vertex.cpp */,
-				AE281F4322C278BA00C2F923 /* MembraneRegion.h */,
-				AE281F4422C278BA00C2F923 /* Edge.cpp */,
-				AE281F4622C278BA00C2F923 /* AdaptiveMesh.hpp */,
-				AE281F4922C278BA00C2F923 /* MembraneMeshCheck.hpp */,
-			);
-			path = SurfaceMesh;
-			sourceTree = "<group>";
-		};
-		AE281F7622C278DD00C2F923 /* VolumeConservation */ = {
-			isa = PBXGroup;
-			children = (
-				AE281F7722C278DD00C2F923 /* VolumeConservationFF.h */,
-				AE281F7B22C278DD00C2F923 /* VolumeConservationMembraneHarmonic.cpp */,
-				AE281F7C22C278DD00C2F923 /* VolumeConservationInteractions.h */,
-				AE281F7E22C278DD00C2F923 /* VolumeConservationMembrane.h */,
-				AE281F8122C278DD00C2F923 /* VolumeConservationMembraneHarmonic.h */,
-				AE281F8222C278DD00C2F923 /* VolumeConservationFF.cpp */,
-				AE281F8322C278DD00C2F923 /* VolumeConservationMembrane.cpp */,
-			);
-			path = VolumeConservation;
-			sourceTree = "<group>";
-		};
-		AE281F8422C278DD00C2F923 /* Membrane */ = {
-			isa = PBXGroup;
-			children = (
-				AE281F8722C278DD00C2F923 /* MembraneBending.hpp */,
-				AE281F8822C278DD00C2F923 /* MembraneStretching.hpp */,
-				AE281F8922C278DD00C2F923 /* MembraneFF.h */,
-				AE281F8B22C278DD00C2F923 /* MembraneStretching.cpp */,
-				AE281F8D22C278DD00C2F923 /* MembraneInteractions.hpp */,
-				AE281F8F22C278DD00C2F923 /* MembraneStretchingImpl.hpp */,
-				AE281F9022C278DD00C2F923 /* MembraneBendingHelfrich.hpp */,
-				AE281F9222C278DD00C2F923 /* MembraneFF.cpp */,
-				AE281F9322C278DD00C2F923 /* MembraneBending.cpp */,
-			);
-			path = Membrane;
-			sourceTree = "<group>";
-		};
-		AE28236622C27CAC00C2F923 /* analysis */ = {
-			isa = PBXGroup;
-			children = (
-				AE28236722C27CAC00C2F923 /* io */,
-			);
-			path = analysis;
-			sourceTree = "<group>";
-		};
-		AE28236722C27CAC00C2F923 /* io */ = {
-			isa = PBXGroup;
-			children = (
-				AE28236822C27CAC00C2F923 /* pdb.cpp */,
-				AE28236922C27CAC00C2F923 /* read_snapshot.h */,
-				AE28236A22C27CAC00C2F923 /* read_snapshot.cpp */,
-				AE28236B22C27CAC00C2F923 /* pdb.h */,
-			);
-			path = io;
-			sourceTree = "<group>";
-		};
 		AEC546CE225D3798007CB7E9 /* src */ = {
 			isa = PBXGroup;
 			children = (
-<<<<<<< HEAD
-				AE28236622C27CAC00C2F923 /* analysis */,
-				AE28236322C27BB800C2F923 /* OutputStruct.cpp */,
-				AE28236222C27BB800C2F923 /* OutputStruct.h */,
-=======
 				1FC2A372230C52A100927043 /* Restart.cpp */,
->>>>>>> 04800e52
 				1F41A7B122B06A070073835F /* dist_moduleV2 */,
 				AEC546CF225D3798007CB7E9 /* CController.h */,
 				AEC546D1225D3798007CB7E9 /* Composite.h */,
@@ -3011,9 +2805,6 @@
 		AEC54716225D3798007CB7E9 /* ForceField */ = {
 			isa = PBXGroup;
 			children = (
-				AEEF991022F28725004B95C5 /* Volume */,
-				AE281F8422C278DD00C2F923 /* Membrane */,
-				AE281F7622C278DD00C2F923 /* VolumeConservation */,
 				AEC54717225D3798007CB7E9 /* cross_check.h */,
 				23BE6E8E230B64B100AAB8E8 /* Types.hpp */,
 				AEC54718225D3798007CB7E9 /* Linker */,
@@ -3027,6 +2818,7 @@
 				AEC5477C225D3798007CB7E9 /* ForceField.h */,
 				AEC5477D225D3798007CB7E9 /* MotorGhost */,
 				AEC54787225D3798007CB7E9 /* cross_check.cpp */,
+				AEC54788225D3798007CB7E9 /* Volume */,
 			);
 			path = ForceField;
 			sourceTree = "<group>";
@@ -3106,12 +2898,8 @@
 		AEC54751225D3798007CB7E9 /* Branching */ = {
 			isa = PBXGroup;
 			children = (
-<<<<<<< HEAD
-				AEEF994D22F2899F004B95C5 /* BranchingDihedralQuadratic.cpp */,
-=======
 				1FC2A363230C518600927043 /* BranchingDihedralQuadratic.cpp */,
 				1FC2A364230C518600927043 /* BranchingDihedralQuadratic.hpp */,
->>>>>>> 04800e52
 				AEC54752225D3798007CB7E9 /* BranchingFF.h */,
 				AEC54753225D3798007CB7E9 /* BranchingBendingCosine.h */,
 				AEC54754225D3798007CB7E9 /* BranchingStretching.cpp */,
@@ -3182,6 +2970,22 @@
 			path = MotorGhost;
 			sourceTree = "<group>";
 		};
+		AEC54788225D3798007CB7E9 /* Volume */ = {
+			isa = PBXGroup;
+			children = (
+				AEC54789225D3798007CB7E9 /* CylinderExclVolume.h */,
+				AEC5478A225D3798007CB7E9 /* CylinderVolumeInteractions.h */,
+				AEC5478B225D3798007CB7E9 /* CylinderExclVolRepulsion.h */,
+				AEC5478C225D3798007CB7E9 /* CylinderExclVolRepulsion.cpp */,
+				AEC5478D225D3798007CB7E9 /* CylinderExclVolume.cpp */,
+				AEC5478E225D3798007CB7E9 /* CylinderVolumeFF.cpp */,
+				AEC5478F225D3798007CB7E9 /* CylinderExclVolRepulsionCUDA.h */,
+				AEC54790225D3798007CB7E9 /* CylinderVolumeInteractions.cpp */,
+				AEC54791225D3798007CB7E9 /* CylinderVolumeFF.h */,
+			);
+			path = Volume;
+			sourceTree = "<group>";
+		};
 		AEC54792225D3798007CB7E9 /* Minimizer */ = {
 			isa = PBXGroup;
 			children = (
@@ -3203,13 +3007,9 @@
 		AEC54820225D3799007CB7E9 /* Structure */ = {
 			isa = PBXGroup;
 			children = (
-<<<<<<< HEAD
-				AE281F1D22C278B900C2F923 /* SurfaceMesh */,
-=======
 				1FC2A368230C521900927043 /* CellList.hpp */,
 				1FC2A369230C521900927043 /* Movable.cpp */,
 				1FC2A36A230C521900927043 /* Reactable.cpp */,
->>>>>>> 04800e52
 				AEC54821225D3799007CB7E9 /* CBranchingPoint.h */,
 				AEC54822225D3799007CB7E9 /* CMotorGhost.h */,
 				AEC54823225D3799007CB7E9 /* Compartment.h */,
@@ -3294,29 +3094,6 @@
 			path = Special;
 			sourceTree = "<group>";
 		};
-		AEEF991022F28725004B95C5 /* Volume */ = {
-			isa = PBXGroup;
-			children = (
-				AEEF991122F28725004B95C5 /* TriangleBeadVolumeFF.hpp */,
-				AEEF991222F28725004B95C5 /* CylinderExclVolume.h */,
-				AEEF991422F28725004B95C5 /* TriangleBeadExclVolRepulsion.cpp */,
-				AEEF991822F28725004B95C5 /* TriangleBeadExclVolume.cpp */,
-				AEEF991922F28725004B95C5 /* CylinderVolumeInteractions.h */,
-				AEEF991C22F28725004B95C5 /* CylinderExclVolRepulsion.h */,
-				AEEF991E22F28725004B95C5 /* CylinderExclVolRepulsion.cpp */,
-				AEEF991F22F28725004B95C5 /* CylinderExclVolume.cpp */,
-				AEEF992022F28725004B95C5 /* TriangleBeadExclVolume.hpp */,
-				AEEF992122F28725004B95C5 /* TriangleBeadVolumeInteractions.hpp */,
-				AEEF992322F28725004B95C5 /* CylinderVolumeFF.cpp */,
-				AEEF992622F28725004B95C5 /* TriangleBeadVolumeFF.cpp */,
-				AEEF992A22F28725004B95C5 /* CylinderExclVolRepulsionCUDA.h */,
-				AEEF992B22F28725004B95C5 /* CylinderVolumeInteractions.cpp */,
-				AEEF992C22F28725004B95C5 /* CylinderVolumeFF.h */,
-				AEEF992E22F28725004B95C5 /* TriangleBeadExclVolRepulsion.hpp */,
-			);
-			path = Volume;
-			sourceTree = "<group>";
-		};
 		F763ECFB1548FFC70069DA61 = {
 			isa = PBXGroup;
 			children = (
@@ -3347,38 +3124,29 @@
 				AEC548E2225D3799007CB7E9 /* BubbleBubbleRepulsionExp.h in Headers */,
 				AEC54959225D3799007CB7E9 /* Bead.h in Headers */,
 				AEC54900225D3799007CB7E9 /* FilamentFF.h in Headers */,
-				AEEF993E22F28727004B95C5 /* TriangleBeadExclVolume.hpp in Headers */,
-				AEEF993F22F28727004B95C5 /* TriangleBeadVolumeInteractions.hpp in Headers */,
 				AEC5497A225D3799007CB7E9 /* MLinker.h in Headers */,
 				AEC548AE225D3799007CB7E9 /* LinkerStretchingHarmonic.h in Headers */,
 				AEC548BE225D3799007CB7E9 /* BoundaryCylinderAttachmentHarmonic.h in Headers */,
-				AE281FCA22C278DD00C2F923 /* MembraneStretchingImpl.hpp in Headers */,
 				AEC54921225D3799007CB7E9 /* CGSteepestDescent.h in Headers */,
 				AEC5486D225D3799007CB7E9 /* Composite.h in Headers */,
 				AEC54871225D3799007CB7E9 /* BubbleInitializer.h in Headers */,
 				AEC54972225D3799007CB7E9 /* MotorGhost.h in Headers */,
 				AEC54964225D3799007CB7E9 /* MBranchingPoint.h in Headers */,
-				AE28236F22C27CAD00C2F923 /* pdb.h in Headers */,
 				AEC5487B225D3799007CB7E9 /* FilamentInitializer.h in Headers */,
 				AEC548F1225D3799007CB7E9 /* BranchingStretchingHarmonicCUDA.h in Headers */,
 				AEC54938225D3799007CB7E9 /* common.h in Headers */,
 				AEC54915225D3799007CB7E9 /* MotorGhostFF.h in Headers */,
 				AEC548E8225D3799007CB7E9 /* BranchingDihedralCosine.h in Headers */,
-				AE28236422C27BB800C2F923 /* OutputStruct.h in Headers */,
 				AEC54965225D3799007CB7E9 /* BoundaryImpl.h in Headers */,
 				AEC548B4225D3799007CB7E9 /* LinkerInteractions.h in Headers */,
 				AEC54893225D3799007CB7E9 /* BindingManager.h in Headers */,
 				AEC548BC225D3799007CB7E9 /* BoundaryCylinderRepulsionCUDA.h in Headers */,
 				AEC54944225D3799007CB7E9 /* Compartment.h in Headers */,
-				AE28236D22C27CAD00C2F923 /* read_snapshot.h in Headers */,
-				AE281F5C22C278BA00C2F923 /* AdaptiveMeshGeometryManager.hpp in Headers */,
 				AEC5494F225D3799007CB7E9 /* Boundary.h in Headers */,
 				AEC548C3225D3799007CB7E9 /* BoundaryCylinderAttachment.h in Headers */,
-				AE281F5622C278BA00C2F923 /* SurfaceMeshGenerator.hpp in Headers */,
 				AEC548C1225D3799007CB7E9 /* BoundaryInteractions.h in Headers */,
 				AEC548B7225D3799007CB7E9 /* ForceFieldManager.h in Headers */,
 				AEC548C2225D3799007CB7E9 /* BoundaryFF.h in Headers */,
-				AE281F5922C278BA00C2F923 /* MTriangle.h in Headers */,
 				AEC548ED225D3799007CB7E9 /* BranchingPositionCosineCUDA.h in Headers */,
 				AEC54977225D3799007CB7E9 /* Trackable.h in Headers */,
 				AEC54881225D3799007CB7E9 /* ReactionBase.h in Headers */,
@@ -3388,65 +3156,52 @@
 				AEC54903225D3799007CB7E9 /* FilamentBendingCosine.h in Headers */,
 				AEC54940225D3799007CB7E9 /* RateChanger.h in Headers */,
 				AEC54988225D3799007CB7E9 /* MController.h in Headers */,
-				AE281FC222C278DD00C2F923 /* MembraneBending.hpp in Headers */,
 				AEC5490D225D3799007CB7E9 /* ForceField.h in Headers */,
 				AEC548F6225D3799007CB7E9 /* BranchingPosition.h in Headers */,
 				AEC5487A225D3799007CB7E9 /* profiler.h in Headers */,
 				AEC5489F225D3799007CB7E9 /* ChemSimpleGillespieImpl.h in Headers */,
-				AEEF994C22F28727004B95C5 /* TriangleBeadExclVolRepulsion.hpp in Headers */,
-				AE281F6C22C278BA00C2F923 /* MVoronoiCell.h in Headers */,
+				AEC54919225D3799007CB7E9 /* CylinderVolumeInteractions.h in Headers */,
 				AEC548F5225D3799007CB7E9 /* BranchingInteractions.h in Headers */,
 				AEC548FA225D3799007CB7E9 /* BranchingDihedral.h in Headers */,
 				AEC5498B225D3799007CB7E9 /* DRController.h in Headers */,
 				AEC548B0225D3799007CB7E9 /* LinkerFF.h in Headers */,
 				AEC54877225D3799007CB7E9 /* log.h in Headers */,
-				AE281F5D22C278BA00C2F923 /* AdaptiveMeshAttribute.hpp in Headers */,
-				AE281FB322C278DD00C2F923 /* VolumeConservationFF.h in Headers */,
 				AEC54948225D3799007CB7E9 /* Reactable.h in Headers */,
 				AEC548D4225D3799007CB7E9 /* MTOCAttachmentHarmonic.h in Headers */,
 				AEC5495C225D3799007CB7E9 /* CMonomer.h in Headers */,
 				AEC54910225D3799007CB7E9 /* MotorGhostInteractions.h in Headers */,
-				AE281FC822C278DD00C2F923 /* MembraneInteractions.hpp in Headers */,
 				AEC548E5225D3799007CB7E9 /* BranchingBendingCosine.h in Headers */,
-				AEEF993A22F28727004B95C5 /* CylinderExclVolRepulsion.h in Headers */,
 				AEC54954225D3799007CB7E9 /* CLinker.h in Headers */,
-				AE281F6D22C278BA00C2F923 /* MembraneHierarchy.h in Headers */,
 				AEC5497C225D3799007CB7E9 /* Linker.h in Headers */,
+				AEC5491A225D3799007CB7E9 /* CylinderExclVolRepulsion.h in Headers */,
 				AEC5494A225D3799007CB7E9 /* CBound.h in Headers */,
-				AE281FBA22C278DD00C2F923 /* VolumeConservationMembrane.h in Headers */,
 				AEC54985225D3799007CB7E9 /* MMotorGhost.h in Headers */,
 				AEC5494B225D3799007CB7E9 /* CCylinder.h in Headers */,
 				23BE6E8A230B646D00AAB8E8 /* CellList.hpp in Headers */,
 				AEC5490E225D3799007CB7E9 /* MotorGhostStretchingHarmonic.h in Headers */,
 				AEC5493B225D3799007CB7E9 /* Rand.h in Headers */,
 				AEC54973225D3799007CB7E9 /* BoundaryElement.h in Headers */,
-				AE281F4B22C278BA00C2F923 /* AdaptiveMeshVertexRelocation.hpp in Headers */,
+				AEC5491E225D3799007CB7E9 /* CylinderExclVolRepulsionCUDA.h in Headers */,
 				AEC5489B225D3799007CB7E9 /* Species.h in Headers */,
 				AEC54897225D3799007CB7E9 /* HybridBindingSearchManager.h in Headers */,
 				AEC54925225D3799007CB7E9 /* CGPolakRibiereMethod.h in Headers */,
-				AEEF994822F28727004B95C5 /* CylinderExclVolRepulsionCUDA.h in Headers */,
 				AEC5493E225D3799007CB7E9 /* Component.h in Headers */,
-				AEEF993722F28727004B95C5 /* CylinderVolumeInteractions.h in Headers */,
 				AEC548EA225D3799007CB7E9 /* BranchingDihedralCosineCUDA.h in Headers */,
 				AEC548CC225D3799007CB7E9 /* BoundaryCylinderRepulsionExpCUDA.h in Headers */,
 				AEC54937225D3799007CB7E9 /* Restart.h in Headers */,
 				AEC54929225D3799007CB7E9 /* CGFletcherRievesMethod.h in Headers */,
-				AE281F4F22C278BA00C2F923 /* MembraneMeshAttribute.hpp in Headers */,
 				AEC548C0225D3799007CB7E9 /* BoundaryBubbleRepulsion.h in Headers */,
 				AEC54981225D3799007CB7E9 /* BranchingPoint.h in Headers */,
 				AEC5496A225D3799007CB7E9 /* Bubble.h in Headers */,
 				AEC5497E225D3799007CB7E9 /* NeighborListImplCUDA.h in Headers */,
 				AEC548E1225D3799007CB7E9 /* MTOCAttachment.h in Headers */,
-				AE281FCB22C278DD00C2F923 /* MembraneBendingHelfrich.hpp in Headers */,
 				AEC54905225D3799007CB7E9 /* FilamentStretchingHarmonicCUDA.h in Headers */,
 				AEC5489D225D3799007CB7E9 /* ChemCallbacks.h in Headers */,
 				AEC5487E225D3799007CB7E9 /* MathFunctions.h in Headers */,
+				AEC54920225D3799007CB7E9 /* CylinderVolumeFF.h in Headers */,
 				AEC54886225D3799007CB7E9 /* ChemGillespieImpl.h in Headers */,
-				AE281F5022C278BA00C2F923 /* Edge.h in Headers */,
 				AEC548FF225D3799007CB7E9 /* FilamentBendingHarmonicCUDA.h in Headers */,
 				AEC54899225D3799007CB7E9 /* Reaction.h in Headers */,
-				AEEF993022F28727004B95C5 /* CylinderExclVolume.h in Headers */,
-				AE281FB822C278DD00C2F923 /* VolumeConservationInteractions.h in Headers */,
 				AEC54888225D3799007CB7E9 /* SpeciesContainer.h in Headers */,
 				AEC548C5225D3799007CB7E9 /* BoundaryBubbleRepulsionExp.h in Headers */,
 				AEC54953225D3799007CB7E9 /* BoundarySurfaceImpl.h in Headers */,
@@ -3465,16 +3220,13 @@
 				AEC548C6225D3799007CB7E9 /* BoundaryCylinderRepulsionExpIn.h in Headers */,
 				AEC548BF225D3799007CB7E9 /* BoundaryCylinderRepulsionIn.h in Headers */,
 				AEC548FE225D3799007CB7E9 /* FilamentStretching.h in Headers */,
-				AE281F5522C278BA00C2F923 /* MembraneMeshTriangleQuality.hpp in Headers */,
 				AEC54942225D3799007CB7E9 /* CBranchingPoint.h in Headers */,
 				AEC54955225D3799007CB7E9 /* SubSystem.h in Headers */,
-				AE281F5222C278BA00C2F923 /* MMembrane.h in Headers */,
 				AEC5488C225D3799007CB7E9 /* ChemSim.h in Headers */,
 				AEC54986225D3799007CB7E9 /* Bin.h in Headers */,
 				AEC54924225D3799007CB7E9 /* CGMethodCUDA.h in Headers */,
 				AEC54894225D3799007CB7E9 /* ReactionTemplate.h in Headers */,
 				AEC5493A225D3799007CB7E9 /* ControllerCUDA.h in Headers */,
-				AEEF992F22F28727004B95C5 /* TriangleBeadVolumeFF.hpp in Headers */,
 				AEC54898225D3799007CB7E9 /* ChemSimImpl.h in Headers */,
 				AEC54876225D3799007CB7E9 /* cmdparse.h in Headers */,
 				AEC54913225D3799007CB7E9 /* MotorGhostStretching.h in Headers */,
@@ -3483,13 +3235,8 @@
 				AEC548FD225D3799007CB7E9 /* FilamentBending.h in Headers */,
 				AEC548E0225D3799007CB7E9 /* BubbleInteractions.h in Headers */,
 				AEC54896225D3799007CB7E9 /* BindingManagerCUDA.h in Headers */,
-				AE281FC422C278DD00C2F923 /* MembraneFF.h in Headers */,
 				AEC548FC225D3799007CB7E9 /* FilamentInteractions.h in Headers */,
-<<<<<<< HEAD
-				AE281FBD22C278DD00C2F923 /* VolumeConservationMembraneHarmonic.h in Headers */,
-=======
 				23BE6E8F230B64B100AAB8E8 /* Types.hpp in Headers */,
->>>>>>> 04800e52
 				AEC548F4225D3799007CB7E9 /* BranchingStretching.h in Headers */,
 				AEC54883225D3799007CB7E9 /* ChemNRMImpl.h in Headers */,
 				AEC5492D225D3799007CB7E9 /* Output.h in Headers */,
@@ -3501,7 +3248,6 @@
 				AEC54909225D3799007CB7E9 /* FilamentBendingCosineCUDA.h in Headers */,
 				AEC548DB225D3799007CB7E9 /* BubbleCylinderRepulsionExp.h in Headers */,
 				AEC5495E225D3799007CB7E9 /* Movable.h in Headers */,
-				AE281FC322C278DD00C2F923 /* MembraneStretching.hpp in Headers */,
 				AEC548AD225D3799007CB7E9 /* cross_check.h in Headers */,
 				AEC54879225D3799007CB7E9 /* environment.h in Headers */,
 				AEC5498A225D3799007CB7E9 /* RateChangerImpl.h in Headers */,
@@ -3509,12 +3255,9 @@
 				AEC548F0225D3799007CB7E9 /* BranchingPositionCosine.h in Headers */,
 				AEC5488A225D3799007CB7E9 /* DissipationTracker.h in Headers */,
 				AEC54984225D3799007CB7E9 /* MCylinder.h in Headers */,
-				AE281F6F22C278BA00C2F923 /* MembraneRegion.h in Headers */,
+				AEC54918225D3799007CB7E9 /* CylinderExclVolume.h in Headers */,
 				AEC5490C225D3799007CB7E9 /* FilamentStretchingHarmonic.h in Headers */,
-				AEEF994A22F28727004B95C5 /* CylinderVolumeFF.h in Headers */,
 				AEC548D7225D3799007CB7E9 /* MTOCBendingCosine.h in Headers */,
-				AE281F4E22C278BA00C2F923 /* Vertex.h in Headers */,
-				AE281F6722C278BA00C2F923 /* Triangle.h in Headers */,
 				AEC54891225D3799007CB7E9 /* ReactionContainer.h in Headers */,
 				AEC548F9225D3799007CB7E9 /* BranchingBending.h in Headers */,
 				AEC548F8225D3799007CB7E9 /* BranchingBendingCosineCUDA.h in Headers */,
@@ -3522,23 +3265,17 @@
 				AEC5494E225D3799007CB7E9 /* HybridNeighborList.h in Headers */,
 				AEC54895225D3799007CB7E9 /* ChemManager.h in Headers */,
 				AEC54933225D3799007CB7E9 /* Controller.h in Headers */,
-				AE281F7522C278BA00C2F923 /* MembraneMeshCheck.hpp in Headers */,
 				AEC54978225D3799007CB7E9 /* HybridNeighborListImpl.h in Headers */,
 				AEC5492B225D3799007CB7E9 /* ConjugateGradient.h in Headers */,
 				AEC54936225D3799007CB7E9 /* GController.h in Headers */,
 				AEC5486C225D3799007CB7E9 /* CController.h in Headers */,
-				AE281F7222C278BA00C2F923 /* AdaptiveMesh.hpp in Headers */,
-				AE281F6122C278BA00C2F923 /* Membrane.hpp in Headers */,
 				AEC5495B225D3799007CB7E9 /* CompartmentGrid.h in Headers */,
 				AEC54976225D3799007CB7E9 /* Filament.h in Headers */,
 				AEC548D2225D3799007CB7E9 /* BubbleBubbleRepulsion.h in Headers */,
 				AEC54941225D3799007CB7E9 /* utility.h in Headers */,
 				AEC5490B225D3799007CB7E9 /* FilamentBendingHarmonic.h in Headers */,
 				AEC5494D225D3799007CB7E9 /* BoundarySurface.h in Headers */,
-				AE281F6922C278BA00C2F923 /* GeometricMeshAttribute.hpp in Headers */,
-				AE281F4A22C278BA00C2F923 /* SurfaceMeshGeneratorPreset.hpp in Headers */,
 				AEC54922225D3799007CB7E9 /* CGMethod.h in Headers */,
-				AE281F6522C278BA00C2F923 /* SurfaceMesh.hpp in Headers */,
 				AEC5492A225D3799007CB7E9 /* Minimizer.h in Headers */,
 				AEC54943225D3799007CB7E9 /* CMotorGhost.h in Headers */,
 				AEC5495F225D3799007CB7E9 /* Cylinder.h in Headers */,
@@ -3647,7 +3384,6 @@
 				1F41AAC522B1766D0073835F /* dist_avx_par.cpp in Sources */,
 				AEC54947225D3799007CB7E9 /* CLinker.cpp in Sources */,
 				AEC548EC225D3799007CB7E9 /* BranchingFF.cpp in Sources */,
-				AEEF994922F28727004B95C5 /* CylinderVolumeInteractions.cpp in Sources */,
 				AEC54950225D3799007CB7E9 /* Compartment.cpp in Sources */,
 				AEC54916225D3799007CB7E9 /* MotorGhostStretching.cpp in Sources */,
 				AEC54902225D3799007CB7E9 /* FilamentBending.cpp in Sources */,
@@ -3657,7 +3393,6 @@
 				AEC5495D225D3799007CB7E9 /* NeighborListImpl.cpp in Sources */,
 				AEC54889225D3799007CB7E9 /* ChemSimpleGillespieImpl.cpp in Sources */,
 				AEC548D6225D3799007CB7E9 /* BubbleBubbleRepulsion.cpp in Sources */,
-				AE28236522C27BB800C2F923 /* OutputStruct.cpp in Sources */,
 				AEC54875225D3799007CB7E9 /* log.cpp in Sources */,
 				AEC54885225D3799007CB7E9 /* Species.cpp in Sources */,
 				AEC548AB225D3799007CB7E9 /* DRController.cpp in Sources */,
@@ -3666,75 +3401,61 @@
 				AEC54968225D3799007CB7E9 /* CMonomer.cpp in Sources */,
 				AEC548AF225D3799007CB7E9 /* LinkerInteractions.cpp in Sources */,
 				AEC54932225D3799007CB7E9 /* FilamentInitializer.cpp in Sources */,
-				AE281FBE22C278DD00C2F923 /* VolumeConservationFF.cpp in Sources */,
 				AEC548F7225D3799007CB7E9 /* BranchingBendingCosine.cpp in Sources */,
+				AEC5491C225D3799007CB7E9 /* CylinderExclVolume.cpp in Sources */,
 				AEC54912225D3799007CB7E9 /* MotorGhostFF.cpp in Sources */,
 				AEC54934225D3799007CB7E9 /* Composite.cpp in Sources */,
 				AEC548CB225D3799007CB7E9 /* BoundaryInteractions.cpp in Sources */,
 				AEC54987225D3799007CB7E9 /* utility.cpp in Sources */,
-				AE281FBF22C278DD00C2F923 /* VolumeConservationMembrane.cpp in Sources */,
 				AEC548D5225D3799007CB7E9 /* MTOCAttachmentHarmonic.cpp in Sources */,
 				AEC54970225D3799007CB7E9 /* CCylinder.cpp in Sources */,
 				AEC548AC225D3799007CB7E9 /* CUDAcommon.cpp in Sources */,
 				AEC5490A225D3799007CB7E9 /* FilamentBendingHarmonic.cpp in Sources */,
 				AEC54884225D3799007CB7E9 /* ChemSim.cpp in Sources */,
 				AEC548BB225D3799007CB7E9 /* BoundaryCylinderRepulsionExp.cpp in Sources */,
-				AEEF993222F28727004B95C5 /* TriangleBeadExclVolRepulsion.cpp in Sources */,
 				AEC54878225D3799007CB7E9 /* cmdparse.cpp in Sources */,
 				AEC548E3225D3799007CB7E9 /* BubbleCylinderRepulsionExp.cpp in Sources */,
-				AE281F5822C278BA00C2F923 /* Membrane.cpp in Sources */,
 				AEC54874225D3799007CB7E9 /* profiler.cpp in Sources */,
 				23BE6E87230B646D00AAB8E8 /* Movable.cpp in Sources */,
 				AEC5492F225D3799007CB7E9 /* Output.cpp in Sources */,
-				AE28236E22C27CAD00C2F923 /* read_snapshot.cpp in Sources */,
 				AEC54989225D3799007CB7E9 /* Parser.cpp in Sources */,
 				AEC548B3225D3799007CB7E9 /* LinkerStretchingHarmonic.cpp in Sources */,
-				AE281F6222C278BA00C2F923 /* Triangle.cpp in Sources */,
 				AEC548E9225D3799007CB7E9 /* BranchingInteractions.cpp in Sources */,
 				AEC54906225D3799007CB7E9 /* FilamentStretching.cpp in Sources */,
 				AEC5496C225D3799007CB7E9 /* MTOC.cpp in Sources */,
 				AEC54927225D3799007CB7E9 /* CGFletcherRievesMethod.cpp in Sources */,
 				AEC548D9225D3799007CB7E9 /* BubbleBubbleRepulsionExp.cpp in Sources */,
+				AEC5491D225D3799007CB7E9 /* CylinderVolumeFF.cpp in Sources */,
 				AEC548DF225D3799007CB7E9 /* BubbleFF.cpp in Sources */,
-<<<<<<< HEAD
-				AE281FCE22C278DD00C2F923 /* MembraneBending.cpp in Sources */,
-				AE281F7022C278BA00C2F923 /* Edge.cpp in Sources */,
-=======
 				23BE6E8D230B648000AAB8E8 /* Restart.cpp in Sources */,
->>>>>>> 04800e52
 				AEC548EB225D3799007CB7E9 /* BranchingDihedralCosine.cpp in Sources */,
 				AEC54907225D3799007CB7E9 /* FilamentInteractions.cpp in Sources */,
 				AEC548C8225D3799007CB7E9 /* BoundaryBubbleRepulsionExp.cpp in Sources */,
+				AEC5491B225D3799007CB7E9 /* CylinderExclVolRepulsion.cpp in Sources */,
 				AEC548E6225D3799007CB7E9 /* BranchingStretching.cpp in Sources */,
 				AEC54872225D3799007CB7E9 /* common.cpp in Sources */,
-				AE281F5E22C278BA00C2F923 /* MVoronoiCell.cpp in Sources */,
 				AEC548C7225D3799007CB7E9 /* BoundaryCylinderRepulsionExpIn.cpp in Sources */,
 				23BE6E89230B646D00AAB8E8 /* Reactable.cpp in Sources */,
 				AEC5486E225D3799007CB7E9 /* SysParams.cpp in Sources */,
 				AEC54949225D3799007CB7E9 /* Bead.cpp in Sources */,
 				AEC548E7225D3799007CB7E9 /* BranchingPositionCosine.cpp in Sources */,
-				AE281F6E22C278BA00C2F923 /* Vertex.cpp in Sources */,
 				AEC548CE225D3799007CB7E9 /* ForceFieldManager.cpp in Sources */,
 				AEC54958225D3799007CB7E9 /* SubSystem.cpp in Sources */,
 				AEC5496E225D3799007CB7E9 /* BranchingPoint.cpp in Sources */,
 				23BE6E93230B64BF00AAB8E8 /* BranchingDihedralQuadratic.cpp in Sources */,
 				AEC54961225D3799007CB7E9 /* CompartmentGrid.cpp in Sources */,
 				AEC5487C225D3799007CB7E9 /* MathFunctions.cpp in Sources */,
-				AE28236C22C27CAD00C2F923 /* pdb.cpp in Sources */,
-				AEEF993C22F28727004B95C5 /* CylinderExclVolRepulsion.cpp in Sources */,
 				AEC54946225D3799007CB7E9 /* Cylinder.cpp in Sources */,
 				AEC548D0225D3799007CB7E9 /* BubbleInteractions.cpp in Sources */,
 				AEC548FB225D3799007CB7E9 /* BranchingStretchingHarmonic.cpp in Sources */,
 				AEC54951225D3799007CB7E9 /* BoundaryElement.cpp in Sources */,
 				AEC548EF225D3799007CB7E9 /* BranchingDihedral.cpp in Sources */,
 				AEC54926225D3799007CB7E9 /* CGPolakRibiereMethod.cpp in Sources */,
-				AEEF994422F28727004B95C5 /* TriangleBeadVolumeFF.cpp in Sources */,
 				AEC54930225D3799007CB7E9 /* CController.cpp in Sources */,
-				AE281FC622C278DD00C2F923 /* MembraneStretching.cpp in Sources */,
-				AEEF993622F28727004B95C5 /* TriangleBeadExclVolume.cpp in Sources */,
 				AEC548F2225D3799007CB7E9 /* BranchingBending.cpp in Sources */,
 				AEC548B1225D3799007CB7E9 /* LinkerStretching.cpp in Sources */,
 				AEC54911225D3799007CB7E9 /* MotorGhostInteractions.cpp in Sources */,
+				AEC5491F225D3799007CB7E9 /* CylinderVolumeInteractions.cpp in Sources */,
 				AEC5489E225D3799007CB7E9 /* Reaction.cpp in Sources */,
 				AEC5496F225D3799007CB7E9 /* MBranchingPoint.cpp in Sources */,
 				AEC54935225D3799007CB7E9 /* RateChangerImpl.cpp in Sources */,
@@ -3756,9 +3477,6 @@
 				AEC548C4225D3799007CB7E9 /* BoundaryCylinderAttachment.cpp in Sources */,
 				AEC54969225D3799007CB7E9 /* MCylinder.cpp in Sources */,
 				AEC54979225D3799007CB7E9 /* BoundarySurfaceImpl.cpp in Sources */,
-				AEEF994122F28727004B95C5 /* CylinderVolumeFF.cpp in Sources */,
-				AEEF993D22F28727004B95C5 /* CylinderExclVolume.cpp in Sources */,
-				AE281FB722C278DD00C2F923 /* VolumeConservationMembraneHarmonic.cpp in Sources */,
 				AEC54960225D3799007CB7E9 /* CMotorGhost.cpp in Sources */,
 				AEC54957225D3799007CB7E9 /* HybridNeighborListImpl.cpp in Sources */,
 				AEC54904225D3799007CB7E9 /* FilamentBendingCosine.cpp in Sources */,
@@ -3766,14 +3484,12 @@
 				AEC548B9225D3799007CB7E9 /* BoundaryCylinderAttachmentHarmonic.cpp in Sources */,
 				AEC54952225D3799007CB7E9 /* CBranchingPoint.cpp in Sources */,
 				AEC5488B225D3799007CB7E9 /* ChemNRMImpl.cpp in Sources */,
-				AE281F6822C278BA00C2F923 /* MTriangle.cpp in Sources */,
 				AEC54966225D3799007CB7E9 /* Linker.cpp in Sources */,
 				AEC5488F225D3799007CB7E9 /* HybridBindingSearchManager.cpp in Sources */,
 				AEC5493D225D3799007CB7E9 /* BubbleInitializer.cpp in Sources */,
 				AEC5492E225D3799007CB7E9 /* GController.cpp in Sources */,
 				AEC5497D225D3799007CB7E9 /* MLinker.cpp in Sources */,
 				AEC54971225D3799007CB7E9 /* Bubble.cpp in Sources */,
-				AE281FCD22C278DD00C2F923 /* MembraneFF.cpp in Sources */,
 				AEC54882225D3799007CB7E9 /* ChemGillespieImpl.cpp in Sources */,
 				AEC54914225D3799007CB7E9 /* MotorGhostStretchingHarmonic.cpp in Sources */,
 				AEC548BD225D3799007CB7E9 /* BoundaryBubbleRepulsion.cpp in Sources */,
@@ -3782,7 +3498,6 @@
 				AEC54880225D3799007CB7E9 /* Component.cpp in Sources */,
 				AEC54928225D3799007CB7E9 /* CGSteepestDescent.cpp in Sources */,
 				AEC548D3225D3799007CB7E9 /* BubbleCylinderRepulsion.cpp in Sources */,
-				AEEF994E22F2899F004B95C5 /* BranchingDihedralQuadratic.cpp in Sources */,
 				AEC5488D225D3799007CB7E9 /* ReactionTemplate.cpp in Sources */,
 				AEC548C9225D3799007CB7E9 /* BoundaryCylinderRepulsion.cpp in Sources */,
 				AEC54939225D3799007CB7E9 /* Rand.cpp in Sources */,
