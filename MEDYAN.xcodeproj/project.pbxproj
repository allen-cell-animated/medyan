// !$*UTF8*$!
{
	archiveVersion = 1;
	classes = {
	};
	objectVersion = 46;
	objects = {

/* Begin PBXBuildFile section */
		1F41AAC522B1766D0073835F /* dist_avx_par.cpp in Sources */ = {isa = PBXBuildFile; fileRef = 1F41A7F122B06A070073835F /* dist_avx_par.cpp */; };
		1F41AAC622B176740073835F /* dist_bench.cpp in Sources */ = {isa = PBXBuildFile; fileRef = 1F41A7F422B06A070073835F /* dist_bench.cpp */; };
		1F41AAC722B1767D0073835F /* dist_example.cpp in Sources */ = {isa = PBXBuildFile; fileRef = 1F41A7FE22B06A070073835F /* dist_example.cpp */; };
		1F41AAC822B176880073835F /* dist_mod_vars.cpp in Sources */ = {isa = PBXBuildFile; fileRef = 1F41A80122B06A070073835F /* dist_mod_vars.cpp */; };
<<<<<<< HEAD
		239E293923C7CC2A00847127 /* AFM.cpp in Sources */ = {isa = PBXBuildFile; fileRef = 239E292A23C7CB9D00847127 /* AFM.cpp */; };
		239E293A23C7CC4A00847127 /* AFMAttachment.cpp in Sources */ = {isa = PBXBuildFile; fileRef = 239E293023C7CBBB00847127 /* AFMAttachment.cpp */; };
		239E293B23C7CC4A00847127 /* AFMAttachmentHarmonic.cpp in Sources */ = {isa = PBXBuildFile; fileRef = 239E292D23C7CBB800847127 /* AFMAttachmentHarmonic.cpp */; };
		239E294223C7CCBF00847127 /* DoubleLinkedList.cpp in Sources */ = {isa = PBXBuildFile; fileRef = 239E293D23C7CCBE00847127 /* DoubleLinkedList.cpp */; };
		239E294323C7CCBF00847127 /* Environment.cpp in Sources */ = {isa = PBXBuildFile; fileRef = 239E293E23C7CCBE00847127 /* Environment.cpp */; };
		239E294723C7CD6F00847127 /* Movable.cpp in Sources */ = {isa = PBXBuildFile; fileRef = 1FC2A369230C521900927043 /* Movable.cpp */; };
		239E294823C7CD7900847127 /* Reactable.cpp in Sources */ = {isa = PBXBuildFile; fileRef = 1FC2A36A230C521900927043 /* Reactable.cpp */; };
		239E294923C7CDB600847127 /* Restart.cpp in Sources */ = {isa = PBXBuildFile; fileRef = 1FC2A372230C52A100927043 /* Restart.cpp */; };
		239E294A23C7CDC500847127 /* BranchingDihedralQuadratic.cpp in Sources */ = {isa = PBXBuildFile; fileRef = 1FC2A363230C518600927043 /* BranchingDihedralQuadratic.cpp */; };
		239E294B23C7CDC700847127 /* BranchingDihedralQuadratic.hpp in Headers */ = {isa = PBXBuildFile; fileRef = 1FC2A364230C518600927043 /* BranchingDihedralQuadratic.hpp */; };
		239E294C23C7CE1700847127 /* Environment.hpp in Headers */ = {isa = PBXBuildFile; fileRef = 239E294123C7CCBF00847127 /* Environment.hpp */; };
		239E294D23C7CE1900847127 /* Environment.cpp in Sources */ = {isa = PBXBuildFile; fileRef = 239E293E23C7CCBE00847127 /* Environment.cpp */; };
=======
		233303F423CD15720005050F /* AFM.cpp in Sources */ = {isa = PBXBuildFile; fileRef = 233303F223CD15710005050F /* AFM.cpp */; };
		233303F523CD15720005050F /* AFM.cpp in Sources */ = {isa = PBXBuildFile; fileRef = 233303F223CD15710005050F /* AFM.cpp */; };
		233303F623CD15720005050F /* AFM.h in Headers */ = {isa = PBXBuildFile; fileRef = 233303F323CD15720005050F /* AFM.h */; };
		233303F723CD15830005050F /* Movable.cpp in Sources */ = {isa = PBXBuildFile; fileRef = 1FC2A369230C521900927043 /* Movable.cpp */; };
		233303F823CD15870005050F /* Reactable.cpp in Sources */ = {isa = PBXBuildFile; fileRef = 1FC2A36A230C521900927043 /* Reactable.cpp */; };
		233303FD23CD15A40005050F /* AFMAttachmentHarmonic.cpp in Sources */ = {isa = PBXBuildFile; fileRef = 233303F923CD15A30005050F /* AFMAttachmentHarmonic.cpp */; };
		233303FE23CD15A40005050F /* AFMAttachmentHarmonic.cpp in Sources */ = {isa = PBXBuildFile; fileRef = 233303F923CD15A30005050F /* AFMAttachmentHarmonic.cpp */; };
		233303FF23CD15A40005050F /* AFMAttachment.h in Headers */ = {isa = PBXBuildFile; fileRef = 233303FA23CD15A30005050F /* AFMAttachment.h */; };
		2333040023CD15A40005050F /* AFMAttachmentHarmonic.h in Headers */ = {isa = PBXBuildFile; fileRef = 233303FB23CD15A40005050F /* AFMAttachmentHarmonic.h */; };
		2333040123CD15A40005050F /* AFMAttachment.cpp in Sources */ = {isa = PBXBuildFile; fileRef = 233303FC23CD15A40005050F /* AFMAttachment.cpp */; };
		2333040223CD15A40005050F /* AFMAttachment.cpp in Sources */ = {isa = PBXBuildFile; fileRef = 233303FC23CD15A40005050F /* AFMAttachment.cpp */; };
		2333040323CD15AA0005050F /* BranchingDihedralQuadratic.cpp in Sources */ = {isa = PBXBuildFile; fileRef = 1FC2A363230C518600927043 /* BranchingDihedralQuadratic.cpp */; };
		2333040423CD15AC0005050F /* BranchingDihedralQuadratic.hpp in Headers */ = {isa = PBXBuildFile; fileRef = 1FC2A364230C518600927043 /* BranchingDihedralQuadratic.hpp */; };
		2333040723CD15C50005050F /* Environment.cpp in Sources */ = {isa = PBXBuildFile; fileRef = 2333040523CD15C40005050F /* Environment.cpp */; };
		2333040823CD15C50005050F /* Environment.cpp in Sources */ = {isa = PBXBuildFile; fileRef = 2333040523CD15C40005050F /* Environment.cpp */; };
		2333040923CD15C50005050F /* Environment.hpp in Headers */ = {isa = PBXBuildFile; fileRef = 2333040623CD15C50005050F /* Environment.hpp */; };
		2333040A23CD17B40005050F /* Restart.cpp in Sources */ = {isa = PBXBuildFile; fileRef = 1FC2A372230C52A100927043 /* Restart.cpp */; };
>>>>>>> 8e9d6338
		23BE6E87230B646D00AAB8E8 /* (null) in Sources */ = {isa = PBXBuildFile; };
		23BE6E89230B646D00AAB8E8 /* (null) in Sources */ = {isa = PBXBuildFile; };
		23BE6E8A230B646D00AAB8E8 /* (null) in Headers */ = {isa = PBXBuildFile; };
		23BE6E8D230B648000AAB8E8 /* (null) in Sources */ = {isa = PBXBuildFile; };
		23BE6E8F230B64B100AAB8E8 /* (null) in Headers */ = {isa = PBXBuildFile; };
		23BE6E93230B64BF00AAB8E8 /* (null) in Sources */ = {isa = PBXBuildFile; };
		23BE6E94230B64BF00AAB8E8 /* (null) in Headers */ = {isa = PBXBuildFile; };
		AEC5486C225D3799007CB7E9 /* CController.h in Headers */ = {isa = PBXBuildFile; fileRef = AEC546CF225D3798007CB7E9 /* CController.h */; };
		AEC5486D225D3799007CB7E9 /* Composite.h in Headers */ = {isa = PBXBuildFile; fileRef = AEC546D1225D3798007CB7E9 /* Composite.h */; };
		AEC5486E225D3799007CB7E9 /* SysParams.cpp in Sources */ = {isa = PBXBuildFile; fileRef = AEC546D2225D3798007CB7E9 /* SysParams.cpp */; };
		AEC5486F225D3799007CB7E9 /* MController.cpp in Sources */ = {isa = PBXBuildFile; fileRef = AEC546D3225D3798007CB7E9 /* MController.cpp */; };
		AEC54871225D3799007CB7E9 /* BubbleInitializer.h in Headers */ = {isa = PBXBuildFile; fileRef = AEC546D5225D3798007CB7E9 /* BubbleInitializer.h */; };
		AEC54872225D3799007CB7E9 /* common.cpp in Sources */ = {isa = PBXBuildFile; fileRef = AEC546D6225D3798007CB7E9 /* common.cpp */; };
		AEC54873225D3799007CB7E9 /* SysParams.h in Headers */ = {isa = PBXBuildFile; fileRef = AEC546D7225D3798007CB7E9 /* SysParams.h */; };
		AEC54874225D3799007CB7E9 /* profiler.cpp in Sources */ = {isa = PBXBuildFile; fileRef = AEC546D9225D3798007CB7E9 /* profiler.cpp */; };
		AEC54875225D3799007CB7E9 /* log.cpp in Sources */ = {isa = PBXBuildFile; fileRef = AEC546DB225D3798007CB7E9 /* log.cpp */; };
		AEC54876225D3799007CB7E9 /* cmdparse.h in Headers */ = {isa = PBXBuildFile; fileRef = AEC546DC225D3798007CB7E9 /* cmdparse.h */; };
		AEC54877225D3799007CB7E9 /* log.h in Headers */ = {isa = PBXBuildFile; fileRef = AEC546DD225D3798007CB7E9 /* log.h */; };
		AEC54878225D3799007CB7E9 /* cmdparse.cpp in Sources */ = {isa = PBXBuildFile; fileRef = AEC546DE225D3798007CB7E9 /* cmdparse.cpp */; };
		AEC54879225D3799007CB7E9 /* environment.h in Headers */ = {isa = PBXBuildFile; fileRef = AEC546DF225D3798007CB7E9 /* environment.h */; };
		AEC5487A225D3799007CB7E9 /* profiler.h in Headers */ = {isa = PBXBuildFile; fileRef = AEC546E0225D3798007CB7E9 /* profiler.h */; };
		AEC5487B225D3799007CB7E9 /* FilamentInitializer.h in Headers */ = {isa = PBXBuildFile; fileRef = AEC546E1225D3798007CB7E9 /* FilamentInitializer.h */; };
		AEC5487C225D3799007CB7E9 /* MathFunctions.cpp in Sources */ = {isa = PBXBuildFile; fileRef = AEC546E2225D3798007CB7E9 /* MathFunctions.cpp */; };
		AEC5487D225D3799007CB7E9 /* Parser.h in Headers */ = {isa = PBXBuildFile; fileRef = AEC546E3225D3798007CB7E9 /* Parser.h */; };
		AEC5487E225D3799007CB7E9 /* MathFunctions.h in Headers */ = {isa = PBXBuildFile; fileRef = AEC546E4225D3798007CB7E9 /* MathFunctions.h */; };
		AEC54880225D3799007CB7E9 /* Component.cpp in Sources */ = {isa = PBXBuildFile; fileRef = AEC546E6225D3798007CB7E9 /* Component.cpp */; };
		AEC54881225D3799007CB7E9 /* ReactionBase.h in Headers */ = {isa = PBXBuildFile; fileRef = AEC546E8225D3798007CB7E9 /* ReactionBase.h */; };
		AEC54882225D3799007CB7E9 /* ChemGillespieImpl.cpp in Sources */ = {isa = PBXBuildFile; fileRef = AEC546E9225D3798007CB7E9 /* ChemGillespieImpl.cpp */; };
		AEC54883225D3799007CB7E9 /* ChemNRMImpl.h in Headers */ = {isa = PBXBuildFile; fileRef = AEC546EA225D3798007CB7E9 /* ChemNRMImpl.h */; };
		AEC54884225D3799007CB7E9 /* ChemSim.cpp in Sources */ = {isa = PBXBuildFile; fileRef = AEC546EB225D3798007CB7E9 /* ChemSim.cpp */; };
		AEC54885225D3799007CB7E9 /* Species.cpp in Sources */ = {isa = PBXBuildFile; fileRef = AEC546EC225D3798007CB7E9 /* Species.cpp */; };
		AEC54886225D3799007CB7E9 /* ChemGillespieImpl.h in Headers */ = {isa = PBXBuildFile; fileRef = AEC546ED225D3798007CB7E9 /* ChemGillespieImpl.h */; };
		AEC54887225D3799007CB7E9 /* BindingManager.cpp in Sources */ = {isa = PBXBuildFile; fileRef = AEC546EE225D3798007CB7E9 /* BindingManager.cpp */; };
		AEC54888225D3799007CB7E9 /* SpeciesContainer.h in Headers */ = {isa = PBXBuildFile; fileRef = AEC546EF225D3798007CB7E9 /* SpeciesContainer.h */; };
		AEC54889225D3799007CB7E9 /* ChemSimpleGillespieImpl.cpp in Sources */ = {isa = PBXBuildFile; fileRef = AEC546F0225D3798007CB7E9 /* ChemSimpleGillespieImpl.cpp */; };
		AEC5488A225D3799007CB7E9 /* DissipationTracker.h in Headers */ = {isa = PBXBuildFile; fileRef = AEC546F1225D3798007CB7E9 /* DissipationTracker.h */; };
		AEC5488B225D3799007CB7E9 /* ChemNRMImpl.cpp in Sources */ = {isa = PBXBuildFile; fileRef = AEC546F2225D3798007CB7E9 /* ChemNRMImpl.cpp */; };
		AEC5488C225D3799007CB7E9 /* ChemSim.h in Headers */ = {isa = PBXBuildFile; fileRef = AEC546F3225D3798007CB7E9 /* ChemSim.h */; };
		AEC5488D225D3799007CB7E9 /* ReactionTemplate.cpp in Sources */ = {isa = PBXBuildFile; fileRef = AEC546F4225D3798007CB7E9 /* ReactionTemplate.cpp */; };
		AEC5488E225D3799007CB7E9 /* ReactionBase.cpp in Sources */ = {isa = PBXBuildFile; fileRef = AEC546F5225D3798007CB7E9 /* ReactionBase.cpp */; };
		AEC5488F225D3799007CB7E9 /* HybridBindingSearchManager.cpp in Sources */ = {isa = PBXBuildFile; fileRef = AEC546F6225D3798007CB7E9 /* HybridBindingSearchManager.cpp */; };
		AEC54890225D3799007CB7E9 /* RSpecies.cpp in Sources */ = {isa = PBXBuildFile; fileRef = AEC546F7225D3798007CB7E9 /* RSpecies.cpp */; };
		AEC54891225D3799007CB7E9 /* ReactionContainer.h in Headers */ = {isa = PBXBuildFile; fileRef = AEC546F8225D3798007CB7E9 /* ReactionContainer.h */; };
		AEC54892225D3799007CB7E9 /* RSpecies.h in Headers */ = {isa = PBXBuildFile; fileRef = AEC546F9225D3798007CB7E9 /* RSpecies.h */; };
		AEC54893225D3799007CB7E9 /* BindingManager.h in Headers */ = {isa = PBXBuildFile; fileRef = AEC546FA225D3798007CB7E9 /* BindingManager.h */; };
		AEC54894225D3799007CB7E9 /* ReactionTemplate.h in Headers */ = {isa = PBXBuildFile; fileRef = AEC546FB225D3798007CB7E9 /* ReactionTemplate.h */; };
		AEC54895225D3799007CB7E9 /* ChemManager.h in Headers */ = {isa = PBXBuildFile; fileRef = AEC546FC225D3798007CB7E9 /* ChemManager.h */; };
		AEC54896225D3799007CB7E9 /* BindingManagerCUDA.h in Headers */ = {isa = PBXBuildFile; fileRef = AEC546FD225D3798007CB7E9 /* BindingManagerCUDA.h */; };
		AEC54897225D3799007CB7E9 /* HybridBindingSearchManager.h in Headers */ = {isa = PBXBuildFile; fileRef = AEC546FE225D3798007CB7E9 /* HybridBindingSearchManager.h */; };
		AEC54898225D3799007CB7E9 /* ChemSimImpl.h in Headers */ = {isa = PBXBuildFile; fileRef = AEC546FF225D3798007CB7E9 /* ChemSimImpl.h */; };
		AEC54899225D3799007CB7E9 /* Reaction.h in Headers */ = {isa = PBXBuildFile; fileRef = AEC54700225D3798007CB7E9 /* Reaction.h */; };
		AEC5489A225D3799007CB7E9 /* ChemManager.cpp in Sources */ = {isa = PBXBuildFile; fileRef = AEC54701225D3798007CB7E9 /* ChemManager.cpp */; };
		AEC5489B225D3799007CB7E9 /* Species.h in Headers */ = {isa = PBXBuildFile; fileRef = AEC54702225D3798007CB7E9 /* Species.h */; };
		AEC5489C225D3799007CB7E9 /* ChemRNode.h in Headers */ = {isa = PBXBuildFile; fileRef = AEC54703225D3798007CB7E9 /* ChemRNode.h */; };
		AEC5489D225D3799007CB7E9 /* ChemCallbacks.h in Headers */ = {isa = PBXBuildFile; fileRef = AEC54704225D3798007CB7E9 /* ChemCallbacks.h */; };
		AEC5489E225D3799007CB7E9 /* Reaction.cpp in Sources */ = {isa = PBXBuildFile; fileRef = AEC54705225D3798007CB7E9 /* Reaction.cpp */; };
		AEC5489F225D3799007CB7E9 /* ChemSimpleGillespieImpl.h in Headers */ = {isa = PBXBuildFile; fileRef = AEC54706225D3798007CB7E9 /* ChemSimpleGillespieImpl.h */; };
		AEC548AB225D3799007CB7E9 /* DRController.cpp in Sources */ = {isa = PBXBuildFile; fileRef = AEC54713225D3798007CB7E9 /* DRController.cpp */; };
		AEC548AC225D3799007CB7E9 /* CUDAcommon.cpp in Sources */ = {isa = PBXBuildFile; fileRef = AEC54715225D3798007CB7E9 /* CUDAcommon.cpp */; };
		AEC548AD225D3799007CB7E9 /* cross_check.h in Headers */ = {isa = PBXBuildFile; fileRef = AEC54717225D3798007CB7E9 /* cross_check.h */; };
		AEC548AE225D3799007CB7E9 /* LinkerStretchingHarmonic.h in Headers */ = {isa = PBXBuildFile; fileRef = AEC54719225D3798007CB7E9 /* LinkerStretchingHarmonic.h */; };
		AEC548AF225D3799007CB7E9 /* LinkerInteractions.cpp in Sources */ = {isa = PBXBuildFile; fileRef = AEC5471A225D3798007CB7E9 /* LinkerInteractions.cpp */; };
		AEC548B0225D3799007CB7E9 /* LinkerFF.h in Headers */ = {isa = PBXBuildFile; fileRef = AEC5471B225D3798007CB7E9 /* LinkerFF.h */; };
		AEC548B1225D3799007CB7E9 /* LinkerStretching.cpp in Sources */ = {isa = PBXBuildFile; fileRef = AEC5471C225D3798007CB7E9 /* LinkerStretching.cpp */; };
		AEC548B2225D3799007CB7E9 /* LinkerStretchingHarmonicCUDA.h in Headers */ = {isa = PBXBuildFile; fileRef = AEC5471D225D3798007CB7E9 /* LinkerStretchingHarmonicCUDA.h */; };
		AEC548B3225D3799007CB7E9 /* LinkerStretchingHarmonic.cpp in Sources */ = {isa = PBXBuildFile; fileRef = AEC5471E225D3798007CB7E9 /* LinkerStretchingHarmonic.cpp */; };
		AEC548B4225D3799007CB7E9 /* LinkerInteractions.h in Headers */ = {isa = PBXBuildFile; fileRef = AEC5471F225D3798007CB7E9 /* LinkerInteractions.h */; };
		AEC548B5225D3799007CB7E9 /* LinkerStretching.h in Headers */ = {isa = PBXBuildFile; fileRef = AEC54720225D3798007CB7E9 /* LinkerStretching.h */; };
		AEC548B6225D3799007CB7E9 /* LinkerFF.cpp in Sources */ = {isa = PBXBuildFile; fileRef = AEC54721225D3798007CB7E9 /* LinkerFF.cpp */; };
		AEC548B7225D3799007CB7E9 /* ForceFieldManager.h in Headers */ = {isa = PBXBuildFile; fileRef = AEC54722225D3798007CB7E9 /* ForceFieldManager.h */; };
		AEC548B8225D3799007CB7E9 /* BoundaryFF.cpp in Sources */ = {isa = PBXBuildFile; fileRef = AEC54724225D3798007CB7E9 /* BoundaryFF.cpp */; };
		AEC548B9225D3799007CB7E9 /* BoundaryCylinderAttachmentHarmonic.cpp in Sources */ = {isa = PBXBuildFile; fileRef = AEC54725225D3798007CB7E9 /* BoundaryCylinderAttachmentHarmonic.cpp */; };
		AEC548BA225D3799007CB7E9 /* BoundaryCylinderRepulsionIn.cpp in Sources */ = {isa = PBXBuildFile; fileRef = AEC54726225D3798007CB7E9 /* BoundaryCylinderRepulsionIn.cpp */; };
		AEC548BB225D3799007CB7E9 /* BoundaryCylinderRepulsionExp.cpp in Sources */ = {isa = PBXBuildFile; fileRef = AEC54727225D3798007CB7E9 /* BoundaryCylinderRepulsionExp.cpp */; };
		AEC548BC225D3799007CB7E9 /* BoundaryCylinderRepulsionCUDA.h in Headers */ = {isa = PBXBuildFile; fileRef = AEC54728225D3798007CB7E9 /* BoundaryCylinderRepulsionCUDA.h */; };
		AEC548BD225D3799007CB7E9 /* BoundaryBubbleRepulsion.cpp in Sources */ = {isa = PBXBuildFile; fileRef = AEC54729225D3798007CB7E9 /* BoundaryBubbleRepulsion.cpp */; };
		AEC548BE225D3799007CB7E9 /* BoundaryCylinderAttachmentHarmonic.h in Headers */ = {isa = PBXBuildFile; fileRef = AEC5472A225D3798007CB7E9 /* BoundaryCylinderAttachmentHarmonic.h */; };
		AEC548BF225D3799007CB7E9 /* BoundaryCylinderRepulsionIn.h in Headers */ = {isa = PBXBuildFile; fileRef = AEC5472B225D3798007CB7E9 /* BoundaryCylinderRepulsionIn.h */; };
		AEC548C0225D3799007CB7E9 /* BoundaryBubbleRepulsion.h in Headers */ = {isa = PBXBuildFile; fileRef = AEC5472C225D3798007CB7E9 /* BoundaryBubbleRepulsion.h */; };
		AEC548C1225D3799007CB7E9 /* BoundaryInteractions.h in Headers */ = {isa = PBXBuildFile; fileRef = AEC5472D225D3798007CB7E9 /* BoundaryInteractions.h */; };
		AEC548C2225D3799007CB7E9 /* BoundaryFF.h in Headers */ = {isa = PBXBuildFile; fileRef = AEC5472E225D3798007CB7E9 /* BoundaryFF.h */; };
		AEC548C3225D3799007CB7E9 /* BoundaryCylinderAttachment.h in Headers */ = {isa = PBXBuildFile; fileRef = AEC5472F225D3798007CB7E9 /* BoundaryCylinderAttachment.h */; };
		AEC548C4225D3799007CB7E9 /* BoundaryCylinderAttachment.cpp in Sources */ = {isa = PBXBuildFile; fileRef = AEC54730225D3798007CB7E9 /* BoundaryCylinderAttachment.cpp */; };
		AEC548C5225D3799007CB7E9 /* BoundaryBubbleRepulsionExp.h in Headers */ = {isa = PBXBuildFile; fileRef = AEC54731225D3798007CB7E9 /* BoundaryBubbleRepulsionExp.h */; };
		AEC548C6225D3799007CB7E9 /* BoundaryCylinderRepulsionExpIn.h in Headers */ = {isa = PBXBuildFile; fileRef = AEC54732225D3798007CB7E9 /* BoundaryCylinderRepulsionExpIn.h */; };
		AEC548C7225D3799007CB7E9 /* BoundaryCylinderRepulsionExpIn.cpp in Sources */ = {isa = PBXBuildFile; fileRef = AEC54733225D3798007CB7E9 /* BoundaryCylinderRepulsionExpIn.cpp */; };
		AEC548C8225D3799007CB7E9 /* BoundaryBubbleRepulsionExp.cpp in Sources */ = {isa = PBXBuildFile; fileRef = AEC54734225D3798007CB7E9 /* BoundaryBubbleRepulsionExp.cpp */; };
		AEC548C9225D3799007CB7E9 /* BoundaryCylinderRepulsion.cpp in Sources */ = {isa = PBXBuildFile; fileRef = AEC54735225D3798007CB7E9 /* BoundaryCylinderRepulsion.cpp */; };
		AEC548CA225D3799007CB7E9 /* BoundaryCylinderRepulsionExp.h in Headers */ = {isa = PBXBuildFile; fileRef = AEC54736225D3798007CB7E9 /* BoundaryCylinderRepulsionExp.h */; };
		AEC548CB225D3799007CB7E9 /* BoundaryInteractions.cpp in Sources */ = {isa = PBXBuildFile; fileRef = AEC54737225D3798007CB7E9 /* BoundaryInteractions.cpp */; };
		AEC548CC225D3799007CB7E9 /* BoundaryCylinderRepulsionExpCUDA.h in Headers */ = {isa = PBXBuildFile; fileRef = AEC54738225D3798007CB7E9 /* BoundaryCylinderRepulsionExpCUDA.h */; };
		AEC548CD225D3799007CB7E9 /* BoundaryCylinderRepulsion.h in Headers */ = {isa = PBXBuildFile; fileRef = AEC54739225D3798007CB7E9 /* BoundaryCylinderRepulsion.h */; };
		AEC548CE225D3799007CB7E9 /* ForceFieldManager.cpp in Sources */ = {isa = PBXBuildFile; fileRef = AEC5473A225D3798007CB7E9 /* ForceFieldManager.cpp */; };
		AEC548CF225D3799007CB7E9 /* ForceFieldManagerCUDA.h in Headers */ = {isa = PBXBuildFile; fileRef = AEC5473B225D3798007CB7E9 /* ForceFieldManagerCUDA.h */; };
		AEC548D0225D3799007CB7E9 /* BubbleInteractions.cpp in Sources */ = {isa = PBXBuildFile; fileRef = AEC5473D225D3798007CB7E9 /* BubbleInteractions.cpp */; };
		AEC548D1225D3799007CB7E9 /* MTOCBending.h in Headers */ = {isa = PBXBuildFile; fileRef = AEC5473E225D3798007CB7E9 /* MTOCBending.h */; };
		AEC548D2225D3799007CB7E9 /* BubbleBubbleRepulsion.h in Headers */ = {isa = PBXBuildFile; fileRef = AEC5473F225D3798007CB7E9 /* BubbleBubbleRepulsion.h */; };
		AEC548D3225D3799007CB7E9 /* BubbleCylinderRepulsion.cpp in Sources */ = {isa = PBXBuildFile; fileRef = AEC54740225D3798007CB7E9 /* BubbleCylinderRepulsion.cpp */; };
		AEC548D4225D3799007CB7E9 /* MTOCAttachmentHarmonic.h in Headers */ = {isa = PBXBuildFile; fileRef = AEC54741225D3798007CB7E9 /* MTOCAttachmentHarmonic.h */; };
		AEC548D5225D3799007CB7E9 /* MTOCAttachmentHarmonic.cpp in Sources */ = {isa = PBXBuildFile; fileRef = AEC54742225D3798007CB7E9 /* MTOCAttachmentHarmonic.cpp */; };
		AEC548D6225D3799007CB7E9 /* BubbleBubbleRepulsion.cpp in Sources */ = {isa = PBXBuildFile; fileRef = AEC54743225D3798007CB7E9 /* BubbleBubbleRepulsion.cpp */; };
		AEC548D7225D3799007CB7E9 /* MTOCBendingCosine.h in Headers */ = {isa = PBXBuildFile; fileRef = AEC54744225D3798007CB7E9 /* MTOCBendingCosine.h */; };
		AEC548D8225D3799007CB7E9 /* BubbleFF.h in Headers */ = {isa = PBXBuildFile; fileRef = AEC54745225D3798007CB7E9 /* BubbleFF.h */; };
		AEC548D9225D3799007CB7E9 /* BubbleBubbleRepulsionExp.cpp in Sources */ = {isa = PBXBuildFile; fileRef = AEC54746225D3798007CB7E9 /* BubbleBubbleRepulsionExp.cpp */; };
		AEC548DA225D3799007CB7E9 /* MTOCBending.cpp in Sources */ = {isa = PBXBuildFile; fileRef = AEC54747225D3798007CB7E9 /* MTOCBending.cpp */; };
		AEC548DB225D3799007CB7E9 /* BubbleCylinderRepulsionExp.h in Headers */ = {isa = PBXBuildFile; fileRef = AEC54748225D3798007CB7E9 /* BubbleCylinderRepulsionExp.h */; };
		AEC548DC225D3799007CB7E9 /* BubbleCylinderRepulsion.h in Headers */ = {isa = PBXBuildFile; fileRef = AEC54749225D3798007CB7E9 /* BubbleCylinderRepulsion.h */; };
		AEC548DD225D3799007CB7E9 /* MTOCBendingCosine.cpp in Sources */ = {isa = PBXBuildFile; fileRef = AEC5474A225D3798007CB7E9 /* MTOCBendingCosine.cpp */; };
		AEC548DE225D3799007CB7E9 /* MTOCAttachment.cpp in Sources */ = {isa = PBXBuildFile; fileRef = AEC5474B225D3798007CB7E9 /* MTOCAttachment.cpp */; };
		AEC548DF225D3799007CB7E9 /* BubbleFF.cpp in Sources */ = {isa = PBXBuildFile; fileRef = AEC5474C225D3798007CB7E9 /* BubbleFF.cpp */; };
		AEC548E0225D3799007CB7E9 /* BubbleInteractions.h in Headers */ = {isa = PBXBuildFile; fileRef = AEC5474D225D3798007CB7E9 /* BubbleInteractions.h */; };
		AEC548E1225D3799007CB7E9 /* MTOCAttachment.h in Headers */ = {isa = PBXBuildFile; fileRef = AEC5474E225D3798007CB7E9 /* MTOCAttachment.h */; };
		AEC548E2225D3799007CB7E9 /* BubbleBubbleRepulsionExp.h in Headers */ = {isa = PBXBuildFile; fileRef = AEC5474F225D3798007CB7E9 /* BubbleBubbleRepulsionExp.h */; };
		AEC548E3225D3799007CB7E9 /* BubbleCylinderRepulsionExp.cpp in Sources */ = {isa = PBXBuildFile; fileRef = AEC54750225D3798007CB7E9 /* BubbleCylinderRepulsionExp.cpp */; };
		AEC548E4225D3799007CB7E9 /* BranchingFF.h in Headers */ = {isa = PBXBuildFile; fileRef = AEC54752225D3798007CB7E9 /* BranchingFF.h */; };
		AEC548E5225D3799007CB7E9 /* BranchingBendingCosine.h in Headers */ = {isa = PBXBuildFile; fileRef = AEC54753225D3798007CB7E9 /* BranchingBendingCosine.h */; };
		AEC548E6225D3799007CB7E9 /* BranchingStretching.cpp in Sources */ = {isa = PBXBuildFile; fileRef = AEC54754225D3798007CB7E9 /* BranchingStretching.cpp */; };
		AEC548E7225D3799007CB7E9 /* BranchingPositionCosine.cpp in Sources */ = {isa = PBXBuildFile; fileRef = AEC54755225D3798007CB7E9 /* BranchingPositionCosine.cpp */; };
		AEC548E8225D3799007CB7E9 /* BranchingDihedralCosine.h in Headers */ = {isa = PBXBuildFile; fileRef = AEC54756225D3798007CB7E9 /* BranchingDihedralCosine.h */; };
		AEC548E9225D3799007CB7E9 /* BranchingInteractions.cpp in Sources */ = {isa = PBXBuildFile; fileRef = AEC54757225D3798007CB7E9 /* BranchingInteractions.cpp */; };
		AEC548EA225D3799007CB7E9 /* BranchingDihedralCosineCUDA.h in Headers */ = {isa = PBXBuildFile; fileRef = AEC54758225D3798007CB7E9 /* BranchingDihedralCosineCUDA.h */; };
		AEC548EB225D3799007CB7E9 /* BranchingDihedralCosine.cpp in Sources */ = {isa = PBXBuildFile; fileRef = AEC54759225D3798007CB7E9 /* BranchingDihedralCosine.cpp */; };
		AEC548EC225D3799007CB7E9 /* BranchingFF.cpp in Sources */ = {isa = PBXBuildFile; fileRef = AEC5475A225D3798007CB7E9 /* BranchingFF.cpp */; };
		AEC548ED225D3799007CB7E9 /* BranchingPositionCosineCUDA.h in Headers */ = {isa = PBXBuildFile; fileRef = AEC5475B225D3798007CB7E9 /* BranchingPositionCosineCUDA.h */; };
		AEC548EE225D3799007CB7E9 /* BranchingStretchingHarmonic.h in Headers */ = {isa = PBXBuildFile; fileRef = AEC5475C225D3798007CB7E9 /* BranchingStretchingHarmonic.h */; };
		AEC548EF225D3799007CB7E9 /* BranchingDihedral.cpp in Sources */ = {isa = PBXBuildFile; fileRef = AEC5475D225D3798007CB7E9 /* BranchingDihedral.cpp */; };
		AEC548F0225D3799007CB7E9 /* BranchingPositionCosine.h in Headers */ = {isa = PBXBuildFile; fileRef = AEC5475E225D3798007CB7E9 /* BranchingPositionCosine.h */; };
		AEC548F1225D3799007CB7E9 /* BranchingStretchingHarmonicCUDA.h in Headers */ = {isa = PBXBuildFile; fileRef = AEC5475F225D3798007CB7E9 /* BranchingStretchingHarmonicCUDA.h */; };
		AEC548F2225D3799007CB7E9 /* BranchingBending.cpp in Sources */ = {isa = PBXBuildFile; fileRef = AEC54760225D3798007CB7E9 /* BranchingBending.cpp */; };
		AEC548F3225D3799007CB7E9 /* BranchingPosition.cpp in Sources */ = {isa = PBXBuildFile; fileRef = AEC54761225D3798007CB7E9 /* BranchingPosition.cpp */; };
		AEC548F4225D3799007CB7E9 /* BranchingStretching.h in Headers */ = {isa = PBXBuildFile; fileRef = AEC54762225D3798007CB7E9 /* BranchingStretching.h */; };
		AEC548F5225D3799007CB7E9 /* BranchingInteractions.h in Headers */ = {isa = PBXBuildFile; fileRef = AEC54763225D3798007CB7E9 /* BranchingInteractions.h */; };
		AEC548F6225D3799007CB7E9 /* BranchingPosition.h in Headers */ = {isa = PBXBuildFile; fileRef = AEC54764225D3798007CB7E9 /* BranchingPosition.h */; };
		AEC548F7225D3799007CB7E9 /* BranchingBendingCosine.cpp in Sources */ = {isa = PBXBuildFile; fileRef = AEC54765225D3798007CB7E9 /* BranchingBendingCosine.cpp */; };
		AEC548F8225D3799007CB7E9 /* BranchingBendingCosineCUDA.h in Headers */ = {isa = PBXBuildFile; fileRef = AEC54766225D3798007CB7E9 /* BranchingBendingCosineCUDA.h */; };
		AEC548F9225D3799007CB7E9 /* BranchingBending.h in Headers */ = {isa = PBXBuildFile; fileRef = AEC54767225D3798007CB7E9 /* BranchingBending.h */; };
		AEC548FA225D3799007CB7E9 /* BranchingDihedral.h in Headers */ = {isa = PBXBuildFile; fileRef = AEC54768225D3798007CB7E9 /* BranchingDihedral.h */; };
		AEC548FB225D3799007CB7E9 /* BranchingStretchingHarmonic.cpp in Sources */ = {isa = PBXBuildFile; fileRef = AEC54769225D3798007CB7E9 /* BranchingStretchingHarmonic.cpp */; };
		AEC548FC225D3799007CB7E9 /* FilamentInteractions.h in Headers */ = {isa = PBXBuildFile; fileRef = AEC5476B225D3798007CB7E9 /* FilamentInteractions.h */; };
		AEC548FD225D3799007CB7E9 /* FilamentBending.h in Headers */ = {isa = PBXBuildFile; fileRef = AEC5476C225D3798007CB7E9 /* FilamentBending.h */; };
		AEC548FE225D3799007CB7E9 /* FilamentStretching.h in Headers */ = {isa = PBXBuildFile; fileRef = AEC5476D225D3798007CB7E9 /* FilamentStretching.h */; };
		AEC548FF225D3799007CB7E9 /* FilamentBendingHarmonicCUDA.h in Headers */ = {isa = PBXBuildFile; fileRef = AEC5476E225D3798007CB7E9 /* FilamentBendingHarmonicCUDA.h */; };
		AEC54900225D3799007CB7E9 /* FilamentFF.h in Headers */ = {isa = PBXBuildFile; fileRef = AEC5476F225D3798007CB7E9 /* FilamentFF.h */; };
		AEC54901225D3799007CB7E9 /* FilamentStretchingHarmonic.cpp in Sources */ = {isa = PBXBuildFile; fileRef = AEC54770225D3798007CB7E9 /* FilamentStretchingHarmonic.cpp */; };
		AEC54902225D3799007CB7E9 /* FilamentBending.cpp in Sources */ = {isa = PBXBuildFile; fileRef = AEC54771225D3798007CB7E9 /* FilamentBending.cpp */; };
		AEC54903225D3799007CB7E9 /* FilamentBendingCosine.h in Headers */ = {isa = PBXBuildFile; fileRef = AEC54772225D3798007CB7E9 /* FilamentBendingCosine.h */; };
		AEC54904225D3799007CB7E9 /* FilamentBendingCosine.cpp in Sources */ = {isa = PBXBuildFile; fileRef = AEC54773225D3798007CB7E9 /* FilamentBendingCosine.cpp */; };
		AEC54905225D3799007CB7E9 /* FilamentStretchingHarmonicCUDA.h in Headers */ = {isa = PBXBuildFile; fileRef = AEC54774225D3798007CB7E9 /* FilamentStretchingHarmonicCUDA.h */; };
		AEC54906225D3799007CB7E9 /* FilamentStretching.cpp in Sources */ = {isa = PBXBuildFile; fileRef = AEC54775225D3798007CB7E9 /* FilamentStretching.cpp */; };
		AEC54907225D3799007CB7E9 /* FilamentInteractions.cpp in Sources */ = {isa = PBXBuildFile; fileRef = AEC54776225D3798007CB7E9 /* FilamentInteractions.cpp */; };
		AEC54908225D3799007CB7E9 /* FilamentFF.cpp in Sources */ = {isa = PBXBuildFile; fileRef = AEC54777225D3798007CB7E9 /* FilamentFF.cpp */; };
		AEC54909225D3799007CB7E9 /* FilamentBendingCosineCUDA.h in Headers */ = {isa = PBXBuildFile; fileRef = AEC54778225D3798007CB7E9 /* FilamentBendingCosineCUDA.h */; };
		AEC5490A225D3799007CB7E9 /* FilamentBendingHarmonic.cpp in Sources */ = {isa = PBXBuildFile; fileRef = AEC54779225D3798007CB7E9 /* FilamentBendingHarmonic.cpp */; };
		AEC5490B225D3799007CB7E9 /* FilamentBendingHarmonic.h in Headers */ = {isa = PBXBuildFile; fileRef = AEC5477A225D3798007CB7E9 /* FilamentBendingHarmonic.h */; };
		AEC5490C225D3799007CB7E9 /* FilamentStretchingHarmonic.h in Headers */ = {isa = PBXBuildFile; fileRef = AEC5477B225D3798007CB7E9 /* FilamentStretchingHarmonic.h */; };
		AEC5490D225D3799007CB7E9 /* ForceField.h in Headers */ = {isa = PBXBuildFile; fileRef = AEC5477C225D3798007CB7E9 /* ForceField.h */; };
		AEC5490E225D3799007CB7E9 /* MotorGhostStretchingHarmonic.h in Headers */ = {isa = PBXBuildFile; fileRef = AEC5477E225D3798007CB7E9 /* MotorGhostStretchingHarmonic.h */; };
		AEC5490F225D3799007CB7E9 /* MotorGhostStretchingHarmonicCUDA.h in Headers */ = {isa = PBXBuildFile; fileRef = AEC5477F225D3798007CB7E9 /* MotorGhostStretchingHarmonicCUDA.h */; };
		AEC54910225D3799007CB7E9 /* MotorGhostInteractions.h in Headers */ = {isa = PBXBuildFile; fileRef = AEC54780225D3798007CB7E9 /* MotorGhostInteractions.h */; };
		AEC54911225D3799007CB7E9 /* MotorGhostInteractions.cpp in Sources */ = {isa = PBXBuildFile; fileRef = AEC54781225D3798007CB7E9 /* MotorGhostInteractions.cpp */; };
		AEC54912225D3799007CB7E9 /* MotorGhostFF.cpp in Sources */ = {isa = PBXBuildFile; fileRef = AEC54782225D3798007CB7E9 /* MotorGhostFF.cpp */; };
		AEC54913225D3799007CB7E9 /* MotorGhostStretching.h in Headers */ = {isa = PBXBuildFile; fileRef = AEC54783225D3798007CB7E9 /* MotorGhostStretching.h */; };
		AEC54914225D3799007CB7E9 /* MotorGhostStretchingHarmonic.cpp in Sources */ = {isa = PBXBuildFile; fileRef = AEC54784225D3798007CB7E9 /* MotorGhostStretchingHarmonic.cpp */; };
		AEC54915225D3799007CB7E9 /* MotorGhostFF.h in Headers */ = {isa = PBXBuildFile; fileRef = AEC54785225D3798007CB7E9 /* MotorGhostFF.h */; };
		AEC54916225D3799007CB7E9 /* MotorGhostStretching.cpp in Sources */ = {isa = PBXBuildFile; fileRef = AEC54786225D3798007CB7E9 /* MotorGhostStretching.cpp */; };
		AEC54917225D3799007CB7E9 /* cross_check.cpp in Sources */ = {isa = PBXBuildFile; fileRef = AEC54787225D3798007CB7E9 /* cross_check.cpp */; };
		AEC54918225D3799007CB7E9 /* CylinderExclVolume.h in Headers */ = {isa = PBXBuildFile; fileRef = AEC54789225D3798007CB7E9 /* CylinderExclVolume.h */; };
		AEC54919225D3799007CB7E9 /* CylinderVolumeInteractions.h in Headers */ = {isa = PBXBuildFile; fileRef = AEC5478A225D3798007CB7E9 /* CylinderVolumeInteractions.h */; };
		AEC5491A225D3799007CB7E9 /* CylinderExclVolRepulsion.h in Headers */ = {isa = PBXBuildFile; fileRef = AEC5478B225D3798007CB7E9 /* CylinderExclVolRepulsion.h */; };
		AEC5491B225D3799007CB7E9 /* CylinderExclVolRepulsion.cpp in Sources */ = {isa = PBXBuildFile; fileRef = AEC5478C225D3798007CB7E9 /* CylinderExclVolRepulsion.cpp */; };
		AEC5491C225D3799007CB7E9 /* CylinderExclVolume.cpp in Sources */ = {isa = PBXBuildFile; fileRef = AEC5478D225D3798007CB7E9 /* CylinderExclVolume.cpp */; };
		AEC5491D225D3799007CB7E9 /* CylinderVolumeFF.cpp in Sources */ = {isa = PBXBuildFile; fileRef = AEC5478E225D3798007CB7E9 /* CylinderVolumeFF.cpp */; };
		AEC5491E225D3799007CB7E9 /* CylinderExclVolRepulsionCUDA.h in Headers */ = {isa = PBXBuildFile; fileRef = AEC5478F225D3798007CB7E9 /* CylinderExclVolRepulsionCUDA.h */; };
		AEC5491F225D3799007CB7E9 /* CylinderVolumeInteractions.cpp in Sources */ = {isa = PBXBuildFile; fileRef = AEC54790225D3798007CB7E9 /* CylinderVolumeInteractions.cpp */; };
		AEC54920225D3799007CB7E9 /* CylinderVolumeFF.h in Headers */ = {isa = PBXBuildFile; fileRef = AEC54791225D3798007CB7E9 /* CylinderVolumeFF.h */; };
		AEC54921225D3799007CB7E9 /* CGSteepestDescent.h in Headers */ = {isa = PBXBuildFile; fileRef = AEC54793225D3798007CB7E9 /* CGSteepestDescent.h */; };
		AEC54922225D3799007CB7E9 /* CGMethod.h in Headers */ = {isa = PBXBuildFile; fileRef = AEC54794225D3798007CB7E9 /* CGMethod.h */; };
		AEC54923225D3799007CB7E9 /* CGMethod.cpp in Sources */ = {isa = PBXBuildFile; fileRef = AEC54795225D3798007CB7E9 /* CGMethod.cpp */; };
		AEC54924225D3799007CB7E9 /* CGMethodCUDA.h in Headers */ = {isa = PBXBuildFile; fileRef = AEC54796225D3798007CB7E9 /* CGMethodCUDA.h */; };
		AEC54925225D3799007CB7E9 /* CGPolakRibiereMethod.h in Headers */ = {isa = PBXBuildFile; fileRef = AEC54797225D3798007CB7E9 /* CGPolakRibiereMethod.h */; };
		AEC54926225D3799007CB7E9 /* CGPolakRibiereMethod.cpp in Sources */ = {isa = PBXBuildFile; fileRef = AEC54798225D3798007CB7E9 /* CGPolakRibiereMethod.cpp */; };
		AEC54927225D3799007CB7E9 /* CGFletcherRievesMethod.cpp in Sources */ = {isa = PBXBuildFile; fileRef = AEC54799225D3798007CB7E9 /* CGFletcherRievesMethod.cpp */; };
		AEC54928225D3799007CB7E9 /* CGSteepestDescent.cpp in Sources */ = {isa = PBXBuildFile; fileRef = AEC5479A225D3798007CB7E9 /* CGSteepestDescent.cpp */; };
		AEC54929225D3799007CB7E9 /* CGFletcherRievesMethod.h in Headers */ = {isa = PBXBuildFile; fileRef = AEC5479B225D3798007CB7E9 /* CGFletcherRievesMethod.h */; };
		AEC5492A225D3799007CB7E9 /* Minimizer.h in Headers */ = {isa = PBXBuildFile; fileRef = AEC5479C225D3798007CB7E9 /* Minimizer.h */; };
		AEC5492B225D3799007CB7E9 /* ConjugateGradient.h in Headers */ = {isa = PBXBuildFile; fileRef = AEC5479D225D3798007CB7E9 /* ConjugateGradient.h */; };
		AEC5492C225D3799007CB7E9 /* CUDAcommon.h in Headers */ = {isa = PBXBuildFile; fileRef = AEC5479E225D3798007CB7E9 /* CUDAcommon.h */; };
		AEC5492D225D3799007CB7E9 /* Output.h in Headers */ = {isa = PBXBuildFile; fileRef = AEC5479F225D3798007CB7E9 /* Output.h */; };
		AEC5492E225D3799007CB7E9 /* GController.cpp in Sources */ = {isa = PBXBuildFile; fileRef = AEC547A0225D3798007CB7E9 /* GController.cpp */; };
		AEC5492F225D3799007CB7E9 /* Output.cpp in Sources */ = {isa = PBXBuildFile; fileRef = AEC547A1225D3798007CB7E9 /* Output.cpp */; };
		AEC54930225D3799007CB7E9 /* CController.cpp in Sources */ = {isa = PBXBuildFile; fileRef = AEC547A2225D3798007CB7E9 /* CController.cpp */; };
		AEC54931225D3799007CB7E9 /* Visitor.h in Headers */ = {isa = PBXBuildFile; fileRef = AEC547A3225D3798007CB7E9 /* Visitor.h */; };
		AEC54932225D3799007CB7E9 /* FilamentInitializer.cpp in Sources */ = {isa = PBXBuildFile; fileRef = AEC547A4225D3798007CB7E9 /* FilamentInitializer.cpp */; };
		AEC54933225D3799007CB7E9 /* Controller.h in Headers */ = {isa = PBXBuildFile; fileRef = AEC547A5225D3798007CB7E9 /* Controller.h */; };
		AEC54934225D3799007CB7E9 /* Composite.cpp in Sources */ = {isa = PBXBuildFile; fileRef = AEC547A6225D3798007CB7E9 /* Composite.cpp */; };
		AEC54935225D3799007CB7E9 /* RateChangerImpl.cpp in Sources */ = {isa = PBXBuildFile; fileRef = AEC547A7225D3798007CB7E9 /* RateChangerImpl.cpp */; };
		AEC54936225D3799007CB7E9 /* GController.h in Headers */ = {isa = PBXBuildFile; fileRef = AEC547A8225D3798007CB7E9 /* GController.h */; };
		AEC54937225D3799007CB7E9 /* Restart.h in Headers */ = {isa = PBXBuildFile; fileRef = AEC547A9225D3798007CB7E9 /* Restart.h */; };
		AEC54938225D3799007CB7E9 /* common.h in Headers */ = {isa = PBXBuildFile; fileRef = AEC547AA225D3798007CB7E9 /* common.h */; };
		AEC54939225D3799007CB7E9 /* Rand.cpp in Sources */ = {isa = PBXBuildFile; fileRef = AEC547AB225D3798007CB7E9 /* Rand.cpp */; };
		AEC5493A225D3799007CB7E9 /* ControllerCUDA.h in Headers */ = {isa = PBXBuildFile; fileRef = AEC547AC225D3798007CB7E9 /* ControllerCUDA.h */; };
		AEC5493B225D3799007CB7E9 /* Rand.h in Headers */ = {isa = PBXBuildFile; fileRef = AEC547AD225D3798007CB7E9 /* Rand.h */; };
		AEC5493C225D3799007CB7E9 /* Histogram.h in Headers */ = {isa = PBXBuildFile; fileRef = AEC547AE225D3798007CB7E9 /* Histogram.h */; };
		AEC5493D225D3799007CB7E9 /* BubbleInitializer.cpp in Sources */ = {isa = PBXBuildFile; fileRef = AEC547AF225D3798007CB7E9 /* BubbleInitializer.cpp */; };
		AEC5493E225D3799007CB7E9 /* Component.h in Headers */ = {isa = PBXBuildFile; fileRef = AEC547B0225D3798007CB7E9 /* Component.h */; };
		AEC5493F225D3799007CB7E9 /* Controller.cpp in Sources */ = {isa = PBXBuildFile; fileRef = AEC547B1225D3798007CB7E9 /* Controller.cpp */; };
		AEC54940225D3799007CB7E9 /* RateChanger.h in Headers */ = {isa = PBXBuildFile; fileRef = AEC547B2225D3798007CB7E9 /* RateChanger.h */; };
		AEC54941225D3799007CB7E9 /* utility.h in Headers */ = {isa = PBXBuildFile; fileRef = AEC5481F225D3799007CB7E9 /* utility.h */; };
		AEC54942225D3799007CB7E9 /* CBranchingPoint.h in Headers */ = {isa = PBXBuildFile; fileRef = AEC54821225D3799007CB7E9 /* CBranchingPoint.h */; };
		AEC54943225D3799007CB7E9 /* CMotorGhost.h in Headers */ = {isa = PBXBuildFile; fileRef = AEC54822225D3799007CB7E9 /* CMotorGhost.h */; };
		AEC54944225D3799007CB7E9 /* Compartment.h in Headers */ = {isa = PBXBuildFile; fileRef = AEC54823225D3799007CB7E9 /* Compartment.h */; };
		AEC54945225D3799007CB7E9 /* Neighbor.h in Headers */ = {isa = PBXBuildFile; fileRef = AEC54824225D3799007CB7E9 /* Neighbor.h */; };
		AEC54946225D3799007CB7E9 /* Cylinder.cpp in Sources */ = {isa = PBXBuildFile; fileRef = AEC54825225D3799007CB7E9 /* Cylinder.cpp */; };
		AEC54947225D3799007CB7E9 /* CLinker.cpp in Sources */ = {isa = PBXBuildFile; fileRef = AEC54826225D3799007CB7E9 /* CLinker.cpp */; };
		AEC54948225D3799007CB7E9 /* Reactable.h in Headers */ = {isa = PBXBuildFile; fileRef = AEC54827225D3799007CB7E9 /* Reactable.h */; };
		AEC54949225D3799007CB7E9 /* Bead.cpp in Sources */ = {isa = PBXBuildFile; fileRef = AEC54828225D3799007CB7E9 /* Bead.cpp */; };
		AEC5494A225D3799007CB7E9 /* CBound.h in Headers */ = {isa = PBXBuildFile; fileRef = AEC54829225D3799007CB7E9 /* CBound.h */; };
		AEC5494B225D3799007CB7E9 /* CCylinder.h in Headers */ = {isa = PBXBuildFile; fileRef = AEC5482A225D3799007CB7E9 /* CCylinder.h */; };
		AEC5494C225D3799007CB7E9 /* MMotorGhost.cpp in Sources */ = {isa = PBXBuildFile; fileRef = AEC5482B225D3799007CB7E9 /* MMotorGhost.cpp */; };
		AEC5494D225D3799007CB7E9 /* BoundarySurface.h in Headers */ = {isa = PBXBuildFile; fileRef = AEC5482C225D3799007CB7E9 /* BoundarySurface.h */; };
		AEC5494E225D3799007CB7E9 /* HybridNeighborList.h in Headers */ = {isa = PBXBuildFile; fileRef = AEC5482D225D3799007CB7E9 /* HybridNeighborList.h */; };
		AEC5494F225D3799007CB7E9 /* Boundary.h in Headers */ = {isa = PBXBuildFile; fileRef = AEC5482E225D3799007CB7E9 /* Boundary.h */; };
		AEC54950225D3799007CB7E9 /* Compartment.cpp in Sources */ = {isa = PBXBuildFile; fileRef = AEC5482F225D3799007CB7E9 /* Compartment.cpp */; };
		AEC54951225D3799007CB7E9 /* BoundaryElement.cpp in Sources */ = {isa = PBXBuildFile; fileRef = AEC54830225D3799007CB7E9 /* BoundaryElement.cpp */; };
		AEC54952225D3799007CB7E9 /* CBranchingPoint.cpp in Sources */ = {isa = PBXBuildFile; fileRef = AEC54831225D3799007CB7E9 /* CBranchingPoint.cpp */; };
		AEC54953225D3799007CB7E9 /* BoundarySurfaceImpl.h in Headers */ = {isa = PBXBuildFile; fileRef = AEC54832225D3799007CB7E9 /* BoundarySurfaceImpl.h */; };
		AEC54954225D3799007CB7E9 /* CLinker.h in Headers */ = {isa = PBXBuildFile; fileRef = AEC54833225D3799007CB7E9 /* CLinker.h */; };
		AEC54955225D3799007CB7E9 /* SubSystem.h in Headers */ = {isa = PBXBuildFile; fileRef = AEC54834225D3799007CB7E9 /* SubSystem.h */; };
		AEC54956225D3799007CB7E9 /* Filament.cpp in Sources */ = {isa = PBXBuildFile; fileRef = AEC54835225D3799007CB7E9 /* Filament.cpp */; };
		AEC54957225D3799007CB7E9 /* HybridNeighborListImpl.cpp in Sources */ = {isa = PBXBuildFile; fileRef = AEC54836225D3799007CB7E9 /* HybridNeighborListImpl.cpp */; };
		AEC54958225D3799007CB7E9 /* SubSystem.cpp in Sources */ = {isa = PBXBuildFile; fileRef = AEC54837225D3799007CB7E9 /* SubSystem.cpp */; };
		AEC54959225D3799007CB7E9 /* Bead.h in Headers */ = {isa = PBXBuildFile; fileRef = AEC54838225D3799007CB7E9 /* Bead.h */; };
		AEC5495A225D3799007CB7E9 /* BoundaryElementImpl.h in Headers */ = {isa = PBXBuildFile; fileRef = AEC54839225D3799007CB7E9 /* BoundaryElementImpl.h */; };
		AEC5495B225D3799007CB7E9 /* CompartmentGrid.h in Headers */ = {isa = PBXBuildFile; fileRef = AEC5483A225D3799007CB7E9 /* CompartmentGrid.h */; };
		AEC5495C225D3799007CB7E9 /* CMonomer.h in Headers */ = {isa = PBXBuildFile; fileRef = AEC5483B225D3799007CB7E9 /* CMonomer.h */; };
		AEC5495D225D3799007CB7E9 /* NeighborListImpl.cpp in Sources */ = {isa = PBXBuildFile; fileRef = AEC5483C225D3799007CB7E9 /* NeighborListImpl.cpp */; };
		AEC5495E225D3799007CB7E9 /* Movable.h in Headers */ = {isa = PBXBuildFile; fileRef = AEC5483D225D3799007CB7E9 /* Movable.h */; };
		AEC5495F225D3799007CB7E9 /* Cylinder.h in Headers */ = {isa = PBXBuildFile; fileRef = AEC5483E225D3799007CB7E9 /* Cylinder.h */; };
		AEC54960225D3799007CB7E9 /* CMotorGhost.cpp in Sources */ = {isa = PBXBuildFile; fileRef = AEC5483F225D3799007CB7E9 /* CMotorGhost.cpp */; };
		AEC54961225D3799007CB7E9 /* CompartmentGrid.cpp in Sources */ = {isa = PBXBuildFile; fileRef = AEC54840225D3799007CB7E9 /* CompartmentGrid.cpp */; };
		AEC54962225D3799007CB7E9 /* BinGrid.h in Headers */ = {isa = PBXBuildFile; fileRef = AEC54841225D3799007CB7E9 /* BinGrid.h */; };
		AEC54963225D3799007CB7E9 /* Bin.cpp in Sources */ = {isa = PBXBuildFile; fileRef = AEC54842225D3799007CB7E9 /* Bin.cpp */; };
		AEC54964225D3799007CB7E9 /* MBranchingPoint.h in Headers */ = {isa = PBXBuildFile; fileRef = AEC54843225D3799007CB7E9 /* MBranchingPoint.h */; };
		AEC54965225D3799007CB7E9 /* BoundaryImpl.h in Headers */ = {isa = PBXBuildFile; fileRef = AEC54844225D3799007CB7E9 /* BoundaryImpl.h */; };
		AEC54966225D3799007CB7E9 /* Linker.cpp in Sources */ = {isa = PBXBuildFile; fileRef = AEC54845225D3799007CB7E9 /* Linker.cpp */; };
		AEC54967225D3799007CB7E9 /* DynamicNeighbor.h in Headers */ = {isa = PBXBuildFile; fileRef = AEC54846225D3799007CB7E9 /* DynamicNeighbor.h */; };
		AEC54968225D3799007CB7E9 /* CMonomer.cpp in Sources */ = {isa = PBXBuildFile; fileRef = AEC54847225D3799007CB7E9 /* CMonomer.cpp */; };
		AEC54969225D3799007CB7E9 /* MCylinder.cpp in Sources */ = {isa = PBXBuildFile; fileRef = AEC54848225D3799007CB7E9 /* MCylinder.cpp */; };
		AEC5496A225D3799007CB7E9 /* Bubble.h in Headers */ = {isa = PBXBuildFile; fileRef = AEC54849225D3799007CB7E9 /* Bubble.h */; };
		AEC5496B225D3799007CB7E9 /* MTOC.h in Headers */ = {isa = PBXBuildFile; fileRef = AEC5484B225D3799007CB7E9 /* MTOC.h */; };
		AEC5496C225D3799007CB7E9 /* MTOC.cpp in Sources */ = {isa = PBXBuildFile; fileRef = AEC5484C225D3799007CB7E9 /* MTOC.cpp */; };
		AEC5496D225D3799007CB7E9 /* Boundary.cpp in Sources */ = {isa = PBXBuildFile; fileRef = AEC5484D225D3799007CB7E9 /* Boundary.cpp */; };
		AEC5496E225D3799007CB7E9 /* BranchingPoint.cpp in Sources */ = {isa = PBXBuildFile; fileRef = AEC5484E225D3799007CB7E9 /* BranchingPoint.cpp */; };
		AEC5496F225D3799007CB7E9 /* MBranchingPoint.cpp in Sources */ = {isa = PBXBuildFile; fileRef = AEC5484F225D3799007CB7E9 /* MBranchingPoint.cpp */; };
		AEC54970225D3799007CB7E9 /* CCylinder.cpp in Sources */ = {isa = PBXBuildFile; fileRef = AEC54850225D3799007CB7E9 /* CCylinder.cpp */; };
		AEC54971225D3799007CB7E9 /* Bubble.cpp in Sources */ = {isa = PBXBuildFile; fileRef = AEC54851225D3799007CB7E9 /* Bubble.cpp */; };
		AEC54972225D3799007CB7E9 /* MotorGhost.h in Headers */ = {isa = PBXBuildFile; fileRef = AEC54852225D3799007CB7E9 /* MotorGhost.h */; };
		AEC54973225D3799007CB7E9 /* BoundaryElement.h in Headers */ = {isa = PBXBuildFile; fileRef = AEC54853225D3799007CB7E9 /* BoundaryElement.h */; };
		AEC54974225D3799007CB7E9 /* Database.h in Headers */ = {isa = PBXBuildFile; fileRef = AEC54854225D3799007CB7E9 /* Database.h */; };
		AEC54975225D3799007CB7E9 /* NeighborList.h in Headers */ = {isa = PBXBuildFile; fileRef = AEC54855225D3799007CB7E9 /* NeighborList.h */; };
		AEC54976225D3799007CB7E9 /* Filament.h in Headers */ = {isa = PBXBuildFile; fileRef = AEC54856225D3799007CB7E9 /* Filament.h */; };
		AEC54977225D3799007CB7E9 /* Trackable.h in Headers */ = {isa = PBXBuildFile; fileRef = AEC54857225D3799007CB7E9 /* Trackable.h */; };
		AEC54978225D3799007CB7E9 /* HybridNeighborListImpl.h in Headers */ = {isa = PBXBuildFile; fileRef = AEC54858225D3799007CB7E9 /* HybridNeighborListImpl.h */; };
		AEC54979225D3799007CB7E9 /* BoundarySurfaceImpl.cpp in Sources */ = {isa = PBXBuildFile; fileRef = AEC54859225D3799007CB7E9 /* BoundarySurfaceImpl.cpp */; };
		AEC5497A225D3799007CB7E9 /* MLinker.h in Headers */ = {isa = PBXBuildFile; fileRef = AEC5485A225D3799007CB7E9 /* MLinker.h */; };
		AEC5497B225D3799007CB7E9 /* BoundaryImpl.cpp in Sources */ = {isa = PBXBuildFile; fileRef = AEC5485B225D3799007CB7E9 /* BoundaryImpl.cpp */; };
		AEC5497C225D3799007CB7E9 /* Linker.h in Headers */ = {isa = PBXBuildFile; fileRef = AEC5485C225D3799007CB7E9 /* Linker.h */; };
		AEC5497D225D3799007CB7E9 /* MLinker.cpp in Sources */ = {isa = PBXBuildFile; fileRef = AEC5485D225D3799007CB7E9 /* MLinker.cpp */; };
		AEC5497E225D3799007CB7E9 /* NeighborListImplCUDA.h in Headers */ = {isa = PBXBuildFile; fileRef = AEC5485E225D3799007CB7E9 /* NeighborListImplCUDA.h */; };
		AEC5497F225D3799007CB7E9 /* BoundaryElementImpl.cpp in Sources */ = {isa = PBXBuildFile; fileRef = AEC5485F225D3799007CB7E9 /* BoundaryElementImpl.cpp */; };
		AEC54980225D3799007CB7E9 /* NeighborListImpl.h in Headers */ = {isa = PBXBuildFile; fileRef = AEC54860225D3799007CB7E9 /* NeighborListImpl.h */; };
		AEC54981225D3799007CB7E9 /* BranchingPoint.h in Headers */ = {isa = PBXBuildFile; fileRef = AEC54861225D3799007CB7E9 /* BranchingPoint.h */; };
		AEC54982225D3799007CB7E9 /* MotorGhost.cpp in Sources */ = {isa = PBXBuildFile; fileRef = AEC54862225D3799007CB7E9 /* MotorGhost.cpp */; };
		AEC54983225D3799007CB7E9 /* Trackable.cpp in Sources */ = {isa = PBXBuildFile; fileRef = AEC54863225D3799007CB7E9 /* Trackable.cpp */; };
		AEC54984225D3799007CB7E9 /* MCylinder.h in Headers */ = {isa = PBXBuildFile; fileRef = AEC54864225D3799007CB7E9 /* MCylinder.h */; };
		AEC54985225D3799007CB7E9 /* MMotorGhost.h in Headers */ = {isa = PBXBuildFile; fileRef = AEC54865225D3799007CB7E9 /* MMotorGhost.h */; };
		AEC54986225D3799007CB7E9 /* Bin.h in Headers */ = {isa = PBXBuildFile; fileRef = AEC54866225D3799007CB7E9 /* Bin.h */; };
		AEC54987225D3799007CB7E9 /* utility.cpp in Sources */ = {isa = PBXBuildFile; fileRef = AEC54867225D3799007CB7E9 /* utility.cpp */; };
		AEC54988225D3799007CB7E9 /* MController.h in Headers */ = {isa = PBXBuildFile; fileRef = AEC54868225D3799007CB7E9 /* MController.h */; };
		AEC54989225D3799007CB7E9 /* Parser.cpp in Sources */ = {isa = PBXBuildFile; fileRef = AEC54869225D3799007CB7E9 /* Parser.cpp */; };
		AEC5498A225D3799007CB7E9 /* RateChangerImpl.h in Headers */ = {isa = PBXBuildFile; fileRef = AEC5486A225D3799007CB7E9 /* RateChangerImpl.h */; };
		AEC5498B225D3799007CB7E9 /* DRController.h in Headers */ = {isa = PBXBuildFile; fileRef = AEC5486B225D3799007CB7E9 /* DRController.h */; };
		AEC5498C225D37AB007CB7E9 /* MEDYAN.cpp in Sources */ = {isa = PBXBuildFile; fileRef = AEC546D4225D3798007CB7E9 /* MEDYAN.cpp */; };
		AEC5498D225D37B4007CB7E9 /* test_gillespie.cpp in Sources */ = {isa = PBXBuildFile; fileRef = AEC54708225D3798007CB7E9 /* test_gillespie.cpp */; };
		AEC5498E225D37B8007CB7E9 /* test_boundaries.cpp in Sources */ = {isa = PBXBuildFile; fileRef = AEC54709225D3798007CB7E9 /* test_boundaries.cpp */; };
		AEC5498F225D37BB007CB7E9 /* test_gillespie_cross.cpp in Sources */ = {isa = PBXBuildFile; fileRef = AEC5470A225D3798007CB7E9 /* test_gillespie_cross.cpp */; };
		AEC54990225D37BD007CB7E9 /* test_compartments.cpp in Sources */ = {isa = PBXBuildFile; fileRef = AEC5470C225D3798007CB7E9 /* test_compartments.cpp */; };
		AEC54991225D37C0007CB7E9 /* test_species.cpp in Sources */ = {isa = PBXBuildFile; fileRef = AEC5470D225D3798007CB7E9 /* test_species.cpp */; };
		AEC54992225D37C2007CB7E9 /* test_composite.cpp in Sources */ = {isa = PBXBuildFile; fileRef = AEC5470E225D3798007CB7E9 /* test_composite.cpp */; };
		AEC54993225D37C5007CB7E9 /* test_nrm.cpp in Sources */ = {isa = PBXBuildFile; fileRef = AEC5470F225D3798007CB7E9 /* test_nrm.cpp */; };
		AEC54994225D37C8007CB7E9 /* test_simple_gillespie.cpp in Sources */ = {isa = PBXBuildFile; fileRef = AEC54710225D3798007CB7E9 /* test_simple_gillespie.cpp */; };
		AEC54995225D37CB007CB7E9 /* test_geometry.cpp in Sources */ = {isa = PBXBuildFile; fileRef = AEC54711225D3798007CB7E9 /* test_geometry.cpp */; };
		AEC54996225D37CD007CB7E9 /* test_reactions.cpp in Sources */ = {isa = PBXBuildFile; fileRef = AEC54712225D3798007CB7E9 /* test_reactions.cpp */; };
		F777FAA719C2294E00D2850A /* libmedyan.dylib in Frameworks */ = {isa = PBXBuildFile; fileRef = F771ADBB15655CD70010B123 /* libmedyan.dylib */; };
		F7C7A0FB15FFBA9700DF9838 /* libmedyan.dylib in Frameworks */ = {isa = PBXBuildFile; fileRef = F771ADBB15655CD70010B123 /* libmedyan.dylib */; };
/* End PBXBuildFile section */

/* Begin PBXCopyFilesBuildPhase section */
		F7954C47197D98BE00074A12 /* CopyFiles */ = {
			isa = PBXCopyFilesBuildPhase;
			buildActionMask = 2147483647;
			dstPath = /usr/share/man/man1/;
			dstSubfolderSpec = 0;
			files = (
			);
			runOnlyForDeploymentPostprocessing = 1;
		};
		F7C7A0EF15FFBA3D00DF9838 /* CopyFiles */ = {
			isa = PBXCopyFilesBuildPhase;
			buildActionMask = 2147483647;
			dstPath = /usr/share/man/man1/;
			dstSubfolderSpec = 0;
			files = (
			);
			runOnlyForDeploymentPostprocessing = 1;
		};
/* End PBXCopyFilesBuildPhase section */

/* Begin PBXFileReference section */
		1F41A7B222B06A070073835F /* .gitignore */ = {isa = PBXFileReference; fileEncoding = 4; lastKnownFileType = text; path = .gitignore; sourceTree = "<group>"; };
		1F41A7B322B06A070073835F /* cmake_install.cmake */ = {isa = PBXFileReference; fileEncoding = 4; lastKnownFileType = text; path = cmake_install.cmake; sourceTree = "<group>"; };
		1F41A7B422B06A070073835F /* CMakeCache.txt */ = {isa = PBXFileReference; fileEncoding = 4; lastKnownFileType = text; path = CMakeCache.txt; sourceTree = "<group>"; };
		1F41A7B722B06A070073835F /* CMakeCCompiler.cmake */ = {isa = PBXFileReference; fileEncoding = 4; lastKnownFileType = text; path = CMakeCCompiler.cmake; sourceTree = "<group>"; };
		1F41A7B822B06A070073835F /* CMakeCXXCompiler.cmake */ = {isa = PBXFileReference; fileEncoding = 4; lastKnownFileType = text; path = CMakeCXXCompiler.cmake; sourceTree = "<group>"; };
		1F41A7B922B06A070073835F /* CMakeDetermineCompilerABI_C.bin */ = {isa = PBXFileReference; lastKnownFileType = archive.macbinary; path = CMakeDetermineCompilerABI_C.bin; sourceTree = "<group>"; };
		1F41A7BA22B06A070073835F /* CMakeDetermineCompilerABI_CXX.bin */ = {isa = PBXFileReference; lastKnownFileType = archive.macbinary; path = CMakeDetermineCompilerABI_CXX.bin; sourceTree = "<group>"; };
		1F41A7BB22B06A070073835F /* CMakeSystem.cmake */ = {isa = PBXFileReference; fileEncoding = 4; lastKnownFileType = text; path = CMakeSystem.cmake; sourceTree = "<group>"; };
		1F41A7BD22B06A070073835F /* a.out */ = {isa = PBXFileReference; lastKnownFileType = file; path = a.out; sourceTree = "<group>"; };
		1F41A7BE22B06A070073835F /* CMakeCCompilerId.c */ = {isa = PBXFileReference; fileEncoding = 4; lastKnownFileType = sourcecode.c.c; path = CMakeCCompilerId.c; sourceTree = "<group>"; };
		1F41A7C022B06A070073835F /* a.out */ = {isa = PBXFileReference; lastKnownFileType = file; path = a.out; sourceTree = "<group>"; };
		1F41A7C122B06A070073835F /* CMakeCXXCompilerId.cpp */ = {isa = PBXFileReference; fileEncoding = 4; lastKnownFileType = sourcecode.cpp.cpp; path = CMakeCXXCompilerId.cpp; sourceTree = "<group>"; };
		1F41A7C322B06A070073835F /* CMakeCCompiler.cmake */ = {isa = PBXFileReference; fileEncoding = 4; lastKnownFileType = text; path = CMakeCCompiler.cmake; sourceTree = "<group>"; };
		1F41A7C422B06A070073835F /* CMakeCXXCompiler.cmake */ = {isa = PBXFileReference; fileEncoding = 4; lastKnownFileType = text; path = CMakeCXXCompiler.cmake; sourceTree = "<group>"; };
		1F41A7C522B06A070073835F /* CMakeDetermineCompilerABI_C.bin */ = {isa = PBXFileReference; lastKnownFileType = archive.macbinary; path = CMakeDetermineCompilerABI_C.bin; sourceTree = "<group>"; };
		1F41A7C622B06A070073835F /* CMakeDetermineCompilerABI_CXX.bin */ = {isa = PBXFileReference; lastKnownFileType = archive.macbinary; path = CMakeDetermineCompilerABI_CXX.bin; sourceTree = "<group>"; };
		1F41A7C722B06A070073835F /* CMakeSystem.cmake */ = {isa = PBXFileReference; fileEncoding = 4; lastKnownFileType = text; path = CMakeSystem.cmake; sourceTree = "<group>"; };
		1F41A7C922B06A070073835F /* a.out */ = {isa = PBXFileReference; lastKnownFileType = file; path = a.out; sourceTree = "<group>"; };
		1F41A7CA22B06A070073835F /* CMakeCCompilerId.c */ = {isa = PBXFileReference; fileEncoding = 4; lastKnownFileType = sourcecode.c.c; path = CMakeCCompilerId.c; sourceTree = "<group>"; };
		1F41A7CC22B06A070073835F /* a.out */ = {isa = PBXFileReference; lastKnownFileType = file; path = a.out; sourceTree = "<group>"; };
		1F41A7CD22B06A070073835F /* CMakeCXXCompilerId.cpp */ = {isa = PBXFileReference; fileEncoding = 4; lastKnownFileType = sourcecode.cpp.cpp; path = CMakeCXXCompilerId.cpp; sourceTree = "<group>"; };
		1F41A7CE22B06A070073835F /* clion-environment.txt */ = {isa = PBXFileReference; fileEncoding = 4; lastKnownFileType = text; path = "clion-environment.txt"; sourceTree = "<group>"; };
		1F41A7CF22B06A070073835F /* clion-log.txt */ = {isa = PBXFileReference; fileEncoding = 4; lastKnownFileType = text; path = "clion-log.txt"; sourceTree = "<group>"; };
		1F41A7D022B06A070073835F /* cmake.check_cache */ = {isa = PBXFileReference; fileEncoding = 4; lastKnownFileType = text; path = cmake.check_cache; sourceTree = "<group>"; };
		1F41A7D122B06A070073835F /* CMakeDirectoryInformation.cmake */ = {isa = PBXFileReference; fileEncoding = 4; lastKnownFileType = text; path = CMakeDirectoryInformation.cmake; sourceTree = "<group>"; };
		1F41A7D222B06A070073835F /* CMakeOutput.log */ = {isa = PBXFileReference; fileEncoding = 4; lastKnownFileType = text; path = CMakeOutput.log; sourceTree = "<group>"; };
		1F41A7D322B06A070073835F /* feature_tests.bin */ = {isa = PBXFileReference; lastKnownFileType = archive.macbinary; path = feature_tests.bin; sourceTree = "<group>"; };
		1F41A7D422B06A070073835F /* feature_tests.c */ = {isa = PBXFileReference; fileEncoding = 4; lastKnownFileType = sourcecode.c.c; path = feature_tests.c; sourceTree = "<group>"; };
		1F41A7D522B06A070073835F /* feature_tests.cxx */ = {isa = PBXFileReference; fileEncoding = 4; lastKnownFileType = sourcecode.cpp.cpp; path = feature_tests.cxx; sourceTree = "<group>"; };
		1F41A7D622B06A070073835F /* Makefile.cmake */ = {isa = PBXFileReference; fileEncoding = 4; lastKnownFileType = text; path = Makefile.cmake; sourceTree = "<group>"; };
		1F41A7D722B06A070073835F /* Makefile2 */ = {isa = PBXFileReference; fileEncoding = 4; lastKnownFileType = text; path = Makefile2; sourceTree = "<group>"; };
		1F41A7D822B06A070073835F /* progress.marks */ = {isa = PBXFileReference; fileEncoding = 4; lastKnownFileType = text; path = progress.marks; sourceTree = "<group>"; };
		1F41A7DA22B06A070073835F /* build.make */ = {isa = PBXFileReference; fileEncoding = 4; lastKnownFileType = text; path = build.make; sourceTree = "<group>"; };
		1F41A7DB22B06A070073835F /* cmake_clean.cmake */ = {isa = PBXFileReference; fileEncoding = 4; lastKnownFileType = text; path = cmake_clean.cmake; sourceTree = "<group>"; };
		1F41A7DC22B06A070073835F /* CXX.includecache */ = {isa = PBXFileReference; fileEncoding = 4; lastKnownFileType = text; path = CXX.includecache; sourceTree = "<group>"; };
		1F41A7DD22B06A070073835F /* depend.internal */ = {isa = PBXFileReference; fileEncoding = 4; lastKnownFileType = text; path = depend.internal; sourceTree = "<group>"; };
		1F41A7DE22B06A070073835F /* depend.make */ = {isa = PBXFileReference; fileEncoding = 4; lastKnownFileType = text; path = depend.make; sourceTree = "<group>"; };
		1F41A7DF22B06A070073835F /* DependInfo.cmake */ = {isa = PBXFileReference; fileEncoding = 4; lastKnownFileType = text; path = DependInfo.cmake; sourceTree = "<group>"; };
		1F41A7E022B06A070073835F /* flags.make */ = {isa = PBXFileReference; fileEncoding = 4; lastKnownFileType = text; path = flags.make; sourceTree = "<group>"; };
		1F41A7E122B06A070073835F /* link.txt */ = {isa = PBXFileReference; fileEncoding = 4; lastKnownFileType = text; path = link.txt; sourceTree = "<group>"; };
		1F41A7E222B06A070073835F /* progress.make */ = {isa = PBXFileReference; fileEncoding = 4; lastKnownFileType = text; path = progress.make; sourceTree = "<group>"; };
		1F41A7E422B06A070073835F /* build.make */ = {isa = PBXFileReference; fileEncoding = 4; lastKnownFileType = text; path = build.make; sourceTree = "<group>"; };
		1F41A7E522B06A070073835F /* cmake_clean.cmake */ = {isa = PBXFileReference; fileEncoding = 4; lastKnownFileType = text; path = cmake_clean.cmake; sourceTree = "<group>"; };
		1F41A7E622B06A070073835F /* CXX.includecache */ = {isa = PBXFileReference; fileEncoding = 4; lastKnownFileType = text; path = CXX.includecache; sourceTree = "<group>"; };
		1F41A7E722B06A070073835F /* depend.internal */ = {isa = PBXFileReference; fileEncoding = 4; lastKnownFileType = text; path = depend.internal; sourceTree = "<group>"; };
		1F41A7E822B06A070073835F /* depend.make */ = {isa = PBXFileReference; fileEncoding = 4; lastKnownFileType = text; path = depend.make; sourceTree = "<group>"; };
		1F41A7E922B06A070073835F /* DependInfo.cmake */ = {isa = PBXFileReference; fileEncoding = 4; lastKnownFileType = text; path = DependInfo.cmake; sourceTree = "<group>"; };
		1F41A7EA22B06A070073835F /* flags.make */ = {isa = PBXFileReference; fileEncoding = 4; lastKnownFileType = text; path = flags.make; sourceTree = "<group>"; };
		1F41A7EB22B06A070073835F /* link.txt */ = {isa = PBXFileReference; fileEncoding = 4; lastKnownFileType = text; path = link.txt; sourceTree = "<group>"; };
		1F41A7EC22B06A070073835F /* progress.make */ = {isa = PBXFileReference; fileEncoding = 4; lastKnownFileType = text; path = progress.make; sourceTree = "<group>"; };
		1F41A7ED22B06A070073835F /* TargetDirectories.txt */ = {isa = PBXFileReference; fileEncoding = 4; lastKnownFileType = text; path = TargetDirectories.txt; sourceTree = "<group>"; };
		1F41A7EE22B06A070073835F /* CMakeLists.txt */ = {isa = PBXFileReference; fileEncoding = 4; lastKnownFileType = text; path = CMakeLists.txt; sourceTree = "<group>"; };
		1F41A7EF22B06A070073835F /* dist_avx.h */ = {isa = PBXFileReference; fileEncoding = 4; lastKnownFileType = sourcecode.c.h; path = dist_avx.h; sourceTree = "<group>"; };
		1F41A7F022B06A070073835F /* dist_avx_aux.h */ = {isa = PBXFileReference; fileEncoding = 4; lastKnownFileType = sourcecode.c.h; path = dist_avx_aux.h; sourceTree = "<group>"; };
		1F41A7F122B06A070073835F /* dist_avx_par.cpp */ = {isa = PBXFileReference; fileEncoding = 4; lastKnownFileType = sourcecode.cpp.cpp; path = dist_avx_par.cpp; sourceTree = "<group>"; };
		1F41A7F222B06A070073835F /* dist_avx_par.h */ = {isa = PBXFileReference; fileEncoding = 4; lastKnownFileType = sourcecode.c.h; path = dist_avx_par.h; sourceTree = "<group>"; };
		1F41A7F422B06A070073835F /* dist_bench.cpp */ = {isa = PBXFileReference; fileEncoding = 4; lastKnownFileType = sourcecode.cpp.cpp; path = dist_bench.cpp; sourceTree = "<group>"; };
		1F41A7F622B06A070073835F /* dist_common.h */ = {isa = PBXFileReference; fileEncoding = 4; lastKnownFileType = sourcecode.c.h; path = dist_common.h; sourceTree = "<group>"; };
		1F41A7F722B06A070073835F /* dist_coords.h */ = {isa = PBXFileReference; fileEncoding = 4; lastKnownFileType = sourcecode.c.h; path = dist_coords.h; sourceTree = "<group>"; };
		1F41A7F822B06A070073835F /* dist_cuda.cu */ = {isa = PBXFileReference; fileEncoding = 4; lastKnownFileType = text; path = dist_cuda.cu; sourceTree = "<group>"; };
		1F41A7F922B06A070073835F /* dist_cuda.cuh */ = {isa = PBXFileReference; fileEncoding = 4; lastKnownFileType = text; path = dist_cuda.cuh; sourceTree = "<group>"; };
		1F41A7FA22B06A070073835F /* dist_cuda.h */ = {isa = PBXFileReference; fileEncoding = 4; lastKnownFileType = sourcecode.c.h; path = dist_cuda.h; sourceTree = "<group>"; };
		1F41A7FB22B06A070073835F /* dist_cuda_common.cuh */ = {isa = PBXFileReference; fileEncoding = 4; lastKnownFileType = text; path = dist_cuda_common.cuh; sourceTree = "<group>"; };
		1F41A7FC22B06A070073835F /* dist_cuda_simple.cuh */ = {isa = PBXFileReference; fileEncoding = 4; lastKnownFileType = text; path = dist_cuda_simple.cuh; sourceTree = "<group>"; };
		1F41A7FD22B06A070073835F /* dist_driver.h */ = {isa = PBXFileReference; fileEncoding = 4; lastKnownFileType = sourcecode.c.h; path = dist_driver.h; sourceTree = "<group>"; };
		1F41A7FE22B06A070073835F /* dist_example.cpp */ = {isa = PBXFileReference; fileEncoding = 4; lastKnownFileType = sourcecode.cpp.cpp; path = dist_example.cpp; sourceTree = "<group>"; };
		1F41A80022B06A070073835F /* dist_main.cpp */ = {isa = PBXFileReference; fileEncoding = 4; lastKnownFileType = sourcecode.cpp.cpp; path = dist_main.cpp; sourceTree = "<group>"; };
		1F41A80122B06A070073835F /* dist_mod_vars.cpp */ = {isa = PBXFileReference; fileEncoding = 4; lastKnownFileType = sourcecode.cpp.cpp; path = dist_mod_vars.cpp; sourceTree = "<group>"; };
		1F41A80322B06A070073835F /* dist_out.h */ = {isa = PBXFileReference; fileEncoding = 4; lastKnownFileType = sourcecode.c.h; path = dist_out.h; sourceTree = "<group>"; };
		1F41A80422B06A070073835F /* dist_serial.h */ = {isa = PBXFileReference; fileEncoding = 4; lastKnownFileType = sourcecode.c.h; path = dist_serial.h; sourceTree = "<group>"; };
		1F41A80522B06A070073835F /* dist_simd.h */ = {isa = PBXFileReference; fileEncoding = 4; lastKnownFileType = sourcecode.c.h; path = dist_simd.h; sourceTree = "<group>"; };
		1F41A80622B06A070073835F /* dist_simd_utils.h */ = {isa = PBXFileReference; fileEncoding = 4; lastKnownFileType = sourcecode.c.h; path = dist_simd_utils.h; sourceTree = "<group>"; };
		1F41A80722B06A070073835F /* dist_test.cpp */ = {isa = PBXFileReference; fileEncoding = 4; lastKnownFileType = sourcecode.cpp.cpp; path = dist_test.cpp; sourceTree = "<group>"; };
		1F41A80822B06A070073835F /* Makefile */ = {isa = PBXFileReference; fileEncoding = 4; lastKnownFileType = sourcecode.make; path = Makefile; sourceTree = "<group>"; };
		1F41A80922B06A070073835F /* Makefile.clang */ = {isa = PBXFileReference; fileEncoding = 4; lastKnownFileType = text; path = Makefile.clang; sourceTree = "<group>"; };
		1F41A80A22B06A070073835F /* Makefile.cuda */ = {isa = PBXFileReference; fileEncoding = 4; lastKnownFileType = text; path = Makefile.cuda; sourceTree = "<group>"; };
		1F41A80B22B06A070073835F /* Makefile.dpt2 */ = {isa = PBXFileReference; fileEncoding = 4; lastKnownFileType = text; path = Makefile.dpt2; sourceTree = "<group>"; };
		1F41A80C22B06A070073835F /* Makefile.osx */ = {isa = PBXFileReference; fileEncoding = 4; lastKnownFileType = text; path = Makefile.osx; sourceTree = "<group>"; };
		1F41A80D22B06A070073835F /* simd_dist_module.cbp */ = {isa = PBXFileReference; fileEncoding = 4; lastKnownFileType = text.xml; path = simd_dist_module.cbp; sourceTree = "<group>"; };
		1F41A80E22B06A070073835F /* simd_dist_moduleV2.cbp */ = {isa = PBXFileReference; fileEncoding = 4; lastKnownFileType = text.xml; path = simd_dist_moduleV2.cbp; sourceTree = "<group>"; };
		1F41A81022B06A070073835F /* .travis.yml */ = {isa = PBXFileReference; fileEncoding = 4; lastKnownFileType = text; path = .travis.yml; sourceTree = "<group>"; };
		1F41A81222B06A070073835F /* cmake_install.cmake */ = {isa = PBXFileReference; fileEncoding = 4; lastKnownFileType = text; path = cmake_install.cmake; sourceTree = "<group>"; };
		1F41A81322B06A070073835F /* CMakeCache.txt */ = {isa = PBXFileReference; fileEncoding = 4; lastKnownFileType = text; path = CMakeCache.txt; sourceTree = "<group>"; };
		1F41A81622B06A070073835F /* CMakeCCompiler.cmake */ = {isa = PBXFileReference; fileEncoding = 4; lastKnownFileType = text; path = CMakeCCompiler.cmake; sourceTree = "<group>"; };
		1F41A81722B06A070073835F /* CMakeCXXCompiler.cmake */ = {isa = PBXFileReference; fileEncoding = 4; lastKnownFileType = text; path = CMakeCXXCompiler.cmake; sourceTree = "<group>"; };
		1F41A81822B06A070073835F /* CMakeDetermineCompilerABI_C.bin */ = {isa = PBXFileReference; lastKnownFileType = archive.macbinary; path = CMakeDetermineCompilerABI_C.bin; sourceTree = "<group>"; };
		1F41A81922B06A070073835F /* CMakeDetermineCompilerABI_CXX.bin */ = {isa = PBXFileReference; lastKnownFileType = archive.macbinary; path = CMakeDetermineCompilerABI_CXX.bin; sourceTree = "<group>"; };
		1F41A81A22B06A070073835F /* CMakeSystem.cmake */ = {isa = PBXFileReference; fileEncoding = 4; lastKnownFileType = text; path = CMakeSystem.cmake; sourceTree = "<group>"; };
		1F41A81C22B06A070073835F /* a.out */ = {isa = PBXFileReference; lastKnownFileType = file; path = a.out; sourceTree = "<group>"; };
		1F41A81D22B06A070073835F /* CMakeCCompilerId.c */ = {isa = PBXFileReference; fileEncoding = 4; lastKnownFileType = sourcecode.c.c; path = CMakeCCompilerId.c; sourceTree = "<group>"; };
		1F41A81F22B06A070073835F /* a.out */ = {isa = PBXFileReference; lastKnownFileType = file; path = a.out; sourceTree = "<group>"; };
		1F41A82022B06A070073835F /* CMakeCXXCompilerId.cpp */ = {isa = PBXFileReference; fileEncoding = 4; lastKnownFileType = sourcecode.cpp.cpp; path = CMakeCXXCompilerId.cpp; sourceTree = "<group>"; };
		1F41A82122B06A070073835F /* clion-environment.txt */ = {isa = PBXFileReference; fileEncoding = 4; lastKnownFileType = text; path = "clion-environment.txt"; sourceTree = "<group>"; };
		1F41A82222B06A070073835F /* clion-log.txt */ = {isa = PBXFileReference; fileEncoding = 4; lastKnownFileType = text; path = "clion-log.txt"; sourceTree = "<group>"; };
		1F41A82322B06A070073835F /* cmake.check_cache */ = {isa = PBXFileReference; fileEncoding = 4; lastKnownFileType = text; path = cmake.check_cache; sourceTree = "<group>"; };
		1F41A82422B06A070073835F /* CMakeDirectoryInformation.cmake */ = {isa = PBXFileReference; fileEncoding = 4; lastKnownFileType = text; path = CMakeDirectoryInformation.cmake; sourceTree = "<group>"; };
		1F41A82522B06A070073835F /* CMakeOutput.log */ = {isa = PBXFileReference; fileEncoding = 4; lastKnownFileType = text; path = CMakeOutput.log; sourceTree = "<group>"; };
		1F41A82622B06A070073835F /* feature_tests.bin */ = {isa = PBXFileReference; lastKnownFileType = archive.macbinary; path = feature_tests.bin; sourceTree = "<group>"; };
		1F41A82722B06A070073835F /* feature_tests.c */ = {isa = PBXFileReference; fileEncoding = 4; lastKnownFileType = sourcecode.c.c; path = feature_tests.c; sourceTree = "<group>"; };
		1F41A82822B06A070073835F /* feature_tests.cxx */ = {isa = PBXFileReference; fileEncoding = 4; lastKnownFileType = sourcecode.cpp.cpp; path = feature_tests.cxx; sourceTree = "<group>"; };
		1F41A82922B06A070073835F /* Makefile.cmake */ = {isa = PBXFileReference; fileEncoding = 4; lastKnownFileType = text; path = Makefile.cmake; sourceTree = "<group>"; };
		1F41A82A22B06A070073835F /* Makefile2 */ = {isa = PBXFileReference; fileEncoding = 4; lastKnownFileType = text; path = Makefile2; sourceTree = "<group>"; };
		1F41A82B22B06A070073835F /* progress.marks */ = {isa = PBXFileReference; fileEncoding = 4; lastKnownFileType = text; path = progress.marks; sourceTree = "<group>"; };
		1F41A82C22B06A070073835F /* TargetDirectories.txt */ = {isa = PBXFileReference; fileEncoding = 4; lastKnownFileType = text; path = TargetDirectories.txt; sourceTree = "<group>"; };
		1F41A82D22B06A070073835F /* CPackConfig.cmake */ = {isa = PBXFileReference; fileEncoding = 4; lastKnownFileType = text; path = CPackConfig.cmake; sourceTree = "<group>"; };
		1F41A82E22B06A070073835F /* CPackSourceConfig.cmake */ = {isa = PBXFileReference; fileEncoding = 4; lastKnownFileType = text; path = CPackSourceConfig.cmake; sourceTree = "<group>"; };
		1F41A82F22B06A070073835F /* Makefile */ = {isa = PBXFileReference; fileEncoding = 4; lastKnownFileType = sourcecode.make; path = Makefile; sourceTree = "<group>"; };
		1F41A83022B06A070073835F /* simd_dist_module.cbp */ = {isa = PBXFileReference; fileEncoding = 4; lastKnownFileType = text.xml; path = simd_dist_module.cbp; sourceTree = "<group>"; };
		1F41A83122B06A070073835F /* cmake_install.cmake */ = {isa = PBXFileReference; fileEncoding = 4; lastKnownFileType = text; path = cmake_install.cmake; sourceTree = "<group>"; };
		1F41A83222B06A070073835F /* CMakeCache.txt */ = {isa = PBXFileReference; fileEncoding = 4; lastKnownFileType = text; path = CMakeCache.txt; sourceTree = "<group>"; };
		1F41A83522B06A070073835F /* CMakeCCompiler.cmake */ = {isa = PBXFileReference; fileEncoding = 4; lastKnownFileType = text; path = CMakeCCompiler.cmake; sourceTree = "<group>"; };
		1F41A83622B06A070073835F /* CMakeCXXCompiler.cmake */ = {isa = PBXFileReference; fileEncoding = 4; lastKnownFileType = text; path = CMakeCXXCompiler.cmake; sourceTree = "<group>"; };
		1F41A83722B06A070073835F /* CMakeDetermineCompilerABI_C.bin */ = {isa = PBXFileReference; lastKnownFileType = archive.macbinary; path = CMakeDetermineCompilerABI_C.bin; sourceTree = "<group>"; };
		1F41A83822B06A070073835F /* CMakeDetermineCompilerABI_CXX.bin */ = {isa = PBXFileReference; lastKnownFileType = archive.macbinary; path = CMakeDetermineCompilerABI_CXX.bin; sourceTree = "<group>"; };
		1F41A83922B06A070073835F /* CMakeSystem.cmake */ = {isa = PBXFileReference; fileEncoding = 4; lastKnownFileType = text; path = CMakeSystem.cmake; sourceTree = "<group>"; };
		1F41A83B22B06A070073835F /* a.out */ = {isa = PBXFileReference; lastKnownFileType = file; path = a.out; sourceTree = "<group>"; };
		1F41A83C22B06A070073835F /* CMakeCCompilerId.c */ = {isa = PBXFileReference; fileEncoding = 4; lastKnownFileType = sourcecode.c.c; path = CMakeCCompilerId.c; sourceTree = "<group>"; };
		1F41A83E22B06A070073835F /* a.out */ = {isa = PBXFileReference; lastKnownFileType = file; path = a.out; sourceTree = "<group>"; };
		1F41A83F22B06A070073835F /* CMakeCXXCompilerId.cpp */ = {isa = PBXFileReference; fileEncoding = 4; lastKnownFileType = sourcecode.cpp.cpp; path = CMakeCXXCompilerId.cpp; sourceTree = "<group>"; };
		1F41A84022B06A070073835F /* cmake.check_cache */ = {isa = PBXFileReference; fileEncoding = 4; lastKnownFileType = text; path = cmake.check_cache; sourceTree = "<group>"; };
		1F41A84122B06A070073835F /* CMakeDirectoryInformation.cmake */ = {isa = PBXFileReference; fileEncoding = 4; lastKnownFileType = text; path = CMakeDirectoryInformation.cmake; sourceTree = "<group>"; };
		1F41A84222B06A070073835F /* CMakeOutput.log */ = {isa = PBXFileReference; fileEncoding = 4; lastKnownFileType = text; path = CMakeOutput.log; sourceTree = "<group>"; };
		1F41A84322B06A070073835F /* feature_tests.bin */ = {isa = PBXFileReference; lastKnownFileType = archive.macbinary; path = feature_tests.bin; sourceTree = "<group>"; };
		1F41A84422B06A070073835F /* feature_tests.c */ = {isa = PBXFileReference; fileEncoding = 4; lastKnownFileType = sourcecode.c.c; path = feature_tests.c; sourceTree = "<group>"; };
		1F41A84522B06A070073835F /* feature_tests.cxx */ = {isa = PBXFileReference; fileEncoding = 4; lastKnownFileType = sourcecode.cpp.cpp; path = feature_tests.cxx; sourceTree = "<group>"; };
		1F41A84622B06A070073835F /* Makefile.cmake */ = {isa = PBXFileReference; fileEncoding = 4; lastKnownFileType = text; path = Makefile.cmake; sourceTree = "<group>"; };
		1F41A84722B06A070073835F /* Makefile2 */ = {isa = PBXFileReference; fileEncoding = 4; lastKnownFileType = text; path = Makefile2; sourceTree = "<group>"; };
		1F41A84822B06A080073835F /* progress.marks */ = {isa = PBXFileReference; fileEncoding = 4; lastKnownFileType = text; path = progress.marks; sourceTree = "<group>"; };
		1F41A84922B06A080073835F /* TargetDirectories.txt */ = {isa = PBXFileReference; fileEncoding = 4; lastKnownFileType = text; path = TargetDirectories.txt; sourceTree = "<group>"; };
		1F41A84A22B06A080073835F /* CMakeLists.txt */ = {isa = PBXFileReference; fileEncoding = 4; lastKnownFileType = text; path = CMakeLists.txt; sourceTree = "<group>"; };
		1F41A84B22B06A080073835F /* CPackConfig.cmake */ = {isa = PBXFileReference; fileEncoding = 4; lastKnownFileType = text; path = CPackConfig.cmake; sourceTree = "<group>"; };
		1F41A84C22B06A080073835F /* CPackSourceConfig.cmake */ = {isa = PBXFileReference; fileEncoding = 4; lastKnownFileType = text; path = CPackSourceConfig.cmake; sourceTree = "<group>"; };
		1F41A84E22B06A080073835F /* introduction.txt */ = {isa = PBXFileReference; fileEncoding = 4; lastKnownFileType = text; path = introduction.txt; sourceTree = "<group>"; };
		1F41A84F22B06A080073835F /* quick_start.txt */ = {isa = PBXFileReference; fileEncoding = 4; lastKnownFileType = text; path = quick_start.txt; sourceTree = "<group>"; };
		1F41A85022B06A080073835F /* release_notes.txt */ = {isa = PBXFileReference; fileEncoding = 4; lastKnownFileType = text; path = release_notes.txt; sourceTree = "<group>"; };
		1F41A85222B06A080073835F /* a.out */ = {isa = PBXFileReference; lastKnownFileType = "compiled.mach-o.executable"; path = a.out; sourceTree = "<group>"; };
		1F41A85322B06A080073835F /* Example1.cpp */ = {isa = PBXFileReference; fileEncoding = 4; lastKnownFileType = sourcecode.cpp.cpp; path = Example1.cpp; sourceTree = "<group>"; };
		1F41A85422B06A080073835F /* ScalarConstants.cpp */ = {isa = PBXFileReference; fileEncoding = 4; lastKnownFileType = sourcecode.cpp.cpp; path = ScalarConstants.cpp; sourceTree = "<group>"; };
		1F41A85522B06A080073835F /* Swizzling.cpp */ = {isa = PBXFileReference; fileEncoding = 4; lastKnownFileType = sourcecode.cpp.cpp; path = Swizzling.cpp; sourceTree = "<group>"; };
		1F41A85622B06A080073835F /* UniformVectorNames.cpp */ = {isa = PBXFileReference; fileEncoding = 4; lastKnownFileType = sourcecode.cpp.cpp; path = UniformVectorNames.cpp; sourceTree = "<group>"; };
		1F41A85722B06A080073835F /* LICENSE */ = {isa = PBXFileReference; fileEncoding = 4; lastKnownFileType = text; path = LICENSE; sourceTree = "<group>"; };
		1F41A85822B06A080073835F /* Makefile */ = {isa = PBXFileReference; fileEncoding = 4; lastKnownFileType = sourcecode.make; path = Makefile; sourceTree = "<group>"; };
		1F41A85B22B06A080073835F /* average.cpp */ = {isa = PBXFileReference; fileEncoding = 4; lastKnownFileType = sourcecode.cpp.cpp; path = average.cpp; sourceTree = "<group>"; };
		1F41A85C22B06A080073835F /* Makefile */ = {isa = PBXFileReference; fileEncoding = 4; lastKnownFileType = sourcecode.make; path = Makefile; sourceTree = "<group>"; };
		1F41A85D22B06A080073835F /* build_tests.sh */ = {isa = PBXFileReference; fileEncoding = 4; lastKnownFileType = text.script.sh; path = build_tests.sh; sourceTree = "<group>"; };
		1F41A85F22B06A080073835F /* explog.cpp */ = {isa = PBXFileReference; fileEncoding = 4; lastKnownFileType = sourcecode.cpp.cpp; path = explog.cpp; sourceTree = "<group>"; };
		1F41A86022B06A080073835F /* explog.h */ = {isa = PBXFileReference; fileEncoding = 4; lastKnownFileType = sourcecode.c.h; path = explog.h; sourceTree = "<group>"; };
		1F41A86122B06A080073835F /* explog_scalar.h */ = {isa = PBXFileReference; fileEncoding = 4; lastKnownFileType = sourcecode.c.h; path = explog_scalar.h; sourceTree = "<group>"; };
		1F41A86222B06A080073835F /* explog_ume.h */ = {isa = PBXFileReference; fileEncoding = 4; lastKnownFileType = sourcecode.c.h; path = explog_ume.h; sourceTree = "<group>"; };
		1F41A86322B06A080073835F /* explog_vdt.h */ = {isa = PBXFileReference; fileEncoding = 4; lastKnownFileType = sourcecode.c.h; path = explog_vdt.h; sourceTree = "<group>"; };
		1F41A86422B06A080073835F /* Makefile */ = {isa = PBXFileReference; fileEncoding = 4; lastKnownFileType = sourcecode.make; path = Makefile; sourceTree = "<group>"; };
		1F41A86522B06A080073835F /* vdt_exp.h */ = {isa = PBXFileReference; fileEncoding = 4; lastKnownFileType = sourcecode.c.h; path = vdt_exp.h; sourceTree = "<group>"; };
		1F41A86622B06A080073835F /* vdt_log.h */ = {isa = PBXFileReference; fileEncoding = 4; lastKnownFileType = sourcecode.c.h; path = vdt_log.h; sourceTree = "<group>"; };
		1F41A86722B06A080073835F /* vdtcore_common.h */ = {isa = PBXFileReference; fileEncoding = 4; lastKnownFileType = sourcecode.c.h; path = vdtcore_common.h; sourceTree = "<group>"; };
		1F41A86922B06A080073835F /* fir_vertical.cpp */ = {isa = PBXFileReference; fileEncoding = 4; lastKnownFileType = sourcecode.cpp.cpp; path = fir_vertical.cpp; sourceTree = "<group>"; };
		1F41A86A22B06A080073835F /* fir_vertical_intel.h */ = {isa = PBXFileReference; fileEncoding = 4; lastKnownFileType = sourcecode.c.h; path = fir_vertical_intel.h; sourceTree = "<group>"; };
		1F41A86B22B06A080073835F /* fir_vertical_umesimd.h */ = {isa = PBXFileReference; fileEncoding = 4; lastKnownFileType = sourcecode.c.h; path = fir_vertical_umesimd.h; sourceTree = "<group>"; };
		1F41A86C22B06A080073835F /* Makefile */ = {isa = PBXFileReference; fileEncoding = 4; lastKnownFileType = sourcecode.make; path = Makefile; sourceTree = "<group>"; };
		1F41A86E22B06A080073835F /* histogram1.cpp */ = {isa = PBXFileReference; fileEncoding = 4; lastKnownFileType = sourcecode.cpp.cpp; path = histogram1.cpp; sourceTree = "<group>"; };
		1F41A86F22B06A080073835F /* Makefile */ = {isa = PBXFileReference; fileEncoding = 4; lastKnownFileType = sourcecode.make; path = Makefile; sourceTree = "<group>"; };
		1F41A87122B06A080073835F /* histogram2.cpp */ = {isa = PBXFileReference; fileEncoding = 4; lastKnownFileType = sourcecode.cpp.cpp; path = histogram2.cpp; sourceTree = "<group>"; };
		1F41A87222B06A080073835F /* Makefile */ = {isa = PBXFileReference; fileEncoding = 4; lastKnownFileType = sourcecode.make; path = Makefile; sourceTree = "<group>"; };
		1F41A87422B06A080073835F /* builds.sh */ = {isa = PBXFileReference; fileEncoding = 4; lastKnownFileType = text.script.sh; path = builds.sh; sourceTree = "<group>"; };
		1F41A87522B06A080073835F /* latencies.h */ = {isa = PBXFileReference; fileEncoding = 4; lastKnownFileType = sourcecode.c.h; path = latencies.h; sourceTree = "<group>"; };
		1F41A87622B06A080073835F /* latencies_16i.cpp */ = {isa = PBXFileReference; fileEncoding = 4; lastKnownFileType = sourcecode.cpp.cpp; path = latencies_16i.cpp; sourceTree = "<group>"; };
		1F41A87722B06A080073835F /* latencies_16u.cpp */ = {isa = PBXFileReference; fileEncoding = 4; lastKnownFileType = sourcecode.cpp.cpp; path = latencies_16u.cpp; sourceTree = "<group>"; };
		1F41A87822B06A080073835F /* latencies_32f.cpp */ = {isa = PBXFileReference; fileEncoding = 4; lastKnownFileType = sourcecode.cpp.cpp; path = latencies_32f.cpp; sourceTree = "<group>"; };
		1F41A87922B06A080073835F /* latencies_32i.cpp */ = {isa = PBXFileReference; fileEncoding = 4; lastKnownFileType = sourcecode.cpp.cpp; path = latencies_32i.cpp; sourceTree = "<group>"; };
		1F41A87A22B06A080073835F /* latencies_32u.cpp */ = {isa = PBXFileReference; fileEncoding = 4; lastKnownFileType = sourcecode.cpp.cpp; path = latencies_32u.cpp; sourceTree = "<group>"; };
		1F41A87B22B06A080073835F /* latencies_64f.cpp */ = {isa = PBXFileReference; fileEncoding = 4; lastKnownFileType = sourcecode.cpp.cpp; path = latencies_64f.cpp; sourceTree = "<group>"; };
		1F41A87C22B06A080073835F /* latencies_64i.cpp */ = {isa = PBXFileReference; fileEncoding = 4; lastKnownFileType = sourcecode.cpp.cpp; path = latencies_64i.cpp; sourceTree = "<group>"; };
		1F41A87D22B06A080073835F /* latencies_64u.cpp */ = {isa = PBXFileReference; fileEncoding = 4; lastKnownFileType = sourcecode.cpp.cpp; path = latencies_64u.cpp; sourceTree = "<group>"; };
		1F41A87E22B06A080073835F /* latencies_8i.cpp */ = {isa = PBXFileReference; fileEncoding = 4; lastKnownFileType = sourcecode.cpp.cpp; path = latencies_8i.cpp; sourceTree = "<group>"; };
		1F41A87F22B06A080073835F /* latencies_8u.cpp */ = {isa = PBXFileReference; fileEncoding = 4; lastKnownFileType = sourcecode.cpp.cpp; path = latencies_8u.cpp; sourceTree = "<group>"; };
		1F41A88022B06A080073835F /* latencies_mask.cpp */ = {isa = PBXFileReference; fileEncoding = 4; lastKnownFileType = sourcecode.cpp.cpp; path = latencies_mask.cpp; sourceTree = "<group>"; };
		1F41A88122B06A080073835F /* latencies_mask.h */ = {isa = PBXFileReference; fileEncoding = 4; lastKnownFileType = sourcecode.c.h; path = latencies_mask.h; sourceTree = "<group>"; };
		1F41A88322B06A080073835F /* Makefile */ = {isa = PBXFileReference; fileEncoding = 4; lastKnownFileType = sourcecode.make; path = Makefile; sourceTree = "<group>"; };
		1F41A88422B06A080073835F /* mandel_avx.cpp */ = {isa = PBXFileReference; fileEncoding = 4; lastKnownFileType = sourcecode.cpp.cpp; path = mandel_avx.cpp; sourceTree = "<group>"; };
		1F41A88522B06A080073835F /* mandel_avx512.cpp */ = {isa = PBXFileReference; fileEncoding = 4; lastKnownFileType = sourcecode.cpp.cpp; path = mandel_avx512.cpp; sourceTree = "<group>"; };
		1F41A88622B06A080073835F /* mandel_basic.cpp */ = {isa = PBXFileReference; fileEncoding = 4; lastKnownFileType = sourcecode.cpp.cpp; path = mandel_basic.cpp; sourceTree = "<group>"; };
		1F41A88722B06A080073835F /* mandel_sse2.cpp */ = {isa = PBXFileReference; fileEncoding = 4; lastKnownFileType = sourcecode.cpp.cpp; path = mandel_sse2.cpp; sourceTree = "<group>"; };
		1F41A88822B06A080073835F /* mandelbrot.h */ = {isa = PBXFileReference; fileEncoding = 4; lastKnownFileType = sourcecode.c.h; path = mandelbrot.h; sourceTree = "<group>"; };
		1F41A88922B06A080073835F /* mandelbrot1.cpp */ = {isa = PBXFileReference; fileEncoding = 4; lastKnownFileType = sourcecode.cpp.cpp; path = mandelbrot1.cpp; sourceTree = "<group>"; };
		1F41A88A22B06A080073835F /* mandelbrot_ume.h */ = {isa = PBXFileReference; fileEncoding = 4; lastKnownFileType = sourcecode.c.h; path = mandelbrot_ume.h; sourceTree = "<group>"; };
		1F41A88C22B06A080073835F /* Makefile */ = {isa = PBXFileReference; fileEncoding = 4; lastKnownFileType = sourcecode.make; path = Makefile; sourceTree = "<group>"; };
		1F41A88D22B06A080073835F /* mandel_intel.h */ = {isa = PBXFileReference; fileEncoding = 4; lastKnownFileType = sourcecode.c.h; path = mandel_intel.h; sourceTree = "<group>"; };
		1F41A88E22B06A080073835F /* mandel_openmp.h */ = {isa = PBXFileReference; fileEncoding = 4; lastKnownFileType = sourcecode.c.h; path = mandel_openmp.h; sourceTree = "<group>"; };
		1F41A88F22B06A080073835F /* mandel_ume.h */ = {isa = PBXFileReference; fileEncoding = 4; lastKnownFileType = sourcecode.c.h; path = mandel_ume.h; sourceTree = "<group>"; };
		1F41A89022B06A080073835F /* mandelbrot2.cpp */ = {isa = PBXFileReference; fileEncoding = 4; lastKnownFileType = sourcecode.cpp.cpp; path = mandelbrot2.cpp; sourceTree = "<group>"; };
		1F41A89222B06A080073835F /* Makefile */ = {isa = PBXFileReference; fileEncoding = 4; lastKnownFileType = sourcecode.make; path = Makefile; sourceTree = "<group>"; };
		1F41A89322B06A080073835F /* matmul.cpp */ = {isa = PBXFileReference; fileEncoding = 4; lastKnownFileType = sourcecode.cpp.cpp; path = matmul.cpp; sourceTree = "<group>"; };
		1F41A89422B06A080073835F /* matmul_AVX.h */ = {isa = PBXFileReference; fileEncoding = 4; lastKnownFileType = sourcecode.c.h; path = matmul_AVX.h; sourceTree = "<group>"; };
		1F41A89522B06A080073835F /* matmul_AVX512.h */ = {isa = PBXFileReference; fileEncoding = 4; lastKnownFileType = sourcecode.c.h; path = matmul_AVX512.h; sourceTree = "<group>"; };
		1F41A89622B06A080073835F /* matmul_common.h */ = {isa = PBXFileReference; fileEncoding = 4; lastKnownFileType = sourcecode.c.h; path = matmul_common.h; sourceTree = "<group>"; };
		1F41A89722B06A080073835F /* matmul_fox.h */ = {isa = PBXFileReference; fileEncoding = 4; lastKnownFileType = sourcecode.c.h; path = matmul_fox.h; sourceTree = "<group>"; };
		1F41A89822B06A080073835F /* matmul_naive.h */ = {isa = PBXFileReference; fileEncoding = 4; lastKnownFileType = sourcecode.c.h; path = matmul_naive.h; sourceTree = "<group>"; };
		1F41A89922B06A080073835F /* matmul_SSE.h */ = {isa = PBXFileReference; fileEncoding = 4; lastKnownFileType = sourcecode.c.h; path = matmul_SSE.h; sourceTree = "<group>"; };
		1F41A89A22B06A080073835F /* matmul_UMESIMD.h */ = {isa = PBXFileReference; fileEncoding = 4; lastKnownFileType = sourcecode.c.h; path = matmul_UMESIMD.h; sourceTree = "<group>"; };
		1F41A89C22B06A080073835F /* Makefile */ = {isa = PBXFileReference; fileEncoding = 4; lastKnownFileType = sourcecode.make; path = Makefile; sourceTree = "<group>"; };
		1F41A89D22B06A080073835F /* polynomial.cpp */ = {isa = PBXFileReference; fileEncoding = 4; lastKnownFileType = sourcecode.cpp.cpp; path = polynomial.cpp; sourceTree = "<group>"; };
		1F41A89F22B06A080073835F /* Makefile */ = {isa = PBXFileReference; fileEncoding = 4; lastKnownFileType = sourcecode.make; path = Makefile; sourceTree = "<group>"; };
		1F41A8A022B06A080073835F /* QuadraticSolver.cpp */ = {isa = PBXFileReference; fileEncoding = 4; lastKnownFileType = sourcecode.cpp.cpp; path = QuadraticSolver.cpp; sourceTree = "<group>"; };
		1F41A8A122B06A080073835F /* QuadraticSolverAVXx.h */ = {isa = PBXFileReference; fileEncoding = 4; lastKnownFileType = sourcecode.c.h; path = QuadraticSolverAVXx.h; sourceTree = "<group>"; };
		1F41A8A222B06A080073835F /* QuadraticSolverNaive.h */ = {isa = PBXFileReference; fileEncoding = 4; lastKnownFileType = sourcecode.c.h; path = QuadraticSolverNaive.h; sourceTree = "<group>"; };
		1F41A8A322B06A080073835F /* QuadraticSolverOptimized.h */ = {isa = PBXFileReference; fileEncoding = 4; lastKnownFileType = sourcecode.c.h; path = QuadraticSolverOptimized.h; sourceTree = "<group>"; };
		1F41A8A422B06A080073835F /* QuadraticSolverSIMD.h */ = {isa = PBXFileReference; fileEncoding = 4; lastKnownFileType = sourcecode.c.h; path = QuadraticSolverSIMD.h; sourceTree = "<group>"; };
		1F41A8A522B06A080073835F /* QuadraticSolverSIMD_nontemplate.h */ = {isa = PBXFileReference; fileEncoding = 4; lastKnownFileType = sourcecode.c.h; path = QuadraticSolverSIMD_nontemplate.h; sourceTree = "<group>"; };
		1F41A8A622B06A080073835F /* run_tests.sh */ = {isa = PBXFileReference; fileEncoding = 4; lastKnownFileType = text.script.sh; path = run_tests.sh; sourceTree = "<group>"; };
		1F41A8A822B06A080073835F /* Makefile */ = {isa = PBXFileReference; fileEncoding = 4; lastKnownFileType = sourcecode.make; path = Makefile; sourceTree = "<group>"; };
		1F41A8A922B06A080073835F /* sincos.cpp */ = {isa = PBXFileReference; fileEncoding = 4; lastKnownFileType = sourcecode.cpp.cpp; path = sincos.cpp; sourceTree = "<group>"; };
		1F41A8AA22B06A080073835F /* sincos.h */ = {isa = PBXFileReference; fileEncoding = 4; lastKnownFileType = sourcecode.c.h; path = sincos.h; sourceTree = "<group>"; };
		1F41A8AB22B06A080073835F /* sincos_scalar.h */ = {isa = PBXFileReference; fileEncoding = 4; lastKnownFileType = sourcecode.c.h; path = sincos_scalar.h; sourceTree = "<group>"; };
		1F41A8AC22B06A080073835F /* sincos_ume.h */ = {isa = PBXFileReference; fileEncoding = 4; lastKnownFileType = sourcecode.c.h; path = sincos_ume.h; sourceTree = "<group>"; };
		1F41A8AD22B06A080073835F /* sincos_vdt.h */ = {isa = PBXFileReference; fileEncoding = 4; lastKnownFileType = sourcecode.c.h; path = sincos_vdt.h; sourceTree = "<group>"; };
		1F41A8AF22B06A080073835F /* TimingStatistics.h */ = {isa = PBXFileReference; fileEncoding = 4; lastKnownFileType = sourcecode.c.h; path = TimingStatistics.h; sourceTree = "<group>"; };
		1F41A8B022B06A080073835F /* UMEBitmap.cpp */ = {isa = PBXFileReference; fileEncoding = 4; lastKnownFileType = sourcecode.cpp.cpp; path = UMEBitmap.cpp; sourceTree = "<group>"; };
		1F41A8B122B06A080073835F /* UMEBitmap.h */ = {isa = PBXFileReference; fileEncoding = 4; lastKnownFileType = sourcecode.c.h; path = UMEBitmap.h; sourceTree = "<group>"; };
		1F41A8B222B06A080073835F /* UMEConstants.h */ = {isa = PBXFileReference; fileEncoding = 4; lastKnownFileType = sourcecode.c.h; path = UMEConstants.h; sourceTree = "<group>"; };
		1F41A8B322B06A080073835F /* UMEEndianness.h */ = {isa = PBXFileReference; fileEncoding = 4; lastKnownFileType = sourcecode.c.h; path = UMEEndianness.h; sourceTree = "<group>"; };
		1F41A8B622B06A080073835F /* average.vcxproj */ = {isa = PBXFileReference; fileEncoding = 4; lastKnownFileType = text.xml; path = average.vcxproj; sourceTree = "<group>"; };
		1F41A8B722B06A080073835F /* average.vcxproj.filters */ = {isa = PBXFileReference; fileEncoding = 4; lastKnownFileType = text.xml; path = average.vcxproj.filters; sourceTree = "<group>"; };
		1F41A8B822B06A080073835F /* average.vcxproj.user */ = {isa = PBXFileReference; fileEncoding = 4; lastKnownFileType = text.xml; path = average.vcxproj.user; sourceTree = "<group>"; };
		1F41A8BA22B06A080073835F /* explog.vcxproj */ = {isa = PBXFileReference; fileEncoding = 4; lastKnownFileType = text.xml; path = explog.vcxproj; sourceTree = "<group>"; };
		1F41A8BB22B06A080073835F /* explog.vcxproj.filters */ = {isa = PBXFileReference; fileEncoding = 4; lastKnownFileType = text.xml; path = explog.vcxproj.filters; sourceTree = "<group>"; };
		1F41A8BD22B06A080073835F /* fir_vertical.vcxproj */ = {isa = PBXFileReference; fileEncoding = 4; lastKnownFileType = text.xml; path = fir_vertical.vcxproj; sourceTree = "<group>"; };
		1F41A8BE22B06A080073835F /* fir_vertical.vcxproj.filters */ = {isa = PBXFileReference; fileEncoding = 4; lastKnownFileType = text.xml; path = fir_vertical.vcxproj.filters; sourceTree = "<group>"; };
		1F41A8BF22B06A080073835F /* fir_vertical.vcxproj.user */ = {isa = PBXFileReference; fileEncoding = 4; lastKnownFileType = text.xml; path = fir_vertical.vcxproj.user; sourceTree = "<group>"; };
		1F41A8C122B06A080073835F /* histogram1.vcxproj */ = {isa = PBXFileReference; fileEncoding = 4; lastKnownFileType = text.xml; path = histogram1.vcxproj; sourceTree = "<group>"; };
		1F41A8C222B06A080073835F /* histogram1.vcxproj.filters */ = {isa = PBXFileReference; fileEncoding = 4; lastKnownFileType = text.xml; path = histogram1.vcxproj.filters; sourceTree = "<group>"; };
		1F41A8C422B06A080073835F /* histogram2.vcxproj */ = {isa = PBXFileReference; fileEncoding = 4; lastKnownFileType = text.xml; path = histogram2.vcxproj; sourceTree = "<group>"; };
		1F41A8C522B06A080073835F /* histogram2.vcxproj.filters */ = {isa = PBXFileReference; fileEncoding = 4; lastKnownFileType = text.xml; path = histogram2.vcxproj.filters; sourceTree = "<group>"; };
		1F41A8C722B06A080073835F /* mandelbrot1.vcxproj */ = {isa = PBXFileReference; fileEncoding = 4; lastKnownFileType = text.xml; path = mandelbrot1.vcxproj; sourceTree = "<group>"; };
		1F41A8C822B06A080073835F /* mandelbrot1.vcxproj.filters */ = {isa = PBXFileReference; fileEncoding = 4; lastKnownFileType = text.xml; path = mandelbrot1.vcxproj.filters; sourceTree = "<group>"; };
		1F41A8CA22B06A080073835F /* mandelbrot2.vcxproj */ = {isa = PBXFileReference; fileEncoding = 4; lastKnownFileType = text.xml; path = mandelbrot2.vcxproj; sourceTree = "<group>"; };
		1F41A8CB22B06A080073835F /* mandelbrot2.vcxproj.filters */ = {isa = PBXFileReference; fileEncoding = 4; lastKnownFileType = text.xml; path = mandelbrot2.vcxproj.filters; sourceTree = "<group>"; };
		1F41A8CC22B06A080073835F /* microbenchmarks.sln */ = {isa = PBXFileReference; fileEncoding = 4; lastKnownFileType = text; path = microbenchmarks.sln; sourceTree = "<group>"; };
		1F41A8CD22B06A080073835F /* microbenchmarks.vcxproj */ = {isa = PBXFileReference; fileEncoding = 4; lastKnownFileType = text.xml; path = microbenchmarks.vcxproj; sourceTree = "<group>"; };
		1F41A8CE22B06A080073835F /* microbenchmarks.vcxproj.filters */ = {isa = PBXFileReference; fileEncoding = 4; lastKnownFileType = text.xml; path = microbenchmarks.vcxproj.filters; sourceTree = "<group>"; };
		1F41A8D022B06A080073835F /* polynomial.vcxproj */ = {isa = PBXFileReference; fileEncoding = 4; lastKnownFileType = text.xml; path = polynomial.vcxproj; sourceTree = "<group>"; };
		1F41A8D122B06A080073835F /* polynomial.vcxproj.filters */ = {isa = PBXFileReference; fileEncoding = 4; lastKnownFileType = text.xml; path = polynomial.vcxproj.filters; sourceTree = "<group>"; };
		1F41A8D322B06A080073835F /* QuadraticSolver.vcxproj */ = {isa = PBXFileReference; fileEncoding = 4; lastKnownFileType = text.xml; path = QuadraticSolver.vcxproj; sourceTree = "<group>"; };
		1F41A8D422B06A080073835F /* QuadraticSolver.vcxproj.filters */ = {isa = PBXFileReference; fileEncoding = 4; lastKnownFileType = text.xml; path = QuadraticSolver.vcxproj.filters; sourceTree = "<group>"; };
		1F41A8D622B06A080073835F /* sincos.vcxproj */ = {isa = PBXFileReference; fileEncoding = 4; lastKnownFileType = text.xml; path = sincos.vcxproj; sourceTree = "<group>"; };
		1F41A8D722B06A080073835F /* sincos.vcxproj.filters */ = {isa = PBXFileReference; fileEncoding = 4; lastKnownFileType = text.xml; path = sincos.vcxproj.filters; sourceTree = "<group>"; };
		1F41A8DB22B06A080073835F /* UMESimdVecFloat32_1.h */ = {isa = PBXFileReference; fileEncoding = 4; lastKnownFileType = sourcecode.c.h; path = UMESimdVecFloat32_1.h; sourceTree = "<group>"; };
		1F41A8DC22B06A080073835F /* UMESimdVecFloat32_2.h */ = {isa = PBXFileReference; fileEncoding = 4; lastKnownFileType = sourcecode.c.h; path = UMESimdVecFloat32_2.h; sourceTree = "<group>"; };
		1F41A8DD22B06A080073835F /* UMESimdVecFloat32_4.h */ = {isa = PBXFileReference; fileEncoding = 4; lastKnownFileType = sourcecode.c.h; path = UMESimdVecFloat32_4.h; sourceTree = "<group>"; };
		1F41A8DE22B06A080073835F /* UMESimdVecFloat32_8.h */ = {isa = PBXFileReference; fileEncoding = 4; lastKnownFileType = sourcecode.c.h; path = UMESimdVecFloat32_8.h; sourceTree = "<group>"; };
		1F41A8DF22B06A080073835F /* UMESimdVecFloat64_1.h */ = {isa = PBXFileReference; fileEncoding = 4; lastKnownFileType = sourcecode.c.h; path = UMESimdVecFloat64_1.h; sourceTree = "<group>"; };
		1F41A8E022B06A080073835F /* UMESimdVecFloat64_2.h */ = {isa = PBXFileReference; fileEncoding = 4; lastKnownFileType = sourcecode.c.h; path = UMESimdVecFloat64_2.h; sourceTree = "<group>"; };
		1F41A8E122B06A080073835F /* UMESimdVecFloatPrototype.h */ = {isa = PBXFileReference; fileEncoding = 4; lastKnownFileType = sourcecode.c.h; path = UMESimdVecFloatPrototype.h; sourceTree = "<group>"; };
		1F41A8E322B06A080073835F /* UMESimdVecInt32_1.h */ = {isa = PBXFileReference; fileEncoding = 4; lastKnownFileType = sourcecode.c.h; path = UMESimdVecInt32_1.h; sourceTree = "<group>"; };
		1F41A8E422B06A080073835F /* UMESimdVecInt32_2.h */ = {isa = PBXFileReference; fileEncoding = 4; lastKnownFileType = sourcecode.c.h; path = UMESimdVecInt32_2.h; sourceTree = "<group>"; };
		1F41A8E522B06A080073835F /* UMESimdVecInt32_4.h */ = {isa = PBXFileReference; fileEncoding = 4; lastKnownFileType = sourcecode.c.h; path = UMESimdVecInt32_4.h; sourceTree = "<group>"; };
		1F41A8E622B06A080073835F /* UMESimdVecInt32_8.h */ = {isa = PBXFileReference; fileEncoding = 4; lastKnownFileType = sourcecode.c.h; path = UMESimdVecInt32_8.h; sourceTree = "<group>"; };
		1F41A8E722B06A080073835F /* UMESimdVecIntPrototype.h */ = {isa = PBXFileReference; fileEncoding = 4; lastKnownFileType = sourcecode.c.h; path = UMESimdVecIntPrototype.h; sourceTree = "<group>"; };
		1F41A8E922B06A080073835F /* UMESimdMask1.h */ = {isa = PBXFileReference; fileEncoding = 4; lastKnownFileType = sourcecode.c.h; path = UMESimdMask1.h; sourceTree = "<group>"; };
		1F41A8EA22B06A080073835F /* UMESimdMask2.h */ = {isa = PBXFileReference; fileEncoding = 4; lastKnownFileType = sourcecode.c.h; path = UMESimdMask2.h; sourceTree = "<group>"; };
		1F41A8EB22B06A080073835F /* UMESimdMask4.h */ = {isa = PBXFileReference; fileEncoding = 4; lastKnownFileType = sourcecode.c.h; path = UMESimdMask4.h; sourceTree = "<group>"; };
		1F41A8EC22B06A080073835F /* UMESimdMask8.h */ = {isa = PBXFileReference; fileEncoding = 4; lastKnownFileType = sourcecode.c.h; path = UMESimdMask8.h; sourceTree = "<group>"; };
		1F41A8ED22B06A080073835F /* UMESimdMaskPrototype.h */ = {isa = PBXFileReference; fileEncoding = 4; lastKnownFileType = sourcecode.c.h; path = UMESimdMaskPrototype.h; sourceTree = "<group>"; };
		1F41A8EF22B06A080073835F /* UMESimdSwizzlePrototype.h */ = {isa = PBXFileReference; fileEncoding = 4; lastKnownFileType = sourcecode.c.h; path = UMESimdSwizzlePrototype.h; sourceTree = "<group>"; };
		1F41A8F122B06A080073835F /* UMESimdVecUint32_1.h */ = {isa = PBXFileReference; fileEncoding = 4; lastKnownFileType = sourcecode.c.h; path = UMESimdVecUint32_1.h; sourceTree = "<group>"; };
		1F41A8F222B06A080073835F /* UMESimdVecUint32_2.h */ = {isa = PBXFileReference; fileEncoding = 4; lastKnownFileType = sourcecode.c.h; path = UMESimdVecUint32_2.h; sourceTree = "<group>"; };
		1F41A8F322B06A080073835F /* UMESimdVecUint32_4.h */ = {isa = PBXFileReference; fileEncoding = 4; lastKnownFileType = sourcecode.c.h; path = UMESimdVecUint32_4.h; sourceTree = "<group>"; };
		1F41A8F422B06A080073835F /* UMESimdVecUint32_8.h */ = {isa = PBXFileReference; fileEncoding = 4; lastKnownFileType = sourcecode.c.h; path = UMESimdVecUint32_8.h; sourceTree = "<group>"; };
		1F41A8F522B06A080073835F /* UMESimdVecUintPrototype.h */ = {isa = PBXFileReference; fileEncoding = 4; lastKnownFileType = sourcecode.c.h; path = UMESimdVecUintPrototype.h; sourceTree = "<group>"; };
		1F41A8F622B06A080073835F /* UMESimdCastOperators.h */ = {isa = PBXFileReference; fileEncoding = 4; lastKnownFileType = sourcecode.c.h; path = UMESimdCastOperators.h; sourceTree = "<group>"; };
		1F41A8F722B06A080073835F /* UMESimdMask.h */ = {isa = PBXFileReference; fileEncoding = 4; lastKnownFileType = sourcecode.c.h; path = UMESimdMask.h; sourceTree = "<group>"; };
		1F41A8F822B06A080073835F /* UMESimdSwizzle.h */ = {isa = PBXFileReference; fileEncoding = 4; lastKnownFileType = sourcecode.c.h; path = UMESimdSwizzle.h; sourceTree = "<group>"; };
		1F41A8F922B06A080073835F /* UMESimdTraitsSpecialization.h */ = {isa = PBXFileReference; fileEncoding = 4; lastKnownFileType = sourcecode.c.h; path = UMESimdTraitsSpecialization.h; sourceTree = "<group>"; };
		1F41A8FA22B06A080073835F /* UMESimdVecFloat.h */ = {isa = PBXFileReference; fileEncoding = 4; lastKnownFileType = sourcecode.c.h; path = UMESimdVecFloat.h; sourceTree = "<group>"; };
		1F41A8FB22B06A080073835F /* UMESimdVecInt.h */ = {isa = PBXFileReference; fileEncoding = 4; lastKnownFileType = sourcecode.c.h; path = UMESimdVecInt.h; sourceTree = "<group>"; };
		1F41A8FC22B06A080073835F /* UMESimdVecUint.h */ = {isa = PBXFileReference; fileEncoding = 4; lastKnownFileType = sourcecode.c.h; path = UMESimdVecUint.h; sourceTree = "<group>"; };
		1F41A8FF22B06A080073835F /* UMESimdVecFloat32_1.h */ = {isa = PBXFileReference; fileEncoding = 4; lastKnownFileType = sourcecode.c.h; path = UMESimdVecFloat32_1.h; sourceTree = "<group>"; };
		1F41A90022B06A080073835F /* UMESimdVecFloat32_2.h */ = {isa = PBXFileReference; fileEncoding = 4; lastKnownFileType = sourcecode.c.h; path = UMESimdVecFloat32_2.h; sourceTree = "<group>"; };
		1F41A90122B06A080073835F /* UMESimdVecFloat32_4.h */ = {isa = PBXFileReference; fileEncoding = 4; lastKnownFileType = sourcecode.c.h; path = UMESimdVecFloat32_4.h; sourceTree = "<group>"; };
		1F41A90222B06A080073835F /* UMESimdVecFloat32_8.h */ = {isa = PBXFileReference; fileEncoding = 4; lastKnownFileType = sourcecode.c.h; path = UMESimdVecFloat32_8.h; sourceTree = "<group>"; };
		1F41A90322B06A080073835F /* UMESimdVecFloat64_1.h */ = {isa = PBXFileReference; fileEncoding = 4; lastKnownFileType = sourcecode.c.h; path = UMESimdVecFloat64_1.h; sourceTree = "<group>"; };
		1F41A90422B06A080073835F /* UMESimdVecFloat64_2.h */ = {isa = PBXFileReference; fileEncoding = 4; lastKnownFileType = sourcecode.c.h; path = UMESimdVecFloat64_2.h; sourceTree = "<group>"; };
		1F41A90522B06A080073835F /* UMESimdVecFloatPrototype.h */ = {isa = PBXFileReference; fileEncoding = 4; lastKnownFileType = sourcecode.c.h; path = UMESimdVecFloatPrototype.h; sourceTree = "<group>"; };
		1F41A90722B06A080073835F /* UMESimdVecInt32_1.h */ = {isa = PBXFileReference; fileEncoding = 4; lastKnownFileType = sourcecode.c.h; path = UMESimdVecInt32_1.h; sourceTree = "<group>"; };
		1F41A90822B06A080073835F /* UMESimdVecInt32_2.h */ = {isa = PBXFileReference; fileEncoding = 4; lastKnownFileType = sourcecode.c.h; path = UMESimdVecInt32_2.h; sourceTree = "<group>"; };
		1F41A90922B06A080073835F /* UMESimdVecInt32_4.h */ = {isa = PBXFileReference; fileEncoding = 4; lastKnownFileType = sourcecode.c.h; path = UMESimdVecInt32_4.h; sourceTree = "<group>"; };
		1F41A90A22B06A080073835F /* UMESimdVecInt32_8.h */ = {isa = PBXFileReference; fileEncoding = 4; lastKnownFileType = sourcecode.c.h; path = UMESimdVecInt32_8.h; sourceTree = "<group>"; };
		1F41A90B22B06A080073835F /* UMESimdVecInt64_1.h */ = {isa = PBXFileReference; fileEncoding = 4; lastKnownFileType = sourcecode.c.h; path = UMESimdVecInt64_1.h; sourceTree = "<group>"; };
		1F41A90C22B06A080073835F /* UMESimdVecInt64_2.h */ = {isa = PBXFileReference; fileEncoding = 4; lastKnownFileType = sourcecode.c.h; path = UMESimdVecInt64_2.h; sourceTree = "<group>"; };
		1F41A90D22B06A080073835F /* UMESimdVecIntPrototype.h */ = {isa = PBXFileReference; fileEncoding = 4; lastKnownFileType = sourcecode.c.h; path = UMESimdVecIntPrototype.h; sourceTree = "<group>"; };
		1F41A90F22B06A080073835F /* UMESimdMask1.h */ = {isa = PBXFileReference; fileEncoding = 4; lastKnownFileType = sourcecode.c.h; path = UMESimdMask1.h; sourceTree = "<group>"; };
		1F41A91022B06A080073835F /* UMESimdMask2.h */ = {isa = PBXFileReference; fileEncoding = 4; lastKnownFileType = sourcecode.c.h; path = UMESimdMask2.h; sourceTree = "<group>"; };
		1F41A91122B06A080073835F /* UMESimdMask4.h */ = {isa = PBXFileReference; fileEncoding = 4; lastKnownFileType = sourcecode.c.h; path = UMESimdMask4.h; sourceTree = "<group>"; };
		1F41A91222B06A080073835F /* UMESimdMask8.h */ = {isa = PBXFileReference; fileEncoding = 4; lastKnownFileType = sourcecode.c.h; path = UMESimdMask8.h; sourceTree = "<group>"; };
		1F41A91322B06A080073835F /* UMESimdMaskPrototype.h */ = {isa = PBXFileReference; fileEncoding = 4; lastKnownFileType = sourcecode.c.h; path = UMESimdMaskPrototype.h; sourceTree = "<group>"; };
		1F41A91522B06A080073835F /* UMESimdSwizzlePrototype.h */ = {isa = PBXFileReference; fileEncoding = 4; lastKnownFileType = sourcecode.c.h; path = UMESimdSwizzlePrototype.h; sourceTree = "<group>"; };
		1F41A91722B06A080073835F /* UMESimdVecUint32_1.h */ = {isa = PBXFileReference; fileEncoding = 4; lastKnownFileType = sourcecode.c.h; path = UMESimdVecUint32_1.h; sourceTree = "<group>"; };
		1F41A91822B06A080073835F /* UMESimdVecUint32_2.h */ = {isa = PBXFileReference; fileEncoding = 4; lastKnownFileType = sourcecode.c.h; path = UMESimdVecUint32_2.h; sourceTree = "<group>"; };
		1F41A91922B06A080073835F /* UMESimdVecUint32_4.h */ = {isa = PBXFileReference; fileEncoding = 4; lastKnownFileType = sourcecode.c.h; path = UMESimdVecUint32_4.h; sourceTree = "<group>"; };
		1F41A91A22B06A080073835F /* UMESimdVecUint32_8.h */ = {isa = PBXFileReference; fileEncoding = 4; lastKnownFileType = sourcecode.c.h; path = UMESimdVecUint32_8.h; sourceTree = "<group>"; };
		1F41A91B22B06A080073835F /* UMESimdVecUint64_1.h */ = {isa = PBXFileReference; fileEncoding = 4; lastKnownFileType = sourcecode.c.h; path = UMESimdVecUint64_1.h; sourceTree = "<group>"; };
		1F41A91C22B06A080073835F /* UMESimdVecUint64_2.h */ = {isa = PBXFileReference; fileEncoding = 4; lastKnownFileType = sourcecode.c.h; path = UMESimdVecUint64_2.h; sourceTree = "<group>"; };
		1F41A91D22B06A080073835F /* UMESimdVecUintPrototype.h */ = {isa = PBXFileReference; fileEncoding = 4; lastKnownFileType = sourcecode.c.h; path = UMESimdVecUintPrototype.h; sourceTree = "<group>"; };
		1F41A91E22B06A080073835F /* UMESimdCastOperators.h */ = {isa = PBXFileReference; fileEncoding = 4; lastKnownFileType = sourcecode.c.h; path = UMESimdCastOperators.h; sourceTree = "<group>"; };
		1F41A91F22B06A080073835F /* UMESimdMask.h */ = {isa = PBXFileReference; fileEncoding = 4; lastKnownFileType = sourcecode.c.h; path = UMESimdMask.h; sourceTree = "<group>"; };
		1F41A92022B06A080073835F /* UMESimdSwizzle.h */ = {isa = PBXFileReference; fileEncoding = 4; lastKnownFileType = sourcecode.c.h; path = UMESimdSwizzle.h; sourceTree = "<group>"; };
		1F41A92122B06A080073835F /* UMESimdTraitsSpecialization.h */ = {isa = PBXFileReference; fileEncoding = 4; lastKnownFileType = sourcecode.c.h; path = UMESimdTraitsSpecialization.h; sourceTree = "<group>"; };
		1F41A92222B06A080073835F /* UMESimdVecFloat.h */ = {isa = PBXFileReference; fileEncoding = 4; lastKnownFileType = sourcecode.c.h; path = UMESimdVecFloat.h; sourceTree = "<group>"; };
		1F41A92322B06A080073835F /* UMESimdVecInt.h */ = {isa = PBXFileReference; fileEncoding = 4; lastKnownFileType = sourcecode.c.h; path = UMESimdVecInt.h; sourceTree = "<group>"; };
		1F41A92422B06A080073835F /* UMESimdVecUint.h */ = {isa = PBXFileReference; fileEncoding = 4; lastKnownFileType = sourcecode.c.h; path = UMESimdVecUint.h; sourceTree = "<group>"; };
		1F41A92722B06A080073835F /* UMESimdVecFloat32_1.h */ = {isa = PBXFileReference; fileEncoding = 4; lastKnownFileType = sourcecode.c.h; path = UMESimdVecFloat32_1.h; sourceTree = "<group>"; };
		1F41A92822B06A080073835F /* UMESimdVecFloat32_16.h */ = {isa = PBXFileReference; fileEncoding = 4; lastKnownFileType = sourcecode.c.h; path = UMESimdVecFloat32_16.h; sourceTree = "<group>"; };
		1F41A92922B06A080073835F /* UMESimdVecFloat32_2.h */ = {isa = PBXFileReference; fileEncoding = 4; lastKnownFileType = sourcecode.c.h; path = UMESimdVecFloat32_2.h; sourceTree = "<group>"; };
		1F41A92A22B06A080073835F /* UMESimdVecFloat32_32.h */ = {isa = PBXFileReference; fileEncoding = 4; lastKnownFileType = sourcecode.c.h; path = UMESimdVecFloat32_32.h; sourceTree = "<group>"; };
		1F41A92B22B06A080073835F /* UMESimdVecFloat32_4.h */ = {isa = PBXFileReference; fileEncoding = 4; lastKnownFileType = sourcecode.c.h; path = UMESimdVecFloat32_4.h; sourceTree = "<group>"; };
		1F41A92C22B06A080073835F /* UMESimdVecFloat32_8.h */ = {isa = PBXFileReference; fileEncoding = 4; lastKnownFileType = sourcecode.c.h; path = UMESimdVecFloat32_8.h; sourceTree = "<group>"; };
		1F41A92D22B06A080073835F /* UMESimdVecFloat64_1.h */ = {isa = PBXFileReference; fileEncoding = 4; lastKnownFileType = sourcecode.c.h; path = UMESimdVecFloat64_1.h; sourceTree = "<group>"; };
		1F41A92E22B06A080073835F /* UMESimdVecFloat64_16.h */ = {isa = PBXFileReference; fileEncoding = 4; lastKnownFileType = sourcecode.c.h; path = UMESimdVecFloat64_16.h; sourceTree = "<group>"; };
		1F41A92F22B06A080073835F /* UMESimdVecFloat64_2.h */ = {isa = PBXFileReference; fileEncoding = 4; lastKnownFileType = sourcecode.c.h; path = UMESimdVecFloat64_2.h; sourceTree = "<group>"; };
		1F41A93022B06A080073835F /* UMESimdVecFloat64_4.h */ = {isa = PBXFileReference; fileEncoding = 4; lastKnownFileType = sourcecode.c.h; path = UMESimdVecFloat64_4.h; sourceTree = "<group>"; };
		1F41A93122B06A080073835F /* UMESimdVecFloat64_8.h */ = {isa = PBXFileReference; fileEncoding = 4; lastKnownFileType = sourcecode.c.h; path = UMESimdVecFloat64_8.h; sourceTree = "<group>"; };
		1F41A93222B06A080073835F /* UMESimdVecFloatPrototype.h */ = {isa = PBXFileReference; fileEncoding = 4; lastKnownFileType = sourcecode.c.h; path = UMESimdVecFloatPrototype.h; sourceTree = "<group>"; };
		1F41A93422B06A080073835F /* UMESimdVecInt32_1.h */ = {isa = PBXFileReference; fileEncoding = 4; lastKnownFileType = sourcecode.c.h; path = UMESimdVecInt32_1.h; sourceTree = "<group>"; };
		1F41A93522B06A080073835F /* UMESimdVecInt32_16.h */ = {isa = PBXFileReference; fileEncoding = 4; lastKnownFileType = sourcecode.c.h; path = UMESimdVecInt32_16.h; sourceTree = "<group>"; };
		1F41A93622B06A080073835F /* UMESimdVecInt32_2.h */ = {isa = PBXFileReference; fileEncoding = 4; lastKnownFileType = sourcecode.c.h; path = UMESimdVecInt32_2.h; sourceTree = "<group>"; };
		1F41A93722B06A080073835F /* UMESimdVecInt32_32.h */ = {isa = PBXFileReference; fileEncoding = 4; lastKnownFileType = sourcecode.c.h; path = UMESimdVecInt32_32.h; sourceTree = "<group>"; };
		1F41A93822B06A080073835F /* UMESimdVecInt32_4.h */ = {isa = PBXFileReference; fileEncoding = 4; lastKnownFileType = sourcecode.c.h; path = UMESimdVecInt32_4.h; sourceTree = "<group>"; };
		1F41A93922B06A080073835F /* UMESimdVecInt32_8.h */ = {isa = PBXFileReference; fileEncoding = 4; lastKnownFileType = sourcecode.c.h; path = UMESimdVecInt32_8.h; sourceTree = "<group>"; };
		1F41A93A22B06A080073835F /* UMESimdVecInt64_1.h */ = {isa = PBXFileReference; fileEncoding = 4; lastKnownFileType = sourcecode.c.h; path = UMESimdVecInt64_1.h; sourceTree = "<group>"; };
		1F41A93B22B06A080073835F /* UMESimdVecInt64_16.h */ = {isa = PBXFileReference; fileEncoding = 4; lastKnownFileType = sourcecode.c.h; path = UMESimdVecInt64_16.h; sourceTree = "<group>"; };
		1F41A93C22B06A080073835F /* UMESimdVecInt64_2.h */ = {isa = PBXFileReference; fileEncoding = 4; lastKnownFileType = sourcecode.c.h; path = UMESimdVecInt64_2.h; sourceTree = "<group>"; };
		1F41A93D22B06A080073835F /* UMESimdVecInt64_4.h */ = {isa = PBXFileReference; fileEncoding = 4; lastKnownFileType = sourcecode.c.h; path = UMESimdVecInt64_4.h; sourceTree = "<group>"; };
		1F41A93E22B06A080073835F /* UMESimdVecInt64_8.h */ = {isa = PBXFileReference; fileEncoding = 4; lastKnownFileType = sourcecode.c.h; path = UMESimdVecInt64_8.h; sourceTree = "<group>"; };
		1F41A93F22B06A080073835F /* UMESimdVecIntPrototype.h */ = {isa = PBXFileReference; fileEncoding = 4; lastKnownFileType = sourcecode.c.h; path = UMESimdVecIntPrototype.h; sourceTree = "<group>"; };
		1F41A94122B06A080073835F /* UMESimdMask1.h */ = {isa = PBXFileReference; fileEncoding = 4; lastKnownFileType = sourcecode.c.h; path = UMESimdMask1.h; sourceTree = "<group>"; };
		1F41A94222B06A080073835F /* UMESimdMask16.h */ = {isa = PBXFileReference; fileEncoding = 4; lastKnownFileType = sourcecode.c.h; path = UMESimdMask16.h; sourceTree = "<group>"; };
		1F41A94322B06A080073835F /* UMESimdMask2.h */ = {isa = PBXFileReference; fileEncoding = 4; lastKnownFileType = sourcecode.c.h; path = UMESimdMask2.h; sourceTree = "<group>"; };
		1F41A94422B06A080073835F /* UMESimdMask32.h */ = {isa = PBXFileReference; fileEncoding = 4; lastKnownFileType = sourcecode.c.h; path = UMESimdMask32.h; sourceTree = "<group>"; };
		1F41A94522B06A080073835F /* UMESimdMask4.h */ = {isa = PBXFileReference; fileEncoding = 4; lastKnownFileType = sourcecode.c.h; path = UMESimdMask4.h; sourceTree = "<group>"; };
		1F41A94622B06A080073835F /* UMESimdMask8.h */ = {isa = PBXFileReference; fileEncoding = 4; lastKnownFileType = sourcecode.c.h; path = UMESimdMask8.h; sourceTree = "<group>"; };
		1F41A94722B06A080073835F /* UMESimdMaskPrototype.h */ = {isa = PBXFileReference; fileEncoding = 4; lastKnownFileType = sourcecode.c.h; path = UMESimdMaskPrototype.h; sourceTree = "<group>"; };
		1F41A94922B06A080073835F /* UMESimdSwizzle4.h */ = {isa = PBXFileReference; fileEncoding = 4; lastKnownFileType = sourcecode.c.h; path = UMESimdSwizzle4.h; sourceTree = "<group>"; };
		1F41A94A22B06A080073835F /* UMESimdSwizzlePrototype.h */ = {isa = PBXFileReference; fileEncoding = 4; lastKnownFileType = sourcecode.c.h; path = UMESimdSwizzlePrototype.h; sourceTree = "<group>"; };
		1F41A94C22B06A080073835F /* UMESimdVecUint32_1.h */ = {isa = PBXFileReference; fileEncoding = 4; lastKnownFileType = sourcecode.c.h; path = UMESimdVecUint32_1.h; sourceTree = "<group>"; };
		1F41A94D22B06A080073835F /* UMESimdVecUint32_16.h */ = {isa = PBXFileReference; fileEncoding = 4; lastKnownFileType = sourcecode.c.h; path = UMESimdVecUint32_16.h; sourceTree = "<group>"; };
		1F41A94E22B06A080073835F /* UMESimdVecUint32_2.h */ = {isa = PBXFileReference; fileEncoding = 4; lastKnownFileType = sourcecode.c.h; path = UMESimdVecUint32_2.h; sourceTree = "<group>"; };
		1F41A94F22B06A080073835F /* UMESimdVecUint32_4.h */ = {isa = PBXFileReference; fileEncoding = 4; lastKnownFileType = sourcecode.c.h; path = UMESimdVecUint32_4.h; sourceTree = "<group>"; };
		1F41A95022B06A080073835F /* UMESimdVecUint32_8.h */ = {isa = PBXFileReference; fileEncoding = 4; lastKnownFileType = sourcecode.c.h; path = UMESimdVecUint32_8.h; sourceTree = "<group>"; };
		1F41A95122B06A080073835F /* UMESimdVecUint64_1.h */ = {isa = PBXFileReference; fileEncoding = 4; lastKnownFileType = sourcecode.c.h; path = UMESimdVecUint64_1.h; sourceTree = "<group>"; };
		1F41A95222B06A080073835F /* UMESimdVecUint64_2.h */ = {isa = PBXFileReference; fileEncoding = 4; lastKnownFileType = sourcecode.c.h; path = UMESimdVecUint64_2.h; sourceTree = "<group>"; };
		1F41A95322B06A080073835F /* UMESimdVecUintPrototype.h */ = {isa = PBXFileReference; fileEncoding = 4; lastKnownFileType = sourcecode.c.h; path = UMESimdVecUintPrototype.h; sourceTree = "<group>"; };
		1F41A95422B06A080073835F /* UMESimdCastOperatorsAVX.h */ = {isa = PBXFileReference; fileEncoding = 4; lastKnownFileType = sourcecode.c.h; path = UMESimdCastOperatorsAVX.h; sourceTree = "<group>"; };
		1F41A95522B06A080073835F /* UMESimdMaskAVX.h */ = {isa = PBXFileReference; fileEncoding = 4; lastKnownFileType = sourcecode.c.h; path = UMESimdMaskAVX.h; sourceTree = "<group>"; };
		1F41A95622B06A080073835F /* UMESimdSwizzleAVX.h */ = {isa = PBXFileReference; fileEncoding = 4; lastKnownFileType = sourcecode.c.h; path = UMESimdSwizzleAVX.h; sourceTree = "<group>"; };
		1F41A95722B06A080073835F /* UMESimdTraitsSpecialization.h */ = {isa = PBXFileReference; fileEncoding = 4; lastKnownFileType = sourcecode.c.h; path = UMESimdTraitsSpecialization.h; sourceTree = "<group>"; };
		1F41A95822B06A080073835F /* UMESimdVecFloatAVX.h */ = {isa = PBXFileReference; fileEncoding = 4; lastKnownFileType = sourcecode.c.h; path = UMESimdVecFloatAVX.h; sourceTree = "<group>"; };
		1F41A95922B06A080073835F /* UMESimdVecIntAVX.h */ = {isa = PBXFileReference; fileEncoding = 4; lastKnownFileType = sourcecode.c.h; path = UMESimdVecIntAVX.h; sourceTree = "<group>"; };
		1F41A95A22B06A080073835F /* UMESimdVecUintAVX.h */ = {isa = PBXFileReference; fileEncoding = 4; lastKnownFileType = sourcecode.c.h; path = UMESimdVecUintAVX.h; sourceTree = "<group>"; };
		1F41A95C22B06A080073835F /* CompilerWorkarounds.h */ = {isa = PBXFileReference; fileEncoding = 4; lastKnownFileType = sourcecode.c.h; path = CompilerWorkarounds.h; sourceTree = "<group>"; };
		1F41A95E22B06A080073835F /* UMESimdVecFloat32_1.h */ = {isa = PBXFileReference; fileEncoding = 4; lastKnownFileType = sourcecode.c.h; path = UMESimdVecFloat32_1.h; sourceTree = "<group>"; };
		1F41A95F22B06A080073835F /* UMESimdVecFloat32_16.h */ = {isa = PBXFileReference; fileEncoding = 4; lastKnownFileType = sourcecode.c.h; path = UMESimdVecFloat32_16.h; sourceTree = "<group>"; };
		1F41A96022B06A080073835F /* UMESimdVecFloat32_2.h */ = {isa = PBXFileReference; fileEncoding = 4; lastKnownFileType = sourcecode.c.h; path = UMESimdVecFloat32_2.h; sourceTree = "<group>"; };
		1F41A96122B06A080073835F /* UMESimdVecFloat32_32.h */ = {isa = PBXFileReference; fileEncoding = 4; lastKnownFileType = sourcecode.c.h; path = UMESimdVecFloat32_32.h; sourceTree = "<group>"; };
		1F41A96222B06A080073835F /* UMESimdVecFloat32_4.h */ = {isa = PBXFileReference; fileEncoding = 4; lastKnownFileType = sourcecode.c.h; path = UMESimdVecFloat32_4.h; sourceTree = "<group>"; };
		1F41A96322B06A080073835F /* UMESimdVecFloat32_8.h */ = {isa = PBXFileReference; fileEncoding = 4; lastKnownFileType = sourcecode.c.h; path = UMESimdVecFloat32_8.h; sourceTree = "<group>"; };
		1F41A96422B06A080073835F /* UMESimdVecFloat64_1.h */ = {isa = PBXFileReference; fileEncoding = 4; lastKnownFileType = sourcecode.c.h; path = UMESimdVecFloat64_1.h; sourceTree = "<group>"; };
		1F41A96522B06A080073835F /* UMESimdVecFloat64_16.h */ = {isa = PBXFileReference; fileEncoding = 4; lastKnownFileType = sourcecode.c.h; path = UMESimdVecFloat64_16.h; sourceTree = "<group>"; };
		1F41A96622B06A080073835F /* UMESimdVecFloat64_2.h */ = {isa = PBXFileReference; fileEncoding = 4; lastKnownFileType = sourcecode.c.h; path = UMESimdVecFloat64_2.h; sourceTree = "<group>"; };
		1F41A96722B06A080073835F /* UMESimdVecFloat64_4.h */ = {isa = PBXFileReference; fileEncoding = 4; lastKnownFileType = sourcecode.c.h; path = UMESimdVecFloat64_4.h; sourceTree = "<group>"; };
		1F41A96822B06A080073835F /* UMESimdVecFloat64_8.h */ = {isa = PBXFileReference; fileEncoding = 4; lastKnownFileType = sourcecode.c.h; path = UMESimdVecFloat64_8.h; sourceTree = "<group>"; };
		1F41A96922B06A080073835F /* UMESimdVecFloatPrototype.h */ = {isa = PBXFileReference; fileEncoding = 4; lastKnownFileType = sourcecode.c.h; path = UMESimdVecFloatPrototype.h; sourceTree = "<group>"; };
		1F41A96B22B06A080073835F /* UMESimdVecInt32_1.h */ = {isa = PBXFileReference; fileEncoding = 4; lastKnownFileType = sourcecode.c.h; path = UMESimdVecInt32_1.h; sourceTree = "<group>"; };
		1F41A96C22B06A080073835F /* UMESimdVecInt32_16.h */ = {isa = PBXFileReference; fileEncoding = 4; lastKnownFileType = sourcecode.c.h; path = UMESimdVecInt32_16.h; sourceTree = "<group>"; };
		1F41A96D22B06A080073835F /* UMESimdVecInt32_2.h */ = {isa = PBXFileReference; fileEncoding = 4; lastKnownFileType = sourcecode.c.h; path = UMESimdVecInt32_2.h; sourceTree = "<group>"; };
		1F41A96E22B06A080073835F /* UMESimdVecInt32_32.h */ = {isa = PBXFileReference; fileEncoding = 4; lastKnownFileType = sourcecode.c.h; path = UMESimdVecInt32_32.h; sourceTree = "<group>"; };
		1F41A96F22B06A080073835F /* UMESimdVecInt32_4.h */ = {isa = PBXFileReference; fileEncoding = 4; lastKnownFileType = sourcecode.c.h; path = UMESimdVecInt32_4.h; sourceTree = "<group>"; };
		1F41A97022B06A080073835F /* UMESimdVecInt32_8.h */ = {isa = PBXFileReference; fileEncoding = 4; lastKnownFileType = sourcecode.c.h; path = UMESimdVecInt32_8.h; sourceTree = "<group>"; };
		1F41A97122B06A080073835F /* UMESimdVecInt64_1.h */ = {isa = PBXFileReference; fileEncoding = 4; lastKnownFileType = sourcecode.c.h; path = UMESimdVecInt64_1.h; sourceTree = "<group>"; };
		1F41A97222B06A080073835F /* UMESimdVecInt64_16.h */ = {isa = PBXFileReference; fileEncoding = 4; lastKnownFileType = sourcecode.c.h; path = UMESimdVecInt64_16.h; sourceTree = "<group>"; };
		1F41A97322B06A080073835F /* UMESimdVecInt64_2.h */ = {isa = PBXFileReference; fileEncoding = 4; lastKnownFileType = sourcecode.c.h; path = UMESimdVecInt64_2.h; sourceTree = "<group>"; };
		1F41A97422B06A080073835F /* UMESimdVecInt64_4.h */ = {isa = PBXFileReference; fileEncoding = 4; lastKnownFileType = sourcecode.c.h; path = UMESimdVecInt64_4.h; sourceTree = "<group>"; };
		1F41A97522B06A080073835F /* UMESimdVecInt64_8.h */ = {isa = PBXFileReference; fileEncoding = 4; lastKnownFileType = sourcecode.c.h; path = UMESimdVecInt64_8.h; sourceTree = "<group>"; };
		1F41A97622B06A080073835F /* UMESimdVecIntPrototype.h */ = {isa = PBXFileReference; fileEncoding = 4; lastKnownFileType = sourcecode.c.h; path = UMESimdVecIntPrototype.h; sourceTree = "<group>"; };
		1F41A97822B06A080073835F /* UMESimdMask1.h */ = {isa = PBXFileReference; fileEncoding = 4; lastKnownFileType = sourcecode.c.h; path = UMESimdMask1.h; sourceTree = "<group>"; };
		1F41A97922B06A080073835F /* UMESimdMask16.h */ = {isa = PBXFileReference; fileEncoding = 4; lastKnownFileType = sourcecode.c.h; path = UMESimdMask16.h; sourceTree = "<group>"; };
		1F41A97A22B06A080073835F /* UMESimdMask2.h */ = {isa = PBXFileReference; fileEncoding = 4; lastKnownFileType = sourcecode.c.h; path = UMESimdMask2.h; sourceTree = "<group>"; };
		1F41A97B22B06A080073835F /* UMESimdMask32.h */ = {isa = PBXFileReference; fileEncoding = 4; lastKnownFileType = sourcecode.c.h; path = UMESimdMask32.h; sourceTree = "<group>"; };
		1F41A97C22B06A080073835F /* UMESimdMask4.h */ = {isa = PBXFileReference; fileEncoding = 4; lastKnownFileType = sourcecode.c.h; path = UMESimdMask4.h; sourceTree = "<group>"; };
		1F41A97D22B06A080073835F /* UMESimdMask8.h */ = {isa = PBXFileReference; fileEncoding = 4; lastKnownFileType = sourcecode.c.h; path = UMESimdMask8.h; sourceTree = "<group>"; };
		1F41A97E22B06A080073835F /* UMESimdMaskPrototype.h */ = {isa = PBXFileReference; fileEncoding = 4; lastKnownFileType = sourcecode.c.h; path = UMESimdMaskPrototype.h; sourceTree = "<group>"; };
		1F41A98022B06A080073835F /* UMESimdSwizzle4.h */ = {isa = PBXFileReference; fileEncoding = 4; lastKnownFileType = sourcecode.c.h; path = UMESimdSwizzle4.h; sourceTree = "<group>"; };
		1F41A98122B06A080073835F /* UMESimdSwizzle8.h */ = {isa = PBXFileReference; fileEncoding = 4; lastKnownFileType = sourcecode.c.h; path = UMESimdSwizzle8.h; sourceTree = "<group>"; };
		1F41A98222B06A080073835F /* UMESimdSwizzlePrototype.h */ = {isa = PBXFileReference; fileEncoding = 4; lastKnownFileType = sourcecode.c.h; path = UMESimdSwizzlePrototype.h; sourceTree = "<group>"; };
		1F41A98422B06A080073835F /* UMESimdVecUint32_1.h */ = {isa = PBXFileReference; fileEncoding = 4; lastKnownFileType = sourcecode.c.h; path = UMESimdVecUint32_1.h; sourceTree = "<group>"; };
		1F41A98522B06A080073835F /* UMESimdVecUint32_16.h */ = {isa = PBXFileReference; fileEncoding = 4; lastKnownFileType = sourcecode.c.h; path = UMESimdVecUint32_16.h; sourceTree = "<group>"; };
		1F41A98622B06A080073835F /* UMESimdVecUint32_2.h */ = {isa = PBXFileReference; fileEncoding = 4; lastKnownFileType = sourcecode.c.h; path = UMESimdVecUint32_2.h; sourceTree = "<group>"; };
		1F41A98722B06A080073835F /* UMESimdVecUint32_4.h */ = {isa = PBXFileReference; fileEncoding = 4; lastKnownFileType = sourcecode.c.h; path = UMESimdVecUint32_4.h; sourceTree = "<group>"; };
		1F41A98822B06A080073835F /* UMESimdVecUint32_8.h */ = {isa = PBXFileReference; fileEncoding = 4; lastKnownFileType = sourcecode.c.h; path = UMESimdVecUint32_8.h; sourceTree = "<group>"; };
		1F41A98922B06A080073835F /* UMESimdVecUint64_1.h */ = {isa = PBXFileReference; fileEncoding = 4; lastKnownFileType = sourcecode.c.h; path = UMESimdVecUint64_1.h; sourceTree = "<group>"; };
		1F41A98A22B06A080073835F /* UMESimdVecUint64_2.h */ = {isa = PBXFileReference; fileEncoding = 4; lastKnownFileType = sourcecode.c.h; path = UMESimdVecUint64_2.h; sourceTree = "<group>"; };
		1F41A98B22B06A080073835F /* UMESimdVecUint64_4.h */ = {isa = PBXFileReference; fileEncoding = 4; lastKnownFileType = sourcecode.c.h; path = UMESimdVecUint64_4.h; sourceTree = "<group>"; };
		1F41A98C22B06A080073835F /* UMESimdVecUintPrototype.h */ = {isa = PBXFileReference; fileEncoding = 4; lastKnownFileType = sourcecode.c.h; path = UMESimdVecUintPrototype.h; sourceTree = "<group>"; };
		1F41A98D22B06A080073835F /* UMESimdCastOperatorsAVX2.h */ = {isa = PBXFileReference; fileEncoding = 4; lastKnownFileType = sourcecode.c.h; path = UMESimdCastOperatorsAVX2.h; sourceTree = "<group>"; };
		1F41A98E22B06A080073835F /* UMESimdMaskAVX2.h */ = {isa = PBXFileReference; fileEncoding = 4; lastKnownFileType = sourcecode.c.h; path = UMESimdMaskAVX2.h; sourceTree = "<group>"; };
		1F41A98F22B06A080073835F /* UMESimdSwizzleAVX2.h */ = {isa = PBXFileReference; fileEncoding = 4; lastKnownFileType = sourcecode.c.h; path = UMESimdSwizzleAVX2.h; sourceTree = "<group>"; };
		1F41A99022B06A080073835F /* UMESimdTraitsSpecialization.h */ = {isa = PBXFileReference; fileEncoding = 4; lastKnownFileType = sourcecode.c.h; path = UMESimdTraitsSpecialization.h; sourceTree = "<group>"; };
		1F41A99122B06A080073835F /* UMESimdVecFloatAVX2.h */ = {isa = PBXFileReference; fileEncoding = 4; lastKnownFileType = sourcecode.c.h; path = UMESimdVecFloatAVX2.h; sourceTree = "<group>"; };
		1F41A99222B06A080073835F /* UMESimdVecIntAVX2.h */ = {isa = PBXFileReference; fileEncoding = 4; lastKnownFileType = sourcecode.c.h; path = UMESimdVecIntAVX2.h; sourceTree = "<group>"; };
		1F41A99322B06A080073835F /* UMESimdVecUintAVX2.h */ = {isa = PBXFileReference; fileEncoding = 4; lastKnownFileType = sourcecode.c.h; path = UMESimdVecUintAVX2.h; sourceTree = "<group>"; };
		1F41A99622B06A080073835F /* UMESimdVecFloat32_1.h */ = {isa = PBXFileReference; fileEncoding = 4; lastKnownFileType = sourcecode.c.h; path = UMESimdVecFloat32_1.h; sourceTree = "<group>"; };
		1F41A99722B06A080073835F /* UMESimdVecFloat32_16.h */ = {isa = PBXFileReference; fileEncoding = 4; lastKnownFileType = sourcecode.c.h; path = UMESimdVecFloat32_16.h; sourceTree = "<group>"; };
		1F41A99822B06A080073835F /* UMESimdVecFloat32_2.h */ = {isa = PBXFileReference; fileEncoding = 4; lastKnownFileType = sourcecode.c.h; path = UMESimdVecFloat32_2.h; sourceTree = "<group>"; };
		1F41A99922B06A080073835F /* UMESimdVecFloat32_32.h */ = {isa = PBXFileReference; fileEncoding = 4; lastKnownFileType = sourcecode.c.h; path = UMESimdVecFloat32_32.h; sourceTree = "<group>"; };
		1F41A99A22B06A080073835F /* UMESimdVecFloat32_4.h */ = {isa = PBXFileReference; fileEncoding = 4; lastKnownFileType = sourcecode.c.h; path = UMESimdVecFloat32_4.h; sourceTree = "<group>"; };
		1F41A99B22B06A080073835F /* UMESimdVecFloat32_8.h */ = {isa = PBXFileReference; fileEncoding = 4; lastKnownFileType = sourcecode.c.h; path = UMESimdVecFloat32_8.h; sourceTree = "<group>"; };
		1F41A99C22B06A080073835F /* UMESimdVecFloat64_1.h */ = {isa = PBXFileReference; fileEncoding = 4; lastKnownFileType = sourcecode.c.h; path = UMESimdVecFloat64_1.h; sourceTree = "<group>"; };
		1F41A99D22B06A080073835F /* UMESimdVecFloat64_16.h */ = {isa = PBXFileReference; fileEncoding = 4; lastKnownFileType = sourcecode.c.h; path = UMESimdVecFloat64_16.h; sourceTree = "<group>"; };
		1F41A99E22B06A080073835F /* UMESimdVecFloat64_2.h */ = {isa = PBXFileReference; fileEncoding = 4; lastKnownFileType = sourcecode.c.h; path = UMESimdVecFloat64_2.h; sourceTree = "<group>"; };
		1F41A99F22B06A080073835F /* UMESimdVecFloat64_4.h */ = {isa = PBXFileReference; fileEncoding = 4; lastKnownFileType = sourcecode.c.h; path = UMESimdVecFloat64_4.h; sourceTree = "<group>"; };
		1F41A9A022B06A080073835F /* UMESimdVecFloat64_8.h */ = {isa = PBXFileReference; fileEncoding = 4; lastKnownFileType = sourcecode.c.h; path = UMESimdVecFloat64_8.h; sourceTree = "<group>"; };
		1F41A9A122B06A080073835F /* UMESimdVecFloatPrototype.h */ = {isa = PBXFileReference; fileEncoding = 4; lastKnownFileType = sourcecode.c.h; path = UMESimdVecFloatPrototype.h; sourceTree = "<group>"; };
		1F41A9A322B06A080073835F /* UMESimdVecInt32_1.h */ = {isa = PBXFileReference; fileEncoding = 4; lastKnownFileType = sourcecode.c.h; path = UMESimdVecInt32_1.h; sourceTree = "<group>"; };
		1F41A9A422B06A080073835F /* UMESimdVecInt32_16.h */ = {isa = PBXFileReference; fileEncoding = 4; lastKnownFileType = sourcecode.c.h; path = UMESimdVecInt32_16.h; sourceTree = "<group>"; };
		1F41A9A522B06A080073835F /* UMESimdVecInt32_2.h */ = {isa = PBXFileReference; fileEncoding = 4; lastKnownFileType = sourcecode.c.h; path = UMESimdVecInt32_2.h; sourceTree = "<group>"; };
		1F41A9A622B06A080073835F /* UMESimdVecInt32_32.h */ = {isa = PBXFileReference; fileEncoding = 4; lastKnownFileType = sourcecode.c.h; path = UMESimdVecInt32_32.h; sourceTree = "<group>"; };
		1F41A9A722B06A080073835F /* UMESimdVecInt32_4.h */ = {isa = PBXFileReference; fileEncoding = 4; lastKnownFileType = sourcecode.c.h; path = UMESimdVecInt32_4.h; sourceTree = "<group>"; };
		1F41A9A822B06A080073835F /* UMESimdVecInt32_8.h */ = {isa = PBXFileReference; fileEncoding = 4; lastKnownFileType = sourcecode.c.h; path = UMESimdVecInt32_8.h; sourceTree = "<group>"; };
		1F41A9A922B06A080073835F /* UMESimdVecInt64_1.h */ = {isa = PBXFileReference; fileEncoding = 4; lastKnownFileType = sourcecode.c.h; path = UMESimdVecInt64_1.h; sourceTree = "<group>"; };
		1F41A9AA22B06A080073835F /* UMESimdVecInt64_16.h */ = {isa = PBXFileReference; fileEncoding = 4; lastKnownFileType = sourcecode.c.h; path = UMESimdVecInt64_16.h; sourceTree = "<group>"; };
		1F41A9AB22B06A080073835F /* UMESimdVecInt64_2.h */ = {isa = PBXFileReference; fileEncoding = 4; lastKnownFileType = sourcecode.c.h; path = UMESimdVecInt64_2.h; sourceTree = "<group>"; };
		1F41A9AC22B06A080073835F /* UMESimdVecInt64_4.h */ = {isa = PBXFileReference; fileEncoding = 4; lastKnownFileType = sourcecode.c.h; path = UMESimdVecInt64_4.h; sourceTree = "<group>"; };
		1F41A9AD22B06A080073835F /* UMESimdVecInt64_8.h */ = {isa = PBXFileReference; fileEncoding = 4; lastKnownFileType = sourcecode.c.h; path = UMESimdVecInt64_8.h; sourceTree = "<group>"; };
		1F41A9AE22B06A080073835F /* UMESimdVecIntPrototype.h */ = {isa = PBXFileReference; fileEncoding = 4; lastKnownFileType = sourcecode.c.h; path = UMESimdVecIntPrototype.h; sourceTree = "<group>"; };
		1F41A9B022B06A080073835F /* UMESimdMask1.h */ = {isa = PBXFileReference; fileEncoding = 4; lastKnownFileType = sourcecode.c.h; path = UMESimdMask1.h; sourceTree = "<group>"; };
		1F41A9B122B06A080073835F /* UMESimdMask16.h */ = {isa = PBXFileReference; fileEncoding = 4; lastKnownFileType = sourcecode.c.h; path = UMESimdMask16.h; sourceTree = "<group>"; };
		1F41A9B222B06A080073835F /* UMESimdMask2.h */ = {isa = PBXFileReference; fileEncoding = 4; lastKnownFileType = sourcecode.c.h; path = UMESimdMask2.h; sourceTree = "<group>"; };
		1F41A9B322B06A080073835F /* UMESimdMask32.h */ = {isa = PBXFileReference; fileEncoding = 4; lastKnownFileType = sourcecode.c.h; path = UMESimdMask32.h; sourceTree = "<group>"; };
		1F41A9B422B06A080073835F /* UMESimdMask4.h */ = {isa = PBXFileReference; fileEncoding = 4; lastKnownFileType = sourcecode.c.h; path = UMESimdMask4.h; sourceTree = "<group>"; };
		1F41A9B522B06A080073835F /* UMESimdMask8.h */ = {isa = PBXFileReference; fileEncoding = 4; lastKnownFileType = sourcecode.c.h; path = UMESimdMask8.h; sourceTree = "<group>"; };
		1F41A9B622B06A080073835F /* UMESimdMaskPrototype.h */ = {isa = PBXFileReference; fileEncoding = 4; lastKnownFileType = sourcecode.c.h; path = UMESimdMaskPrototype.h; sourceTree = "<group>"; };
		1F41A9B822B06A080073835F /* UMESimdSwizzle16.h */ = {isa = PBXFileReference; fileEncoding = 4; lastKnownFileType = sourcecode.c.h; path = UMESimdSwizzle16.h; sourceTree = "<group>"; };
		1F41A9B922B06A080073835F /* UMESimdSwizzle4.h */ = {isa = PBXFileReference; fileEncoding = 4; lastKnownFileType = sourcecode.c.h; path = UMESimdSwizzle4.h; sourceTree = "<group>"; };
		1F41A9BA22B06A080073835F /* UMESimdSwizzle8.h */ = {isa = PBXFileReference; fileEncoding = 4; lastKnownFileType = sourcecode.c.h; path = UMESimdSwizzle8.h; sourceTree = "<group>"; };
		1F41A9BB22B06A080073835F /* UMESimdSwizzlePrototype.h */ = {isa = PBXFileReference; fileEncoding = 4; lastKnownFileType = sourcecode.c.h; path = UMESimdSwizzlePrototype.h; sourceTree = "<group>"; };
		1F41A9BD22B06A080073835F /* UMESimdVecUint16_1.h */ = {isa = PBXFileReference; fileEncoding = 4; lastKnownFileType = sourcecode.c.h; path = UMESimdVecUint16_1.h; sourceTree = "<group>"; };
		1F41A9BE22B06A080073835F /* UMESimdVecUint16_2.h */ = {isa = PBXFileReference; fileEncoding = 4; lastKnownFileType = sourcecode.c.h; path = UMESimdVecUint16_2.h; sourceTree = "<group>"; };
		1F41A9BF22B06A080073835F /* UMESimdVecUint16_4.h */ = {isa = PBXFileReference; fileEncoding = 4; lastKnownFileType = sourcecode.c.h; path = UMESimdVecUint16_4.h; sourceTree = "<group>"; };
		1F41A9C022B06A080073835F /* UMESimdVecUint32_1.h */ = {isa = PBXFileReference; fileEncoding = 4; lastKnownFileType = sourcecode.c.h; path = UMESimdVecUint32_1.h; sourceTree = "<group>"; };
		1F41A9C122B06A080073835F /* UMESimdVecUint32_16.h */ = {isa = PBXFileReference; fileEncoding = 4; lastKnownFileType = sourcecode.c.h; path = UMESimdVecUint32_16.h; sourceTree = "<group>"; };
		1F41A9C222B06A080073835F /* UMESimdVecUint32_2.h */ = {isa = PBXFileReference; fileEncoding = 4; lastKnownFileType = sourcecode.c.h; path = UMESimdVecUint32_2.h; sourceTree = "<group>"; };
		1F41A9C322B06A080073835F /* UMESimdVecUint32_32.h */ = {isa = PBXFileReference; fileEncoding = 4; lastKnownFileType = sourcecode.c.h; path = UMESimdVecUint32_32.h; sourceTree = "<group>"; };
		1F41A9C422B06A080073835F /* UMESimdVecUint32_4.h */ = {isa = PBXFileReference; fileEncoding = 4; lastKnownFileType = sourcecode.c.h; path = UMESimdVecUint32_4.h; sourceTree = "<group>"; };
		1F41A9C522B06A080073835F /* UMESimdVecUint32_8.h */ = {isa = PBXFileReference; fileEncoding = 4; lastKnownFileType = sourcecode.c.h; path = UMESimdVecUint32_8.h; sourceTree = "<group>"; };
		1F41A9C622B06A080073835F /* UMESimdVecUint64_1.h */ = {isa = PBXFileReference; fileEncoding = 4; lastKnownFileType = sourcecode.c.h; path = UMESimdVecUint64_1.h; sourceTree = "<group>"; };
		1F41A9C722B06A080073835F /* UMESimdVecUint64_16.h */ = {isa = PBXFileReference; fileEncoding = 4; lastKnownFileType = sourcecode.c.h; path = UMESimdVecUint64_16.h; sourceTree = "<group>"; };
		1F41A9C822B06A080073835F /* UMESimdVecUint64_2.h */ = {isa = PBXFileReference; fileEncoding = 4; lastKnownFileType = sourcecode.c.h; path = UMESimdVecUint64_2.h; sourceTree = "<group>"; };
		1F41A9C922B06A080073835F /* UMESimdVecUint64_4.h */ = {isa = PBXFileReference; fileEncoding = 4; lastKnownFileType = sourcecode.c.h; path = UMESimdVecUint64_4.h; sourceTree = "<group>"; };
		1F41A9CA22B06A080073835F /* UMESimdVecUint64_8.h */ = {isa = PBXFileReference; fileEncoding = 4; lastKnownFileType = sourcecode.c.h; path = UMESimdVecUint64_8.h; sourceTree = "<group>"; };
		1F41A9CB22B06A080073835F /* UMESimdVecUintPrototype.h */ = {isa = PBXFileReference; fileEncoding = 4; lastKnownFileType = sourcecode.c.h; path = UMESimdVecUintPrototype.h; sourceTree = "<group>"; };
		1F41A9CC22B06A080073835F /* UMESimdCastOperatorsAVX512.h */ = {isa = PBXFileReference; fileEncoding = 4; lastKnownFileType = sourcecode.c.h; path = UMESimdCastOperatorsAVX512.h; sourceTree = "<group>"; };
		1F41A9CD22B06A080073835F /* UMESimdMaskAVX512.h */ = {isa = PBXFileReference; fileEncoding = 4; lastKnownFileType = sourcecode.c.h; path = UMESimdMaskAVX512.h; sourceTree = "<group>"; };
		1F41A9CE22B06A080073835F /* UMESimdSwizzleAVX512.h */ = {isa = PBXFileReference; fileEncoding = 4; lastKnownFileType = sourcecode.c.h; path = UMESimdSwizzleAVX512.h; sourceTree = "<group>"; };
		1F41A9CF22B06A080073835F /* UMESimdTraitsSpecialization.h */ = {isa = PBXFileReference; fileEncoding = 4; lastKnownFileType = sourcecode.c.h; path = UMESimdTraitsSpecialization.h; sourceTree = "<group>"; };
		1F41A9D022B06A080073835F /* UMESimdVecFloatAVX512.h */ = {isa = PBXFileReference; fileEncoding = 4; lastKnownFileType = sourcecode.c.h; path = UMESimdVecFloatAVX512.h; sourceTree = "<group>"; };
		1F41A9D122B06A080073835F /* UMESimdVecIntAVX512.h */ = {isa = PBXFileReference; fileEncoding = 4; lastKnownFileType = sourcecode.c.h; path = UMESimdVecIntAVX512.h; sourceTree = "<group>"; };
		1F41A9D222B06A080073835F /* UMESimdVecUintAVX512.h */ = {isa = PBXFileReference; fileEncoding = 4; lastKnownFileType = sourcecode.c.h; path = UMESimdVecUintAVX512.h; sourceTree = "<group>"; };
		1F41A9D522B06A080073835F /* UMESimdVecFloat32_16.h */ = {isa = PBXFileReference; fileEncoding = 4; lastKnownFileType = sourcecode.c.h; path = UMESimdVecFloat32_16.h; sourceTree = "<group>"; };
		1F41A9D622B06A080073835F /* UMESimdVecFloat32_32.h */ = {isa = PBXFileReference; fileEncoding = 4; lastKnownFileType = sourcecode.c.h; path = UMESimdVecFloat32_32.h; sourceTree = "<group>"; };
		1F41A9D722B06A080073835F /* UMESimdVecFloat32_8.h */ = {isa = PBXFileReference; fileEncoding = 4; lastKnownFileType = sourcecode.c.h; path = UMESimdVecFloat32_8.h; sourceTree = "<group>"; };
		1F41A9D822B06A080073835F /* UMESimdVecFloatPrototype.h */ = {isa = PBXFileReference; fileEncoding = 4; lastKnownFileType = sourcecode.c.h; path = UMESimdVecFloatPrototype.h; sourceTree = "<group>"; };
		1F41A9DA22B06A080073835F /* UMESimdVecInt32_16.h */ = {isa = PBXFileReference; fileEncoding = 4; lastKnownFileType = sourcecode.c.h; path = UMESimdVecInt32_16.h; sourceTree = "<group>"; };
		1F41A9DB22B06A080073835F /* UMESimdVecIntPrototype.h */ = {isa = PBXFileReference; fileEncoding = 4; lastKnownFileType = sourcecode.c.h; path = UMESimdVecIntPrototype.h; sourceTree = "<group>"; };
		1F41A9DD22B06A080073835F /* UMESimdMask16.h */ = {isa = PBXFileReference; fileEncoding = 4; lastKnownFileType = sourcecode.c.h; path = UMESimdMask16.h; sourceTree = "<group>"; };
		1F41A9DE22B06A080073835F /* UMESimdMask32.h */ = {isa = PBXFileReference; fileEncoding = 4; lastKnownFileType = sourcecode.c.h; path = UMESimdMask32.h; sourceTree = "<group>"; };
		1F41A9DF22B06A080073835F /* UMESimdMask8.h */ = {isa = PBXFileReference; fileEncoding = 4; lastKnownFileType = sourcecode.c.h; path = UMESimdMask8.h; sourceTree = "<group>"; };
		1F41A9E022B06A080073835F /* UMESimdMaskPrototype.h */ = {isa = PBXFileReference; fileEncoding = 4; lastKnownFileType = sourcecode.c.h; path = UMESimdMaskPrototype.h; sourceTree = "<group>"; };
		1F41A9E222B06A080073835F /* UMESimdSwizzlePrototype.h */ = {isa = PBXFileReference; fileEncoding = 4; lastKnownFileType = sourcecode.c.h; path = UMESimdSwizzlePrototype.h; sourceTree = "<group>"; };
		1F41A9E422B06A080073835F /* UMESimdVecUint32_16.h */ = {isa = PBXFileReference; fileEncoding = 4; lastKnownFileType = sourcecode.c.h; path = UMESimdVecUint32_16.h; sourceTree = "<group>"; };
		1F41A9E522B06A080073835F /* UMESimdVecUintPrototype.h */ = {isa = PBXFileReference; fileEncoding = 4; lastKnownFileType = sourcecode.c.h; path = UMESimdVecUintPrototype.h; sourceTree = "<group>"; };
		1F41A9E622B06A080073835F /* UMESimdCastOperatorsKNC.h */ = {isa = PBXFileReference; fileEncoding = 4; lastKnownFileType = sourcecode.c.h; path = UMESimdCastOperatorsKNC.h; sourceTree = "<group>"; };
		1F41A9E722B06A080073835F /* UMESimdMaskKNC.h */ = {isa = PBXFileReference; fileEncoding = 4; lastKnownFileType = sourcecode.c.h; path = UMESimdMaskKNC.h; sourceTree = "<group>"; };
		1F41A9E822B06A080073835F /* UMESimdSwizzleKNC.h */ = {isa = PBXFileReference; fileEncoding = 4; lastKnownFileType = sourcecode.c.h; path = UMESimdSwizzleKNC.h; sourceTree = "<group>"; };
		1F41A9E922B06A080073835F /* UMESimdTraitsSpecialization.h */ = {isa = PBXFileReference; fileEncoding = 4; lastKnownFileType = sourcecode.c.h; path = UMESimdTraitsSpecialization.h; sourceTree = "<group>"; };
		1F41A9EA22B06A080073835F /* UMESimdVecFloatKNC.h */ = {isa = PBXFileReference; fileEncoding = 4; lastKnownFileType = sourcecode.c.h; path = UMESimdVecFloatKNC.h; sourceTree = "<group>"; };
		1F41A9EB22B06A080073835F /* UMESimdVecIntKNC.h */ = {isa = PBXFileReference; fileEncoding = 4; lastKnownFileType = sourcecode.c.h; path = UMESimdVecIntKNC.h; sourceTree = "<group>"; };
		1F41A9EC22B06A080073835F /* UMESimdVecUintKNC.h */ = {isa = PBXFileReference; fileEncoding = 4; lastKnownFileType = sourcecode.c.h; path = UMESimdVecUintKNC.h; sourceTree = "<group>"; };
		1F41A9EF22B06A080073835F /* UMESimdVecFloatPrototype.h */ = {isa = PBXFileReference; fileEncoding = 4; lastKnownFileType = sourcecode.c.h; path = UMESimdVecFloatPrototype.h; sourceTree = "<group>"; };
		1F41A9F122B06A080073835F /* UMESimdVecIntPrototype.h */ = {isa = PBXFileReference; fileEncoding = 4; lastKnownFileType = sourcecode.c.h; path = UMESimdVecIntPrototype.h; sourceTree = "<group>"; };
		1F41A9F322B06A080073835F /* UMESimdMaskPrototype.h */ = {isa = PBXFileReference; fileEncoding = 4; lastKnownFileType = sourcecode.c.h; path = UMESimdMaskPrototype.h; sourceTree = "<group>"; };
		1F41A9F522B06A080073835F /* UMESimdSwizzlePrototype.h */ = {isa = PBXFileReference; fileEncoding = 4; lastKnownFileType = sourcecode.c.h; path = UMESimdSwizzlePrototype.h; sourceTree = "<group>"; };
		1F41A9F722B06A080073835F /* UMESimdVecUintPrototype.h */ = {isa = PBXFileReference; fileEncoding = 4; lastKnownFileType = sourcecode.c.h; path = UMESimdVecUintPrototype.h; sourceTree = "<group>"; };
		1F41A9F822B06A080073835F /* UMESimdCastOperators.h */ = {isa = PBXFileReference; fileEncoding = 4; lastKnownFileType = sourcecode.c.h; path = UMESimdCastOperators.h; sourceTree = "<group>"; };
		1F41A9F922B06A080073835F /* UMESimdMask.h */ = {isa = PBXFileReference; fileEncoding = 4; lastKnownFileType = sourcecode.c.h; path = UMESimdMask.h; sourceTree = "<group>"; };
		1F41A9FA22B06A080073835F /* UMESimdSwizzle.h */ = {isa = PBXFileReference; fileEncoding = 4; lastKnownFileType = sourcecode.c.h; path = UMESimdSwizzle.h; sourceTree = "<group>"; };
		1F41A9FB22B06A080073835F /* UMESimdVecFloat.h */ = {isa = PBXFileReference; fileEncoding = 4; lastKnownFileType = sourcecode.c.h; path = UMESimdVecFloat.h; sourceTree = "<group>"; };
		1F41A9FC22B06A080073835F /* UMESimdVecInt.h */ = {isa = PBXFileReference; fileEncoding = 4; lastKnownFileType = sourcecode.c.h; path = UMESimdVecInt.h; sourceTree = "<group>"; };
		1F41A9FD22B06A080073835F /* UMESimdVecUint.h */ = {isa = PBXFileReference; fileEncoding = 4; lastKnownFileType = sourcecode.c.h; path = UMESimdVecUint.h; sourceTree = "<group>"; };
		1F41AA0022B06A080073835F /* UMESimdVecFloat32_1.h */ = {isa = PBXFileReference; fileEncoding = 4; lastKnownFileType = sourcecode.c.h; path = UMESimdVecFloat32_1.h; sourceTree = "<group>"; };
		1F41AA0122B06A080073835F /* UMESimdVecFloat32_2.h */ = {isa = PBXFileReference; fileEncoding = 4; lastKnownFileType = sourcecode.c.h; path = UMESimdVecFloat32_2.h; sourceTree = "<group>"; };
		1F41AA0222B06A080073835F /* UMESimdVecFloat32_4.h */ = {isa = PBXFileReference; fileEncoding = 4; lastKnownFileType = sourcecode.c.h; path = UMESimdVecFloat32_4.h; sourceTree = "<group>"; };
		1F41AA0322B06A080073835F /* UMESimdVecFloat32_8.h */ = {isa = PBXFileReference; fileEncoding = 4; lastKnownFileType = sourcecode.c.h; path = UMESimdVecFloat32_8.h; sourceTree = "<group>"; };
		1F41AA0422B06A080073835F /* UMESimdVecFloat64_1.h */ = {isa = PBXFileReference; fileEncoding = 4; lastKnownFileType = sourcecode.c.h; path = UMESimdVecFloat64_1.h; sourceTree = "<group>"; };
		1F41AA0522B06A080073835F /* UMESimdVecFloat64_2.h */ = {isa = PBXFileReference; fileEncoding = 4; lastKnownFileType = sourcecode.c.h; path = UMESimdVecFloat64_2.h; sourceTree = "<group>"; };
		1F41AA0622B06A080073835F /* UMESimdVecFloatPrototype.h */ = {isa = PBXFileReference; fileEncoding = 4; lastKnownFileType = sourcecode.c.h; path = UMESimdVecFloatPrototype.h; sourceTree = "<group>"; };
		1F41AA0822B06A080073835F /* UMESimdVecInt32_1.h */ = {isa = PBXFileReference; fileEncoding = 4; lastKnownFileType = sourcecode.c.h; path = UMESimdVecInt32_1.h; sourceTree = "<group>"; };
		1F41AA0922B06A080073835F /* UMESimdVecInt32_2.h */ = {isa = PBXFileReference; fileEncoding = 4; lastKnownFileType = sourcecode.c.h; path = UMESimdVecInt32_2.h; sourceTree = "<group>"; };
		1F41AA0A22B06A080073835F /* UMESimdVecInt32_4.h */ = {isa = PBXFileReference; fileEncoding = 4; lastKnownFileType = sourcecode.c.h; path = UMESimdVecInt32_4.h; sourceTree = "<group>"; };
		1F41AA0B22B06A080073835F /* UMESimdVecInt32_8.h */ = {isa = PBXFileReference; fileEncoding = 4; lastKnownFileType = sourcecode.c.h; path = UMESimdVecInt32_8.h; sourceTree = "<group>"; };
		1F41AA0C22B06A080073835F /* UMESimdVecInt64_1.h */ = {isa = PBXFileReference; fileEncoding = 4; lastKnownFileType = sourcecode.c.h; path = UMESimdVecInt64_1.h; sourceTree = "<group>"; };
		1F41AA0D22B06A080073835F /* UMESimdVecInt64_2.h */ = {isa = PBXFileReference; fileEncoding = 4; lastKnownFileType = sourcecode.c.h; path = UMESimdVecInt64_2.h; sourceTree = "<group>"; };
		1F41AA0E22B06A080073835F /* UMESimdVecIntPrototype.h */ = {isa = PBXFileReference; fileEncoding = 4; lastKnownFileType = sourcecode.c.h; path = UMESimdVecIntPrototype.h; sourceTree = "<group>"; };
		1F41AA1022B06A080073835F /* UMESimdMask1.h */ = {isa = PBXFileReference; fileEncoding = 4; lastKnownFileType = sourcecode.c.h; path = UMESimdMask1.h; sourceTree = "<group>"; };
		1F41AA1122B06A080073835F /* UMESimdMask2.h */ = {isa = PBXFileReference; fileEncoding = 4; lastKnownFileType = sourcecode.c.h; path = UMESimdMask2.h; sourceTree = "<group>"; };
		1F41AA1222B06A080073835F /* UMESimdMask4.h */ = {isa = PBXFileReference; fileEncoding = 4; lastKnownFileType = sourcecode.c.h; path = UMESimdMask4.h; sourceTree = "<group>"; };
		1F41AA1322B06A080073835F /* UMESimdMask8.h */ = {isa = PBXFileReference; fileEncoding = 4; lastKnownFileType = sourcecode.c.h; path = UMESimdMask8.h; sourceTree = "<group>"; };
		1F41AA1422B06A080073835F /* UMESimdMaskPrototype.h */ = {isa = PBXFileReference; fileEncoding = 4; lastKnownFileType = sourcecode.c.h; path = UMESimdMaskPrototype.h; sourceTree = "<group>"; };
		1F41AA1622B06A080073835F /* UMESimdSwizzlePrototype.h */ = {isa = PBXFileReference; fileEncoding = 4; lastKnownFileType = sourcecode.c.h; path = UMESimdSwizzlePrototype.h; sourceTree = "<group>"; };
		1F41AA1822B06A080073835F /* UMESimdVecUint32_1.h */ = {isa = PBXFileReference; fileEncoding = 4; lastKnownFileType = sourcecode.c.h; path = UMESimdVecUint32_1.h; sourceTree = "<group>"; };
		1F41AA1922B06A080073835F /* UMESimdVecUint32_2.h */ = {isa = PBXFileReference; fileEncoding = 4; lastKnownFileType = sourcecode.c.h; path = UMESimdVecUint32_2.h; sourceTree = "<group>"; };
		1F41AA1A22B06A080073835F /* UMESimdVecUint32_4.h */ = {isa = PBXFileReference; fileEncoding = 4; lastKnownFileType = sourcecode.c.h; path = UMESimdVecUint32_4.h; sourceTree = "<group>"; };
		1F41AA1B22B06A080073835F /* UMESimdVecUint32_8.h */ = {isa = PBXFileReference; fileEncoding = 4; lastKnownFileType = sourcecode.c.h; path = UMESimdVecUint32_8.h; sourceTree = "<group>"; };
		1F41AA1C22B06A080073835F /* UMESimdVecUint64_1.h */ = {isa = PBXFileReference; fileEncoding = 4; lastKnownFileType = sourcecode.c.h; path = UMESimdVecUint64_1.h; sourceTree = "<group>"; };
		1F41AA1D22B06A080073835F /* UMESimdVecUint64_2.h */ = {isa = PBXFileReference; fileEncoding = 4; lastKnownFileType = sourcecode.c.h; path = UMESimdVecUint64_2.h; sourceTree = "<group>"; };
		1F41AA1E22B06A080073835F /* UMESimdVecUintPrototype.h */ = {isa = PBXFileReference; fileEncoding = 4; lastKnownFileType = sourcecode.c.h; path = UMESimdVecUintPrototype.h; sourceTree = "<group>"; };
		1F41AA1F22B06A080073835F /* UMESimdCastOperatorsScalar.h */ = {isa = PBXFileReference; fileEncoding = 4; lastKnownFileType = sourcecode.c.h; path = UMESimdCastOperatorsScalar.h; sourceTree = "<group>"; };
		1F41AA2022B06A080073835F /* UMESimdMaskScalar.h */ = {isa = PBXFileReference; fileEncoding = 4; lastKnownFileType = sourcecode.c.h; path = UMESimdMaskScalar.h; sourceTree = "<group>"; };
		1F41AA2122B06A080073835F /* UMESimdSwizzleScalar.h */ = {isa = PBXFileReference; fileEncoding = 4; lastKnownFileType = sourcecode.c.h; path = UMESimdSwizzleScalar.h; sourceTree = "<group>"; };
		1F41AA2222B06A080073835F /* UMESimdTraitsSpecialization.h */ = {isa = PBXFileReference; fileEncoding = 4; lastKnownFileType = sourcecode.c.h; path = UMESimdTraitsSpecialization.h; sourceTree = "<group>"; };
		1F41AA2322B06A080073835F /* UMESimdVecFloatScalar.h */ = {isa = PBXFileReference; fileEncoding = 4; lastKnownFileType = sourcecode.c.h; path = UMESimdVecFloatScalar.h; sourceTree = "<group>"; };
		1F41AA2422B06A080073835F /* UMESimdVecIntScalar.h */ = {isa = PBXFileReference; fileEncoding = 4; lastKnownFileType = sourcecode.c.h; path = UMESimdVecIntScalar.h; sourceTree = "<group>"; };
		1F41AA2522B06A080073835F /* UMESimdVecUintScalar.h */ = {isa = PBXFileReference; fileEncoding = 4; lastKnownFileType = sourcecode.c.h; path = UMESimdVecUintScalar.h; sourceTree = "<group>"; };
		1F41AA2622B06A080073835F /* UMESimdPluginAltivec.h */ = {isa = PBXFileReference; fileEncoding = 4; lastKnownFileType = sourcecode.c.h; path = UMESimdPluginAltivec.h; sourceTree = "<group>"; };
		1F41AA2722B06A080073835F /* UMESimdPluginARM.h */ = {isa = PBXFileReference; fileEncoding = 4; lastKnownFileType = sourcecode.c.h; path = UMESimdPluginARM.h; sourceTree = "<group>"; };
		1F41AA2822B06A080073835F /* UMESimdPluginAVX.h */ = {isa = PBXFileReference; fileEncoding = 4; lastKnownFileType = sourcecode.c.h; path = UMESimdPluginAVX.h; sourceTree = "<group>"; };
		1F41AA2922B06A080073835F /* UMESimdPluginAVX2.h */ = {isa = PBXFileReference; fileEncoding = 4; lastKnownFileType = sourcecode.c.h; path = UMESimdPluginAVX2.h; sourceTree = "<group>"; };
		1F41AA2A22B06A080073835F /* UMESimdPluginAVX512.h */ = {isa = PBXFileReference; fileEncoding = 4; lastKnownFileType = sourcecode.c.h; path = UMESimdPluginAVX512.h; sourceTree = "<group>"; };
		1F41AA2B22B06A080073835F /* UMESimdPluginKNC.h */ = {isa = PBXFileReference; fileEncoding = 4; lastKnownFileType = sourcecode.c.h; path = UMESimdPluginKNC.h; sourceTree = "<group>"; };
		1F41AA2C22B06A080073835F /* UMESimdPluginOpenMP.h */ = {isa = PBXFileReference; fileEncoding = 4; lastKnownFileType = sourcecode.c.h; path = UMESimdPluginOpenMP.h; sourceTree = "<group>"; };
		1F41AA2D22B06A080073835F /* UMESimdPluginScalarEmulation.h */ = {isa = PBXFileReference; fileEncoding = 4; lastKnownFileType = sourcecode.c.h; path = UMESimdPluginScalarEmulation.h; sourceTree = "<group>"; };
		1F41AA2E22B06A080073835F /* README.md */ = {isa = PBXFileReference; fileEncoding = 4; lastKnownFileType = net.daringfireball.markdown; path = README.md; sourceTree = "<group>"; };
		1F41AA2F22B06A080073835F /* UMEBasicTypes.h */ = {isa = PBXFileReference; fileEncoding = 4; lastKnownFileType = sourcecode.c.h; path = UMEBasicTypes.h; sourceTree = "<group>"; };
		1F41AA3022B06A080073835F /* UMEInline.h */ = {isa = PBXFileReference; fileEncoding = 4; lastKnownFileType = sourcecode.c.h; path = UMEInline.h; sourceTree = "<group>"; };
		1F41AA3122B06A080073835F /* UMEMemory.h */ = {isa = PBXFileReference; fileEncoding = 4; lastKnownFileType = sourcecode.c.h; path = UMEMemory.h; sourceTree = "<group>"; };
		1F41AA3222B06A080073835F /* UMESimd.h */ = {isa = PBXFileReference; fileEncoding = 4; lastKnownFileType = sourcecode.c.h; path = UMESimd.h; sourceTree = "<group>"; };
		1F41AA3322B06A080073835F /* UMESimdInterface.h */ = {isa = PBXFileReference; fileEncoding = 4; lastKnownFileType = sourcecode.c.h; path = UMESimdInterface.h; sourceTree = "<group>"; };
		1F41AA3422B06A080073835F /* UMESimdInterfaceFunctions.h */ = {isa = PBXFileReference; fileEncoding = 4; lastKnownFileType = sourcecode.c.h; path = UMESimdInterfaceFunctions.h; sourceTree = "<group>"; };
		1F41AA3522B06A080073835F /* UMESimdScalarEmulation.h */ = {isa = PBXFileReference; fileEncoding = 4; lastKnownFileType = sourcecode.c.h; path = UMESimdScalarEmulation.h; sourceTree = "<group>"; };
		1F41AA3622B06A080073835F /* UMESimdScalarOperators.h */ = {isa = PBXFileReference; fileEncoding = 4; lastKnownFileType = sourcecode.c.h; path = UMESimdScalarOperators.h; sourceTree = "<group>"; };
		1F41AA3722B06A080073835F /* UMESimdTraits.h */ = {isa = PBXFileReference; fileEncoding = 4; lastKnownFileType = sourcecode.c.h; path = UMESimdTraits.h; sourceTree = "<group>"; };
		1F41AA3822B06A080073835F /* UMESimdVectorEmulation.h */ = {isa = PBXFileReference; fileEncoding = 4; lastKnownFileType = sourcecode.c.h; path = UMESimdVectorEmulation.h; sourceTree = "<group>"; };
		1F41AA3B22B06A080073835F /* build_vs2015.sln */ = {isa = PBXFileReference; fileEncoding = 4; lastKnownFileType = text; path = build_vs2015.sln; sourceTree = "<group>"; };
		1F41AA3C22B06A080073835F /* build_vs2015.vcxproj */ = {isa = PBXFileReference; fileEncoding = 4; lastKnownFileType = text.xml; path = build_vs2015.vcxproj; sourceTree = "<group>"; };
		1F41AA3D22B06A080073835F /* build_vs2015.vcxproj.filters */ = {isa = PBXFileReference; fileEncoding = 4; lastKnownFileType = text.xml; path = build_vs2015.vcxproj.filters; sourceTree = "<group>"; };
		1F41AA3E22B06A080073835F /* clean.sh */ = {isa = PBXFileReference; fileEncoding = 4; lastKnownFileType = text.script.sh; path = clean.sh; sourceTree = "<group>"; };
		1F41AA3F22B06A080073835F /* create_solution_gcc.sh */ = {isa = PBXFileReference; fileEncoding = 4; lastKnownFileType = text.script.sh; path = create_solution_gcc.sh; sourceTree = "<group>"; };
		1F41AA4022B06A080073835F /* create_solution_vs2012.bat */ = {isa = PBXFileReference; fileEncoding = 4; lastKnownFileType = text; path = create_solution_vs2012.bat; sourceTree = "<group>"; };
		1F41AA4122B06A080073835F /* Makefile */ = {isa = PBXFileReference; fileEncoding = 4; lastKnownFileType = sourcecode.make; path = Makefile; sourceTree = "<group>"; };
		1F41AA4322B06A080073835F /* gold.txt */ = {isa = PBXFileReference; fileEncoding = 4; lastKnownFileType = text; path = gold.txt; sourceTree = "<group>"; };
		1F41AA4422B06A080073835F /* UMESIMDUnitTest.cpp */ = {isa = PBXFileReference; fileEncoding = 4; lastKnownFileType = sourcecode.cpp.cpp; path = UMESIMDUnitTest.cpp; sourceTree = "<group>"; };
		1F41AA4522B06A080073835F /* UMEUnitTestCommon.cpp */ = {isa = PBXFileReference; fileEncoding = 4; lastKnownFileType = sourcecode.cpp.cpp; path = UMEUnitTestCommon.cpp; sourceTree = "<group>"; };
		1F41AA4622B06A080073835F /* UMEUnitTestCommon.h */ = {isa = PBXFileReference; fileEncoding = 4; lastKnownFileType = sourcecode.c.h; path = UMEUnitTestCommon.h; sourceTree = "<group>"; };
		1F41AA4722B06A080073835F /* UMEUnitTestDataSets16.cpp */ = {isa = PBXFileReference; fileEncoding = 4; lastKnownFileType = sourcecode.cpp.cpp; path = UMEUnitTestDataSets16.cpp; sourceTree = "<group>"; };
		1F41AA4822B06A080073835F /* UMEUnitTestDataSets16.h */ = {isa = PBXFileReference; fileEncoding = 4; lastKnownFileType = sourcecode.c.h; path = UMEUnitTestDataSets16.h; sourceTree = "<group>"; };
		1F41AA4922B06A080073835F /* UMEUnitTestDataSets32.cpp */ = {isa = PBXFileReference; fileEncoding = 4; lastKnownFileType = sourcecode.cpp.cpp; path = UMEUnitTestDataSets32.cpp; sourceTree = "<group>"; };
		1F41AA4A22B06A080073835F /* UMEUnitTestDataSets32.h */ = {isa = PBXFileReference; fileEncoding = 4; lastKnownFileType = sourcecode.c.h; path = UMEUnitTestDataSets32.h; sourceTree = "<group>"; };
		1F41AA4B22B06A080073835F /* UMEUnitTestDataSets64.cpp */ = {isa = PBXFileReference; fileEncoding = 4; lastKnownFileType = sourcecode.cpp.cpp; path = UMEUnitTestDataSets64.cpp; sourceTree = "<group>"; };
		1F41AA4C22B06A080073835F /* UMEUnitTestDataSets64.h */ = {isa = PBXFileReference; fileEncoding = 4; lastKnownFileType = sourcecode.c.h; path = UMEUnitTestDataSets64.h; sourceTree = "<group>"; };
		1F41AA4D22B06A080073835F /* UMEUnitTestDataSets8.cpp */ = {isa = PBXFileReference; fileEncoding = 4; lastKnownFileType = sourcecode.cpp.cpp; path = UMEUnitTestDataSets8.cpp; sourceTree = "<group>"; };
		1F41AA4E22B06A080073835F /* UMEUnitTestDataSets8.h */ = {isa = PBXFileReference; fileEncoding = 4; lastKnownFileType = sourcecode.c.h; path = UMEUnitTestDataSets8.h; sourceTree = "<group>"; };
		1F41AA4F22B06A080073835F /* UMEUnitTestMasks.h */ = {isa = PBXFileReference; fileEncoding = 4; lastKnownFileType = sourcecode.c.h; path = UMEUnitTestMasks.h; sourceTree = "<group>"; };
		1F41AA5022B06A080073835F /* UMEUnitTestSimd.h */ = {isa = PBXFileReference; fileEncoding = 4; lastKnownFileType = sourcecode.c.h; path = UMEUnitTestSimd.h; sourceTree = "<group>"; };
		1F41AA5122B06A080073835F /* UMEUnitTestSimd1024b.cpp */ = {isa = PBXFileReference; fileEncoding = 4; lastKnownFileType = sourcecode.cpp.cpp; path = UMEUnitTestSimd1024b.cpp; sourceTree = "<group>"; };
		1F41AA5222B06A080073835F /* UMEUnitTestSimd1024b.h */ = {isa = PBXFileReference; fileEncoding = 4; lastKnownFileType = sourcecode.c.h; path = UMEUnitTestSimd1024b.h; sourceTree = "<group>"; };
		1F41AA5322B06A080073835F /* UMEUnitTestSimd128b.cpp */ = {isa = PBXFileReference; fileEncoding = 4; lastKnownFileType = sourcecode.cpp.cpp; path = UMEUnitTestSimd128b.cpp; sourceTree = "<group>"; };
		1F41AA5422B06A080073835F /* UMEUnitTestSimd128b.h */ = {isa = PBXFileReference; fileEncoding = 4; lastKnownFileType = sourcecode.c.h; path = UMEUnitTestSimd128b.h; sourceTree = "<group>"; };
		1F41AA5522B06A080073835F /* UMEUnitTestSimd16b.cpp */ = {isa = PBXFileReference; fileEncoding = 4; lastKnownFileType = sourcecode.cpp.cpp; path = UMEUnitTestSimd16b.cpp; sourceTree = "<group>"; };
		1F41AA5622B06A080073835F /* UMEUnitTestSimd16b.h */ = {isa = PBXFileReference; fileEncoding = 4; lastKnownFileType = sourcecode.c.h; path = UMEUnitTestSimd16b.h; sourceTree = "<group>"; };
		1F41AA5722B06A080073835F /* UMEUnitTestSimd256b.cpp */ = {isa = PBXFileReference; fileEncoding = 4; lastKnownFileType = sourcecode.cpp.cpp; path = UMEUnitTestSimd256b.cpp; sourceTree = "<group>"; };
		1F41AA5822B06A080073835F /* UMEUnitTestSimd256b.h */ = {isa = PBXFileReference; fileEncoding = 4; lastKnownFileType = sourcecode.c.h; path = UMEUnitTestSimd256b.h; sourceTree = "<group>"; };
		1F41AA5922B06A080073835F /* UMEUnitTestSimd32b.cpp */ = {isa = PBXFileReference; fileEncoding = 4; lastKnownFileType = sourcecode.cpp.cpp; path = UMEUnitTestSimd32b.cpp; sourceTree = "<group>"; };
		1F41AA5A22B06A080073835F /* UMEUnitTestSimd32b.h */ = {isa = PBXFileReference; fileEncoding = 4; lastKnownFileType = sourcecode.c.h; path = UMEUnitTestSimd32b.h; sourceTree = "<group>"; };
		1F41AA5B22B06A080073835F /* UMEUnitTestSimd512b.cpp */ = {isa = PBXFileReference; fileEncoding = 4; lastKnownFileType = sourcecode.cpp.cpp; path = UMEUnitTestSimd512b.cpp; sourceTree = "<group>"; };
		1F41AA5C22B06A080073835F /* UMEUnitTestSimd512b.h */ = {isa = PBXFileReference; fileEncoding = 4; lastKnownFileType = sourcecode.c.h; path = UMEUnitTestSimd512b.h; sourceTree = "<group>"; };
		1F41AA5D22B06A080073835F /* UMEUnitTestSimd64b.cpp */ = {isa = PBXFileReference; fileEncoding = 4; lastKnownFileType = sourcecode.cpp.cpp; path = UMEUnitTestSimd64b.cpp; sourceTree = "<group>"; };
		1F41AA5E22B06A080073835F /* UMEUnitTestSimd64b.h */ = {isa = PBXFileReference; fileEncoding = 4; lastKnownFileType = sourcecode.c.h; path = UMEUnitTestSimd64b.h; sourceTree = "<group>"; };
		1F41AA5F22B06A080073835F /* UMEUnitTestSimd8b.cpp */ = {isa = PBXFileReference; fileEncoding = 4; lastKnownFileType = sourcecode.cpp.cpp; path = UMEUnitTestSimd8b.cpp; sourceTree = "<group>"; };
		1F41AA6022B06A080073835F /* UMEUnitTestSimd8b.h */ = {isa = PBXFileReference; fileEncoding = 4; lastKnownFileType = sourcecode.c.h; path = UMEUnitTestSimd8b.h; sourceTree = "<group>"; };
		1F41AA6122B06A080073835F /* UMEUnitTestSwizzleMask.h */ = {isa = PBXFileReference; fileEncoding = 4; lastKnownFileType = sourcecode.c.h; path = UMEUnitTestSwizzleMask.h; sourceTree = "<group>"; };
		1F41AA6322B06A080073835F /* cray_format.sh */ = {isa = PBXFileReference; fileEncoding = 4; lastKnownFileType = text.script.sh; path = cray_format.sh; sourceTree = "<group>"; };
		1F41AA6422B06A080073835F /* ignore_warnings_pop.h */ = {isa = PBXFileReference; fileEncoding = 4; lastKnownFileType = sourcecode.c.h; path = ignore_warnings_pop.h; sourceTree = "<group>"; };
		1F41AA6522B06A080073835F /* ignore_warnings_push.h */ = {isa = PBXFileReference; fileEncoding = 4; lastKnownFileType = sourcecode.c.h; path = ignore_warnings_push.h; sourceTree = "<group>"; };
		1F41AA6622B06A080073835F /* ignore_warnings_shorten_64_to_32.h */ = {isa = PBXFileReference; fileEncoding = 4; lastKnownFileType = sourcecode.c.h; path = ignore_warnings_shorten_64_to_32.h; sourceTree = "<group>"; };
		1F41AA6722B06A080073835F /* ignore_warnings_truncation_from_double_to_float.h */ = {isa = PBXFileReference; fileEncoding = 4; lastKnownFileType = sourcecode.c.h; path = ignore_warnings_truncation_from_double_to_float.h; sourceTree = "<group>"; };
		1F41AA6822B06A080073835F /* ignore_warnings_unused_but_set.h */ = {isa = PBXFileReference; fileEncoding = 4; lastKnownFileType = sourcecode.c.h; path = ignore_warnings_unused_but_set.h; sourceTree = "<group>"; };
		1F41AA6922B06A080073835F /* ignore_warnings_unused_force_value_to_bool.h */ = {isa = PBXFileReference; fileEncoding = 4; lastKnownFileType = sourcecode.c.h; path = ignore_warnings_unused_force_value_to_bool.h; sourceTree = "<group>"; };
		1F41AA6A22B06A080073835F /* ignore_warnings_unused_parameter.h */ = {isa = PBXFileReference; fileEncoding = 4; lastKnownFileType = sourcecode.c.h; path = ignore_warnings_unused_parameter.h; sourceTree = "<group>"; };
		1F41AA6C22B06A080073835F /* isainfo.cpp */ = {isa = PBXFileReference; fileEncoding = 4; lastKnownFileType = sourcecode.cpp.cpp; path = isainfo.cpp; sourceTree = "<group>"; };
		1F41AA6D22B06A080073835F /* Makefile */ = {isa = PBXFileReference; fileEncoding = 4; lastKnownFileType = sourcecode.make; path = Makefile; sourceTree = "<group>"; };
		1FC2A363230C518600927043 /* BranchingDihedralQuadratic.cpp */ = {isa = PBXFileReference; fileEncoding = 4; lastKnownFileType = sourcecode.cpp.cpp; path = BranchingDihedralQuadratic.cpp; sourceTree = "<group>"; };
		1FC2A364230C518600927043 /* BranchingDihedralQuadratic.hpp */ = {isa = PBXFileReference; fileEncoding = 4; lastKnownFileType = sourcecode.cpp.h; path = BranchingDihedralQuadratic.hpp; sourceTree = "<group>"; };
		1FC2A368230C521900927043 /* CellList.hpp */ = {isa = PBXFileReference; fileEncoding = 4; lastKnownFileType = sourcecode.cpp.h; path = CellList.hpp; sourceTree = "<group>"; };
		1FC2A369230C521900927043 /* Movable.cpp */ = {isa = PBXFileReference; fileEncoding = 4; lastKnownFileType = sourcecode.cpp.cpp; path = Movable.cpp; sourceTree = "<group>"; };
		1FC2A36A230C521900927043 /* Reactable.cpp */ = {isa = PBXFileReference; fileEncoding = 4; lastKnownFileType = sourcecode.cpp.cpp; path = Reactable.cpp; sourceTree = "<group>"; };
		1FC2A36D230C522F00927043 /* Types.hpp */ = {isa = PBXFileReference; fileEncoding = 4; lastKnownFileType = sourcecode.cpp.h; name = Types.hpp; path = ForceField/Types.hpp; sourceTree = "<group>"; };
		1FC2A372230C52A100927043 /* Restart.cpp */ = {isa = PBXFileReference; fileEncoding = 4; lastKnownFileType = sourcecode.cpp.cpp; path = Restart.cpp; sourceTree = "<group>"; };
<<<<<<< HEAD
		239E292A23C7CB9D00847127 /* AFM.cpp */ = {isa = PBXFileReference; fileEncoding = 4; lastKnownFileType = sourcecode.cpp.cpp; path = AFM.cpp; sourceTree = "<group>"; };
		239E292B23C7CB9D00847127 /* AFM.h */ = {isa = PBXFileReference; fileEncoding = 4; lastKnownFileType = sourcecode.c.h; path = AFM.h; sourceTree = "<group>"; };
		239E292D23C7CBB800847127 /* AFMAttachmentHarmonic.cpp */ = {isa = PBXFileReference; fileEncoding = 4; lastKnownFileType = sourcecode.cpp.cpp; path = AFMAttachmentHarmonic.cpp; sourceTree = "<group>"; };
		239E292E23C7CBB900847127 /* AFMAttachment.h */ = {isa = PBXFileReference; fileEncoding = 4; lastKnownFileType = sourcecode.c.h; path = AFMAttachment.h; sourceTree = "<group>"; };
		239E292F23C7CBB900847127 /* AFMAttachmentHarmonic.h */ = {isa = PBXFileReference; fileEncoding = 4; lastKnownFileType = sourcecode.c.h; path = AFMAttachmentHarmonic.h; sourceTree = "<group>"; };
		239E293023C7CBBB00847127 /* AFMAttachment.cpp */ = {isa = PBXFileReference; fileEncoding = 4; lastKnownFileType = sourcecode.cpp.cpp; path = AFMAttachment.cpp; sourceTree = "<group>"; };
		239E293C23C7CCBD00847127 /* Profiler.hpp */ = {isa = PBXFileReference; fileEncoding = 4; lastKnownFileType = sourcecode.cpp.h; name = Profiler.hpp; path = src/Util/Profiler.hpp; sourceTree = SOURCE_ROOT; };
		239E293D23C7CCBE00847127 /* DoubleLinkedList.cpp */ = {isa = PBXFileReference; fileEncoding = 4; lastKnownFileType = sourcecode.cpp.cpp; name = DoubleLinkedList.cpp; path = src/Util/DoubleLinkedList.cpp; sourceTree = SOURCE_ROOT; };
		239E293E23C7CCBE00847127 /* Environment.cpp */ = {isa = PBXFileReference; fileEncoding = 4; lastKnownFileType = sourcecode.cpp.cpp; name = Environment.cpp; path = src/Util/Environment.cpp; sourceTree = SOURCE_ROOT; };
		239E293F23C7CCBE00847127 /* DoubleLinkedList.h */ = {isa = PBXFileReference; fileEncoding = 4; lastKnownFileType = sourcecode.c.h; name = DoubleLinkedList.h; path = src/Util/DoubleLinkedList.h; sourceTree = SOURCE_ROOT; };
		239E294023C7CCBE00847127 /* ThreadPool.hpp */ = {isa = PBXFileReference; fileEncoding = 4; lastKnownFileType = sourcecode.cpp.h; name = ThreadPool.hpp; path = src/Util/ThreadPool.hpp; sourceTree = SOURCE_ROOT; };
		239E294123C7CCBF00847127 /* Environment.hpp */ = {isa = PBXFileReference; fileEncoding = 4; lastKnownFileType = sourcecode.cpp.h; name = Environment.hpp; path = src/Util/Environment.hpp; sourceTree = SOURCE_ROOT; };
		239E294423C7CCCC00847127 /* CmdParse.hpp */ = {isa = PBXFileReference; fileEncoding = 4; lastKnownFileType = sourcecode.cpp.h; name = CmdParse.hpp; path = src/Util/Io/CmdParse.hpp; sourceTree = SOURCE_ROOT; };
		239E294523C7CCCC00847127 /* Log.hpp */ = {isa = PBXFileReference; fileEncoding = 4; lastKnownFileType = sourcecode.cpp.h; name = Log.hpp; path = src/Util/Io/Log.hpp; sourceTree = SOURCE_ROOT; };
		239E294623C7CCD600847127 /* Vec.hpp */ = {isa = PBXFileReference; fileEncoding = 4; lastKnownFileType = sourcecode.cpp.h; name = Vec.hpp; path = src/Util/Math/Vec.hpp; sourceTree = SOURCE_ROOT; };
=======
		233303F223CD15710005050F /* AFM.cpp */ = {isa = PBXFileReference; fileEncoding = 4; lastKnownFileType = sourcecode.cpp.cpp; path = AFM.cpp; sourceTree = "<group>"; };
		233303F323CD15720005050F /* AFM.h */ = {isa = PBXFileReference; fileEncoding = 4; lastKnownFileType = sourcecode.c.h; path = AFM.h; sourceTree = "<group>"; };
		233303F923CD15A30005050F /* AFMAttachmentHarmonic.cpp */ = {isa = PBXFileReference; fileEncoding = 4; lastKnownFileType = sourcecode.cpp.cpp; path = AFMAttachmentHarmonic.cpp; sourceTree = "<group>"; };
		233303FA23CD15A30005050F /* AFMAttachment.h */ = {isa = PBXFileReference; fileEncoding = 4; lastKnownFileType = sourcecode.c.h; path = AFMAttachment.h; sourceTree = "<group>"; };
		233303FB23CD15A40005050F /* AFMAttachmentHarmonic.h */ = {isa = PBXFileReference; fileEncoding = 4; lastKnownFileType = sourcecode.c.h; path = AFMAttachmentHarmonic.h; sourceTree = "<group>"; };
		233303FC23CD15A40005050F /* AFMAttachment.cpp */ = {isa = PBXFileReference; fileEncoding = 4; lastKnownFileType = sourcecode.cpp.cpp; path = AFMAttachment.cpp; sourceTree = "<group>"; };
		2333040523CD15C40005050F /* Environment.cpp */ = {isa = PBXFileReference; fileEncoding = 4; lastKnownFileType = sourcecode.cpp.cpp; name = Environment.cpp; path = src/Util/Environment.cpp; sourceTree = SOURCE_ROOT; };
		2333040623CD15C50005050F /* Environment.hpp */ = {isa = PBXFileReference; fileEncoding = 4; lastKnownFileType = sourcecode.cpp.h; name = Environment.hpp; path = src/Util/Environment.hpp; sourceTree = SOURCE_ROOT; };
>>>>>>> 8e9d6338
		AEC546CF225D3798007CB7E9 /* CController.h */ = {isa = PBXFileReference; fileEncoding = 4; lastKnownFileType = sourcecode.c.h; path = CController.h; sourceTree = "<group>"; };
		AEC546D1225D3798007CB7E9 /* Composite.h */ = {isa = PBXFileReference; fileEncoding = 4; lastKnownFileType = sourcecode.c.h; path = Composite.h; sourceTree = "<group>"; };
		AEC546D2225D3798007CB7E9 /* SysParams.cpp */ = {isa = PBXFileReference; fileEncoding = 4; lastKnownFileType = sourcecode.cpp.cpp; path = SysParams.cpp; sourceTree = "<group>"; };
		AEC546D3225D3798007CB7E9 /* MController.cpp */ = {isa = PBXFileReference; fileEncoding = 4; lastKnownFileType = sourcecode.cpp.cpp; path = MController.cpp; sourceTree = "<group>"; };
		AEC546D4225D3798007CB7E9 /* MEDYAN.cpp */ = {isa = PBXFileReference; fileEncoding = 4; lastKnownFileType = sourcecode.cpp.cpp; path = MEDYAN.cpp; sourceTree = "<group>"; };
		AEC546D5225D3798007CB7E9 /* BubbleInitializer.h */ = {isa = PBXFileReference; fileEncoding = 4; lastKnownFileType = sourcecode.c.h; path = BubbleInitializer.h; sourceTree = "<group>"; };
		AEC546D6225D3798007CB7E9 /* common.cpp */ = {isa = PBXFileReference; fileEncoding = 4; lastKnownFileType = sourcecode.cpp.cpp; path = common.cpp; sourceTree = "<group>"; };
		AEC546D7225D3798007CB7E9 /* SysParams.h */ = {isa = PBXFileReference; fileEncoding = 4; lastKnownFileType = sourcecode.c.h; path = SysParams.h; sourceTree = "<group>"; };
		AEC546D9225D3798007CB7E9 /* profiler.cpp */ = {isa = PBXFileReference; fileEncoding = 4; lastKnownFileType = sourcecode.cpp.cpp; path = profiler.cpp; sourceTree = "<group>"; };
		AEC546DB225D3798007CB7E9 /* log.cpp */ = {isa = PBXFileReference; fileEncoding = 4; lastKnownFileType = sourcecode.cpp.cpp; path = log.cpp; sourceTree = "<group>"; };
		AEC546DC225D3798007CB7E9 /* cmdparse.h */ = {isa = PBXFileReference; fileEncoding = 4; lastKnownFileType = sourcecode.c.h; path = cmdparse.h; sourceTree = "<group>"; };
		AEC546DD225D3798007CB7E9 /* log.h */ = {isa = PBXFileReference; fileEncoding = 4; lastKnownFileType = sourcecode.c.h; path = log.h; sourceTree = "<group>"; };
		AEC546DE225D3798007CB7E9 /* cmdparse.cpp */ = {isa = PBXFileReference; fileEncoding = 4; lastKnownFileType = sourcecode.cpp.cpp; path = cmdparse.cpp; sourceTree = "<group>"; };
		AEC546DF225D3798007CB7E9 /* environment.h */ = {isa = PBXFileReference; fileEncoding = 4; lastKnownFileType = sourcecode.c.h; path = environment.h; sourceTree = "<group>"; };
		AEC546E0225D3798007CB7E9 /* profiler.h */ = {isa = PBXFileReference; fileEncoding = 4; lastKnownFileType = sourcecode.c.h; path = profiler.h; sourceTree = "<group>"; };
		AEC546E1225D3798007CB7E9 /* FilamentInitializer.h */ = {isa = PBXFileReference; fileEncoding = 4; lastKnownFileType = sourcecode.c.h; path = FilamentInitializer.h; sourceTree = "<group>"; };
		AEC546E2225D3798007CB7E9 /* MathFunctions.cpp */ = {isa = PBXFileReference; fileEncoding = 4; lastKnownFileType = sourcecode.cpp.cpp; path = MathFunctions.cpp; sourceTree = "<group>"; };
		AEC546E3225D3798007CB7E9 /* Parser.h */ = {isa = PBXFileReference; fileEncoding = 4; lastKnownFileType = sourcecode.c.h; path = Parser.h; sourceTree = "<group>"; };
		AEC546E4225D3798007CB7E9 /* MathFunctions.h */ = {isa = PBXFileReference; fileEncoding = 4; lastKnownFileType = sourcecode.c.h; path = MathFunctions.h; sourceTree = "<group>"; };
		AEC546E6225D3798007CB7E9 /* Component.cpp */ = {isa = PBXFileReference; fileEncoding = 4; lastKnownFileType = sourcecode.cpp.cpp; path = Component.cpp; sourceTree = "<group>"; };
		AEC546E8225D3798007CB7E9 /* ReactionBase.h */ = {isa = PBXFileReference; fileEncoding = 4; lastKnownFileType = sourcecode.c.h; path = ReactionBase.h; sourceTree = "<group>"; };
		AEC546E9225D3798007CB7E9 /* ChemGillespieImpl.cpp */ = {isa = PBXFileReference; fileEncoding = 4; lastKnownFileType = sourcecode.cpp.cpp; path = ChemGillespieImpl.cpp; sourceTree = "<group>"; };
		AEC546EA225D3798007CB7E9 /* ChemNRMImpl.h */ = {isa = PBXFileReference; fileEncoding = 4; lastKnownFileType = sourcecode.c.h; path = ChemNRMImpl.h; sourceTree = "<group>"; };
		AEC546EB225D3798007CB7E9 /* ChemSim.cpp */ = {isa = PBXFileReference; fileEncoding = 4; lastKnownFileType = sourcecode.cpp.cpp; path = ChemSim.cpp; sourceTree = "<group>"; };
		AEC546EC225D3798007CB7E9 /* Species.cpp */ = {isa = PBXFileReference; fileEncoding = 4; lastKnownFileType = sourcecode.cpp.cpp; path = Species.cpp; sourceTree = "<group>"; };
		AEC546ED225D3798007CB7E9 /* ChemGillespieImpl.h */ = {isa = PBXFileReference; fileEncoding = 4; lastKnownFileType = sourcecode.c.h; path = ChemGillespieImpl.h; sourceTree = "<group>"; };
		AEC546EE225D3798007CB7E9 /* BindingManager.cpp */ = {isa = PBXFileReference; fileEncoding = 4; lastKnownFileType = sourcecode.cpp.cpp; path = BindingManager.cpp; sourceTree = "<group>"; };
		AEC546EF225D3798007CB7E9 /* SpeciesContainer.h */ = {isa = PBXFileReference; fileEncoding = 4; lastKnownFileType = sourcecode.c.h; path = SpeciesContainer.h; sourceTree = "<group>"; };
		AEC546F0225D3798007CB7E9 /* ChemSimpleGillespieImpl.cpp */ = {isa = PBXFileReference; fileEncoding = 4; lastKnownFileType = sourcecode.cpp.cpp; path = ChemSimpleGillespieImpl.cpp; sourceTree = "<group>"; };
		AEC546F1225D3798007CB7E9 /* DissipationTracker.h */ = {isa = PBXFileReference; fileEncoding = 4; lastKnownFileType = sourcecode.c.h; path = DissipationTracker.h; sourceTree = "<group>"; };
		AEC546F2225D3798007CB7E9 /* ChemNRMImpl.cpp */ = {isa = PBXFileReference; fileEncoding = 4; lastKnownFileType = sourcecode.cpp.cpp; path = ChemNRMImpl.cpp; sourceTree = "<group>"; };
		AEC546F3225D3798007CB7E9 /* ChemSim.h */ = {isa = PBXFileReference; fileEncoding = 4; lastKnownFileType = sourcecode.c.h; path = ChemSim.h; sourceTree = "<group>"; };
		AEC546F4225D3798007CB7E9 /* ReactionTemplate.cpp */ = {isa = PBXFileReference; fileEncoding = 4; lastKnownFileType = sourcecode.cpp.cpp; path = ReactionTemplate.cpp; sourceTree = "<group>"; };
		AEC546F5225D3798007CB7E9 /* ReactionBase.cpp */ = {isa = PBXFileReference; fileEncoding = 4; lastKnownFileType = sourcecode.cpp.cpp; path = ReactionBase.cpp; sourceTree = "<group>"; };
		AEC546F6225D3798007CB7E9 /* HybridBindingSearchManager.cpp */ = {isa = PBXFileReference; fileEncoding = 4; lastKnownFileType = sourcecode.cpp.cpp; path = HybridBindingSearchManager.cpp; sourceTree = "<group>"; };
		AEC546F7225D3798007CB7E9 /* RSpecies.cpp */ = {isa = PBXFileReference; fileEncoding = 4; lastKnownFileType = sourcecode.cpp.cpp; path = RSpecies.cpp; sourceTree = "<group>"; };
		AEC546F8225D3798007CB7E9 /* ReactionContainer.h */ = {isa = PBXFileReference; fileEncoding = 4; lastKnownFileType = sourcecode.c.h; path = ReactionContainer.h; sourceTree = "<group>"; };
		AEC546F9225D3798007CB7E9 /* RSpecies.h */ = {isa = PBXFileReference; fileEncoding = 4; lastKnownFileType = sourcecode.c.h; path = RSpecies.h; sourceTree = "<group>"; };
		AEC546FA225D3798007CB7E9 /* BindingManager.h */ = {isa = PBXFileReference; fileEncoding = 4; lastKnownFileType = sourcecode.c.h; path = BindingManager.h; sourceTree = "<group>"; };
		AEC546FB225D3798007CB7E9 /* ReactionTemplate.h */ = {isa = PBXFileReference; fileEncoding = 4; lastKnownFileType = sourcecode.c.h; path = ReactionTemplate.h; sourceTree = "<group>"; };
		AEC546FC225D3798007CB7E9 /* ChemManager.h */ = {isa = PBXFileReference; fileEncoding = 4; lastKnownFileType = sourcecode.c.h; path = ChemManager.h; sourceTree = "<group>"; };
		AEC546FD225D3798007CB7E9 /* BindingManagerCUDA.h */ = {isa = PBXFileReference; fileEncoding = 4; lastKnownFileType = sourcecode.c.h; path = BindingManagerCUDA.h; sourceTree = "<group>"; };
		AEC546FE225D3798007CB7E9 /* HybridBindingSearchManager.h */ = {isa = PBXFileReference; fileEncoding = 4; lastKnownFileType = sourcecode.c.h; path = HybridBindingSearchManager.h; sourceTree = "<group>"; };
		AEC546FF225D3798007CB7E9 /* ChemSimImpl.h */ = {isa = PBXFileReference; fileEncoding = 4; lastKnownFileType = sourcecode.c.h; path = ChemSimImpl.h; sourceTree = "<group>"; };
		AEC54700225D3798007CB7E9 /* Reaction.h */ = {isa = PBXFileReference; fileEncoding = 4; lastKnownFileType = sourcecode.c.h; path = Reaction.h; sourceTree = "<group>"; };
		AEC54701225D3798007CB7E9 /* ChemManager.cpp */ = {isa = PBXFileReference; fileEncoding = 4; lastKnownFileType = sourcecode.cpp.cpp; path = ChemManager.cpp; sourceTree = "<group>"; };
		AEC54702225D3798007CB7E9 /* Species.h */ = {isa = PBXFileReference; fileEncoding = 4; lastKnownFileType = sourcecode.c.h; path = Species.h; sourceTree = "<group>"; };
		AEC54703225D3798007CB7E9 /* ChemRNode.h */ = {isa = PBXFileReference; fileEncoding = 4; lastKnownFileType = sourcecode.c.h; path = ChemRNode.h; sourceTree = "<group>"; };
		AEC54704225D3798007CB7E9 /* ChemCallbacks.h */ = {isa = PBXFileReference; fileEncoding = 4; lastKnownFileType = sourcecode.c.h; path = ChemCallbacks.h; sourceTree = "<group>"; };
		AEC54705225D3798007CB7E9 /* Reaction.cpp */ = {isa = PBXFileReference; fileEncoding = 4; lastKnownFileType = sourcecode.cpp.cpp; path = Reaction.cpp; sourceTree = "<group>"; };
		AEC54706225D3798007CB7E9 /* ChemSimpleGillespieImpl.h */ = {isa = PBXFileReference; fileEncoding = 4; lastKnownFileType = sourcecode.c.h; path = ChemSimpleGillespieImpl.h; sourceTree = "<group>"; };
		AEC54708225D3798007CB7E9 /* test_gillespie.cpp */ = {isa = PBXFileReference; fileEncoding = 4; lastKnownFileType = sourcecode.cpp.cpp; path = test_gillespie.cpp; sourceTree = "<group>"; };
		AEC54709225D3798007CB7E9 /* test_boundaries.cpp */ = {isa = PBXFileReference; fileEncoding = 4; lastKnownFileType = sourcecode.cpp.cpp; path = test_boundaries.cpp; sourceTree = "<group>"; };
		AEC5470A225D3798007CB7E9 /* test_gillespie_cross.cpp */ = {isa = PBXFileReference; fileEncoding = 4; lastKnownFileType = sourcecode.cpp.cpp; path = test_gillespie_cross.cpp; sourceTree = "<group>"; };
		AEC5470C225D3798007CB7E9 /* test_compartments.cpp */ = {isa = PBXFileReference; fileEncoding = 4; lastKnownFileType = sourcecode.cpp.cpp; path = test_compartments.cpp; sourceTree = "<group>"; };
		AEC5470D225D3798007CB7E9 /* test_species.cpp */ = {isa = PBXFileReference; fileEncoding = 4; lastKnownFileType = sourcecode.cpp.cpp; path = test_species.cpp; sourceTree = "<group>"; };
		AEC5470E225D3798007CB7E9 /* test_composite.cpp */ = {isa = PBXFileReference; fileEncoding = 4; lastKnownFileType = sourcecode.cpp.cpp; path = test_composite.cpp; sourceTree = "<group>"; };
		AEC5470F225D3798007CB7E9 /* test_nrm.cpp */ = {isa = PBXFileReference; fileEncoding = 4; lastKnownFileType = sourcecode.cpp.cpp; path = test_nrm.cpp; sourceTree = "<group>"; };
		AEC54710225D3798007CB7E9 /* test_simple_gillespie.cpp */ = {isa = PBXFileReference; fileEncoding = 4; lastKnownFileType = sourcecode.cpp.cpp; path = test_simple_gillespie.cpp; sourceTree = "<group>"; };
		AEC54711225D3798007CB7E9 /* test_geometry.cpp */ = {isa = PBXFileReference; fileEncoding = 4; lastKnownFileType = sourcecode.cpp.cpp; path = test_geometry.cpp; sourceTree = "<group>"; };
		AEC54712225D3798007CB7E9 /* test_reactions.cpp */ = {isa = PBXFileReference; fileEncoding = 4; lastKnownFileType = sourcecode.cpp.cpp; path = test_reactions.cpp; sourceTree = "<group>"; };
		AEC54713225D3798007CB7E9 /* DRController.cpp */ = {isa = PBXFileReference; fileEncoding = 4; lastKnownFileType = sourcecode.cpp.cpp; path = DRController.cpp; sourceTree = "<group>"; };
		AEC54715225D3798007CB7E9 /* CUDAcommon.cpp */ = {isa = PBXFileReference; fileEncoding = 4; lastKnownFileType = sourcecode.cpp.cpp; path = CUDAcommon.cpp; sourceTree = "<group>"; };
		AEC54717225D3798007CB7E9 /* cross_check.h */ = {isa = PBXFileReference; fileEncoding = 4; lastKnownFileType = sourcecode.c.h; path = cross_check.h; sourceTree = "<group>"; };
		AEC54719225D3798007CB7E9 /* LinkerStretchingHarmonic.h */ = {isa = PBXFileReference; fileEncoding = 4; lastKnownFileType = sourcecode.c.h; path = LinkerStretchingHarmonic.h; sourceTree = "<group>"; };
		AEC5471A225D3798007CB7E9 /* LinkerInteractions.cpp */ = {isa = PBXFileReference; fileEncoding = 4; lastKnownFileType = sourcecode.cpp.cpp; path = LinkerInteractions.cpp; sourceTree = "<group>"; };
		AEC5471B225D3798007CB7E9 /* LinkerFF.h */ = {isa = PBXFileReference; fileEncoding = 4; lastKnownFileType = sourcecode.c.h; path = LinkerFF.h; sourceTree = "<group>"; };
		AEC5471C225D3798007CB7E9 /* LinkerStretching.cpp */ = {isa = PBXFileReference; fileEncoding = 4; lastKnownFileType = sourcecode.cpp.cpp; path = LinkerStretching.cpp; sourceTree = "<group>"; };
		AEC5471D225D3798007CB7E9 /* LinkerStretchingHarmonicCUDA.h */ = {isa = PBXFileReference; fileEncoding = 4; lastKnownFileType = sourcecode.c.h; path = LinkerStretchingHarmonicCUDA.h; sourceTree = "<group>"; };
		AEC5471E225D3798007CB7E9 /* LinkerStretchingHarmonic.cpp */ = {isa = PBXFileReference; fileEncoding = 4; lastKnownFileType = sourcecode.cpp.cpp; path = LinkerStretchingHarmonic.cpp; sourceTree = "<group>"; };
		AEC5471F225D3798007CB7E9 /* LinkerInteractions.h */ = {isa = PBXFileReference; fileEncoding = 4; lastKnownFileType = sourcecode.c.h; path = LinkerInteractions.h; sourceTree = "<group>"; };
		AEC54720225D3798007CB7E9 /* LinkerStretching.h */ = {isa = PBXFileReference; fileEncoding = 4; lastKnownFileType = sourcecode.c.h; path = LinkerStretching.h; sourceTree = "<group>"; };
		AEC54721225D3798007CB7E9 /* LinkerFF.cpp */ = {isa = PBXFileReference; fileEncoding = 4; lastKnownFileType = sourcecode.cpp.cpp; path = LinkerFF.cpp; sourceTree = "<group>"; };
		AEC54722225D3798007CB7E9 /* ForceFieldManager.h */ = {isa = PBXFileReference; fileEncoding = 4; lastKnownFileType = sourcecode.c.h; path = ForceFieldManager.h; sourceTree = "<group>"; };
		AEC54724225D3798007CB7E9 /* BoundaryFF.cpp */ = {isa = PBXFileReference; fileEncoding = 4; lastKnownFileType = sourcecode.cpp.cpp; path = BoundaryFF.cpp; sourceTree = "<group>"; };
		AEC54725225D3798007CB7E9 /* BoundaryCylinderAttachmentHarmonic.cpp */ = {isa = PBXFileReference; fileEncoding = 4; lastKnownFileType = sourcecode.cpp.cpp; path = BoundaryCylinderAttachmentHarmonic.cpp; sourceTree = "<group>"; };
		AEC54726225D3798007CB7E9 /* BoundaryCylinderRepulsionIn.cpp */ = {isa = PBXFileReference; fileEncoding = 4; lastKnownFileType = sourcecode.cpp.cpp; path = BoundaryCylinderRepulsionIn.cpp; sourceTree = "<group>"; };
		AEC54727225D3798007CB7E9 /* BoundaryCylinderRepulsionExp.cpp */ = {isa = PBXFileReference; fileEncoding = 4; lastKnownFileType = sourcecode.cpp.cpp; path = BoundaryCylinderRepulsionExp.cpp; sourceTree = "<group>"; };
		AEC54728225D3798007CB7E9 /* BoundaryCylinderRepulsionCUDA.h */ = {isa = PBXFileReference; fileEncoding = 4; lastKnownFileType = sourcecode.c.h; path = BoundaryCylinderRepulsionCUDA.h; sourceTree = "<group>"; };
		AEC54729225D3798007CB7E9 /* BoundaryBubbleRepulsion.cpp */ = {isa = PBXFileReference; fileEncoding = 4; lastKnownFileType = sourcecode.cpp.cpp; path = BoundaryBubbleRepulsion.cpp; sourceTree = "<group>"; };
		AEC5472A225D3798007CB7E9 /* BoundaryCylinderAttachmentHarmonic.h */ = {isa = PBXFileReference; fileEncoding = 4; lastKnownFileType = sourcecode.c.h; path = BoundaryCylinderAttachmentHarmonic.h; sourceTree = "<group>"; };
		AEC5472B225D3798007CB7E9 /* BoundaryCylinderRepulsionIn.h */ = {isa = PBXFileReference; fileEncoding = 4; lastKnownFileType = sourcecode.c.h; path = BoundaryCylinderRepulsionIn.h; sourceTree = "<group>"; };
		AEC5472C225D3798007CB7E9 /* BoundaryBubbleRepulsion.h */ = {isa = PBXFileReference; fileEncoding = 4; lastKnownFileType = sourcecode.c.h; path = BoundaryBubbleRepulsion.h; sourceTree = "<group>"; };
		AEC5472D225D3798007CB7E9 /* BoundaryInteractions.h */ = {isa = PBXFileReference; fileEncoding = 4; lastKnownFileType = sourcecode.c.h; path = BoundaryInteractions.h; sourceTree = "<group>"; };
		AEC5472E225D3798007CB7E9 /* BoundaryFF.h */ = {isa = PBXFileReference; fileEncoding = 4; lastKnownFileType = sourcecode.c.h; path = BoundaryFF.h; sourceTree = "<group>"; };
		AEC5472F225D3798007CB7E9 /* BoundaryCylinderAttachment.h */ = {isa = PBXFileReference; fileEncoding = 4; lastKnownFileType = sourcecode.c.h; path = BoundaryCylinderAttachment.h; sourceTree = "<group>"; };
		AEC54730225D3798007CB7E9 /* BoundaryCylinderAttachment.cpp */ = {isa = PBXFileReference; fileEncoding = 4; lastKnownFileType = sourcecode.cpp.cpp; path = BoundaryCylinderAttachment.cpp; sourceTree = "<group>"; };
		AEC54731225D3798007CB7E9 /* BoundaryBubbleRepulsionExp.h */ = {isa = PBXFileReference; fileEncoding = 4; lastKnownFileType = sourcecode.c.h; path = BoundaryBubbleRepulsionExp.h; sourceTree = "<group>"; };
		AEC54732225D3798007CB7E9 /* BoundaryCylinderRepulsionExpIn.h */ = {isa = PBXFileReference; fileEncoding = 4; lastKnownFileType = sourcecode.c.h; path = BoundaryCylinderRepulsionExpIn.h; sourceTree = "<group>"; };
		AEC54733225D3798007CB7E9 /* BoundaryCylinderRepulsionExpIn.cpp */ = {isa = PBXFileReference; fileEncoding = 4; lastKnownFileType = sourcecode.cpp.cpp; path = BoundaryCylinderRepulsionExpIn.cpp; sourceTree = "<group>"; };
		AEC54734225D3798007CB7E9 /* BoundaryBubbleRepulsionExp.cpp */ = {isa = PBXFileReference; fileEncoding = 4; lastKnownFileType = sourcecode.cpp.cpp; path = BoundaryBubbleRepulsionExp.cpp; sourceTree = "<group>"; };
		AEC54735225D3798007CB7E9 /* BoundaryCylinderRepulsion.cpp */ = {isa = PBXFileReference; fileEncoding = 4; lastKnownFileType = sourcecode.cpp.cpp; path = BoundaryCylinderRepulsion.cpp; sourceTree = "<group>"; };
		AEC54736225D3798007CB7E9 /* BoundaryCylinderRepulsionExp.h */ = {isa = PBXFileReference; fileEncoding = 4; lastKnownFileType = sourcecode.c.h; path = BoundaryCylinderRepulsionExp.h; sourceTree = "<group>"; };
		AEC54737225D3798007CB7E9 /* BoundaryInteractions.cpp */ = {isa = PBXFileReference; fileEncoding = 4; lastKnownFileType = sourcecode.cpp.cpp; path = BoundaryInteractions.cpp; sourceTree = "<group>"; };
		AEC54738225D3798007CB7E9 /* BoundaryCylinderRepulsionExpCUDA.h */ = {isa = PBXFileReference; fileEncoding = 4; lastKnownFileType = sourcecode.c.h; path = BoundaryCylinderRepulsionExpCUDA.h; sourceTree = "<group>"; };
		AEC54739225D3798007CB7E9 /* BoundaryCylinderRepulsion.h */ = {isa = PBXFileReference; fileEncoding = 4; lastKnownFileType = sourcecode.c.h; path = BoundaryCylinderRepulsion.h; sourceTree = "<group>"; };
		AEC5473A225D3798007CB7E9 /* ForceFieldManager.cpp */ = {isa = PBXFileReference; fileEncoding = 4; lastKnownFileType = sourcecode.cpp.cpp; path = ForceFieldManager.cpp; sourceTree = "<group>"; };
		AEC5473B225D3798007CB7E9 /* ForceFieldManagerCUDA.h */ = {isa = PBXFileReference; fileEncoding = 4; lastKnownFileType = sourcecode.c.h; path = ForceFieldManagerCUDA.h; sourceTree = "<group>"; };
		AEC5473D225D3798007CB7E9 /* BubbleInteractions.cpp */ = {isa = PBXFileReference; fileEncoding = 4; lastKnownFileType = sourcecode.cpp.cpp; path = BubbleInteractions.cpp; sourceTree = "<group>"; };
		AEC5473E225D3798007CB7E9 /* MTOCBending.h */ = {isa = PBXFileReference; fileEncoding = 4; lastKnownFileType = sourcecode.c.h; path = MTOCBending.h; sourceTree = "<group>"; };
		AEC5473F225D3798007CB7E9 /* BubbleBubbleRepulsion.h */ = {isa = PBXFileReference; fileEncoding = 4; lastKnownFileType = sourcecode.c.h; path = BubbleBubbleRepulsion.h; sourceTree = "<group>"; };
		AEC54740225D3798007CB7E9 /* BubbleCylinderRepulsion.cpp */ = {isa = PBXFileReference; fileEncoding = 4; lastKnownFileType = sourcecode.cpp.cpp; path = BubbleCylinderRepulsion.cpp; sourceTree = "<group>"; };
		AEC54741225D3798007CB7E9 /* MTOCAttachmentHarmonic.h */ = {isa = PBXFileReference; fileEncoding = 4; lastKnownFileType = sourcecode.c.h; path = MTOCAttachmentHarmonic.h; sourceTree = "<group>"; };
		AEC54742225D3798007CB7E9 /* MTOCAttachmentHarmonic.cpp */ = {isa = PBXFileReference; fileEncoding = 4; lastKnownFileType = sourcecode.cpp.cpp; path = MTOCAttachmentHarmonic.cpp; sourceTree = "<group>"; };
		AEC54743225D3798007CB7E9 /* BubbleBubbleRepulsion.cpp */ = {isa = PBXFileReference; fileEncoding = 4; lastKnownFileType = sourcecode.cpp.cpp; path = BubbleBubbleRepulsion.cpp; sourceTree = "<group>"; };
		AEC54744225D3798007CB7E9 /* MTOCBendingCosine.h */ = {isa = PBXFileReference; fileEncoding = 4; lastKnownFileType = sourcecode.c.h; path = MTOCBendingCosine.h; sourceTree = "<group>"; };
		AEC54745225D3798007CB7E9 /* BubbleFF.h */ = {isa = PBXFileReference; fileEncoding = 4; lastKnownFileType = sourcecode.c.h; path = BubbleFF.h; sourceTree = "<group>"; };
		AEC54746225D3798007CB7E9 /* BubbleBubbleRepulsionExp.cpp */ = {isa = PBXFileReference; fileEncoding = 4; lastKnownFileType = sourcecode.cpp.cpp; path = BubbleBubbleRepulsionExp.cpp; sourceTree = "<group>"; };
		AEC54747225D3798007CB7E9 /* MTOCBending.cpp */ = {isa = PBXFileReference; fileEncoding = 4; lastKnownFileType = sourcecode.cpp.cpp; path = MTOCBending.cpp; sourceTree = "<group>"; };
		AEC54748225D3798007CB7E9 /* BubbleCylinderRepulsionExp.h */ = {isa = PBXFileReference; fileEncoding = 4; lastKnownFileType = sourcecode.c.h; path = BubbleCylinderRepulsionExp.h; sourceTree = "<group>"; };
		AEC54749225D3798007CB7E9 /* BubbleCylinderRepulsion.h */ = {isa = PBXFileReference; fileEncoding = 4; lastKnownFileType = sourcecode.c.h; path = BubbleCylinderRepulsion.h; sourceTree = "<group>"; };
		AEC5474A225D3798007CB7E9 /* MTOCBendingCosine.cpp */ = {isa = PBXFileReference; fileEncoding = 4; lastKnownFileType = sourcecode.cpp.cpp; path = MTOCBendingCosine.cpp; sourceTree = "<group>"; };
		AEC5474B225D3798007CB7E9 /* MTOCAttachment.cpp */ = {isa = PBXFileReference; fileEncoding = 4; lastKnownFileType = sourcecode.cpp.cpp; path = MTOCAttachment.cpp; sourceTree = "<group>"; };
		AEC5474C225D3798007CB7E9 /* BubbleFF.cpp */ = {isa = PBXFileReference; fileEncoding = 4; lastKnownFileType = sourcecode.cpp.cpp; path = BubbleFF.cpp; sourceTree = "<group>"; };
		AEC5474D225D3798007CB7E9 /* BubbleInteractions.h */ = {isa = PBXFileReference; fileEncoding = 4; lastKnownFileType = sourcecode.c.h; path = BubbleInteractions.h; sourceTree = "<group>"; };
		AEC5474E225D3798007CB7E9 /* MTOCAttachment.h */ = {isa = PBXFileReference; fileEncoding = 4; lastKnownFileType = sourcecode.c.h; path = MTOCAttachment.h; sourceTree = "<group>"; };
		AEC5474F225D3798007CB7E9 /* BubbleBubbleRepulsionExp.h */ = {isa = PBXFileReference; fileEncoding = 4; lastKnownFileType = sourcecode.c.h; path = BubbleBubbleRepulsionExp.h; sourceTree = "<group>"; };
		AEC54750225D3798007CB7E9 /* BubbleCylinderRepulsionExp.cpp */ = {isa = PBXFileReference; fileEncoding = 4; lastKnownFileType = sourcecode.cpp.cpp; path = BubbleCylinderRepulsionExp.cpp; sourceTree = "<group>"; };
		AEC54752225D3798007CB7E9 /* BranchingFF.h */ = {isa = PBXFileReference; fileEncoding = 4; lastKnownFileType = sourcecode.c.h; path = BranchingFF.h; sourceTree = "<group>"; };
		AEC54753225D3798007CB7E9 /* BranchingBendingCosine.h */ = {isa = PBXFileReference; fileEncoding = 4; lastKnownFileType = sourcecode.c.h; path = BranchingBendingCosine.h; sourceTree = "<group>"; };
		AEC54754225D3798007CB7E9 /* BranchingStretching.cpp */ = {isa = PBXFileReference; fileEncoding = 4; lastKnownFileType = sourcecode.cpp.cpp; path = BranchingStretching.cpp; sourceTree = "<group>"; };
		AEC54755225D3798007CB7E9 /* BranchingPositionCosine.cpp */ = {isa = PBXFileReference; fileEncoding = 4; lastKnownFileType = sourcecode.cpp.cpp; path = BranchingPositionCosine.cpp; sourceTree = "<group>"; };
		AEC54756225D3798007CB7E9 /* BranchingDihedralCosine.h */ = {isa = PBXFileReference; fileEncoding = 4; lastKnownFileType = sourcecode.c.h; path = BranchingDihedralCosine.h; sourceTree = "<group>"; };
		AEC54757225D3798007CB7E9 /* BranchingInteractions.cpp */ = {isa = PBXFileReference; fileEncoding = 4; lastKnownFileType = sourcecode.cpp.cpp; path = BranchingInteractions.cpp; sourceTree = "<group>"; };
		AEC54758225D3798007CB7E9 /* BranchingDihedralCosineCUDA.h */ = {isa = PBXFileReference; fileEncoding = 4; lastKnownFileType = sourcecode.c.h; path = BranchingDihedralCosineCUDA.h; sourceTree = "<group>"; };
		AEC54759225D3798007CB7E9 /* BranchingDihedralCosine.cpp */ = {isa = PBXFileReference; fileEncoding = 4; lastKnownFileType = sourcecode.cpp.cpp; path = BranchingDihedralCosine.cpp; sourceTree = "<group>"; };
		AEC5475A225D3798007CB7E9 /* BranchingFF.cpp */ = {isa = PBXFileReference; fileEncoding = 4; lastKnownFileType = sourcecode.cpp.cpp; path = BranchingFF.cpp; sourceTree = "<group>"; };
		AEC5475B225D3798007CB7E9 /* BranchingPositionCosineCUDA.h */ = {isa = PBXFileReference; fileEncoding = 4; lastKnownFileType = sourcecode.c.h; path = BranchingPositionCosineCUDA.h; sourceTree = "<group>"; };
		AEC5475C225D3798007CB7E9 /* BranchingStretchingHarmonic.h */ = {isa = PBXFileReference; fileEncoding = 4; lastKnownFileType = sourcecode.c.h; path = BranchingStretchingHarmonic.h; sourceTree = "<group>"; };
		AEC5475D225D3798007CB7E9 /* BranchingDihedral.cpp */ = {isa = PBXFileReference; fileEncoding = 4; lastKnownFileType = sourcecode.cpp.cpp; path = BranchingDihedral.cpp; sourceTree = "<group>"; };
		AEC5475E225D3798007CB7E9 /* BranchingPositionCosine.h */ = {isa = PBXFileReference; fileEncoding = 4; lastKnownFileType = sourcecode.c.h; path = BranchingPositionCosine.h; sourceTree = "<group>"; };
		AEC5475F225D3798007CB7E9 /* BranchingStretchingHarmonicCUDA.h */ = {isa = PBXFileReference; fileEncoding = 4; lastKnownFileType = sourcecode.c.h; path = BranchingStretchingHarmonicCUDA.h; sourceTree = "<group>"; };
		AEC54760225D3798007CB7E9 /* BranchingBending.cpp */ = {isa = PBXFileReference; fileEncoding = 4; lastKnownFileType = sourcecode.cpp.cpp; path = BranchingBending.cpp; sourceTree = "<group>"; };
		AEC54761225D3798007CB7E9 /* BranchingPosition.cpp */ = {isa = PBXFileReference; fileEncoding = 4; lastKnownFileType = sourcecode.cpp.cpp; path = BranchingPosition.cpp; sourceTree = "<group>"; };
		AEC54762225D3798007CB7E9 /* BranchingStretching.h */ = {isa = PBXFileReference; fileEncoding = 4; lastKnownFileType = sourcecode.c.h; path = BranchingStretching.h; sourceTree = "<group>"; };
		AEC54763225D3798007CB7E9 /* BranchingInteractions.h */ = {isa = PBXFileReference; fileEncoding = 4; lastKnownFileType = sourcecode.c.h; path = BranchingInteractions.h; sourceTree = "<group>"; };
		AEC54764225D3798007CB7E9 /* BranchingPosition.h */ = {isa = PBXFileReference; fileEncoding = 4; lastKnownFileType = sourcecode.c.h; path = BranchingPosition.h; sourceTree = "<group>"; };
		AEC54765225D3798007CB7E9 /* BranchingBendingCosine.cpp */ = {isa = PBXFileReference; fileEncoding = 4; lastKnownFileType = sourcecode.cpp.cpp; path = BranchingBendingCosine.cpp; sourceTree = "<group>"; };
		AEC54766225D3798007CB7E9 /* BranchingBendingCosineCUDA.h */ = {isa = PBXFileReference; fileEncoding = 4; lastKnownFileType = sourcecode.c.h; path = BranchingBendingCosineCUDA.h; sourceTree = "<group>"; };
		AEC54767225D3798007CB7E9 /* BranchingBending.h */ = {isa = PBXFileReference; fileEncoding = 4; lastKnownFileType = sourcecode.c.h; path = BranchingBending.h; sourceTree = "<group>"; };
		AEC54768225D3798007CB7E9 /* BranchingDihedral.h */ = {isa = PBXFileReference; fileEncoding = 4; lastKnownFileType = sourcecode.c.h; path = BranchingDihedral.h; sourceTree = "<group>"; };
		AEC54769225D3798007CB7E9 /* BranchingStretchingHarmonic.cpp */ = {isa = PBXFileReference; fileEncoding = 4; lastKnownFileType = sourcecode.cpp.cpp; path = BranchingStretchingHarmonic.cpp; sourceTree = "<group>"; };
		AEC5476B225D3798007CB7E9 /* FilamentInteractions.h */ = {isa = PBXFileReference; fileEncoding = 4; lastKnownFileType = sourcecode.c.h; path = FilamentInteractions.h; sourceTree = "<group>"; };
		AEC5476C225D3798007CB7E9 /* FilamentBending.h */ = {isa = PBXFileReference; fileEncoding = 4; lastKnownFileType = sourcecode.c.h; path = FilamentBending.h; sourceTree = "<group>"; };
		AEC5476D225D3798007CB7E9 /* FilamentStretching.h */ = {isa = PBXFileReference; fileEncoding = 4; lastKnownFileType = sourcecode.c.h; path = FilamentStretching.h; sourceTree = "<group>"; };
		AEC5476E225D3798007CB7E9 /* FilamentBendingHarmonicCUDA.h */ = {isa = PBXFileReference; fileEncoding = 4; lastKnownFileType = sourcecode.c.h; path = FilamentBendingHarmonicCUDA.h; sourceTree = "<group>"; };
		AEC5476F225D3798007CB7E9 /* FilamentFF.h */ = {isa = PBXFileReference; fileEncoding = 4; lastKnownFileType = sourcecode.c.h; path = FilamentFF.h; sourceTree = "<group>"; };
		AEC54770225D3798007CB7E9 /* FilamentStretchingHarmonic.cpp */ = {isa = PBXFileReference; fileEncoding = 4; lastKnownFileType = sourcecode.cpp.cpp; path = FilamentStretchingHarmonic.cpp; sourceTree = "<group>"; };
		AEC54771225D3798007CB7E9 /* FilamentBending.cpp */ = {isa = PBXFileReference; fileEncoding = 4; lastKnownFileType = sourcecode.cpp.cpp; path = FilamentBending.cpp; sourceTree = "<group>"; };
		AEC54772225D3798007CB7E9 /* FilamentBendingCosine.h */ = {isa = PBXFileReference; fileEncoding = 4; lastKnownFileType = sourcecode.c.h; path = FilamentBendingCosine.h; sourceTree = "<group>"; };
		AEC54773225D3798007CB7E9 /* FilamentBendingCosine.cpp */ = {isa = PBXFileReference; fileEncoding = 4; lastKnownFileType = sourcecode.cpp.cpp; path = FilamentBendingCosine.cpp; sourceTree = "<group>"; };
		AEC54774225D3798007CB7E9 /* FilamentStretchingHarmonicCUDA.h */ = {isa = PBXFileReference; fileEncoding = 4; lastKnownFileType = sourcecode.c.h; path = FilamentStretchingHarmonicCUDA.h; sourceTree = "<group>"; };
		AEC54775225D3798007CB7E9 /* FilamentStretching.cpp */ = {isa = PBXFileReference; fileEncoding = 4; lastKnownFileType = sourcecode.cpp.cpp; path = FilamentStretching.cpp; sourceTree = "<group>"; };
		AEC54776225D3798007CB7E9 /* FilamentInteractions.cpp */ = {isa = PBXFileReference; fileEncoding = 4; lastKnownFileType = sourcecode.cpp.cpp; path = FilamentInteractions.cpp; sourceTree = "<group>"; };
		AEC54777225D3798007CB7E9 /* FilamentFF.cpp */ = {isa = PBXFileReference; fileEncoding = 4; lastKnownFileType = sourcecode.cpp.cpp; path = FilamentFF.cpp; sourceTree = "<group>"; };
		AEC54778225D3798007CB7E9 /* FilamentBendingCosineCUDA.h */ = {isa = PBXFileReference; fileEncoding = 4; lastKnownFileType = sourcecode.c.h; path = FilamentBendingCosineCUDA.h; sourceTree = "<group>"; };
		AEC54779225D3798007CB7E9 /* FilamentBendingHarmonic.cpp */ = {isa = PBXFileReference; fileEncoding = 4; lastKnownFileType = sourcecode.cpp.cpp; path = FilamentBendingHarmonic.cpp; sourceTree = "<group>"; };
		AEC5477A225D3798007CB7E9 /* FilamentBendingHarmonic.h */ = {isa = PBXFileReference; fileEncoding = 4; lastKnownFileType = sourcecode.c.h; path = FilamentBendingHarmonic.h; sourceTree = "<group>"; };
		AEC5477B225D3798007CB7E9 /* FilamentStretchingHarmonic.h */ = {isa = PBXFileReference; fileEncoding = 4; lastKnownFileType = sourcecode.c.h; path = FilamentStretchingHarmonic.h; sourceTree = "<group>"; };
		AEC5477C225D3798007CB7E9 /* ForceField.h */ = {isa = PBXFileReference; fileEncoding = 4; lastKnownFileType = sourcecode.c.h; path = ForceField.h; sourceTree = "<group>"; };
		AEC5477E225D3798007CB7E9 /* MotorGhostStretchingHarmonic.h */ = {isa = PBXFileReference; fileEncoding = 4; lastKnownFileType = sourcecode.c.h; path = MotorGhostStretchingHarmonic.h; sourceTree = "<group>"; };
		AEC5477F225D3798007CB7E9 /* MotorGhostStretchingHarmonicCUDA.h */ = {isa = PBXFileReference; fileEncoding = 4; lastKnownFileType = sourcecode.c.h; path = MotorGhostStretchingHarmonicCUDA.h; sourceTree = "<group>"; };
		AEC54780225D3798007CB7E9 /* MotorGhostInteractions.h */ = {isa = PBXFileReference; fileEncoding = 4; lastKnownFileType = sourcecode.c.h; path = MotorGhostInteractions.h; sourceTree = "<group>"; };
		AEC54781225D3798007CB7E9 /* MotorGhostInteractions.cpp */ = {isa = PBXFileReference; fileEncoding = 4; lastKnownFileType = sourcecode.cpp.cpp; path = MotorGhostInteractions.cpp; sourceTree = "<group>"; };
		AEC54782225D3798007CB7E9 /* MotorGhostFF.cpp */ = {isa = PBXFileReference; fileEncoding = 4; lastKnownFileType = sourcecode.cpp.cpp; path = MotorGhostFF.cpp; sourceTree = "<group>"; };
		AEC54783225D3798007CB7E9 /* MotorGhostStretching.h */ = {isa = PBXFileReference; fileEncoding = 4; lastKnownFileType = sourcecode.c.h; path = MotorGhostStretching.h; sourceTree = "<group>"; };
		AEC54784225D3798007CB7E9 /* MotorGhostStretchingHarmonic.cpp */ = {isa = PBXFileReference; fileEncoding = 4; lastKnownFileType = sourcecode.cpp.cpp; path = MotorGhostStretchingHarmonic.cpp; sourceTree = "<group>"; };
		AEC54785225D3798007CB7E9 /* MotorGhostFF.h */ = {isa = PBXFileReference; fileEncoding = 4; lastKnownFileType = sourcecode.c.h; path = MotorGhostFF.h; sourceTree = "<group>"; };
		AEC54786225D3798007CB7E9 /* MotorGhostStretching.cpp */ = {isa = PBXFileReference; fileEncoding = 4; lastKnownFileType = sourcecode.cpp.cpp; path = MotorGhostStretching.cpp; sourceTree = "<group>"; };
		AEC54787225D3798007CB7E9 /* cross_check.cpp */ = {isa = PBXFileReference; fileEncoding = 4; lastKnownFileType = sourcecode.cpp.cpp; path = cross_check.cpp; sourceTree = "<group>"; };
		AEC54789225D3798007CB7E9 /* CylinderExclVolume.h */ = {isa = PBXFileReference; fileEncoding = 4; lastKnownFileType = sourcecode.c.h; path = CylinderExclVolume.h; sourceTree = "<group>"; };
		AEC5478A225D3798007CB7E9 /* CylinderVolumeInteractions.h */ = {isa = PBXFileReference; fileEncoding = 4; lastKnownFileType = sourcecode.c.h; path = CylinderVolumeInteractions.h; sourceTree = "<group>"; };
		AEC5478B225D3798007CB7E9 /* CylinderExclVolRepulsion.h */ = {isa = PBXFileReference; fileEncoding = 4; lastKnownFileType = sourcecode.c.h; path = CylinderExclVolRepulsion.h; sourceTree = "<group>"; };
		AEC5478C225D3798007CB7E9 /* CylinderExclVolRepulsion.cpp */ = {isa = PBXFileReference; fileEncoding = 4; lastKnownFileType = sourcecode.cpp.cpp; path = CylinderExclVolRepulsion.cpp; sourceTree = "<group>"; };
		AEC5478D225D3798007CB7E9 /* CylinderExclVolume.cpp */ = {isa = PBXFileReference; fileEncoding = 4; lastKnownFileType = sourcecode.cpp.cpp; path = CylinderExclVolume.cpp; sourceTree = "<group>"; };
		AEC5478E225D3798007CB7E9 /* CylinderVolumeFF.cpp */ = {isa = PBXFileReference; fileEncoding = 4; lastKnownFileType = sourcecode.cpp.cpp; path = CylinderVolumeFF.cpp; sourceTree = "<group>"; };
		AEC5478F225D3798007CB7E9 /* CylinderExclVolRepulsionCUDA.h */ = {isa = PBXFileReference; fileEncoding = 4; lastKnownFileType = sourcecode.c.h; path = CylinderExclVolRepulsionCUDA.h; sourceTree = "<group>"; };
		AEC54790225D3798007CB7E9 /* CylinderVolumeInteractions.cpp */ = {isa = PBXFileReference; fileEncoding = 4; lastKnownFileType = sourcecode.cpp.cpp; path = CylinderVolumeInteractions.cpp; sourceTree = "<group>"; };
		AEC54791225D3798007CB7E9 /* CylinderVolumeFF.h */ = {isa = PBXFileReference; fileEncoding = 4; lastKnownFileType = sourcecode.c.h; path = CylinderVolumeFF.h; sourceTree = "<group>"; };
		AEC54793225D3798007CB7E9 /* CGSteepestDescent.h */ = {isa = PBXFileReference; fileEncoding = 4; lastKnownFileType = sourcecode.c.h; path = CGSteepestDescent.h; sourceTree = "<group>"; };
		AEC54794225D3798007CB7E9 /* CGMethod.h */ = {isa = PBXFileReference; fileEncoding = 4; lastKnownFileType = sourcecode.c.h; path = CGMethod.h; sourceTree = "<group>"; };
		AEC54795225D3798007CB7E9 /* CGMethod.cpp */ = {isa = PBXFileReference; fileEncoding = 4; lastKnownFileType = sourcecode.cpp.cpp; path = CGMethod.cpp; sourceTree = "<group>"; };
		AEC54796225D3798007CB7E9 /* CGMethodCUDA.h */ = {isa = PBXFileReference; fileEncoding = 4; lastKnownFileType = sourcecode.c.h; path = CGMethodCUDA.h; sourceTree = "<group>"; };
		AEC54797225D3798007CB7E9 /* CGPolakRibiereMethod.h */ = {isa = PBXFileReference; fileEncoding = 4; lastKnownFileType = sourcecode.c.h; path = CGPolakRibiereMethod.h; sourceTree = "<group>"; };
		AEC54798225D3798007CB7E9 /* CGPolakRibiereMethod.cpp */ = {isa = PBXFileReference; fileEncoding = 4; lastKnownFileType = sourcecode.cpp.cpp; path = CGPolakRibiereMethod.cpp; sourceTree = "<group>"; };
		AEC54799225D3798007CB7E9 /* CGFletcherRievesMethod.cpp */ = {isa = PBXFileReference; fileEncoding = 4; lastKnownFileType = sourcecode.cpp.cpp; path = CGFletcherRievesMethod.cpp; sourceTree = "<group>"; };
		AEC5479A225D3798007CB7E9 /* CGSteepestDescent.cpp */ = {isa = PBXFileReference; fileEncoding = 4; lastKnownFileType = sourcecode.cpp.cpp; path = CGSteepestDescent.cpp; sourceTree = "<group>"; };
		AEC5479B225D3798007CB7E9 /* CGFletcherRievesMethod.h */ = {isa = PBXFileReference; fileEncoding = 4; lastKnownFileType = sourcecode.c.h; path = CGFletcherRievesMethod.h; sourceTree = "<group>"; };
		AEC5479C225D3798007CB7E9 /* Minimizer.h */ = {isa = PBXFileReference; fileEncoding = 4; lastKnownFileType = sourcecode.c.h; path = Minimizer.h; sourceTree = "<group>"; };
		AEC5479D225D3798007CB7E9 /* ConjugateGradient.h */ = {isa = PBXFileReference; fileEncoding = 4; lastKnownFileType = sourcecode.c.h; path = ConjugateGradient.h; sourceTree = "<group>"; };
		AEC5479E225D3798007CB7E9 /* CUDAcommon.h */ = {isa = PBXFileReference; fileEncoding = 4; lastKnownFileType = sourcecode.c.h; path = CUDAcommon.h; sourceTree = "<group>"; };
		AEC5479F225D3798007CB7E9 /* Output.h */ = {isa = PBXFileReference; fileEncoding = 4; lastKnownFileType = sourcecode.c.h; path = Output.h; sourceTree = "<group>"; };
		AEC547A0225D3798007CB7E9 /* GController.cpp */ = {isa = PBXFileReference; fileEncoding = 4; lastKnownFileType = sourcecode.cpp.cpp; path = GController.cpp; sourceTree = "<group>"; };
		AEC547A1225D3798007CB7E9 /* Output.cpp */ = {isa = PBXFileReference; fileEncoding = 4; lastKnownFileType = sourcecode.cpp.cpp; path = Output.cpp; sourceTree = "<group>"; };
		AEC547A2225D3798007CB7E9 /* CController.cpp */ = {isa = PBXFileReference; fileEncoding = 4; lastKnownFileType = sourcecode.cpp.cpp; path = CController.cpp; sourceTree = "<group>"; };
		AEC547A3225D3798007CB7E9 /* Visitor.h */ = {isa = PBXFileReference; fileEncoding = 4; lastKnownFileType = sourcecode.c.h; path = Visitor.h; sourceTree = "<group>"; };
		AEC547A4225D3798007CB7E9 /* FilamentInitializer.cpp */ = {isa = PBXFileReference; fileEncoding = 4; lastKnownFileType = sourcecode.cpp.cpp; path = FilamentInitializer.cpp; sourceTree = "<group>"; };
		AEC547A5225D3798007CB7E9 /* Controller.h */ = {isa = PBXFileReference; fileEncoding = 4; lastKnownFileType = sourcecode.c.h; path = Controller.h; sourceTree = "<group>"; };
		AEC547A6225D3798007CB7E9 /* Composite.cpp */ = {isa = PBXFileReference; fileEncoding = 4; lastKnownFileType = sourcecode.cpp.cpp; path = Composite.cpp; sourceTree = "<group>"; };
		AEC547A7225D3798007CB7E9 /* RateChangerImpl.cpp */ = {isa = PBXFileReference; fileEncoding = 4; lastKnownFileType = sourcecode.cpp.cpp; path = RateChangerImpl.cpp; sourceTree = "<group>"; };
		AEC547A8225D3798007CB7E9 /* GController.h */ = {isa = PBXFileReference; fileEncoding = 4; lastKnownFileType = sourcecode.c.h; path = GController.h; sourceTree = "<group>"; };
		AEC547A9225D3798007CB7E9 /* Restart.h */ = {isa = PBXFileReference; fileEncoding = 4; lastKnownFileType = sourcecode.c.h; path = Restart.h; sourceTree = "<group>"; };
		AEC547AA225D3798007CB7E9 /* common.h */ = {isa = PBXFileReference; fileEncoding = 4; lastKnownFileType = sourcecode.c.h; path = common.h; sourceTree = "<group>"; };
		AEC547AB225D3798007CB7E9 /* Rand.cpp */ = {isa = PBXFileReference; fileEncoding = 4; lastKnownFileType = sourcecode.cpp.cpp; path = Rand.cpp; sourceTree = "<group>"; };
		AEC547AC225D3798007CB7E9 /* ControllerCUDA.h */ = {isa = PBXFileReference; fileEncoding = 4; lastKnownFileType = sourcecode.c.h; path = ControllerCUDA.h; sourceTree = "<group>"; };
		AEC547AD225D3798007CB7E9 /* Rand.h */ = {isa = PBXFileReference; fileEncoding = 4; lastKnownFileType = sourcecode.c.h; path = Rand.h; sourceTree = "<group>"; };
		AEC547AE225D3798007CB7E9 /* Histogram.h */ = {isa = PBXFileReference; fileEncoding = 4; lastKnownFileType = sourcecode.c.h; path = Histogram.h; sourceTree = "<group>"; };
		AEC547AF225D3798007CB7E9 /* BubbleInitializer.cpp */ = {isa = PBXFileReference; fileEncoding = 4; lastKnownFileType = sourcecode.cpp.cpp; path = BubbleInitializer.cpp; sourceTree = "<group>"; };
		AEC547B0225D3798007CB7E9 /* Component.h */ = {isa = PBXFileReference; fileEncoding = 4; lastKnownFileType = sourcecode.c.h; path = Component.h; sourceTree = "<group>"; };
		AEC547B1225D3798007CB7E9 /* Controller.cpp */ = {isa = PBXFileReference; fileEncoding = 4; lastKnownFileType = sourcecode.cpp.cpp; path = Controller.cpp; sourceTree = "<group>"; };
		AEC547B2225D3798007CB7E9 /* RateChanger.h */ = {isa = PBXFileReference; fileEncoding = 4; lastKnownFileType = sourcecode.c.h; path = RateChanger.h; sourceTree = "<group>"; };
		AEC5481F225D3799007CB7E9 /* utility.h */ = {isa = PBXFileReference; fileEncoding = 4; lastKnownFileType = sourcecode.c.h; path = utility.h; sourceTree = "<group>"; };
		AEC54821225D3799007CB7E9 /* CBranchingPoint.h */ = {isa = PBXFileReference; fileEncoding = 4; lastKnownFileType = sourcecode.c.h; path = CBranchingPoint.h; sourceTree = "<group>"; };
		AEC54822225D3799007CB7E9 /* CMotorGhost.h */ = {isa = PBXFileReference; fileEncoding = 4; lastKnownFileType = sourcecode.c.h; path = CMotorGhost.h; sourceTree = "<group>"; };
		AEC54823225D3799007CB7E9 /* Compartment.h */ = {isa = PBXFileReference; fileEncoding = 4; lastKnownFileType = sourcecode.c.h; path = Compartment.h; sourceTree = "<group>"; };
		AEC54824225D3799007CB7E9 /* Neighbor.h */ = {isa = PBXFileReference; fileEncoding = 4; lastKnownFileType = sourcecode.c.h; path = Neighbor.h; sourceTree = "<group>"; };
		AEC54825225D3799007CB7E9 /* Cylinder.cpp */ = {isa = PBXFileReference; fileEncoding = 4; lastKnownFileType = sourcecode.cpp.cpp; path = Cylinder.cpp; sourceTree = "<group>"; };
		AEC54826225D3799007CB7E9 /* CLinker.cpp */ = {isa = PBXFileReference; fileEncoding = 4; lastKnownFileType = sourcecode.cpp.cpp; path = CLinker.cpp; sourceTree = "<group>"; };
		AEC54827225D3799007CB7E9 /* Reactable.h */ = {isa = PBXFileReference; fileEncoding = 4; lastKnownFileType = sourcecode.c.h; path = Reactable.h; sourceTree = "<group>"; };
		AEC54828225D3799007CB7E9 /* Bead.cpp */ = {isa = PBXFileReference; fileEncoding = 4; lastKnownFileType = sourcecode.cpp.cpp; path = Bead.cpp; sourceTree = "<group>"; };
		AEC54829225D3799007CB7E9 /* CBound.h */ = {isa = PBXFileReference; fileEncoding = 4; lastKnownFileType = sourcecode.c.h; path = CBound.h; sourceTree = "<group>"; };
		AEC5482A225D3799007CB7E9 /* CCylinder.h */ = {isa = PBXFileReference; fileEncoding = 4; lastKnownFileType = sourcecode.c.h; path = CCylinder.h; sourceTree = "<group>"; };
		AEC5482B225D3799007CB7E9 /* MMotorGhost.cpp */ = {isa = PBXFileReference; fileEncoding = 4; lastKnownFileType = sourcecode.cpp.cpp; path = MMotorGhost.cpp; sourceTree = "<group>"; };
		AEC5482C225D3799007CB7E9 /* BoundarySurface.h */ = {isa = PBXFileReference; fileEncoding = 4; lastKnownFileType = sourcecode.c.h; path = BoundarySurface.h; sourceTree = "<group>"; };
		AEC5482D225D3799007CB7E9 /* HybridNeighborList.h */ = {isa = PBXFileReference; fileEncoding = 4; lastKnownFileType = sourcecode.c.h; path = HybridNeighborList.h; sourceTree = "<group>"; };
		AEC5482E225D3799007CB7E9 /* Boundary.h */ = {isa = PBXFileReference; fileEncoding = 4; lastKnownFileType = sourcecode.c.h; path = Boundary.h; sourceTree = "<group>"; };
		AEC5482F225D3799007CB7E9 /* Compartment.cpp */ = {isa = PBXFileReference; fileEncoding = 4; lastKnownFileType = sourcecode.cpp.cpp; path = Compartment.cpp; sourceTree = "<group>"; };
		AEC54830225D3799007CB7E9 /* BoundaryElement.cpp */ = {isa = PBXFileReference; fileEncoding = 4; lastKnownFileType = sourcecode.cpp.cpp; path = BoundaryElement.cpp; sourceTree = "<group>"; };
		AEC54831225D3799007CB7E9 /* CBranchingPoint.cpp */ = {isa = PBXFileReference; fileEncoding = 4; lastKnownFileType = sourcecode.cpp.cpp; path = CBranchingPoint.cpp; sourceTree = "<group>"; };
		AEC54832225D3799007CB7E9 /* BoundarySurfaceImpl.h */ = {isa = PBXFileReference; fileEncoding = 4; lastKnownFileType = sourcecode.c.h; path = BoundarySurfaceImpl.h; sourceTree = "<group>"; };
		AEC54833225D3799007CB7E9 /* CLinker.h */ = {isa = PBXFileReference; fileEncoding = 4; lastKnownFileType = sourcecode.c.h; path = CLinker.h; sourceTree = "<group>"; };
		AEC54834225D3799007CB7E9 /* SubSystem.h */ = {isa = PBXFileReference; fileEncoding = 4; lastKnownFileType = sourcecode.c.h; path = SubSystem.h; sourceTree = "<group>"; };
		AEC54835225D3799007CB7E9 /* Filament.cpp */ = {isa = PBXFileReference; fileEncoding = 4; lastKnownFileType = sourcecode.cpp.cpp; path = Filament.cpp; sourceTree = "<group>"; };
		AEC54836225D3799007CB7E9 /* HybridNeighborListImpl.cpp */ = {isa = PBXFileReference; fileEncoding = 4; lastKnownFileType = sourcecode.cpp.cpp; path = HybridNeighborListImpl.cpp; sourceTree = "<group>"; };
		AEC54837225D3799007CB7E9 /* SubSystem.cpp */ = {isa = PBXFileReference; fileEncoding = 4; lastKnownFileType = sourcecode.cpp.cpp; path = SubSystem.cpp; sourceTree = "<group>"; };
		AEC54838225D3799007CB7E9 /* Bead.h */ = {isa = PBXFileReference; fileEncoding = 4; lastKnownFileType = sourcecode.c.h; path = Bead.h; sourceTree = "<group>"; };
		AEC54839225D3799007CB7E9 /* BoundaryElementImpl.h */ = {isa = PBXFileReference; fileEncoding = 4; lastKnownFileType = sourcecode.c.h; path = BoundaryElementImpl.h; sourceTree = "<group>"; };
		AEC5483A225D3799007CB7E9 /* CompartmentGrid.h */ = {isa = PBXFileReference; fileEncoding = 4; lastKnownFileType = sourcecode.c.h; path = CompartmentGrid.h; sourceTree = "<group>"; };
		AEC5483B225D3799007CB7E9 /* CMonomer.h */ = {isa = PBXFileReference; fileEncoding = 4; lastKnownFileType = sourcecode.c.h; path = CMonomer.h; sourceTree = "<group>"; };
		AEC5483C225D3799007CB7E9 /* NeighborListImpl.cpp */ = {isa = PBXFileReference; fileEncoding = 4; lastKnownFileType = sourcecode.cpp.cpp; path = NeighborListImpl.cpp; sourceTree = "<group>"; };
		AEC5483D225D3799007CB7E9 /* Movable.h */ = {isa = PBXFileReference; fileEncoding = 4; lastKnownFileType = sourcecode.c.h; path = Movable.h; sourceTree = "<group>"; };
		AEC5483E225D3799007CB7E9 /* Cylinder.h */ = {isa = PBXFileReference; fileEncoding = 4; lastKnownFileType = sourcecode.c.h; path = Cylinder.h; sourceTree = "<group>"; };
		AEC5483F225D3799007CB7E9 /* CMotorGhost.cpp */ = {isa = PBXFileReference; fileEncoding = 4; lastKnownFileType = sourcecode.cpp.cpp; path = CMotorGhost.cpp; sourceTree = "<group>"; };
		AEC54840225D3799007CB7E9 /* CompartmentGrid.cpp */ = {isa = PBXFileReference; fileEncoding = 4; lastKnownFileType = sourcecode.cpp.cpp; path = CompartmentGrid.cpp; sourceTree = "<group>"; };
		AEC54841225D3799007CB7E9 /* BinGrid.h */ = {isa = PBXFileReference; fileEncoding = 4; lastKnownFileType = sourcecode.c.h; path = BinGrid.h; sourceTree = "<group>"; };
		AEC54842225D3799007CB7E9 /* Bin.cpp */ = {isa = PBXFileReference; fileEncoding = 4; lastKnownFileType = sourcecode.cpp.cpp; path = Bin.cpp; sourceTree = "<group>"; };
		AEC54843225D3799007CB7E9 /* MBranchingPoint.h */ = {isa = PBXFileReference; fileEncoding = 4; lastKnownFileType = sourcecode.c.h; path = MBranchingPoint.h; sourceTree = "<group>"; };
		AEC54844225D3799007CB7E9 /* BoundaryImpl.h */ = {isa = PBXFileReference; fileEncoding = 4; lastKnownFileType = sourcecode.c.h; path = BoundaryImpl.h; sourceTree = "<group>"; };
		AEC54845225D3799007CB7E9 /* Linker.cpp */ = {isa = PBXFileReference; fileEncoding = 4; lastKnownFileType = sourcecode.cpp.cpp; path = Linker.cpp; sourceTree = "<group>"; };
		AEC54846225D3799007CB7E9 /* DynamicNeighbor.h */ = {isa = PBXFileReference; fileEncoding = 4; lastKnownFileType = sourcecode.c.h; path = DynamicNeighbor.h; sourceTree = "<group>"; };
		AEC54847225D3799007CB7E9 /* CMonomer.cpp */ = {isa = PBXFileReference; fileEncoding = 4; lastKnownFileType = sourcecode.cpp.cpp; path = CMonomer.cpp; sourceTree = "<group>"; };
		AEC54848225D3799007CB7E9 /* MCylinder.cpp */ = {isa = PBXFileReference; fileEncoding = 4; lastKnownFileType = sourcecode.cpp.cpp; path = MCylinder.cpp; sourceTree = "<group>"; };
		AEC54849225D3799007CB7E9 /* Bubble.h */ = {isa = PBXFileReference; fileEncoding = 4; lastKnownFileType = sourcecode.c.h; path = Bubble.h; sourceTree = "<group>"; };
		AEC5484B225D3799007CB7E9 /* MTOC.h */ = {isa = PBXFileReference; fileEncoding = 4; lastKnownFileType = sourcecode.c.h; path = MTOC.h; sourceTree = "<group>"; };
		AEC5484C225D3799007CB7E9 /* MTOC.cpp */ = {isa = PBXFileReference; fileEncoding = 4; lastKnownFileType = sourcecode.cpp.cpp; path = MTOC.cpp; sourceTree = "<group>"; };
		AEC5484D225D3799007CB7E9 /* Boundary.cpp */ = {isa = PBXFileReference; fileEncoding = 4; lastKnownFileType = sourcecode.cpp.cpp; path = Boundary.cpp; sourceTree = "<group>"; };
		AEC5484E225D3799007CB7E9 /* BranchingPoint.cpp */ = {isa = PBXFileReference; fileEncoding = 4; lastKnownFileType = sourcecode.cpp.cpp; path = BranchingPoint.cpp; sourceTree = "<group>"; };
		AEC5484F225D3799007CB7E9 /* MBranchingPoint.cpp */ = {isa = PBXFileReference; fileEncoding = 4; lastKnownFileType = sourcecode.cpp.cpp; path = MBranchingPoint.cpp; sourceTree = "<group>"; };
		AEC54850225D3799007CB7E9 /* CCylinder.cpp */ = {isa = PBXFileReference; fileEncoding = 4; lastKnownFileType = sourcecode.cpp.cpp; path = CCylinder.cpp; sourceTree = "<group>"; };
		AEC54851225D3799007CB7E9 /* Bubble.cpp */ = {isa = PBXFileReference; fileEncoding = 4; lastKnownFileType = sourcecode.cpp.cpp; path = Bubble.cpp; sourceTree = "<group>"; };
		AEC54852225D3799007CB7E9 /* MotorGhost.h */ = {isa = PBXFileReference; fileEncoding = 4; lastKnownFileType = sourcecode.c.h; path = MotorGhost.h; sourceTree = "<group>"; };
		AEC54853225D3799007CB7E9 /* BoundaryElement.h */ = {isa = PBXFileReference; fileEncoding = 4; lastKnownFileType = sourcecode.c.h; path = BoundaryElement.h; sourceTree = "<group>"; };
		AEC54854225D3799007CB7E9 /* Database.h */ = {isa = PBXFileReference; fileEncoding = 4; lastKnownFileType = sourcecode.c.h; path = Database.h; sourceTree = "<group>"; };
		AEC54855225D3799007CB7E9 /* NeighborList.h */ = {isa = PBXFileReference; fileEncoding = 4; lastKnownFileType = sourcecode.c.h; path = NeighborList.h; sourceTree = "<group>"; };
		AEC54856225D3799007CB7E9 /* Filament.h */ = {isa = PBXFileReference; fileEncoding = 4; lastKnownFileType = sourcecode.c.h; path = Filament.h; sourceTree = "<group>"; };
		AEC54857225D3799007CB7E9 /* Trackable.h */ = {isa = PBXFileReference; fileEncoding = 4; lastKnownFileType = sourcecode.c.h; path = Trackable.h; sourceTree = "<group>"; };
		AEC54858225D3799007CB7E9 /* HybridNeighborListImpl.h */ = {isa = PBXFileReference; fileEncoding = 4; lastKnownFileType = sourcecode.c.h; path = HybridNeighborListImpl.h; sourceTree = "<group>"; };
		AEC54859225D3799007CB7E9 /* BoundarySurfaceImpl.cpp */ = {isa = PBXFileReference; fileEncoding = 4; lastKnownFileType = sourcecode.cpp.cpp; path = BoundarySurfaceImpl.cpp; sourceTree = "<group>"; };
		AEC5485A225D3799007CB7E9 /* MLinker.h */ = {isa = PBXFileReference; fileEncoding = 4; lastKnownFileType = sourcecode.c.h; path = MLinker.h; sourceTree = "<group>"; };
		AEC5485B225D3799007CB7E9 /* BoundaryImpl.cpp */ = {isa = PBXFileReference; fileEncoding = 4; lastKnownFileType = sourcecode.cpp.cpp; path = BoundaryImpl.cpp; sourceTree = "<group>"; };
		AEC5485C225D3799007CB7E9 /* Linker.h */ = {isa = PBXFileReference; fileEncoding = 4; lastKnownFileType = sourcecode.c.h; path = Linker.h; sourceTree = "<group>"; };
		AEC5485D225D3799007CB7E9 /* MLinker.cpp */ = {isa = PBXFileReference; fileEncoding = 4; lastKnownFileType = sourcecode.cpp.cpp; path = MLinker.cpp; sourceTree = "<group>"; };
		AEC5485E225D3799007CB7E9 /* NeighborListImplCUDA.h */ = {isa = PBXFileReference; fileEncoding = 4; lastKnownFileType = sourcecode.c.h; path = NeighborListImplCUDA.h; sourceTree = "<group>"; };
		AEC5485F225D3799007CB7E9 /* BoundaryElementImpl.cpp */ = {isa = PBXFileReference; fileEncoding = 4; lastKnownFileType = sourcecode.cpp.cpp; path = BoundaryElementImpl.cpp; sourceTree = "<group>"; };
		AEC54860225D3799007CB7E9 /* NeighborListImpl.h */ = {isa = PBXFileReference; fileEncoding = 4; lastKnownFileType = sourcecode.c.h; path = NeighborListImpl.h; sourceTree = "<group>"; };
		AEC54861225D3799007CB7E9 /* BranchingPoint.h */ = {isa = PBXFileReference; fileEncoding = 4; lastKnownFileType = sourcecode.c.h; path = BranchingPoint.h; sourceTree = "<group>"; };
		AEC54862225D3799007CB7E9 /* MotorGhost.cpp */ = {isa = PBXFileReference; fileEncoding = 4; lastKnownFileType = sourcecode.cpp.cpp; path = MotorGhost.cpp; sourceTree = "<group>"; };
		AEC54863225D3799007CB7E9 /* Trackable.cpp */ = {isa = PBXFileReference; fileEncoding = 4; lastKnownFileType = sourcecode.cpp.cpp; path = Trackable.cpp; sourceTree = "<group>"; };
		AEC54864225D3799007CB7E9 /* MCylinder.h */ = {isa = PBXFileReference; fileEncoding = 4; lastKnownFileType = sourcecode.c.h; path = MCylinder.h; sourceTree = "<group>"; };
		AEC54865225D3799007CB7E9 /* MMotorGhost.h */ = {isa = PBXFileReference; fileEncoding = 4; lastKnownFileType = sourcecode.c.h; path = MMotorGhost.h; sourceTree = "<group>"; };
		AEC54866225D3799007CB7E9 /* Bin.h */ = {isa = PBXFileReference; fileEncoding = 4; lastKnownFileType = sourcecode.c.h; path = Bin.h; sourceTree = "<group>"; };
		AEC54867225D3799007CB7E9 /* utility.cpp */ = {isa = PBXFileReference; fileEncoding = 4; lastKnownFileType = sourcecode.cpp.cpp; path = utility.cpp; sourceTree = "<group>"; };
		AEC54868225D3799007CB7E9 /* MController.h */ = {isa = PBXFileReference; fileEncoding = 4; lastKnownFileType = sourcecode.c.h; path = MController.h; sourceTree = "<group>"; };
		AEC54869225D3799007CB7E9 /* Parser.cpp */ = {isa = PBXFileReference; fileEncoding = 4; lastKnownFileType = sourcecode.cpp.cpp; path = Parser.cpp; sourceTree = "<group>"; };
		AEC5486A225D3799007CB7E9 /* RateChangerImpl.h */ = {isa = PBXFileReference; fileEncoding = 4; lastKnownFileType = sourcecode.c.h; path = RateChangerImpl.h; sourceTree = "<group>"; };
		AEC5486B225D3799007CB7E9 /* DRController.h */ = {isa = PBXFileReference; fileEncoding = 4; lastKnownFileType = sourcecode.c.h; path = DRController.h; sourceTree = "<group>"; };
		F771ADBB15655CD70010B123 /* libmedyan.dylib */ = {isa = PBXFileReference; explicitFileType = "compiled.mach-o.dylib"; includeInIndex = 0; path = libmedyan.dylib; sourceTree = BUILT_PRODUCTS_DIR; };
		F7954C49197D98BE00074A12 /* MEDYAN */ = {isa = PBXFileReference; explicitFileType = "compiled.mach-o.executable"; includeInIndex = 0; path = MEDYAN; sourceTree = BUILT_PRODUCTS_DIR; };
		F7C7A0F315FFBA3D00DF9838 /* TestSuite */ = {isa = PBXFileReference; explicitFileType = "compiled.mach-o.executable"; includeInIndex = 0; path = TestSuite; sourceTree = BUILT_PRODUCTS_DIR; };
/* End PBXFileReference section */

/* Begin PBXFrameworksBuildPhase section */
		F771ADB815655CD70010B123 /* Frameworks */ = {
			isa = PBXFrameworksBuildPhase;
			buildActionMask = 2147483647;
			files = (
			);
			runOnlyForDeploymentPostprocessing = 0;
		};
		F7954C46197D98BE00074A12 /* Frameworks */ = {
			isa = PBXFrameworksBuildPhase;
			buildActionMask = 2147483647;
			files = (
				F777FAA719C2294E00D2850A /* libmedyan.dylib in Frameworks */,
			);
			runOnlyForDeploymentPostprocessing = 0;
		};
		F7C7A0EE15FFBA3D00DF9838 /* Frameworks */ = {
			isa = PBXFrameworksBuildPhase;
			buildActionMask = 2147483647;
			files = (
				F7C7A0FB15FFBA9700DF9838 /* libmedyan.dylib in Frameworks */,
			);
			runOnlyForDeploymentPostprocessing = 0;
		};
/* End PBXFrameworksBuildPhase section */

/* Begin PBXGroup section */
		1F41A7B122B06A070073835F /* dist_moduleV2 */ = {
			isa = PBXGroup;
			children = (
				1F41A7B222B06A070073835F /* .gitignore */,
				1F41A7B322B06A070073835F /* cmake_install.cmake */,
				1F41A7B422B06A070073835F /* CMakeCache.txt */,
				1F41A7B522B06A070073835F /* CMakeFiles */,
				1F41A7EE22B06A070073835F /* CMakeLists.txt */,
				1F41A7EF22B06A070073835F /* dist_avx.h */,
				1F41A7F022B06A070073835F /* dist_avx_aux.h */,
				1F41A7F122B06A070073835F /* dist_avx_par.cpp */,
				1F41A7F222B06A070073835F /* dist_avx_par.h */,
				1F41A7F422B06A070073835F /* dist_bench.cpp */,
				1F41A7F622B06A070073835F /* dist_common.h */,
				1F41A7F722B06A070073835F /* dist_coords.h */,
				1F41A7F822B06A070073835F /* dist_cuda.cu */,
				1F41A7F922B06A070073835F /* dist_cuda.cuh */,
				1F41A7FA22B06A070073835F /* dist_cuda.h */,
				1F41A7FB22B06A070073835F /* dist_cuda_common.cuh */,
				1F41A7FC22B06A070073835F /* dist_cuda_simple.cuh */,
				1F41A7FD22B06A070073835F /* dist_driver.h */,
				1F41A7FE22B06A070073835F /* dist_example.cpp */,
				1F41A80022B06A070073835F /* dist_main.cpp */,
				1F41A80122B06A070073835F /* dist_mod_vars.cpp */,
				1F41A80322B06A070073835F /* dist_out.h */,
				1F41A80422B06A070073835F /* dist_serial.h */,
				1F41A80522B06A070073835F /* dist_simd.h */,
				1F41A80622B06A070073835F /* dist_simd_utils.h */,
				1F41A80722B06A070073835F /* dist_test.cpp */,
				1F41A80822B06A070073835F /* Makefile */,
				1F41A80922B06A070073835F /* Makefile.clang */,
				1F41A80A22B06A070073835F /* Makefile.cuda */,
				1F41A80B22B06A070073835F /* Makefile.dpt2 */,
				1F41A80C22B06A070073835F /* Makefile.osx */,
				1F41A80D22B06A070073835F /* simd_dist_module.cbp */,
				1F41A80E22B06A070073835F /* simd_dist_moduleV2.cbp */,
				1F41A80F22B06A070073835F /* umesimd */,
			);
			path = dist_moduleV2;
			sourceTree = "<group>";
		};
		1F41A7B522B06A070073835F /* CMakeFiles */ = {
			isa = PBXGroup;
			children = (
				1F41A7B622B06A070073835F /* 3.12.3 */,
				1F41A7C222B06A070073835F /* 3.13.0 */,
				1F41A7CE22B06A070073835F /* clion-environment.txt */,
				1F41A7CF22B06A070073835F /* clion-log.txt */,
				1F41A7D022B06A070073835F /* cmake.check_cache */,
				1F41A7D122B06A070073835F /* CMakeDirectoryInformation.cmake */,
				1F41A7D222B06A070073835F /* CMakeOutput.log */,
				1F41A7D322B06A070073835F /* feature_tests.bin */,
				1F41A7D422B06A070073835F /* feature_tests.c */,
				1F41A7D522B06A070073835F /* feature_tests.cxx */,
				1F41A7D622B06A070073835F /* Makefile.cmake */,
				1F41A7D722B06A070073835F /* Makefile2 */,
				1F41A7D822B06A070073835F /* progress.marks */,
				1F41A7D922B06A070073835F /* simd_dist_module.dir */,
				1F41A7E322B06A070073835F /* simd_dist_moduleV2.dir */,
				1F41A7ED22B06A070073835F /* TargetDirectories.txt */,
			);
			path = CMakeFiles;
			sourceTree = "<group>";
		};
		1F41A7B622B06A070073835F /* 3.12.3 */ = {
			isa = PBXGroup;
			children = (
				1F41A7B722B06A070073835F /* CMakeCCompiler.cmake */,
				1F41A7B822B06A070073835F /* CMakeCXXCompiler.cmake */,
				1F41A7B922B06A070073835F /* CMakeDetermineCompilerABI_C.bin */,
				1F41A7BA22B06A070073835F /* CMakeDetermineCompilerABI_CXX.bin */,
				1F41A7BB22B06A070073835F /* CMakeSystem.cmake */,
				1F41A7BC22B06A070073835F /* CompilerIdC */,
				1F41A7BF22B06A070073835F /* CompilerIdCXX */,
			);
			path = 3.12.3;
			sourceTree = "<group>";
		};
		1F41A7BC22B06A070073835F /* CompilerIdC */ = {
			isa = PBXGroup;
			children = (
				1F41A7BD22B06A070073835F /* a.out */,
				1F41A7BE22B06A070073835F /* CMakeCCompilerId.c */,
			);
			path = CompilerIdC;
			sourceTree = "<group>";
		};
		1F41A7BF22B06A070073835F /* CompilerIdCXX */ = {
			isa = PBXGroup;
			children = (
				1F41A7C022B06A070073835F /* a.out */,
				1F41A7C122B06A070073835F /* CMakeCXXCompilerId.cpp */,
			);
			path = CompilerIdCXX;
			sourceTree = "<group>";
		};
		1F41A7C222B06A070073835F /* 3.13.0 */ = {
			isa = PBXGroup;
			children = (
				1F41A7C322B06A070073835F /* CMakeCCompiler.cmake */,
				1F41A7C422B06A070073835F /* CMakeCXXCompiler.cmake */,
				1F41A7C522B06A070073835F /* CMakeDetermineCompilerABI_C.bin */,
				1F41A7C622B06A070073835F /* CMakeDetermineCompilerABI_CXX.bin */,
				1F41A7C722B06A070073835F /* CMakeSystem.cmake */,
				1F41A7C822B06A070073835F /* CompilerIdC */,
				1F41A7CB22B06A070073835F /* CompilerIdCXX */,
			);
			path = 3.13.0;
			sourceTree = "<group>";
		};
		1F41A7C822B06A070073835F /* CompilerIdC */ = {
			isa = PBXGroup;
			children = (
				1F41A7C922B06A070073835F /* a.out */,
				1F41A7CA22B06A070073835F /* CMakeCCompilerId.c */,
			);
			path = CompilerIdC;
			sourceTree = "<group>";
		};
		1F41A7CB22B06A070073835F /* CompilerIdCXX */ = {
			isa = PBXGroup;
			children = (
				1F41A7CC22B06A070073835F /* a.out */,
				1F41A7CD22B06A070073835F /* CMakeCXXCompilerId.cpp */,
			);
			path = CompilerIdCXX;
			sourceTree = "<group>";
		};
		1F41A7D922B06A070073835F /* simd_dist_module.dir */ = {
			isa = PBXGroup;
			children = (
				1F41A7DA22B06A070073835F /* build.make */,
				1F41A7DB22B06A070073835F /* cmake_clean.cmake */,
				1F41A7DC22B06A070073835F /* CXX.includecache */,
				1F41A7DD22B06A070073835F /* depend.internal */,
				1F41A7DE22B06A070073835F /* depend.make */,
				1F41A7DF22B06A070073835F /* DependInfo.cmake */,
				1F41A7E022B06A070073835F /* flags.make */,
				1F41A7E122B06A070073835F /* link.txt */,
				1F41A7E222B06A070073835F /* progress.make */,
			);
			path = simd_dist_module.dir;
			sourceTree = "<group>";
		};
		1F41A7E322B06A070073835F /* simd_dist_moduleV2.dir */ = {
			isa = PBXGroup;
			children = (
				1F41A7E422B06A070073835F /* build.make */,
				1F41A7E522B06A070073835F /* cmake_clean.cmake */,
				1F41A7E622B06A070073835F /* CXX.includecache */,
				1F41A7E722B06A070073835F /* depend.internal */,
				1F41A7E822B06A070073835F /* depend.make */,
				1F41A7E922B06A070073835F /* DependInfo.cmake */,
				1F41A7EA22B06A070073835F /* flags.make */,
				1F41A7EB22B06A070073835F /* link.txt */,
				1F41A7EC22B06A070073835F /* progress.make */,
			);
			path = simd_dist_moduleV2.dir;
			sourceTree = "<group>";
		};
		1F41A80F22B06A070073835F /* umesimd */ = {
			isa = PBXGroup;
			children = (
				1F41A81022B06A070073835F /* .travis.yml */,
				1F41A81122B06A070073835F /* cmake-build-debug */,
				1F41A83122B06A070073835F /* cmake_install.cmake */,
				1F41A83222B06A070073835F /* CMakeCache.txt */,
				1F41A83322B06A070073835F /* CMakeFiles */,
				1F41A84A22B06A080073835F /* CMakeLists.txt */,
				1F41A84B22B06A080073835F /* CPackConfig.cmake */,
				1F41A84C22B06A080073835F /* CPackSourceConfig.cmake */,
				1F41A84D22B06A080073835F /* doc */,
				1F41A85122B06A080073835F /* examples */,
				1F41A85722B06A080073835F /* LICENSE */,
				1F41A85822B06A080073835F /* Makefile */,
				1F41A85922B06A080073835F /* microbenchmarks */,
				1F41A8D822B06A080073835F /* plugins */,
				1F41AA2E22B06A080073835F /* README.md */,
				1F41AA2F22B06A080073835F /* UMEBasicTypes.h */,
				1F41AA3022B06A080073835F /* UMEInline.h */,
				1F41AA3122B06A080073835F /* UMEMemory.h */,
				1F41AA3222B06A080073835F /* UMESimd.h */,
				1F41AA3322B06A080073835F /* UMESimdInterface.h */,
				1F41AA3422B06A080073835F /* UMESimdInterfaceFunctions.h */,
				1F41AA3522B06A080073835F /* UMESimdScalarEmulation.h */,
				1F41AA3622B06A080073835F /* UMESimdScalarOperators.h */,
				1F41AA3722B06A080073835F /* UMESimdTraits.h */,
				1F41AA3822B06A080073835F /* UMESimdVectorEmulation.h */,
				1F41AA3922B06A080073835F /* unittest */,
				1F41AA6222B06A080073835F /* utilities */,
			);
			path = umesimd;
			sourceTree = "<group>";
		};
		1F41A81122B06A070073835F /* cmake-build-debug */ = {
			isa = PBXGroup;
			children = (
				1F41A81222B06A070073835F /* cmake_install.cmake */,
				1F41A81322B06A070073835F /* CMakeCache.txt */,
				1F41A81422B06A070073835F /* CMakeFiles */,
				1F41A82D22B06A070073835F /* CPackConfig.cmake */,
				1F41A82E22B06A070073835F /* CPackSourceConfig.cmake */,
				1F41A82F22B06A070073835F /* Makefile */,
				1F41A83022B06A070073835F /* simd_dist_module.cbp */,
			);
			path = "cmake-build-debug";
			sourceTree = "<group>";
		};
		1F41A81422B06A070073835F /* CMakeFiles */ = {
			isa = PBXGroup;
			children = (
				1F41A81522B06A070073835F /* 3.12.3 */,
				1F41A82122B06A070073835F /* clion-environment.txt */,
				1F41A82222B06A070073835F /* clion-log.txt */,
				1F41A82322B06A070073835F /* cmake.check_cache */,
				1F41A82422B06A070073835F /* CMakeDirectoryInformation.cmake */,
				1F41A82522B06A070073835F /* CMakeOutput.log */,
				1F41A82622B06A070073835F /* feature_tests.bin */,
				1F41A82722B06A070073835F /* feature_tests.c */,
				1F41A82822B06A070073835F /* feature_tests.cxx */,
				1F41A82922B06A070073835F /* Makefile.cmake */,
				1F41A82A22B06A070073835F /* Makefile2 */,
				1F41A82B22B06A070073835F /* progress.marks */,
				1F41A82C22B06A070073835F /* TargetDirectories.txt */,
			);
			path = CMakeFiles;
			sourceTree = "<group>";
		};
		1F41A81522B06A070073835F /* 3.12.3 */ = {
			isa = PBXGroup;
			children = (
				1F41A81622B06A070073835F /* CMakeCCompiler.cmake */,
				1F41A81722B06A070073835F /* CMakeCXXCompiler.cmake */,
				1F41A81822B06A070073835F /* CMakeDetermineCompilerABI_C.bin */,
				1F41A81922B06A070073835F /* CMakeDetermineCompilerABI_CXX.bin */,
				1F41A81A22B06A070073835F /* CMakeSystem.cmake */,
				1F41A81B22B06A070073835F /* CompilerIdC */,
				1F41A81E22B06A070073835F /* CompilerIdCXX */,
			);
			path = 3.12.3;
			sourceTree = "<group>";
		};
		1F41A81B22B06A070073835F /* CompilerIdC */ = {
			isa = PBXGroup;
			children = (
				1F41A81C22B06A070073835F /* a.out */,
				1F41A81D22B06A070073835F /* CMakeCCompilerId.c */,
			);
			path = CompilerIdC;
			sourceTree = "<group>";
		};
		1F41A81E22B06A070073835F /* CompilerIdCXX */ = {
			isa = PBXGroup;
			children = (
				1F41A81F22B06A070073835F /* a.out */,
				1F41A82022B06A070073835F /* CMakeCXXCompilerId.cpp */,
			);
			path = CompilerIdCXX;
			sourceTree = "<group>";
		};
		1F41A83322B06A070073835F /* CMakeFiles */ = {
			isa = PBXGroup;
			children = (
				1F41A83422B06A070073835F /* 3.13.0 */,
				1F41A84022B06A070073835F /* cmake.check_cache */,
				1F41A84122B06A070073835F /* CMakeDirectoryInformation.cmake */,
				1F41A84222B06A070073835F /* CMakeOutput.log */,
				1F41A84322B06A070073835F /* feature_tests.bin */,
				1F41A84422B06A070073835F /* feature_tests.c */,
				1F41A84522B06A070073835F /* feature_tests.cxx */,
				1F41A84622B06A070073835F /* Makefile.cmake */,
				1F41A84722B06A070073835F /* Makefile2 */,
				1F41A84822B06A080073835F /* progress.marks */,
				1F41A84922B06A080073835F /* TargetDirectories.txt */,
			);
			path = CMakeFiles;
			sourceTree = "<group>";
		};
		1F41A83422B06A070073835F /* 3.13.0 */ = {
			isa = PBXGroup;
			children = (
				1F41A83522B06A070073835F /* CMakeCCompiler.cmake */,
				1F41A83622B06A070073835F /* CMakeCXXCompiler.cmake */,
				1F41A83722B06A070073835F /* CMakeDetermineCompilerABI_C.bin */,
				1F41A83822B06A070073835F /* CMakeDetermineCompilerABI_CXX.bin */,
				1F41A83922B06A070073835F /* CMakeSystem.cmake */,
				1F41A83A22B06A070073835F /* CompilerIdC */,
				1F41A83D22B06A070073835F /* CompilerIdCXX */,
			);
			path = 3.13.0;
			sourceTree = "<group>";
		};
		1F41A83A22B06A070073835F /* CompilerIdC */ = {
			isa = PBXGroup;
			children = (
				1F41A83B22B06A070073835F /* a.out */,
				1F41A83C22B06A070073835F /* CMakeCCompilerId.c */,
			);
			path = CompilerIdC;
			sourceTree = "<group>";
		};
		1F41A83D22B06A070073835F /* CompilerIdCXX */ = {
			isa = PBXGroup;
			children = (
				1F41A83E22B06A070073835F /* a.out */,
				1F41A83F22B06A070073835F /* CMakeCXXCompilerId.cpp */,
			);
			path = CompilerIdCXX;
			sourceTree = "<group>";
		};
		1F41A84D22B06A080073835F /* doc */ = {
			isa = PBXGroup;
			children = (
				1F41A84E22B06A080073835F /* introduction.txt */,
				1F41A84F22B06A080073835F /* quick_start.txt */,
				1F41A85022B06A080073835F /* release_notes.txt */,
			);
			path = doc;
			sourceTree = "<group>";
		};
		1F41A85122B06A080073835F /* examples */ = {
			isa = PBXGroup;
			children = (
				1F41A85222B06A080073835F /* a.out */,
				1F41A85322B06A080073835F /* Example1.cpp */,
				1F41A85422B06A080073835F /* ScalarConstants.cpp */,
				1F41A85522B06A080073835F /* Swizzling.cpp */,
				1F41A85622B06A080073835F /* UniformVectorNames.cpp */,
			);
			path = examples;
			sourceTree = "<group>";
		};
		1F41A85922B06A080073835F /* microbenchmarks */ = {
			isa = PBXGroup;
			children = (
				1F41A85A22B06A080073835F /* average */,
				1F41A85D22B06A080073835F /* build_tests.sh */,
				1F41A85E22B06A080073835F /* explog */,
				1F41A86822B06A080073835F /* fir_vertical */,
				1F41A86D22B06A080073835F /* histogram1 */,
				1F41A87022B06A080073835F /* histogram2 */,
				1F41A87322B06A080073835F /* latencies */,
				1F41A88222B06A080073835F /* mandelbrot1 */,
				1F41A88B22B06A080073835F /* mandelbrot2 */,
				1F41A89122B06A080073835F /* matmul */,
				1F41A89B22B06A080073835F /* polynomial */,
				1F41A89E22B06A080073835F /* QuadraticSolver */,
				1F41A8A622B06A080073835F /* run_tests.sh */,
				1F41A8A722B06A080073835F /* sincos */,
				1F41A8AE22B06A080073835F /* utilities */,
				1F41A8B422B06A080073835F /* vs2015_sln */,
			);
			path = microbenchmarks;
			sourceTree = "<group>";
		};
		1F41A85A22B06A080073835F /* average */ = {
			isa = PBXGroup;
			children = (
				1F41A85B22B06A080073835F /* average.cpp */,
				1F41A85C22B06A080073835F /* Makefile */,
			);
			path = average;
			sourceTree = "<group>";
		};
		1F41A85E22B06A080073835F /* explog */ = {
			isa = PBXGroup;
			children = (
				1F41A85F22B06A080073835F /* explog.cpp */,
				1F41A86022B06A080073835F /* explog.h */,
				1F41A86122B06A080073835F /* explog_scalar.h */,
				1F41A86222B06A080073835F /* explog_ume.h */,
				1F41A86322B06A080073835F /* explog_vdt.h */,
				1F41A86422B06A080073835F /* Makefile */,
				1F41A86522B06A080073835F /* vdt_exp.h */,
				1F41A86622B06A080073835F /* vdt_log.h */,
				1F41A86722B06A080073835F /* vdtcore_common.h */,
			);
			path = explog;
			sourceTree = "<group>";
		};
		1F41A86822B06A080073835F /* fir_vertical */ = {
			isa = PBXGroup;
			children = (
				1F41A86922B06A080073835F /* fir_vertical.cpp */,
				1F41A86A22B06A080073835F /* fir_vertical_intel.h */,
				1F41A86B22B06A080073835F /* fir_vertical_umesimd.h */,
				1F41A86C22B06A080073835F /* Makefile */,
			);
			path = fir_vertical;
			sourceTree = "<group>";
		};
		1F41A86D22B06A080073835F /* histogram1 */ = {
			isa = PBXGroup;
			children = (
				1F41A86E22B06A080073835F /* histogram1.cpp */,
				1F41A86F22B06A080073835F /* Makefile */,
			);
			path = histogram1;
			sourceTree = "<group>";
		};
		1F41A87022B06A080073835F /* histogram2 */ = {
			isa = PBXGroup;
			children = (
				1F41A87122B06A080073835F /* histogram2.cpp */,
				1F41A87222B06A080073835F /* Makefile */,
			);
			path = histogram2;
			sourceTree = "<group>";
		};
		1F41A87322B06A080073835F /* latencies */ = {
			isa = PBXGroup;
			children = (
				1F41A87422B06A080073835F /* builds.sh */,
				1F41A87522B06A080073835F /* latencies.h */,
				1F41A87622B06A080073835F /* latencies_16i.cpp */,
				1F41A87722B06A080073835F /* latencies_16u.cpp */,
				1F41A87822B06A080073835F /* latencies_32f.cpp */,
				1F41A87922B06A080073835F /* latencies_32i.cpp */,
				1F41A87A22B06A080073835F /* latencies_32u.cpp */,
				1F41A87B22B06A080073835F /* latencies_64f.cpp */,
				1F41A87C22B06A080073835F /* latencies_64i.cpp */,
				1F41A87D22B06A080073835F /* latencies_64u.cpp */,
				1F41A87E22B06A080073835F /* latencies_8i.cpp */,
				1F41A87F22B06A080073835F /* latencies_8u.cpp */,
				1F41A88022B06A080073835F /* latencies_mask.cpp */,
				1F41A88122B06A080073835F /* latencies_mask.h */,
			);
			path = latencies;
			sourceTree = "<group>";
		};
		1F41A88222B06A080073835F /* mandelbrot1 */ = {
			isa = PBXGroup;
			children = (
				1F41A88322B06A080073835F /* Makefile */,
				1F41A88422B06A080073835F /* mandel_avx.cpp */,
				1F41A88522B06A080073835F /* mandel_avx512.cpp */,
				1F41A88622B06A080073835F /* mandel_basic.cpp */,
				1F41A88722B06A080073835F /* mandel_sse2.cpp */,
				1F41A88822B06A080073835F /* mandelbrot.h */,
				1F41A88922B06A080073835F /* mandelbrot1.cpp */,
				1F41A88A22B06A080073835F /* mandelbrot_ume.h */,
			);
			path = mandelbrot1;
			sourceTree = "<group>";
		};
		1F41A88B22B06A080073835F /* mandelbrot2 */ = {
			isa = PBXGroup;
			children = (
				1F41A88C22B06A080073835F /* Makefile */,
				1F41A88D22B06A080073835F /* mandel_intel.h */,
				1F41A88E22B06A080073835F /* mandel_openmp.h */,
				1F41A88F22B06A080073835F /* mandel_ume.h */,
				1F41A89022B06A080073835F /* mandelbrot2.cpp */,
			);
			path = mandelbrot2;
			sourceTree = "<group>";
		};
		1F41A89122B06A080073835F /* matmul */ = {
			isa = PBXGroup;
			children = (
				1F41A89222B06A080073835F /* Makefile */,
				1F41A89322B06A080073835F /* matmul.cpp */,
				1F41A89422B06A080073835F /* matmul_AVX.h */,
				1F41A89522B06A080073835F /* matmul_AVX512.h */,
				1F41A89622B06A080073835F /* matmul_common.h */,
				1F41A89722B06A080073835F /* matmul_fox.h */,
				1F41A89822B06A080073835F /* matmul_naive.h */,
				1F41A89922B06A080073835F /* matmul_SSE.h */,
				1F41A89A22B06A080073835F /* matmul_UMESIMD.h */,
			);
			path = matmul;
			sourceTree = "<group>";
		};
		1F41A89B22B06A080073835F /* polynomial */ = {
			isa = PBXGroup;
			children = (
				1F41A89C22B06A080073835F /* Makefile */,
				1F41A89D22B06A080073835F /* polynomial.cpp */,
			);
			path = polynomial;
			sourceTree = "<group>";
		};
		1F41A89E22B06A080073835F /* QuadraticSolver */ = {
			isa = PBXGroup;
			children = (
				1F41A89F22B06A080073835F /* Makefile */,
				1F41A8A022B06A080073835F /* QuadraticSolver.cpp */,
				1F41A8A122B06A080073835F /* QuadraticSolverAVXx.h */,
				1F41A8A222B06A080073835F /* QuadraticSolverNaive.h */,
				1F41A8A322B06A080073835F /* QuadraticSolverOptimized.h */,
				1F41A8A422B06A080073835F /* QuadraticSolverSIMD.h */,
				1F41A8A522B06A080073835F /* QuadraticSolverSIMD_nontemplate.h */,
			);
			path = QuadraticSolver;
			sourceTree = "<group>";
		};
		1F41A8A722B06A080073835F /* sincos */ = {
			isa = PBXGroup;
			children = (
				1F41A8A822B06A080073835F /* Makefile */,
				1F41A8A922B06A080073835F /* sincos.cpp */,
				1F41A8AA22B06A080073835F /* sincos.h */,
				1F41A8AB22B06A080073835F /* sincos_scalar.h */,
				1F41A8AC22B06A080073835F /* sincos_ume.h */,
				1F41A8AD22B06A080073835F /* sincos_vdt.h */,
			);
			path = sincos;
			sourceTree = "<group>";
		};
		1F41A8AE22B06A080073835F /* utilities */ = {
			isa = PBXGroup;
			children = (
				1F41A8AF22B06A080073835F /* TimingStatistics.h */,
				1F41A8B022B06A080073835F /* UMEBitmap.cpp */,
				1F41A8B122B06A080073835F /* UMEBitmap.h */,
				1F41A8B222B06A080073835F /* UMEConstants.h */,
				1F41A8B322B06A080073835F /* UMEEndianness.h */,
			);
			path = utilities;
			sourceTree = "<group>";
		};
		1F41A8B422B06A080073835F /* vs2015_sln */ = {
			isa = PBXGroup;
			children = (
				1F41A8B522B06A080073835F /* average */,
				1F41A8B922B06A080073835F /* explog */,
				1F41A8BC22B06A080073835F /* fir_vertical */,
				1F41A8C022B06A080073835F /* histogram1 */,
				1F41A8C322B06A080073835F /* histogram2 */,
				1F41A8C622B06A080073835F /* mandelbrot1 */,
				1F41A8C922B06A080073835F /* mandelbrot2 */,
				1F41A8CC22B06A080073835F /* microbenchmarks.sln */,
				1F41A8CD22B06A080073835F /* microbenchmarks.vcxproj */,
				1F41A8CE22B06A080073835F /* microbenchmarks.vcxproj.filters */,
				1F41A8CF22B06A080073835F /* polynomial */,
				1F41A8D222B06A080073835F /* QuadraticSolver */,
				1F41A8D522B06A080073835F /* sincos */,
			);
			path = vs2015_sln;
			sourceTree = "<group>";
		};
		1F41A8B522B06A080073835F /* average */ = {
			isa = PBXGroup;
			children = (
				1F41A8B622B06A080073835F /* average.vcxproj */,
				1F41A8B722B06A080073835F /* average.vcxproj.filters */,
				1F41A8B822B06A080073835F /* average.vcxproj.user */,
			);
			path = average;
			sourceTree = "<group>";
		};
		1F41A8B922B06A080073835F /* explog */ = {
			isa = PBXGroup;
			children = (
				1F41A8BA22B06A080073835F /* explog.vcxproj */,
				1F41A8BB22B06A080073835F /* explog.vcxproj.filters */,
			);
			path = explog;
			sourceTree = "<group>";
		};
		1F41A8BC22B06A080073835F /* fir_vertical */ = {
			isa = PBXGroup;
			children = (
				1F41A8BD22B06A080073835F /* fir_vertical.vcxproj */,
				1F41A8BE22B06A080073835F /* fir_vertical.vcxproj.filters */,
				1F41A8BF22B06A080073835F /* fir_vertical.vcxproj.user */,
			);
			path = fir_vertical;
			sourceTree = "<group>";
		};
		1F41A8C022B06A080073835F /* histogram1 */ = {
			isa = PBXGroup;
			children = (
				1F41A8C122B06A080073835F /* histogram1.vcxproj */,
				1F41A8C222B06A080073835F /* histogram1.vcxproj.filters */,
			);
			path = histogram1;
			sourceTree = "<group>";
		};
		1F41A8C322B06A080073835F /* histogram2 */ = {
			isa = PBXGroup;
			children = (
				1F41A8C422B06A080073835F /* histogram2.vcxproj */,
				1F41A8C522B06A080073835F /* histogram2.vcxproj.filters */,
			);
			path = histogram2;
			sourceTree = "<group>";
		};
		1F41A8C622B06A080073835F /* mandelbrot1 */ = {
			isa = PBXGroup;
			children = (
				1F41A8C722B06A080073835F /* mandelbrot1.vcxproj */,
				1F41A8C822B06A080073835F /* mandelbrot1.vcxproj.filters */,
			);
			path = mandelbrot1;
			sourceTree = "<group>";
		};
		1F41A8C922B06A080073835F /* mandelbrot2 */ = {
			isa = PBXGroup;
			children = (
				1F41A8CA22B06A080073835F /* mandelbrot2.vcxproj */,
				1F41A8CB22B06A080073835F /* mandelbrot2.vcxproj.filters */,
			);
			path = mandelbrot2;
			sourceTree = "<group>";
		};
		1F41A8CF22B06A080073835F /* polynomial */ = {
			isa = PBXGroup;
			children = (
				1F41A8D022B06A080073835F /* polynomial.vcxproj */,
				1F41A8D122B06A080073835F /* polynomial.vcxproj.filters */,
			);
			path = polynomial;
			sourceTree = "<group>";
		};
		1F41A8D222B06A080073835F /* QuadraticSolver */ = {
			isa = PBXGroup;
			children = (
				1F41A8D322B06A080073835F /* QuadraticSolver.vcxproj */,
				1F41A8D422B06A080073835F /* QuadraticSolver.vcxproj.filters */,
			);
			path = QuadraticSolver;
			sourceTree = "<group>";
		};
		1F41A8D522B06A080073835F /* sincos */ = {
			isa = PBXGroup;
			children = (
				1F41A8D622B06A080073835F /* sincos.vcxproj */,
				1F41A8D722B06A080073835F /* sincos.vcxproj.filters */,
			);
			path = sincos;
			sourceTree = "<group>";
		};
		1F41A8D822B06A080073835F /* plugins */ = {
			isa = PBXGroup;
			children = (
				1F41A8D922B06A080073835F /* altivec */,
				1F41A8FD22B06A080073835F /* arm */,
				1F41A92522B06A080073835F /* avx */,
				1F41A95B22B06A080073835F /* avx2 */,
				1F41A99422B06A080073835F /* avx512 */,
				1F41A9D322B06A080073835F /* knc */,
				1F41A9ED22B06A080073835F /* openmp */,
				1F41A9FE22B06A080073835F /* scalar */,
				1F41AA2622B06A080073835F /* UMESimdPluginAltivec.h */,
				1F41AA2722B06A080073835F /* UMESimdPluginARM.h */,
				1F41AA2822B06A080073835F /* UMESimdPluginAVX.h */,
				1F41AA2922B06A080073835F /* UMESimdPluginAVX2.h */,
				1F41AA2A22B06A080073835F /* UMESimdPluginAVX512.h */,
				1F41AA2B22B06A080073835F /* UMESimdPluginKNC.h */,
				1F41AA2C22B06A080073835F /* UMESimdPluginOpenMP.h */,
				1F41AA2D22B06A080073835F /* UMESimdPluginScalarEmulation.h */,
			);
			path = plugins;
			sourceTree = "<group>";
		};
		1F41A8D922B06A080073835F /* altivec */ = {
			isa = PBXGroup;
			children = (
				1F41A8DA22B06A080073835F /* float */,
				1F41A8E222B06A080073835F /* int */,
				1F41A8E822B06A080073835F /* mask */,
				1F41A8EE22B06A080073835F /* swizzle */,
				1F41A8F022B06A080073835F /* uint */,
				1F41A8F622B06A080073835F /* UMESimdCastOperators.h */,
				1F41A8F722B06A080073835F /* UMESimdMask.h */,
				1F41A8F822B06A080073835F /* UMESimdSwizzle.h */,
				1F41A8F922B06A080073835F /* UMESimdTraitsSpecialization.h */,
				1F41A8FA22B06A080073835F /* UMESimdVecFloat.h */,
				1F41A8FB22B06A080073835F /* UMESimdVecInt.h */,
				1F41A8FC22B06A080073835F /* UMESimdVecUint.h */,
			);
			path = altivec;
			sourceTree = "<group>";
		};
		1F41A8DA22B06A080073835F /* float */ = {
			isa = PBXGroup;
			children = (
				1F41A8DB22B06A080073835F /* UMESimdVecFloat32_1.h */,
				1F41A8DC22B06A080073835F /* UMESimdVecFloat32_2.h */,
				1F41A8DD22B06A080073835F /* UMESimdVecFloat32_4.h */,
				1F41A8DE22B06A080073835F /* UMESimdVecFloat32_8.h */,
				1F41A8DF22B06A080073835F /* UMESimdVecFloat64_1.h */,
				1F41A8E022B06A080073835F /* UMESimdVecFloat64_2.h */,
				1F41A8E122B06A080073835F /* UMESimdVecFloatPrototype.h */,
			);
			path = float;
			sourceTree = "<group>";
		};
		1F41A8E222B06A080073835F /* int */ = {
			isa = PBXGroup;
			children = (
				1F41A8E322B06A080073835F /* UMESimdVecInt32_1.h */,
				1F41A8E422B06A080073835F /* UMESimdVecInt32_2.h */,
				1F41A8E522B06A080073835F /* UMESimdVecInt32_4.h */,
				1F41A8E622B06A080073835F /* UMESimdVecInt32_8.h */,
				1F41A8E722B06A080073835F /* UMESimdVecIntPrototype.h */,
			);
			path = int;
			sourceTree = "<group>";
		};
		1F41A8E822B06A080073835F /* mask */ = {
			isa = PBXGroup;
			children = (
				1F41A8E922B06A080073835F /* UMESimdMask1.h */,
				1F41A8EA22B06A080073835F /* UMESimdMask2.h */,
				1F41A8EB22B06A080073835F /* UMESimdMask4.h */,
				1F41A8EC22B06A080073835F /* UMESimdMask8.h */,
				1F41A8ED22B06A080073835F /* UMESimdMaskPrototype.h */,
			);
			path = mask;
			sourceTree = "<group>";
		};
		1F41A8EE22B06A080073835F /* swizzle */ = {
			isa = PBXGroup;
			children = (
				1F41A8EF22B06A080073835F /* UMESimdSwizzlePrototype.h */,
			);
			path = swizzle;
			sourceTree = "<group>";
		};
		1F41A8F022B06A080073835F /* uint */ = {
			isa = PBXGroup;
			children = (
				1F41A8F122B06A080073835F /* UMESimdVecUint32_1.h */,
				1F41A8F222B06A080073835F /* UMESimdVecUint32_2.h */,
				1F41A8F322B06A080073835F /* UMESimdVecUint32_4.h */,
				1F41A8F422B06A080073835F /* UMESimdVecUint32_8.h */,
				1F41A8F522B06A080073835F /* UMESimdVecUintPrototype.h */,
			);
			path = uint;
			sourceTree = "<group>";
		};
		1F41A8FD22B06A080073835F /* arm */ = {
			isa = PBXGroup;
			children = (
				1F41A8FE22B06A080073835F /* float */,
				1F41A90622B06A080073835F /* int */,
				1F41A90E22B06A080073835F /* mask */,
				1F41A91422B06A080073835F /* swizzle */,
				1F41A91622B06A080073835F /* uint */,
				1F41A91E22B06A080073835F /* UMESimdCastOperators.h */,
				1F41A91F22B06A080073835F /* UMESimdMask.h */,
				1F41A92022B06A080073835F /* UMESimdSwizzle.h */,
				1F41A92122B06A080073835F /* UMESimdTraitsSpecialization.h */,
				1F41A92222B06A080073835F /* UMESimdVecFloat.h */,
				1F41A92322B06A080073835F /* UMESimdVecInt.h */,
				1F41A92422B06A080073835F /* UMESimdVecUint.h */,
			);
			path = arm;
			sourceTree = "<group>";
		};
		1F41A8FE22B06A080073835F /* float */ = {
			isa = PBXGroup;
			children = (
				1F41A8FF22B06A080073835F /* UMESimdVecFloat32_1.h */,
				1F41A90022B06A080073835F /* UMESimdVecFloat32_2.h */,
				1F41A90122B06A080073835F /* UMESimdVecFloat32_4.h */,
				1F41A90222B06A080073835F /* UMESimdVecFloat32_8.h */,
				1F41A90322B06A080073835F /* UMESimdVecFloat64_1.h */,
				1F41A90422B06A080073835F /* UMESimdVecFloat64_2.h */,
				1F41A90522B06A080073835F /* UMESimdVecFloatPrototype.h */,
			);
			path = float;
			sourceTree = "<group>";
		};
		1F41A90622B06A080073835F /* int */ = {
			isa = PBXGroup;
			children = (
				1F41A90722B06A080073835F /* UMESimdVecInt32_1.h */,
				1F41A90822B06A080073835F /* UMESimdVecInt32_2.h */,
				1F41A90922B06A080073835F /* UMESimdVecInt32_4.h */,
				1F41A90A22B06A080073835F /* UMESimdVecInt32_8.h */,
				1F41A90B22B06A080073835F /* UMESimdVecInt64_1.h */,
				1F41A90C22B06A080073835F /* UMESimdVecInt64_2.h */,
				1F41A90D22B06A080073835F /* UMESimdVecIntPrototype.h */,
			);
			path = int;
			sourceTree = "<group>";
		};
		1F41A90E22B06A080073835F /* mask */ = {
			isa = PBXGroup;
			children = (
				1F41A90F22B06A080073835F /* UMESimdMask1.h */,
				1F41A91022B06A080073835F /* UMESimdMask2.h */,
				1F41A91122B06A080073835F /* UMESimdMask4.h */,
				1F41A91222B06A080073835F /* UMESimdMask8.h */,
				1F41A91322B06A080073835F /* UMESimdMaskPrototype.h */,
			);
			path = mask;
			sourceTree = "<group>";
		};
		1F41A91422B06A080073835F /* swizzle */ = {
			isa = PBXGroup;
			children = (
				1F41A91522B06A080073835F /* UMESimdSwizzlePrototype.h */,
			);
			path = swizzle;
			sourceTree = "<group>";
		};
		1F41A91622B06A080073835F /* uint */ = {
			isa = PBXGroup;
			children = (
				1F41A91722B06A080073835F /* UMESimdVecUint32_1.h */,
				1F41A91822B06A080073835F /* UMESimdVecUint32_2.h */,
				1F41A91922B06A080073835F /* UMESimdVecUint32_4.h */,
				1F41A91A22B06A080073835F /* UMESimdVecUint32_8.h */,
				1F41A91B22B06A080073835F /* UMESimdVecUint64_1.h */,
				1F41A91C22B06A080073835F /* UMESimdVecUint64_2.h */,
				1F41A91D22B06A080073835F /* UMESimdVecUintPrototype.h */,
			);
			path = uint;
			sourceTree = "<group>";
		};
		1F41A92522B06A080073835F /* avx */ = {
			isa = PBXGroup;
			children = (
				1F41A92622B06A080073835F /* float */,
				1F41A93322B06A080073835F /* int */,
				1F41A94022B06A080073835F /* mask */,
				1F41A94822B06A080073835F /* swizzle */,
				1F41A94B22B06A080073835F /* uint */,
				1F41A95422B06A080073835F /* UMESimdCastOperatorsAVX.h */,
				1F41A95522B06A080073835F /* UMESimdMaskAVX.h */,
				1F41A95622B06A080073835F /* UMESimdSwizzleAVX.h */,
				1F41A95722B06A080073835F /* UMESimdTraitsSpecialization.h */,
				1F41A95822B06A080073835F /* UMESimdVecFloatAVX.h */,
				1F41A95922B06A080073835F /* UMESimdVecIntAVX.h */,
				1F41A95A22B06A080073835F /* UMESimdVecUintAVX.h */,
			);
			path = avx;
			sourceTree = "<group>";
		};
		1F41A92622B06A080073835F /* float */ = {
			isa = PBXGroup;
			children = (
				1F41A92722B06A080073835F /* UMESimdVecFloat32_1.h */,
				1F41A92822B06A080073835F /* UMESimdVecFloat32_16.h */,
				1F41A92922B06A080073835F /* UMESimdVecFloat32_2.h */,
				1F41A92A22B06A080073835F /* UMESimdVecFloat32_32.h */,
				1F41A92B22B06A080073835F /* UMESimdVecFloat32_4.h */,
				1F41A92C22B06A080073835F /* UMESimdVecFloat32_8.h */,
				1F41A92D22B06A080073835F /* UMESimdVecFloat64_1.h */,
				1F41A92E22B06A080073835F /* UMESimdVecFloat64_16.h */,
				1F41A92F22B06A080073835F /* UMESimdVecFloat64_2.h */,
				1F41A93022B06A080073835F /* UMESimdVecFloat64_4.h */,
				1F41A93122B06A080073835F /* UMESimdVecFloat64_8.h */,
				1F41A93222B06A080073835F /* UMESimdVecFloatPrototype.h */,
			);
			path = float;
			sourceTree = "<group>";
		};
		1F41A93322B06A080073835F /* int */ = {
			isa = PBXGroup;
			children = (
				1F41A93422B06A080073835F /* UMESimdVecInt32_1.h */,
				1F41A93522B06A080073835F /* UMESimdVecInt32_16.h */,
				1F41A93622B06A080073835F /* UMESimdVecInt32_2.h */,
				1F41A93722B06A080073835F /* UMESimdVecInt32_32.h */,
				1F41A93822B06A080073835F /* UMESimdVecInt32_4.h */,
				1F41A93922B06A080073835F /* UMESimdVecInt32_8.h */,
				1F41A93A22B06A080073835F /* UMESimdVecInt64_1.h */,
				1F41A93B22B06A080073835F /* UMESimdVecInt64_16.h */,
				1F41A93C22B06A080073835F /* UMESimdVecInt64_2.h */,
				1F41A93D22B06A080073835F /* UMESimdVecInt64_4.h */,
				1F41A93E22B06A080073835F /* UMESimdVecInt64_8.h */,
				1F41A93F22B06A080073835F /* UMESimdVecIntPrototype.h */,
			);
			path = int;
			sourceTree = "<group>";
		};
		1F41A94022B06A080073835F /* mask */ = {
			isa = PBXGroup;
			children = (
				1F41A94122B06A080073835F /* UMESimdMask1.h */,
				1F41A94222B06A080073835F /* UMESimdMask16.h */,
				1F41A94322B06A080073835F /* UMESimdMask2.h */,
				1F41A94422B06A080073835F /* UMESimdMask32.h */,
				1F41A94522B06A080073835F /* UMESimdMask4.h */,
				1F41A94622B06A080073835F /* UMESimdMask8.h */,
				1F41A94722B06A080073835F /* UMESimdMaskPrototype.h */,
			);
			path = mask;
			sourceTree = "<group>";
		};
		1F41A94822B06A080073835F /* swizzle */ = {
			isa = PBXGroup;
			children = (
				1F41A94922B06A080073835F /* UMESimdSwizzle4.h */,
				1F41A94A22B06A080073835F /* UMESimdSwizzlePrototype.h */,
			);
			path = swizzle;
			sourceTree = "<group>";
		};
		1F41A94B22B06A080073835F /* uint */ = {
			isa = PBXGroup;
			children = (
				1F41A94C22B06A080073835F /* UMESimdVecUint32_1.h */,
				1F41A94D22B06A080073835F /* UMESimdVecUint32_16.h */,
				1F41A94E22B06A080073835F /* UMESimdVecUint32_2.h */,
				1F41A94F22B06A080073835F /* UMESimdVecUint32_4.h */,
				1F41A95022B06A080073835F /* UMESimdVecUint32_8.h */,
				1F41A95122B06A080073835F /* UMESimdVecUint64_1.h */,
				1F41A95222B06A080073835F /* UMESimdVecUint64_2.h */,
				1F41A95322B06A080073835F /* UMESimdVecUintPrototype.h */,
			);
			path = uint;
			sourceTree = "<group>";
		};
		1F41A95B22B06A080073835F /* avx2 */ = {
			isa = PBXGroup;
			children = (
				1F41A95C22B06A080073835F /* CompilerWorkarounds.h */,
				1F41A95D22B06A080073835F /* float */,
				1F41A96A22B06A080073835F /* int */,
				1F41A97722B06A080073835F /* mask */,
				1F41A97F22B06A080073835F /* swizzle */,
				1F41A98322B06A080073835F /* uint */,
				1F41A98D22B06A080073835F /* UMESimdCastOperatorsAVX2.h */,
				1F41A98E22B06A080073835F /* UMESimdMaskAVX2.h */,
				1F41A98F22B06A080073835F /* UMESimdSwizzleAVX2.h */,
				1F41A99022B06A080073835F /* UMESimdTraitsSpecialization.h */,
				1F41A99122B06A080073835F /* UMESimdVecFloatAVX2.h */,
				1F41A99222B06A080073835F /* UMESimdVecIntAVX2.h */,
				1F41A99322B06A080073835F /* UMESimdVecUintAVX2.h */,
			);
			path = avx2;
			sourceTree = "<group>";
		};
		1F41A95D22B06A080073835F /* float */ = {
			isa = PBXGroup;
			children = (
				1F41A95E22B06A080073835F /* UMESimdVecFloat32_1.h */,
				1F41A95F22B06A080073835F /* UMESimdVecFloat32_16.h */,
				1F41A96022B06A080073835F /* UMESimdVecFloat32_2.h */,
				1F41A96122B06A080073835F /* UMESimdVecFloat32_32.h */,
				1F41A96222B06A080073835F /* UMESimdVecFloat32_4.h */,
				1F41A96322B06A080073835F /* UMESimdVecFloat32_8.h */,
				1F41A96422B06A080073835F /* UMESimdVecFloat64_1.h */,
				1F41A96522B06A080073835F /* UMESimdVecFloat64_16.h */,
				1F41A96622B06A080073835F /* UMESimdVecFloat64_2.h */,
				1F41A96722B06A080073835F /* UMESimdVecFloat64_4.h */,
				1F41A96822B06A080073835F /* UMESimdVecFloat64_8.h */,
				1F41A96922B06A080073835F /* UMESimdVecFloatPrototype.h */,
			);
			path = float;
			sourceTree = "<group>";
		};
		1F41A96A22B06A080073835F /* int */ = {
			isa = PBXGroup;
			children = (
				1F41A96B22B06A080073835F /* UMESimdVecInt32_1.h */,
				1F41A96C22B06A080073835F /* UMESimdVecInt32_16.h */,
				1F41A96D22B06A080073835F /* UMESimdVecInt32_2.h */,
				1F41A96E22B06A080073835F /* UMESimdVecInt32_32.h */,
				1F41A96F22B06A080073835F /* UMESimdVecInt32_4.h */,
				1F41A97022B06A080073835F /* UMESimdVecInt32_8.h */,
				1F41A97122B06A080073835F /* UMESimdVecInt64_1.h */,
				1F41A97222B06A080073835F /* UMESimdVecInt64_16.h */,
				1F41A97322B06A080073835F /* UMESimdVecInt64_2.h */,
				1F41A97422B06A080073835F /* UMESimdVecInt64_4.h */,
				1F41A97522B06A080073835F /* UMESimdVecInt64_8.h */,
				1F41A97622B06A080073835F /* UMESimdVecIntPrototype.h */,
			);
			path = int;
			sourceTree = "<group>";
		};
		1F41A97722B06A080073835F /* mask */ = {
			isa = PBXGroup;
			children = (
				1F41A97822B06A080073835F /* UMESimdMask1.h */,
				1F41A97922B06A080073835F /* UMESimdMask16.h */,
				1F41A97A22B06A080073835F /* UMESimdMask2.h */,
				1F41A97B22B06A080073835F /* UMESimdMask32.h */,
				1F41A97C22B06A080073835F /* UMESimdMask4.h */,
				1F41A97D22B06A080073835F /* UMESimdMask8.h */,
				1F41A97E22B06A080073835F /* UMESimdMaskPrototype.h */,
			);
			path = mask;
			sourceTree = "<group>";
		};
		1F41A97F22B06A080073835F /* swizzle */ = {
			isa = PBXGroup;
			children = (
				1F41A98022B06A080073835F /* UMESimdSwizzle4.h */,
				1F41A98122B06A080073835F /* UMESimdSwizzle8.h */,
				1F41A98222B06A080073835F /* UMESimdSwizzlePrototype.h */,
			);
			path = swizzle;
			sourceTree = "<group>";
		};
		1F41A98322B06A080073835F /* uint */ = {
			isa = PBXGroup;
			children = (
				1F41A98422B06A080073835F /* UMESimdVecUint32_1.h */,
				1F41A98522B06A080073835F /* UMESimdVecUint32_16.h */,
				1F41A98622B06A080073835F /* UMESimdVecUint32_2.h */,
				1F41A98722B06A080073835F /* UMESimdVecUint32_4.h */,
				1F41A98822B06A080073835F /* UMESimdVecUint32_8.h */,
				1F41A98922B06A080073835F /* UMESimdVecUint64_1.h */,
				1F41A98A22B06A080073835F /* UMESimdVecUint64_2.h */,
				1F41A98B22B06A080073835F /* UMESimdVecUint64_4.h */,
				1F41A98C22B06A080073835F /* UMESimdVecUintPrototype.h */,
			);
			path = uint;
			sourceTree = "<group>";
		};
		1F41A99422B06A080073835F /* avx512 */ = {
			isa = PBXGroup;
			children = (
				1F41A99522B06A080073835F /* float */,
				1F41A9A222B06A080073835F /* int */,
				1F41A9AF22B06A080073835F /* mask */,
				1F41A9B722B06A080073835F /* swizzle */,
				1F41A9BC22B06A080073835F /* uint */,
				1F41A9CC22B06A080073835F /* UMESimdCastOperatorsAVX512.h */,
				1F41A9CD22B06A080073835F /* UMESimdMaskAVX512.h */,
				1F41A9CE22B06A080073835F /* UMESimdSwizzleAVX512.h */,
				1F41A9CF22B06A080073835F /* UMESimdTraitsSpecialization.h */,
				1F41A9D022B06A080073835F /* UMESimdVecFloatAVX512.h */,
				1F41A9D122B06A080073835F /* UMESimdVecIntAVX512.h */,
				1F41A9D222B06A080073835F /* UMESimdVecUintAVX512.h */,
			);
			path = avx512;
			sourceTree = "<group>";
		};
		1F41A99522B06A080073835F /* float */ = {
			isa = PBXGroup;
			children = (
				1F41A99622B06A080073835F /* UMESimdVecFloat32_1.h */,
				1F41A99722B06A080073835F /* UMESimdVecFloat32_16.h */,
				1F41A99822B06A080073835F /* UMESimdVecFloat32_2.h */,
				1F41A99922B06A080073835F /* UMESimdVecFloat32_32.h */,
				1F41A99A22B06A080073835F /* UMESimdVecFloat32_4.h */,
				1F41A99B22B06A080073835F /* UMESimdVecFloat32_8.h */,
				1F41A99C22B06A080073835F /* UMESimdVecFloat64_1.h */,
				1F41A99D22B06A080073835F /* UMESimdVecFloat64_16.h */,
				1F41A99E22B06A080073835F /* UMESimdVecFloat64_2.h */,
				1F41A99F22B06A080073835F /* UMESimdVecFloat64_4.h */,
				1F41A9A022B06A080073835F /* UMESimdVecFloat64_8.h */,
				1F41A9A122B06A080073835F /* UMESimdVecFloatPrototype.h */,
			);
			path = float;
			sourceTree = "<group>";
		};
		1F41A9A222B06A080073835F /* int */ = {
			isa = PBXGroup;
			children = (
				1F41A9A322B06A080073835F /* UMESimdVecInt32_1.h */,
				1F41A9A422B06A080073835F /* UMESimdVecInt32_16.h */,
				1F41A9A522B06A080073835F /* UMESimdVecInt32_2.h */,
				1F41A9A622B06A080073835F /* UMESimdVecInt32_32.h */,
				1F41A9A722B06A080073835F /* UMESimdVecInt32_4.h */,
				1F41A9A822B06A080073835F /* UMESimdVecInt32_8.h */,
				1F41A9A922B06A080073835F /* UMESimdVecInt64_1.h */,
				1F41A9AA22B06A080073835F /* UMESimdVecInt64_16.h */,
				1F41A9AB22B06A080073835F /* UMESimdVecInt64_2.h */,
				1F41A9AC22B06A080073835F /* UMESimdVecInt64_4.h */,
				1F41A9AD22B06A080073835F /* UMESimdVecInt64_8.h */,
				1F41A9AE22B06A080073835F /* UMESimdVecIntPrototype.h */,
			);
			path = int;
			sourceTree = "<group>";
		};
		1F41A9AF22B06A080073835F /* mask */ = {
			isa = PBXGroup;
			children = (
				1F41A9B022B06A080073835F /* UMESimdMask1.h */,
				1F41A9B122B06A080073835F /* UMESimdMask16.h */,
				1F41A9B222B06A080073835F /* UMESimdMask2.h */,
				1F41A9B322B06A080073835F /* UMESimdMask32.h */,
				1F41A9B422B06A080073835F /* UMESimdMask4.h */,
				1F41A9B522B06A080073835F /* UMESimdMask8.h */,
				1F41A9B622B06A080073835F /* UMESimdMaskPrototype.h */,
			);
			path = mask;
			sourceTree = "<group>";
		};
		1F41A9B722B06A080073835F /* swizzle */ = {
			isa = PBXGroup;
			children = (
				1F41A9B822B06A080073835F /* UMESimdSwizzle16.h */,
				1F41A9B922B06A080073835F /* UMESimdSwizzle4.h */,
				1F41A9BA22B06A080073835F /* UMESimdSwizzle8.h */,
				1F41A9BB22B06A080073835F /* UMESimdSwizzlePrototype.h */,
			);
			path = swizzle;
			sourceTree = "<group>";
		};
		1F41A9BC22B06A080073835F /* uint */ = {
			isa = PBXGroup;
			children = (
				1F41A9BD22B06A080073835F /* UMESimdVecUint16_1.h */,
				1F41A9BE22B06A080073835F /* UMESimdVecUint16_2.h */,
				1F41A9BF22B06A080073835F /* UMESimdVecUint16_4.h */,
				1F41A9C022B06A080073835F /* UMESimdVecUint32_1.h */,
				1F41A9C122B06A080073835F /* UMESimdVecUint32_16.h */,
				1F41A9C222B06A080073835F /* UMESimdVecUint32_2.h */,
				1F41A9C322B06A080073835F /* UMESimdVecUint32_32.h */,
				1F41A9C422B06A080073835F /* UMESimdVecUint32_4.h */,
				1F41A9C522B06A080073835F /* UMESimdVecUint32_8.h */,
				1F41A9C622B06A080073835F /* UMESimdVecUint64_1.h */,
				1F41A9C722B06A080073835F /* UMESimdVecUint64_16.h */,
				1F41A9C822B06A080073835F /* UMESimdVecUint64_2.h */,
				1F41A9C922B06A080073835F /* UMESimdVecUint64_4.h */,
				1F41A9CA22B06A080073835F /* UMESimdVecUint64_8.h */,
				1F41A9CB22B06A080073835F /* UMESimdVecUintPrototype.h */,
			);
			path = uint;
			sourceTree = "<group>";
		};
		1F41A9D322B06A080073835F /* knc */ = {
			isa = PBXGroup;
			children = (
				1F41A9D422B06A080073835F /* float */,
				1F41A9D922B06A080073835F /* int */,
				1F41A9DC22B06A080073835F /* mask */,
				1F41A9E122B06A080073835F /* swizzle */,
				1F41A9E322B06A080073835F /* uint */,
				1F41A9E622B06A080073835F /* UMESimdCastOperatorsKNC.h */,
				1F41A9E722B06A080073835F /* UMESimdMaskKNC.h */,
				1F41A9E822B06A080073835F /* UMESimdSwizzleKNC.h */,
				1F41A9E922B06A080073835F /* UMESimdTraitsSpecialization.h */,
				1F41A9EA22B06A080073835F /* UMESimdVecFloatKNC.h */,
				1F41A9EB22B06A080073835F /* UMESimdVecIntKNC.h */,
				1F41A9EC22B06A080073835F /* UMESimdVecUintKNC.h */,
			);
			path = knc;
			sourceTree = "<group>";
		};
		1F41A9D422B06A080073835F /* float */ = {
			isa = PBXGroup;
			children = (
				1F41A9D522B06A080073835F /* UMESimdVecFloat32_16.h */,
				1F41A9D622B06A080073835F /* UMESimdVecFloat32_32.h */,
				1F41A9D722B06A080073835F /* UMESimdVecFloat32_8.h */,
				1F41A9D822B06A080073835F /* UMESimdVecFloatPrototype.h */,
			);
			path = float;
			sourceTree = "<group>";
		};
		1F41A9D922B06A080073835F /* int */ = {
			isa = PBXGroup;
			children = (
				1F41A9DA22B06A080073835F /* UMESimdVecInt32_16.h */,
				1F41A9DB22B06A080073835F /* UMESimdVecIntPrototype.h */,
			);
			path = int;
			sourceTree = "<group>";
		};
		1F41A9DC22B06A080073835F /* mask */ = {
			isa = PBXGroup;
			children = (
				1F41A9DD22B06A080073835F /* UMESimdMask16.h */,
				1F41A9DE22B06A080073835F /* UMESimdMask32.h */,
				1F41A9DF22B06A080073835F /* UMESimdMask8.h */,
				1F41A9E022B06A080073835F /* UMESimdMaskPrototype.h */,
			);
			path = mask;
			sourceTree = "<group>";
		};
		1F41A9E122B06A080073835F /* swizzle */ = {
			isa = PBXGroup;
			children = (
				1F41A9E222B06A080073835F /* UMESimdSwizzlePrototype.h */,
			);
			path = swizzle;
			sourceTree = "<group>";
		};
		1F41A9E322B06A080073835F /* uint */ = {
			isa = PBXGroup;
			children = (
				1F41A9E422B06A080073835F /* UMESimdVecUint32_16.h */,
				1F41A9E522B06A080073835F /* UMESimdVecUintPrototype.h */,
			);
			path = uint;
			sourceTree = "<group>";
		};
		1F41A9ED22B06A080073835F /* openmp */ = {
			isa = PBXGroup;
			children = (
				1F41A9EE22B06A080073835F /* float */,
				1F41A9F022B06A080073835F /* int */,
				1F41A9F222B06A080073835F /* mask */,
				1F41A9F422B06A080073835F /* swizzle */,
				1F41A9F622B06A080073835F /* uint */,
				1F41A9F822B06A080073835F /* UMESimdCastOperators.h */,
				1F41A9F922B06A080073835F /* UMESimdMask.h */,
				1F41A9FA22B06A080073835F /* UMESimdSwizzle.h */,
				1F41A9FB22B06A080073835F /* UMESimdVecFloat.h */,
				1F41A9FC22B06A080073835F /* UMESimdVecInt.h */,
				1F41A9FD22B06A080073835F /* UMESimdVecUint.h */,
			);
			path = openmp;
			sourceTree = "<group>";
		};
		1F41A9EE22B06A080073835F /* float */ = {
			isa = PBXGroup;
			children = (
				1F41A9EF22B06A080073835F /* UMESimdVecFloatPrototype.h */,
			);
			path = float;
			sourceTree = "<group>";
		};
		1F41A9F022B06A080073835F /* int */ = {
			isa = PBXGroup;
			children = (
				1F41A9F122B06A080073835F /* UMESimdVecIntPrototype.h */,
			);
			path = int;
			sourceTree = "<group>";
		};
		1F41A9F222B06A080073835F /* mask */ = {
			isa = PBXGroup;
			children = (
				1F41A9F322B06A080073835F /* UMESimdMaskPrototype.h */,
			);
			path = mask;
			sourceTree = "<group>";
		};
		1F41A9F422B06A080073835F /* swizzle */ = {
			isa = PBXGroup;
			children = (
				1F41A9F522B06A080073835F /* UMESimdSwizzlePrototype.h */,
			);
			path = swizzle;
			sourceTree = "<group>";
		};
		1F41A9F622B06A080073835F /* uint */ = {
			isa = PBXGroup;
			children = (
				1F41A9F722B06A080073835F /* UMESimdVecUintPrototype.h */,
			);
			path = uint;
			sourceTree = "<group>";
		};
		1F41A9FE22B06A080073835F /* scalar */ = {
			isa = PBXGroup;
			children = (
				1F41A9FF22B06A080073835F /* float */,
				1F41AA0722B06A080073835F /* int */,
				1F41AA0F22B06A080073835F /* mask */,
				1F41AA1522B06A080073835F /* swizzle */,
				1F41AA1722B06A080073835F /* uint */,
				1F41AA1F22B06A080073835F /* UMESimdCastOperatorsScalar.h */,
				1F41AA2022B06A080073835F /* UMESimdMaskScalar.h */,
				1F41AA2122B06A080073835F /* UMESimdSwizzleScalar.h */,
				1F41AA2222B06A080073835F /* UMESimdTraitsSpecialization.h */,
				1F41AA2322B06A080073835F /* UMESimdVecFloatScalar.h */,
				1F41AA2422B06A080073835F /* UMESimdVecIntScalar.h */,
				1F41AA2522B06A080073835F /* UMESimdVecUintScalar.h */,
			);
			path = scalar;
			sourceTree = "<group>";
		};
		1F41A9FF22B06A080073835F /* float */ = {
			isa = PBXGroup;
			children = (
				1F41AA0022B06A080073835F /* UMESimdVecFloat32_1.h */,
				1F41AA0122B06A080073835F /* UMESimdVecFloat32_2.h */,
				1F41AA0222B06A080073835F /* UMESimdVecFloat32_4.h */,
				1F41AA0322B06A080073835F /* UMESimdVecFloat32_8.h */,
				1F41AA0422B06A080073835F /* UMESimdVecFloat64_1.h */,
				1F41AA0522B06A080073835F /* UMESimdVecFloat64_2.h */,
				1F41AA0622B06A080073835F /* UMESimdVecFloatPrototype.h */,
			);
			path = float;
			sourceTree = "<group>";
		};
		1F41AA0722B06A080073835F /* int */ = {
			isa = PBXGroup;
			children = (
				1F41AA0822B06A080073835F /* UMESimdVecInt32_1.h */,
				1F41AA0922B06A080073835F /* UMESimdVecInt32_2.h */,
				1F41AA0A22B06A080073835F /* UMESimdVecInt32_4.h */,
				1F41AA0B22B06A080073835F /* UMESimdVecInt32_8.h */,
				1F41AA0C22B06A080073835F /* UMESimdVecInt64_1.h */,
				1F41AA0D22B06A080073835F /* UMESimdVecInt64_2.h */,
				1F41AA0E22B06A080073835F /* UMESimdVecIntPrototype.h */,
			);
			path = int;
			sourceTree = "<group>";
		};
		1F41AA0F22B06A080073835F /* mask */ = {
			isa = PBXGroup;
			children = (
				1F41AA1022B06A080073835F /* UMESimdMask1.h */,
				1F41AA1122B06A080073835F /* UMESimdMask2.h */,
				1F41AA1222B06A080073835F /* UMESimdMask4.h */,
				1F41AA1322B06A080073835F /* UMESimdMask8.h */,
				1F41AA1422B06A080073835F /* UMESimdMaskPrototype.h */,
			);
			path = mask;
			sourceTree = "<group>";
		};
		1F41AA1522B06A080073835F /* swizzle */ = {
			isa = PBXGroup;
			children = (
				1F41AA1622B06A080073835F /* UMESimdSwizzlePrototype.h */,
			);
			path = swizzle;
			sourceTree = "<group>";
		};
		1F41AA1722B06A080073835F /* uint */ = {
			isa = PBXGroup;
			children = (
				1F41AA1822B06A080073835F /* UMESimdVecUint32_1.h */,
				1F41AA1922B06A080073835F /* UMESimdVecUint32_2.h */,
				1F41AA1A22B06A080073835F /* UMESimdVecUint32_4.h */,
				1F41AA1B22B06A080073835F /* UMESimdVecUint32_8.h */,
				1F41AA1C22B06A080073835F /* UMESimdVecUint64_1.h */,
				1F41AA1D22B06A080073835F /* UMESimdVecUint64_2.h */,
				1F41AA1E22B06A080073835F /* UMESimdVecUintPrototype.h */,
			);
			path = uint;
			sourceTree = "<group>";
		};
		1F41AA3922B06A080073835F /* unittest */ = {
			isa = PBXGroup;
			children = (
				1F41AA3A22B06A080073835F /* build_vs2015 */,
				1F41AA3E22B06A080073835F /* clean.sh */,
				1F41AA3F22B06A080073835F /* create_solution_gcc.sh */,
				1F41AA4022B06A080073835F /* create_solution_vs2012.bat */,
				1F41AA4122B06A080073835F /* Makefile */,
				1F41AA4222B06A080073835F /* results */,
				1F41AA4422B06A080073835F /* UMESIMDUnitTest.cpp */,
				1F41AA4522B06A080073835F /* UMEUnitTestCommon.cpp */,
				1F41AA4622B06A080073835F /* UMEUnitTestCommon.h */,
				1F41AA4722B06A080073835F /* UMEUnitTestDataSets16.cpp */,
				1F41AA4822B06A080073835F /* UMEUnitTestDataSets16.h */,
				1F41AA4922B06A080073835F /* UMEUnitTestDataSets32.cpp */,
				1F41AA4A22B06A080073835F /* UMEUnitTestDataSets32.h */,
				1F41AA4B22B06A080073835F /* UMEUnitTestDataSets64.cpp */,
				1F41AA4C22B06A080073835F /* UMEUnitTestDataSets64.h */,
				1F41AA4D22B06A080073835F /* UMEUnitTestDataSets8.cpp */,
				1F41AA4E22B06A080073835F /* UMEUnitTestDataSets8.h */,
				1F41AA4F22B06A080073835F /* UMEUnitTestMasks.h */,
				1F41AA5022B06A080073835F /* UMEUnitTestSimd.h */,
				1F41AA5122B06A080073835F /* UMEUnitTestSimd1024b.cpp */,
				1F41AA5222B06A080073835F /* UMEUnitTestSimd1024b.h */,
				1F41AA5322B06A080073835F /* UMEUnitTestSimd128b.cpp */,
				1F41AA5422B06A080073835F /* UMEUnitTestSimd128b.h */,
				1F41AA5522B06A080073835F /* UMEUnitTestSimd16b.cpp */,
				1F41AA5622B06A080073835F /* UMEUnitTestSimd16b.h */,
				1F41AA5722B06A080073835F /* UMEUnitTestSimd256b.cpp */,
				1F41AA5822B06A080073835F /* UMEUnitTestSimd256b.h */,
				1F41AA5922B06A080073835F /* UMEUnitTestSimd32b.cpp */,
				1F41AA5A22B06A080073835F /* UMEUnitTestSimd32b.h */,
				1F41AA5B22B06A080073835F /* UMEUnitTestSimd512b.cpp */,
				1F41AA5C22B06A080073835F /* UMEUnitTestSimd512b.h */,
				1F41AA5D22B06A080073835F /* UMEUnitTestSimd64b.cpp */,
				1F41AA5E22B06A080073835F /* UMEUnitTestSimd64b.h */,
				1F41AA5F22B06A080073835F /* UMEUnitTestSimd8b.cpp */,
				1F41AA6022B06A080073835F /* UMEUnitTestSimd8b.h */,
				1F41AA6122B06A080073835F /* UMEUnitTestSwizzleMask.h */,
			);
			path = unittest;
			sourceTree = "<group>";
		};
		1F41AA3A22B06A080073835F /* build_vs2015 */ = {
			isa = PBXGroup;
			children = (
				1F41AA3B22B06A080073835F /* build_vs2015.sln */,
				1F41AA3C22B06A080073835F /* build_vs2015.vcxproj */,
				1F41AA3D22B06A080073835F /* build_vs2015.vcxproj.filters */,
			);
			path = build_vs2015;
			sourceTree = "<group>";
		};
		1F41AA4222B06A080073835F /* results */ = {
			isa = PBXGroup;
			children = (
				1F41AA4322B06A080073835F /* gold.txt */,
			);
			path = results;
			sourceTree = "<group>";
		};
		1F41AA6222B06A080073835F /* utilities */ = {
			isa = PBXGroup;
			children = (
				1F41AA6322B06A080073835F /* cray_format.sh */,
				1F41AA6422B06A080073835F /* ignore_warnings_pop.h */,
				1F41AA6522B06A080073835F /* ignore_warnings_push.h */,
				1F41AA6622B06A080073835F /* ignore_warnings_shorten_64_to_32.h */,
				1F41AA6722B06A080073835F /* ignore_warnings_truncation_from_double_to_float.h */,
				1F41AA6822B06A080073835F /* ignore_warnings_unused_but_set.h */,
				1F41AA6922B06A080073835F /* ignore_warnings_unused_force_value_to_bool.h */,
				1F41AA6A22B06A080073835F /* ignore_warnings_unused_parameter.h */,
				1F41AA6B22B06A080073835F /* ISAInfo */,
			);
			path = utilities;
			sourceTree = "<group>";
		};
		1F41AA6B22B06A080073835F /* ISAInfo */ = {
			isa = PBXGroup;
			children = (
				1F41AA6C22B06A080073835F /* isainfo.cpp */,
				1F41AA6D22B06A080073835F /* Makefile */,
			);
			path = ISAInfo;
			sourceTree = "<group>";
		};
		AEC546CE225D3798007CB7E9 /* src */ = {
			isa = PBXGroup;
			children = (
				AEC547AF225D3798007CB7E9 /* BubbleInitializer.cpp */,
				AEC546D5225D3798007CB7E9 /* BubbleInitializer.h */,
				AEC547A2225D3798007CB7E9 /* CController.cpp */,
				AEC546CF225D3798007CB7E9 /* CController.h */,
				AEC546E7225D3798007CB7E9 /* Chemistry */,
				AEC546D6225D3798007CB7E9 /* common.cpp */,
				AEC547AA225D3798007CB7E9 /* common.h */,
				AEC546E6225D3798007CB7E9 /* Component.cpp */,
				AEC547B0225D3798007CB7E9 /* Component.h */,
				AEC547A6225D3798007CB7E9 /* Composite.cpp */,
				AEC546D1225D3798007CB7E9 /* Composite.h */,
				AEC547B1225D3798007CB7E9 /* Controller.cpp */,
				AEC547A5225D3798007CB7E9 /* Controller.h */,
				AEC547AC225D3798007CB7E9 /* ControllerCUDA.h */,
				1F41A7B122B06A070073835F /* dist_moduleV2 */,
				AEC54713225D3798007CB7E9 /* DRController.cpp */,
				AEC5486B225D3799007CB7E9 /* DRController.h */,
				AEC547A4225D3798007CB7E9 /* FilamentInitializer.cpp */,
				AEC546E1225D3798007CB7E9 /* FilamentInitializer.h */,
				AEC547A0225D3798007CB7E9 /* GController.cpp */,
				AEC547A8225D3798007CB7E9 /* GController.h */,
				AEC547AE225D3798007CB7E9 /* Histogram.h */,
				AEC546E2225D3798007CB7E9 /* MathFunctions.cpp */,
				AEC546E4225D3798007CB7E9 /* MathFunctions.h */,
				AEC546D3225D3798007CB7E9 /* MController.cpp */,
				AEC54868225D3799007CB7E9 /* MController.h */,
				AEC54714225D3798007CB7E9 /* Mechanics */,
				AEC546D4225D3798007CB7E9 /* MEDYAN.cpp */,
				AEC547A1225D3798007CB7E9 /* Output.cpp */,
				AEC5479F225D3798007CB7E9 /* Output.h */,
				AEC54869225D3799007CB7E9 /* Parser.cpp */,
				AEC546E3225D3798007CB7E9 /* Parser.h */,
				AEC547AB225D3798007CB7E9 /* Rand.cpp */,
				AEC547AD225D3798007CB7E9 /* Rand.h */,
<<<<<<< HEAD
=======
				AEC547AE225D3798007CB7E9 /* Histogram.h */,
				AEC547AF225D3798007CB7E9 /* BubbleInitializer.cpp */,
				AEC547B0225D3798007CB7E9 /* Component.h */,
				AEC547B1225D3798007CB7E9 /* Controller.cpp */,
>>>>>>> 8e9d6338
				AEC547B2225D3798007CB7E9 /* RateChanger.h */,
				AEC547A7225D3798007CB7E9 /* RateChangerImpl.cpp */,
				AEC5486A225D3799007CB7E9 /* RateChangerImpl.h */,
				1FC2A372230C52A100927043 /* Restart.cpp */,
				AEC547A9225D3798007CB7E9 /* Restart.h */,
				AEC54820225D3799007CB7E9 /* Structure */,
				AEC546D2225D3798007CB7E9 /* SysParams.cpp */,
				AEC546D7225D3798007CB7E9 /* SysParams.h */,
				AEC54707225D3798007CB7E9 /* TESTS */,
				AEC546D8225D3798007CB7E9 /* util */,
				AEC54867225D3799007CB7E9 /* utility.cpp */,
				AEC5481F225D3799007CB7E9 /* utility.h */,
				AEC547A3225D3798007CB7E9 /* Visitor.h */,
			);
			path = src;
			sourceTree = "<group>";
		};
		AEC546D8225D3798007CB7E9 /* util */ = {
			isa = PBXGroup;
			children = (
<<<<<<< HEAD
				239E293D23C7CCBE00847127 /* DoubleLinkedList.cpp */,
				239E293F23C7CCBE00847127 /* DoubleLinkedList.h */,
				239E293E23C7CCBE00847127 /* Environment.cpp */,
				239E294123C7CCBF00847127 /* Environment.hpp */,
				239E293C23C7CCBD00847127 /* Profiler.hpp */,
				239E294623C7CCD600847127 /* Vec.hpp */,
				239E294023C7CCBE00847127 /* ThreadPool.hpp */,
=======
				2333040523CD15C40005050F /* Environment.cpp */,
				2333040623CD15C50005050F /* Environment.hpp */,
>>>>>>> 8e9d6338
				AEC546D9225D3798007CB7E9 /* profiler.cpp */,
				AEC546DA225D3798007CB7E9 /* io */,
				AEC546DF225D3798007CB7E9 /* environment.h */,
				AEC546E0225D3798007CB7E9 /* profiler.h */,
			);
			path = util;
			sourceTree = "<group>";
		};
		AEC546DA225D3798007CB7E9 /* io */ = {
			isa = PBXGroup;
			children = (
				239E294423C7CCCC00847127 /* CmdParse.hpp */,
				239E294523C7CCCC00847127 /* Log.hpp */,
				AEC546DB225D3798007CB7E9 /* log.cpp */,
				AEC546DC225D3798007CB7E9 /* cmdparse.h */,
				AEC546DD225D3798007CB7E9 /* log.h */,
				AEC546DE225D3798007CB7E9 /* cmdparse.cpp */,
			);
			path = io;
			sourceTree = "<group>";
		};
		AEC546E7225D3798007CB7E9 /* Chemistry */ = {
			isa = PBXGroup;
			children = (
				AEC546E8225D3798007CB7E9 /* ReactionBase.h */,
				AEC546E9225D3798007CB7E9 /* ChemGillespieImpl.cpp */,
				AEC546EA225D3798007CB7E9 /* ChemNRMImpl.h */,
				AEC546EB225D3798007CB7E9 /* ChemSim.cpp */,
				AEC546EC225D3798007CB7E9 /* Species.cpp */,
				AEC546ED225D3798007CB7E9 /* ChemGillespieImpl.h */,
				AEC546EE225D3798007CB7E9 /* BindingManager.cpp */,
				AEC546EF225D3798007CB7E9 /* SpeciesContainer.h */,
				AEC546F0225D3798007CB7E9 /* ChemSimpleGillespieImpl.cpp */,
				AEC546F1225D3798007CB7E9 /* DissipationTracker.h */,
				AEC546F2225D3798007CB7E9 /* ChemNRMImpl.cpp */,
				AEC546F3225D3798007CB7E9 /* ChemSim.h */,
				AEC546F4225D3798007CB7E9 /* ReactionTemplate.cpp */,
				AEC546F5225D3798007CB7E9 /* ReactionBase.cpp */,
				AEC546F6225D3798007CB7E9 /* HybridBindingSearchManager.cpp */,
				AEC546F7225D3798007CB7E9 /* RSpecies.cpp */,
				AEC546F8225D3798007CB7E9 /* ReactionContainer.h */,
				AEC546F9225D3798007CB7E9 /* RSpecies.h */,
				AEC546FA225D3798007CB7E9 /* BindingManager.h */,
				AEC546FB225D3798007CB7E9 /* ReactionTemplate.h */,
				AEC546FC225D3798007CB7E9 /* ChemManager.h */,
				AEC546FD225D3798007CB7E9 /* BindingManagerCUDA.h */,
				AEC546FE225D3798007CB7E9 /* HybridBindingSearchManager.h */,
				AEC546FF225D3798007CB7E9 /* ChemSimImpl.h */,
				AEC54700225D3798007CB7E9 /* Reaction.h */,
				AEC54701225D3798007CB7E9 /* ChemManager.cpp */,
				AEC54702225D3798007CB7E9 /* Species.h */,
				AEC54703225D3798007CB7E9 /* ChemRNode.h */,
				AEC54704225D3798007CB7E9 /* ChemCallbacks.h */,
				AEC54705225D3798007CB7E9 /* Reaction.cpp */,
				AEC54706225D3798007CB7E9 /* ChemSimpleGillespieImpl.h */,
			);
			path = Chemistry;
			sourceTree = "<group>";
		};
		AEC54707225D3798007CB7E9 /* TESTS */ = {
			isa = PBXGroup;
			children = (
				AEC54708225D3798007CB7E9 /* test_gillespie.cpp */,
				AEC54709225D3798007CB7E9 /* test_boundaries.cpp */,
				AEC5470A225D3798007CB7E9 /* test_gillespie_cross.cpp */,
				AEC5470C225D3798007CB7E9 /* test_compartments.cpp */,
				AEC5470D225D3798007CB7E9 /* test_species.cpp */,
				AEC5470E225D3798007CB7E9 /* test_composite.cpp */,
				AEC5470F225D3798007CB7E9 /* test_nrm.cpp */,
				AEC54710225D3798007CB7E9 /* test_simple_gillespie.cpp */,
				AEC54711225D3798007CB7E9 /* test_geometry.cpp */,
				AEC54712225D3798007CB7E9 /* test_reactions.cpp */,
			);
			path = TESTS;
			sourceTree = "<group>";
		};
		AEC54714225D3798007CB7E9 /* Mechanics */ = {
			isa = PBXGroup;
			children = (
				1FC2A36D230C522F00927043 /* Types.hpp */,
				AEC54715225D3798007CB7E9 /* CUDAcommon.cpp */,
				AEC54716225D3798007CB7E9 /* ForceField */,
				AEC54792225D3798007CB7E9 /* Minimizer */,
				AEC5479E225D3798007CB7E9 /* CUDAcommon.h */,
			);
			path = Mechanics;
			sourceTree = "<group>";
		};
		AEC54716225D3798007CB7E9 /* ForceField */ = {
			isa = PBXGroup;
			children = (
				AEC54717225D3798007CB7E9 /* cross_check.h */,
				AEC54718225D3798007CB7E9 /* Linker */,
				AEC54722225D3798007CB7E9 /* ForceFieldManager.h */,
				AEC54723225D3798007CB7E9 /* Boundary */,
				AEC5473A225D3798007CB7E9 /* ForceFieldManager.cpp */,
				AEC5473B225D3798007CB7E9 /* ForceFieldManagerCUDA.h */,
				AEC5473C225D3798007CB7E9 /* Bubble */,
				AEC54751225D3798007CB7E9 /* Branching */,
				AEC5476A225D3798007CB7E9 /* Filament */,
				AEC5477C225D3798007CB7E9 /* ForceField.h */,
				AEC5477D225D3798007CB7E9 /* MotorGhost */,
				AEC54787225D3798007CB7E9 /* cross_check.cpp */,
				AEC54788225D3798007CB7E9 /* Volume */,
			);
			path = ForceField;
			sourceTree = "<group>";
		};
		AEC54718225D3798007CB7E9 /* Linker */ = {
			isa = PBXGroup;
			children = (
				AEC54719225D3798007CB7E9 /* LinkerStretchingHarmonic.h */,
				AEC5471A225D3798007CB7E9 /* LinkerInteractions.cpp */,
				AEC5471B225D3798007CB7E9 /* LinkerFF.h */,
				AEC5471C225D3798007CB7E9 /* LinkerStretching.cpp */,
				AEC5471D225D3798007CB7E9 /* LinkerStretchingHarmonicCUDA.h */,
				AEC5471E225D3798007CB7E9 /* LinkerStretchingHarmonic.cpp */,
				AEC5471F225D3798007CB7E9 /* LinkerInteractions.h */,
				AEC54720225D3798007CB7E9 /* LinkerStretching.h */,
				AEC54721225D3798007CB7E9 /* LinkerFF.cpp */,
			);
			path = Linker;
			sourceTree = "<group>";
		};
		AEC54723225D3798007CB7E9 /* Boundary */ = {
			isa = PBXGroup;
			children = (
				AEC54724225D3798007CB7E9 /* BoundaryFF.cpp */,
				AEC54725225D3798007CB7E9 /* BoundaryCylinderAttachmentHarmonic.cpp */,
				AEC54726225D3798007CB7E9 /* BoundaryCylinderRepulsionIn.cpp */,
				AEC54727225D3798007CB7E9 /* BoundaryCylinderRepulsionExp.cpp */,
				AEC54728225D3798007CB7E9 /* BoundaryCylinderRepulsionCUDA.h */,
				AEC54729225D3798007CB7E9 /* BoundaryBubbleRepulsion.cpp */,
				AEC5472A225D3798007CB7E9 /* BoundaryCylinderAttachmentHarmonic.h */,
				AEC5472B225D3798007CB7E9 /* BoundaryCylinderRepulsionIn.h */,
				AEC5472C225D3798007CB7E9 /* BoundaryBubbleRepulsion.h */,
				AEC5472D225D3798007CB7E9 /* BoundaryInteractions.h */,
				AEC5472E225D3798007CB7E9 /* BoundaryFF.h */,
				AEC5472F225D3798007CB7E9 /* BoundaryCylinderAttachment.h */,
				AEC54730225D3798007CB7E9 /* BoundaryCylinderAttachment.cpp */,
				AEC54731225D3798007CB7E9 /* BoundaryBubbleRepulsionExp.h */,
				AEC54732225D3798007CB7E9 /* BoundaryCylinderRepulsionExpIn.h */,
				AEC54733225D3798007CB7E9 /* BoundaryCylinderRepulsionExpIn.cpp */,
				AEC54734225D3798007CB7E9 /* BoundaryBubbleRepulsionExp.cpp */,
				AEC54735225D3798007CB7E9 /* BoundaryCylinderRepulsion.cpp */,
				AEC54736225D3798007CB7E9 /* BoundaryCylinderRepulsionExp.h */,
				AEC54737225D3798007CB7E9 /* BoundaryInteractions.cpp */,
				AEC54738225D3798007CB7E9 /* BoundaryCylinderRepulsionExpCUDA.h */,
				AEC54739225D3798007CB7E9 /* BoundaryCylinderRepulsion.h */,
			);
			path = Boundary;
			sourceTree = "<group>";
		};
		AEC5473C225D3798007CB7E9 /* Bubble */ = {
			isa = PBXGroup;
			children = (
<<<<<<< HEAD
				239E293023C7CBBB00847127 /* AFMAttachment.cpp */,
				239E292E23C7CBB900847127 /* AFMAttachment.h */,
				239E292D23C7CBB800847127 /* AFMAttachmentHarmonic.cpp */,
				239E292F23C7CBB900847127 /* AFMAttachmentHarmonic.h */,
=======
				233303FC23CD15A40005050F /* AFMAttachment.cpp */,
				233303FA23CD15A30005050F /* AFMAttachment.h */,
				233303F923CD15A30005050F /* AFMAttachmentHarmonic.cpp */,
				233303FB23CD15A40005050F /* AFMAttachmentHarmonic.h */,
>>>>>>> 8e9d6338
				AEC5473D225D3798007CB7E9 /* BubbleInteractions.cpp */,
				AEC5473E225D3798007CB7E9 /* MTOCBending.h */,
				AEC5473F225D3798007CB7E9 /* BubbleBubbleRepulsion.h */,
				AEC54740225D3798007CB7E9 /* BubbleCylinderRepulsion.cpp */,
				AEC54741225D3798007CB7E9 /* MTOCAttachmentHarmonic.h */,
				AEC54742225D3798007CB7E9 /* MTOCAttachmentHarmonic.cpp */,
				AEC54743225D3798007CB7E9 /* BubbleBubbleRepulsion.cpp */,
				AEC54744225D3798007CB7E9 /* MTOCBendingCosine.h */,
				AEC54745225D3798007CB7E9 /* BubbleFF.h */,
				AEC54746225D3798007CB7E9 /* BubbleBubbleRepulsionExp.cpp */,
				AEC54747225D3798007CB7E9 /* MTOCBending.cpp */,
				AEC54748225D3798007CB7E9 /* BubbleCylinderRepulsionExp.h */,
				AEC54749225D3798007CB7E9 /* BubbleCylinderRepulsion.h */,
				AEC5474A225D3798007CB7E9 /* MTOCBendingCosine.cpp */,
				AEC5474B225D3798007CB7E9 /* MTOCAttachment.cpp */,
				AEC5474C225D3798007CB7E9 /* BubbleFF.cpp */,
				AEC5474D225D3798007CB7E9 /* BubbleInteractions.h */,
				AEC5474E225D3798007CB7E9 /* MTOCAttachment.h */,
				AEC5474F225D3798007CB7E9 /* BubbleBubbleRepulsionExp.h */,
				AEC54750225D3798007CB7E9 /* BubbleCylinderRepulsionExp.cpp */,
			);
			path = Bubble;
			sourceTree = "<group>";
		};
		AEC54751225D3798007CB7E9 /* Branching */ = {
			isa = PBXGroup;
			children = (
				1FC2A363230C518600927043 /* BranchingDihedralQuadratic.cpp */,
				1FC2A364230C518600927043 /* BranchingDihedralQuadratic.hpp */,
				AEC54752225D3798007CB7E9 /* BranchingFF.h */,
				AEC54753225D3798007CB7E9 /* BranchingBendingCosine.h */,
				AEC54754225D3798007CB7E9 /* BranchingStretching.cpp */,
				AEC54755225D3798007CB7E9 /* BranchingPositionCosine.cpp */,
				AEC54756225D3798007CB7E9 /* BranchingDihedralCosine.h */,
				AEC54757225D3798007CB7E9 /* BranchingInteractions.cpp */,
				AEC54758225D3798007CB7E9 /* BranchingDihedralCosineCUDA.h */,
				AEC54759225D3798007CB7E9 /* BranchingDihedralCosine.cpp */,
				AEC5475A225D3798007CB7E9 /* BranchingFF.cpp */,
				AEC5475B225D3798007CB7E9 /* BranchingPositionCosineCUDA.h */,
				AEC5475C225D3798007CB7E9 /* BranchingStretchingHarmonic.h */,
				AEC5475D225D3798007CB7E9 /* BranchingDihedral.cpp */,
				AEC5475E225D3798007CB7E9 /* BranchingPositionCosine.h */,
				AEC5475F225D3798007CB7E9 /* BranchingStretchingHarmonicCUDA.h */,
				AEC54760225D3798007CB7E9 /* BranchingBending.cpp */,
				AEC54761225D3798007CB7E9 /* BranchingPosition.cpp */,
				AEC54762225D3798007CB7E9 /* BranchingStretching.h */,
				AEC54763225D3798007CB7E9 /* BranchingInteractions.h */,
				AEC54764225D3798007CB7E9 /* BranchingPosition.h */,
				AEC54765225D3798007CB7E9 /* BranchingBendingCosine.cpp */,
				AEC54766225D3798007CB7E9 /* BranchingBendingCosineCUDA.h */,
				AEC54767225D3798007CB7E9 /* BranchingBending.h */,
				AEC54768225D3798007CB7E9 /* BranchingDihedral.h */,
				AEC54769225D3798007CB7E9 /* BranchingStretchingHarmonic.cpp */,
			);
			path = Branching;
			sourceTree = "<group>";
		};
		AEC5476A225D3798007CB7E9 /* Filament */ = {
			isa = PBXGroup;
			children = (
				AEC5476B225D3798007CB7E9 /* FilamentInteractions.h */,
				AEC5476C225D3798007CB7E9 /* FilamentBending.h */,
				AEC5476D225D3798007CB7E9 /* FilamentStretching.h */,
				AEC5476E225D3798007CB7E9 /* FilamentBendingHarmonicCUDA.h */,
				AEC5476F225D3798007CB7E9 /* FilamentFF.h */,
				AEC54770225D3798007CB7E9 /* FilamentStretchingHarmonic.cpp */,
				AEC54771225D3798007CB7E9 /* FilamentBending.cpp */,
				AEC54772225D3798007CB7E9 /* FilamentBendingCosine.h */,
				AEC54773225D3798007CB7E9 /* FilamentBendingCosine.cpp */,
				AEC54774225D3798007CB7E9 /* FilamentStretchingHarmonicCUDA.h */,
				AEC54775225D3798007CB7E9 /* FilamentStretching.cpp */,
				AEC54776225D3798007CB7E9 /* FilamentInteractions.cpp */,
				AEC54777225D3798007CB7E9 /* FilamentFF.cpp */,
				AEC54778225D3798007CB7E9 /* FilamentBendingCosineCUDA.h */,
				AEC54779225D3798007CB7E9 /* FilamentBendingHarmonic.cpp */,
				AEC5477A225D3798007CB7E9 /* FilamentBendingHarmonic.h */,
				AEC5477B225D3798007CB7E9 /* FilamentStretchingHarmonic.h */,
			);
			path = Filament;
			sourceTree = "<group>";
		};
		AEC5477D225D3798007CB7E9 /* MotorGhost */ = {
			isa = PBXGroup;
			children = (
				AEC5477E225D3798007CB7E9 /* MotorGhostStretchingHarmonic.h */,
				AEC5477F225D3798007CB7E9 /* MotorGhostStretchingHarmonicCUDA.h */,
				AEC54780225D3798007CB7E9 /* MotorGhostInteractions.h */,
				AEC54781225D3798007CB7E9 /* MotorGhostInteractions.cpp */,
				AEC54782225D3798007CB7E9 /* MotorGhostFF.cpp */,
				AEC54783225D3798007CB7E9 /* MotorGhostStretching.h */,
				AEC54784225D3798007CB7E9 /* MotorGhostStretchingHarmonic.cpp */,
				AEC54785225D3798007CB7E9 /* MotorGhostFF.h */,
				AEC54786225D3798007CB7E9 /* MotorGhostStretching.cpp */,
			);
			path = MotorGhost;
			sourceTree = "<group>";
		};
		AEC54788225D3798007CB7E9 /* Volume */ = {
			isa = PBXGroup;
			children = (
				AEC54789225D3798007CB7E9 /* CylinderExclVolume.h */,
				AEC5478A225D3798007CB7E9 /* CylinderVolumeInteractions.h */,
				AEC5478B225D3798007CB7E9 /* CylinderExclVolRepulsion.h */,
				AEC5478C225D3798007CB7E9 /* CylinderExclVolRepulsion.cpp */,
				AEC5478D225D3798007CB7E9 /* CylinderExclVolume.cpp */,
				AEC5478E225D3798007CB7E9 /* CylinderVolumeFF.cpp */,
				AEC5478F225D3798007CB7E9 /* CylinderExclVolRepulsionCUDA.h */,
				AEC54790225D3798007CB7E9 /* CylinderVolumeInteractions.cpp */,
				AEC54791225D3798007CB7E9 /* CylinderVolumeFF.h */,
			);
			path = Volume;
			sourceTree = "<group>";
		};
		AEC54792225D3798007CB7E9 /* Minimizer */ = {
			isa = PBXGroup;
			children = (
				AEC54793225D3798007CB7E9 /* CGSteepestDescent.h */,
				AEC54794225D3798007CB7E9 /* CGMethod.h */,
				AEC54795225D3798007CB7E9 /* CGMethod.cpp */,
				AEC54796225D3798007CB7E9 /* CGMethodCUDA.h */,
				AEC54797225D3798007CB7E9 /* CGPolakRibiereMethod.h */,
				AEC54798225D3798007CB7E9 /* CGPolakRibiereMethod.cpp */,
				AEC54799225D3798007CB7E9 /* CGFletcherRievesMethod.cpp */,
				AEC5479A225D3798007CB7E9 /* CGSteepestDescent.cpp */,
				AEC5479B225D3798007CB7E9 /* CGFletcherRievesMethod.h */,
				AEC5479C225D3798007CB7E9 /* Minimizer.h */,
				AEC5479D225D3798007CB7E9 /* ConjugateGradient.h */,
			);
			path = Minimizer;
			sourceTree = "<group>";
		};
		AEC54820225D3799007CB7E9 /* Structure */ = {
			isa = PBXGroup;
			children = (
				AEC54828225D3799007CB7E9 /* Bead.cpp */,
				AEC54838225D3799007CB7E9 /* Bead.h */,
				AEC54842225D3799007CB7E9 /* Bin.cpp */,
				AEC54866225D3799007CB7E9 /* Bin.h */,
				AEC54841225D3799007CB7E9 /* BinGrid.h */,
				AEC5484D225D3799007CB7E9 /* Boundary.cpp */,
				AEC5482E225D3799007CB7E9 /* Boundary.h */,
				AEC54830225D3799007CB7E9 /* BoundaryElement.cpp */,
				AEC54853225D3799007CB7E9 /* BoundaryElement.h */,
				AEC5485F225D3799007CB7E9 /* BoundaryElementImpl.cpp */,
				AEC54839225D3799007CB7E9 /* BoundaryElementImpl.h */,
				AEC5485B225D3799007CB7E9 /* BoundaryImpl.cpp */,
				AEC54844225D3799007CB7E9 /* BoundaryImpl.h */,
				AEC5482C225D3799007CB7E9 /* BoundarySurface.h */,
				AEC54859225D3799007CB7E9 /* BoundarySurfaceImpl.cpp */,
				AEC54832225D3799007CB7E9 /* BoundarySurfaceImpl.h */,
				AEC5484E225D3799007CB7E9 /* BranchingPoint.cpp */,
				AEC54861225D3799007CB7E9 /* BranchingPoint.h */,
				AEC54851225D3799007CB7E9 /* Bubble.cpp */,
				AEC54849225D3799007CB7E9 /* Bubble.h */,
				AEC54829225D3799007CB7E9 /* CBound.h */,
				AEC54831225D3799007CB7E9 /* CBranchingPoint.cpp */,
				AEC54821225D3799007CB7E9 /* CBranchingPoint.h */,
				AEC54850225D3799007CB7E9 /* CCylinder.cpp */,
				AEC5482A225D3799007CB7E9 /* CCylinder.h */,
				1FC2A368230C521900927043 /* CellList.hpp */,
				AEC54826225D3799007CB7E9 /* CLinker.cpp */,
				AEC54833225D3799007CB7E9 /* CLinker.h */,
				AEC54847225D3799007CB7E9 /* CMonomer.cpp */,
				AEC5483B225D3799007CB7E9 /* CMonomer.h */,
				AEC5483F225D3799007CB7E9 /* CMotorGhost.cpp */,
				AEC54822225D3799007CB7E9 /* CMotorGhost.h */,
				AEC5482F225D3799007CB7E9 /* Compartment.cpp */,
				AEC54823225D3799007CB7E9 /* Compartment.h */,
				AEC54840225D3799007CB7E9 /* CompartmentGrid.cpp */,
				AEC5483A225D3799007CB7E9 /* CompartmentGrid.h */,
				AEC54825225D3799007CB7E9 /* Cylinder.cpp */,
				AEC5483E225D3799007CB7E9 /* Cylinder.h */,
				AEC54854225D3799007CB7E9 /* Database.h */,
				AEC54846225D3799007CB7E9 /* DynamicNeighbor.h */,
				AEC54835225D3799007CB7E9 /* Filament.cpp */,
				AEC54856225D3799007CB7E9 /* Filament.h */,
				AEC5482D225D3799007CB7E9 /* HybridNeighborList.h */,
				AEC54836225D3799007CB7E9 /* HybridNeighborListImpl.cpp */,
				AEC54858225D3799007CB7E9 /* HybridNeighborListImpl.h */,
				AEC54845225D3799007CB7E9 /* Linker.cpp */,
				AEC5485C225D3799007CB7E9 /* Linker.h */,
				AEC5484F225D3799007CB7E9 /* MBranchingPoint.cpp */,
				AEC54843225D3799007CB7E9 /* MBranchingPoint.h */,
				AEC54848225D3799007CB7E9 /* MCylinder.cpp */,
				AEC54864225D3799007CB7E9 /* MCylinder.h */,
				AEC5485D225D3799007CB7E9 /* MLinker.cpp */,
				AEC5485A225D3799007CB7E9 /* MLinker.h */,
				AEC5482B225D3799007CB7E9 /* MMotorGhost.cpp */,
				AEC54865225D3799007CB7E9 /* MMotorGhost.h */,
				AEC54862225D3799007CB7E9 /* MotorGhost.cpp */,
				AEC54852225D3799007CB7E9 /* MotorGhost.h */,
				1FC2A369230C521900927043 /* Movable.cpp */,
				AEC5483D225D3799007CB7E9 /* Movable.h */,
				AEC54824225D3799007CB7E9 /* Neighbor.h */,
				AEC54855225D3799007CB7E9 /* NeighborList.h */,
				AEC5483C225D3799007CB7E9 /* NeighborListImpl.cpp */,
				AEC54860225D3799007CB7E9 /* NeighborListImpl.h */,
				AEC5485E225D3799007CB7E9 /* NeighborListImplCUDA.h */,
				1FC2A36A230C521900927043 /* Reactable.cpp */,
				AEC54827225D3799007CB7E9 /* Reactable.h */,
				AEC5484A225D3799007CB7E9 /* Special */,
				AEC54837225D3799007CB7E9 /* SubSystem.cpp */,
				AEC54834225D3799007CB7E9 /* SubSystem.h */,
				AEC54863225D3799007CB7E9 /* Trackable.cpp */,
				AEC54857225D3799007CB7E9 /* Trackable.h */,
			);
			path = Structure;
			sourceTree = "<group>";
		};
		AEC5484A225D3799007CB7E9 /* Special */ = {
			isa = PBXGroup;
			children = (
				233303F223CD15710005050F /* AFM.cpp */,
				233303F323CD15720005050F /* AFM.h */,
				AEC5484B225D3799007CB7E9 /* MTOC.h */,
				AEC5484C225D3799007CB7E9 /* MTOC.cpp */,
				239E292A23C7CB9D00847127 /* AFM.cpp */,
				239E292B23C7CB9D00847127 /* AFM.h */,
			);
			path = Special;
			sourceTree = "<group>";
		};
		F763ECFB1548FFC70069DA61 = {
			isa = PBXGroup;
			children = (
				F763ED071548FFC70069DA61 /* Products */,
				AEC546CE225D3798007CB7E9 /* src */,
			);
			sourceTree = "<group>";
		};
		F763ED071548FFC70069DA61 /* Products */ = {
			isa = PBXGroup;
			children = (
				F771ADBB15655CD70010B123 /* libmedyan.dylib */,
				F7C7A0F315FFBA3D00DF9838 /* TestSuite */,
				F7954C49197D98BE00074A12 /* MEDYAN */,
			);
			name = Products;
			sourceTree = "<group>";
		};
/* End PBXGroup section */

/* Begin PBXHeadersBuildPhase section */
		F771ADB915655CD70010B123 /* Headers */ = {
			isa = PBXHeadersBuildPhase;
			buildActionMask = 2147483647;
			files = (
				AEC54873225D3799007CB7E9 /* SysParams.h in Headers */,
				AEC548D8225D3799007CB7E9 /* BubbleFF.h in Headers */,
				AEC548E2225D3799007CB7E9 /* BubbleBubbleRepulsionExp.h in Headers */,
				AEC54959225D3799007CB7E9 /* Bead.h in Headers */,
				AEC54900225D3799007CB7E9 /* FilamentFF.h in Headers */,
				AEC5497A225D3799007CB7E9 /* MLinker.h in Headers */,
				AEC548AE225D3799007CB7E9 /* LinkerStretchingHarmonic.h in Headers */,
				AEC548BE225D3799007CB7E9 /* BoundaryCylinderAttachmentHarmonic.h in Headers */,
				AEC54921225D3799007CB7E9 /* CGSteepestDescent.h in Headers */,
				AEC5486D225D3799007CB7E9 /* Composite.h in Headers */,
				AEC54871225D3799007CB7E9 /* BubbleInitializer.h in Headers */,
				AEC54972225D3799007CB7E9 /* MotorGhost.h in Headers */,
				AEC54964225D3799007CB7E9 /* MBranchingPoint.h in Headers */,
				AEC5487B225D3799007CB7E9 /* FilamentInitializer.h in Headers */,
				AEC548F1225D3799007CB7E9 /* BranchingStretchingHarmonicCUDA.h in Headers */,
				AEC54938225D3799007CB7E9 /* common.h in Headers */,
				AEC54915225D3799007CB7E9 /* MotorGhostFF.h in Headers */,
				AEC548E8225D3799007CB7E9 /* BranchingDihedralCosine.h in Headers */,
				AEC54965225D3799007CB7E9 /* BoundaryImpl.h in Headers */,
				AEC548B4225D3799007CB7E9 /* LinkerInteractions.h in Headers */,
				AEC54893225D3799007CB7E9 /* BindingManager.h in Headers */,
				AEC548BC225D3799007CB7E9 /* BoundaryCylinderRepulsionCUDA.h in Headers */,
				AEC54944225D3799007CB7E9 /* Compartment.h in Headers */,
				AEC5494F225D3799007CB7E9 /* Boundary.h in Headers */,
				AEC548C3225D3799007CB7E9 /* BoundaryCylinderAttachment.h in Headers */,
				AEC548C1225D3799007CB7E9 /* BoundaryInteractions.h in Headers */,
				AEC548B7225D3799007CB7E9 /* ForceFieldManager.h in Headers */,
				AEC548C2225D3799007CB7E9 /* BoundaryFF.h in Headers */,
				AEC548ED225D3799007CB7E9 /* BranchingPositionCosineCUDA.h in Headers */,
				AEC54977225D3799007CB7E9 /* Trackable.h in Headers */,
				AEC54881225D3799007CB7E9 /* ReactionBase.h in Headers */,
				AEC54967225D3799007CB7E9 /* DynamicNeighbor.h in Headers */,
				AEC54975225D3799007CB7E9 /* NeighborList.h in Headers */,
				AEC5489C225D3799007CB7E9 /* ChemRNode.h in Headers */,
				AEC54903225D3799007CB7E9 /* FilamentBendingCosine.h in Headers */,
				AEC54940225D3799007CB7E9 /* RateChanger.h in Headers */,
				AEC54988225D3799007CB7E9 /* MController.h in Headers */,
				AEC5490D225D3799007CB7E9 /* ForceField.h in Headers */,
				AEC548F6225D3799007CB7E9 /* BranchingPosition.h in Headers */,
				AEC5487A225D3799007CB7E9 /* profiler.h in Headers */,
				AEC5489F225D3799007CB7E9 /* ChemSimpleGillespieImpl.h in Headers */,
				AEC54919225D3799007CB7E9 /* CylinderVolumeInteractions.h in Headers */,
				AEC548F5225D3799007CB7E9 /* BranchingInteractions.h in Headers */,
				AEC548FA225D3799007CB7E9 /* BranchingDihedral.h in Headers */,
				2333040423CD15AC0005050F /* BranchingDihedralQuadratic.hpp in Headers */,
				AEC5498B225D3799007CB7E9 /* DRController.h in Headers */,
				AEC548B0225D3799007CB7E9 /* LinkerFF.h in Headers */,
				AEC54877225D3799007CB7E9 /* log.h in Headers */,
				239E294C23C7CE1700847127 /* Environment.hpp in Headers */,
				AEC54948225D3799007CB7E9 /* Reactable.h in Headers */,
				AEC548D4225D3799007CB7E9 /* MTOCAttachmentHarmonic.h in Headers */,
				AEC5495C225D3799007CB7E9 /* CMonomer.h in Headers */,
				AEC54910225D3799007CB7E9 /* MotorGhostInteractions.h in Headers */,
				AEC548E5225D3799007CB7E9 /* BranchingBendingCosine.h in Headers */,
				AEC54954225D3799007CB7E9 /* CLinker.h in Headers */,
				233303FF23CD15A40005050F /* AFMAttachment.h in Headers */,
				AEC5497C225D3799007CB7E9 /* Linker.h in Headers */,
				2333040023CD15A40005050F /* AFMAttachmentHarmonic.h in Headers */,
				AEC5491A225D3799007CB7E9 /* CylinderExclVolRepulsion.h in Headers */,
				AEC5494A225D3799007CB7E9 /* CBound.h in Headers */,
				AEC54985225D3799007CB7E9 /* MMotorGhost.h in Headers */,
				AEC5494B225D3799007CB7E9 /* CCylinder.h in Headers */,
				23BE6E8A230B646D00AAB8E8 /* (null) in Headers */,
				AEC5490E225D3799007CB7E9 /* MotorGhostStretchingHarmonic.h in Headers */,
				AEC5493B225D3799007CB7E9 /* Rand.h in Headers */,
				AEC54973225D3799007CB7E9 /* BoundaryElement.h in Headers */,
				AEC5491E225D3799007CB7E9 /* CylinderExclVolRepulsionCUDA.h in Headers */,
				AEC5489B225D3799007CB7E9 /* Species.h in Headers */,
				AEC54897225D3799007CB7E9 /* HybridBindingSearchManager.h in Headers */,
				AEC54925225D3799007CB7E9 /* CGPolakRibiereMethod.h in Headers */,
				AEC5493E225D3799007CB7E9 /* Component.h in Headers */,
				AEC548EA225D3799007CB7E9 /* BranchingDihedralCosineCUDA.h in Headers */,
				AEC548CC225D3799007CB7E9 /* BoundaryCylinderRepulsionExpCUDA.h in Headers */,
				AEC54937225D3799007CB7E9 /* Restart.h in Headers */,
				AEC54929225D3799007CB7E9 /* CGFletcherRievesMethod.h in Headers */,
				AEC548C0225D3799007CB7E9 /* BoundaryBubbleRepulsion.h in Headers */,
				AEC54981225D3799007CB7E9 /* BranchingPoint.h in Headers */,
				AEC5496A225D3799007CB7E9 /* Bubble.h in Headers */,
				AEC5497E225D3799007CB7E9 /* NeighborListImplCUDA.h in Headers */,
				AEC548E1225D3799007CB7E9 /* MTOCAttachment.h in Headers */,
				AEC54905225D3799007CB7E9 /* FilamentStretchingHarmonicCUDA.h in Headers */,
				AEC5489D225D3799007CB7E9 /* ChemCallbacks.h in Headers */,
				AEC5487E225D3799007CB7E9 /* MathFunctions.h in Headers */,
				AEC54920225D3799007CB7E9 /* CylinderVolumeFF.h in Headers */,
				AEC54886225D3799007CB7E9 /* ChemGillespieImpl.h in Headers */,
				AEC548FF225D3799007CB7E9 /* FilamentBendingHarmonicCUDA.h in Headers */,
				AEC54899225D3799007CB7E9 /* Reaction.h in Headers */,
				AEC54888225D3799007CB7E9 /* SpeciesContainer.h in Headers */,
				AEC548C5225D3799007CB7E9 /* BoundaryBubbleRepulsionExp.h in Headers */,
				AEC54953225D3799007CB7E9 /* BoundarySurfaceImpl.h in Headers */,
				AEC54974225D3799007CB7E9 /* Database.h in Headers */,
				AEC548CD225D3799007CB7E9 /* BoundaryCylinderRepulsion.h in Headers */,
				AEC5496B225D3799007CB7E9 /* MTOC.h in Headers */,
				AEC548CF225D3799007CB7E9 /* ForceFieldManagerCUDA.h in Headers */,
				AEC548B5225D3799007CB7E9 /* LinkerStretching.h in Headers */,
				AEC548CA225D3799007CB7E9 /* BoundaryCylinderRepulsionExp.h in Headers */,
				AEC5493C225D3799007CB7E9 /* Histogram.h in Headers */,
				AEC548DC225D3799007CB7E9 /* BubbleCylinderRepulsion.h in Headers */,
				AEC5492C225D3799007CB7E9 /* CUDAcommon.h in Headers */,
				AEC54892225D3799007CB7E9 /* RSpecies.h in Headers */,
				AEC5495A225D3799007CB7E9 /* BoundaryElementImpl.h in Headers */,
				AEC54962225D3799007CB7E9 /* BinGrid.h in Headers */,
				AEC548C6225D3799007CB7E9 /* BoundaryCylinderRepulsionExpIn.h in Headers */,
				AEC548BF225D3799007CB7E9 /* BoundaryCylinderRepulsionIn.h in Headers */,
				AEC548FE225D3799007CB7E9 /* FilamentStretching.h in Headers */,
				AEC54942225D3799007CB7E9 /* CBranchingPoint.h in Headers */,
				AEC54955225D3799007CB7E9 /* SubSystem.h in Headers */,
				AEC5488C225D3799007CB7E9 /* ChemSim.h in Headers */,
				AEC54986225D3799007CB7E9 /* Bin.h in Headers */,
				AEC54924225D3799007CB7E9 /* CGMethodCUDA.h in Headers */,
				AEC54894225D3799007CB7E9 /* ReactionTemplate.h in Headers */,
				AEC5493A225D3799007CB7E9 /* ControllerCUDA.h in Headers */,
				AEC54898225D3799007CB7E9 /* ChemSimImpl.h in Headers */,
				AEC54876225D3799007CB7E9 /* cmdparse.h in Headers */,
				AEC54913225D3799007CB7E9 /* MotorGhostStretching.h in Headers */,
				23BE6E94230B64BF00AAB8E8 /* (null) in Headers */,
				AEC548EE225D3799007CB7E9 /* BranchingStretchingHarmonic.h in Headers */,
				AEC548FD225D3799007CB7E9 /* FilamentBending.h in Headers */,
				AEC548E0225D3799007CB7E9 /* BubbleInteractions.h in Headers */,
				AEC54896225D3799007CB7E9 /* BindingManagerCUDA.h in Headers */,
				AEC548FC225D3799007CB7E9 /* FilamentInteractions.h in Headers */,
				23BE6E8F230B64B100AAB8E8 /* (null) in Headers */,
				AEC548F4225D3799007CB7E9 /* BranchingStretching.h in Headers */,
				AEC54883225D3799007CB7E9 /* ChemNRMImpl.h in Headers */,
				AEC5492D225D3799007CB7E9 /* Output.h in Headers */,
				AEC54945225D3799007CB7E9 /* Neighbor.h in Headers */,
				AEC548B2225D3799007CB7E9 /* LinkerStretchingHarmonicCUDA.h in Headers */,
				AEC548E4225D3799007CB7E9 /* BranchingFF.h in Headers */,
				AEC548D1225D3799007CB7E9 /* MTOCBending.h in Headers */,
				AEC54931225D3799007CB7E9 /* Visitor.h in Headers */,
				AEC54909225D3799007CB7E9 /* FilamentBendingCosineCUDA.h in Headers */,
				AEC548DB225D3799007CB7E9 /* BubbleCylinderRepulsionExp.h in Headers */,
				AEC5495E225D3799007CB7E9 /* Movable.h in Headers */,
				AEC548AD225D3799007CB7E9 /* cross_check.h in Headers */,
				AEC54879225D3799007CB7E9 /* environment.h in Headers */,
				AEC5498A225D3799007CB7E9 /* RateChangerImpl.h in Headers */,
				AEC5490F225D3799007CB7E9 /* MotorGhostStretchingHarmonicCUDA.h in Headers */,
				AEC548F0225D3799007CB7E9 /* BranchingPositionCosine.h in Headers */,
				AEC5488A225D3799007CB7E9 /* DissipationTracker.h in Headers */,
				AEC54984225D3799007CB7E9 /* MCylinder.h in Headers */,
				AEC54918225D3799007CB7E9 /* CylinderExclVolume.h in Headers */,
				239E294B23C7CDC700847127 /* BranchingDihedralQuadratic.hpp in Headers */,
				AEC5490C225D3799007CB7E9 /* FilamentStretchingHarmonic.h in Headers */,
				AEC548D7225D3799007CB7E9 /* MTOCBendingCosine.h in Headers */,
				AEC54891225D3799007CB7E9 /* ReactionContainer.h in Headers */,
				AEC548F9225D3799007CB7E9 /* BranchingBending.h in Headers */,
				233303F623CD15720005050F /* AFM.h in Headers */,
				AEC548F8225D3799007CB7E9 /* BranchingBendingCosineCUDA.h in Headers */,
				AEC54980225D3799007CB7E9 /* NeighborListImpl.h in Headers */,
				AEC5494E225D3799007CB7E9 /* HybridNeighborList.h in Headers */,
				AEC54895225D3799007CB7E9 /* ChemManager.h in Headers */,
				AEC54933225D3799007CB7E9 /* Controller.h in Headers */,
				AEC54978225D3799007CB7E9 /* HybridNeighborListImpl.h in Headers */,
				AEC5492B225D3799007CB7E9 /* ConjugateGradient.h in Headers */,
				AEC54936225D3799007CB7E9 /* GController.h in Headers */,
				AEC5486C225D3799007CB7E9 /* CController.h in Headers */,
				AEC5495B225D3799007CB7E9 /* CompartmentGrid.h in Headers */,
				AEC54976225D3799007CB7E9 /* Filament.h in Headers */,
				AEC548D2225D3799007CB7E9 /* BubbleBubbleRepulsion.h in Headers */,
				AEC54941225D3799007CB7E9 /* utility.h in Headers */,
				AEC5490B225D3799007CB7E9 /* FilamentBendingHarmonic.h in Headers */,
				AEC5494D225D3799007CB7E9 /* BoundarySurface.h in Headers */,
				AEC54922225D3799007CB7E9 /* CGMethod.h in Headers */,
				AEC5492A225D3799007CB7E9 /* Minimizer.h in Headers */,
				AEC54943225D3799007CB7E9 /* CMotorGhost.h in Headers */,
				AEC5495F225D3799007CB7E9 /* Cylinder.h in Headers */,
				2333040923CD15C50005050F /* Environment.hpp in Headers */,
				AEC5487D225D3799007CB7E9 /* Parser.h in Headers */,
			);
			runOnlyForDeploymentPostprocessing = 0;
		};
/* End PBXHeadersBuildPhase section */

/* Begin PBXNativeTarget section */
		F771ADBA15655CD70010B123 /* medyan */ = {
			isa = PBXNativeTarget;
			buildConfigurationList = F771ADBC15655CD70010B123 /* Build configuration list for PBXNativeTarget "medyan" */;
			buildPhases = (
				F771ADB715655CD70010B123 /* Sources */,
				F771ADB815655CD70010B123 /* Frameworks */,
				F771ADB915655CD70010B123 /* Headers */,
			);
			buildRules = (
			);
			dependencies = (
			);
			name = medyan;
			productName = cyto;
			productReference = F771ADBB15655CD70010B123 /* libmedyan.dylib */;
			productType = "com.apple.product-type.library.dynamic";
		};
		F7954C48197D98BE00074A12 /* MEDYAN */ = {
			isa = PBXNativeTarget;
			buildConfigurationList = F7954C4F197D98BE00074A12 /* Build configuration list for PBXNativeTarget "MEDYAN" */;
			buildPhases = (
				F7954C45197D98BE00074A12 /* Sources */,
				F7954C46197D98BE00074A12 /* Frameworks */,
				F7954C47197D98BE00074A12 /* CopyFiles */,
			);
			buildRules = (
			);
			dependencies = (
			);
			name = MEDYAN;
			productName = Cyto;
			productReference = F7954C49197D98BE00074A12 /* MEDYAN */;
			productType = "com.apple.product-type.tool";
		};
		F7C7A0DD15FFBA3D00DF9838 /* TestSuite */ = {
			isa = PBXNativeTarget;
			buildConfigurationList = F7C7A0F015FFBA3D00DF9838 /* Build configuration list for PBXNativeTarget "TestSuite" */;
			buildPhases = (
				F7C7A0DE15FFBA3D00DF9838 /* Sources */,
				F7C7A0EE15FFBA3D00DF9838 /* Frameworks */,
				F7C7A0EF15FFBA3D00DF9838 /* CopyFiles */,
			);
			buildRules = (
			);
			dependencies = (
			);
			name = TestSuite;
			productName = CytoSim;
			productReference = F7C7A0F315FFBA3D00DF9838 /* TestSuite */;
			productType = "com.apple.product-type.tool";
		};
/* End PBXNativeTarget section */

/* Begin PBXProject section */
		F763ECFD1548FFC70069DA61 /* Project object */ = {
			isa = PBXProject;
			attributes = {
				LastUpgradeCheck = 0820;
				ORGANIZATIONNAME = "University of Maryland";
			};
			buildConfigurationList = F763ED001548FFC70069DA61 /* Build configuration list for PBXProject "MEDYAN" */;
			compatibilityVersion = "Xcode 3.2";
			developmentRegion = English;
			hasScannedForEncodings = 0;
			knownRegions = (
				English,
				en,
			);
			mainGroup = F763ECFB1548FFC70069DA61;
			productRefGroup = F763ED071548FFC70069DA61 /* Products */;
			projectDirPath = "";
			projectRoot = "";
			targets = (
				F7954C48197D98BE00074A12 /* MEDYAN */,
				F7C7A0DD15FFBA3D00DF9838 /* TestSuite */,
				F771ADBA15655CD70010B123 /* medyan */,
			);
		};
/* End PBXProject section */

/* Begin PBXSourcesBuildPhase section */
		F771ADB715655CD70010B123 /* Sources */ = {
			isa = PBXSourcesBuildPhase;
			buildActionMask = 2147483647;
			files = (
				1F41AAC822B176880073835F /* dist_mod_vars.cpp in Sources */,
				233303F823CD15870005050F /* Reactable.cpp in Sources */,
				1F41AAC722B1767D0073835F /* dist_example.cpp in Sources */,
				1F41AAC622B176740073835F /* dist_bench.cpp in Sources */,
				1F41AAC522B1766D0073835F /* dist_avx_par.cpp in Sources */,
				AEC54947225D3799007CB7E9 /* CLinker.cpp in Sources */,
				AEC548EC225D3799007CB7E9 /* BranchingFF.cpp in Sources */,
<<<<<<< HEAD
				239E293923C7CC2A00847127 /* AFM.cpp in Sources */,
=======
				233303F523CD15720005050F /* AFM.cpp in Sources */,
>>>>>>> 8e9d6338
				AEC54950225D3799007CB7E9 /* Compartment.cpp in Sources */,
				AEC54916225D3799007CB7E9 /* MotorGhostStretching.cpp in Sources */,
				AEC54902225D3799007CB7E9 /* FilamentBending.cpp in Sources */,
				AEC54983225D3799007CB7E9 /* Trackable.cpp in Sources */,
				AEC5497B225D3799007CB7E9 /* BoundaryImpl.cpp in Sources */,
				AEC5497F225D3799007CB7E9 /* BoundaryElementImpl.cpp in Sources */,
				AEC5495D225D3799007CB7E9 /* NeighborListImpl.cpp in Sources */,
				AEC54889225D3799007CB7E9 /* ChemSimpleGillespieImpl.cpp in Sources */,
				AEC548D6225D3799007CB7E9 /* BubbleBubbleRepulsion.cpp in Sources */,
				AEC54875225D3799007CB7E9 /* log.cpp in Sources */,
				AEC54885225D3799007CB7E9 /* Species.cpp in Sources */,
				AEC548AB225D3799007CB7E9 /* DRController.cpp in Sources */,
				AEC5494C225D3799007CB7E9 /* MMotorGhost.cpp in Sources */,
				AEC5493F225D3799007CB7E9 /* Controller.cpp in Sources */,
				AEC54968225D3799007CB7E9 /* CMonomer.cpp in Sources */,
				2333040223CD15A40005050F /* AFMAttachment.cpp in Sources */,
				AEC548AF225D3799007CB7E9 /* LinkerInteractions.cpp in Sources */,
				AEC54932225D3799007CB7E9 /* FilamentInitializer.cpp in Sources */,
				239E293B23C7CC4A00847127 /* AFMAttachmentHarmonic.cpp in Sources */,
				AEC548F7225D3799007CB7E9 /* BranchingBendingCosine.cpp in Sources */,
				AEC5491C225D3799007CB7E9 /* CylinderExclVolume.cpp in Sources */,
				AEC54912225D3799007CB7E9 /* MotorGhostFF.cpp in Sources */,
				AEC54934225D3799007CB7E9 /* Composite.cpp in Sources */,
				AEC548CB225D3799007CB7E9 /* BoundaryInteractions.cpp in Sources */,
				AEC54987225D3799007CB7E9 /* utility.cpp in Sources */,
				AEC548D5225D3799007CB7E9 /* MTOCAttachmentHarmonic.cpp in Sources */,
				AEC54970225D3799007CB7E9 /* CCylinder.cpp in Sources */,
				239E293A23C7CC4A00847127 /* AFMAttachment.cpp in Sources */,
				239E294D23C7CE1900847127 /* Environment.cpp in Sources */,
				AEC548AC225D3799007CB7E9 /* CUDAcommon.cpp in Sources */,
				AEC5490A225D3799007CB7E9 /* FilamentBendingHarmonic.cpp in Sources */,
				AEC54884225D3799007CB7E9 /* ChemSim.cpp in Sources */,
				AEC548BB225D3799007CB7E9 /* BoundaryCylinderRepulsionExp.cpp in Sources */,
				AEC54878225D3799007CB7E9 /* cmdparse.cpp in Sources */,
				AEC548E3225D3799007CB7E9 /* BubbleCylinderRepulsionExp.cpp in Sources */,
				AEC54874225D3799007CB7E9 /* profiler.cpp in Sources */,
				23BE6E87230B646D00AAB8E8 /* (null) in Sources */,
				AEC5492F225D3799007CB7E9 /* Output.cpp in Sources */,
				AEC54989225D3799007CB7E9 /* Parser.cpp in Sources */,
				AEC548B3225D3799007CB7E9 /* LinkerStretchingHarmonic.cpp in Sources */,
				AEC548E9225D3799007CB7E9 /* BranchingInteractions.cpp in Sources */,
				AEC54906225D3799007CB7E9 /* FilamentStretching.cpp in Sources */,
				AEC5496C225D3799007CB7E9 /* MTOC.cpp in Sources */,
				AEC54927225D3799007CB7E9 /* CGFletcherRievesMethod.cpp in Sources */,
				AEC548D9225D3799007CB7E9 /* BubbleBubbleRepulsionExp.cpp in Sources */,
				AEC5491D225D3799007CB7E9 /* CylinderVolumeFF.cpp in Sources */,
				AEC548DF225D3799007CB7E9 /* BubbleFF.cpp in Sources */,
				23BE6E8D230B648000AAB8E8 /* (null) in Sources */,
				AEC548EB225D3799007CB7E9 /* BranchingDihedralCosine.cpp in Sources */,
				AEC54907225D3799007CB7E9 /* FilamentInteractions.cpp in Sources */,
				AEC548C8225D3799007CB7E9 /* BoundaryBubbleRepulsionExp.cpp in Sources */,
				AEC5491B225D3799007CB7E9 /* CylinderExclVolRepulsion.cpp in Sources */,
				2333040823CD15C50005050F /* Environment.cpp in Sources */,
				AEC548E6225D3799007CB7E9 /* BranchingStretching.cpp in Sources */,
				AEC54872225D3799007CB7E9 /* common.cpp in Sources */,
				AEC548C7225D3799007CB7E9 /* BoundaryCylinderRepulsionExpIn.cpp in Sources */,
				23BE6E89230B646D00AAB8E8 /* (null) in Sources */,
				AEC5486E225D3799007CB7E9 /* SysParams.cpp in Sources */,
				AEC54949225D3799007CB7E9 /* Bead.cpp in Sources */,
				239E294823C7CD7900847127 /* Reactable.cpp in Sources */,
				AEC548E7225D3799007CB7E9 /* BranchingPositionCosine.cpp in Sources */,
				AEC548CE225D3799007CB7E9 /* ForceFieldManager.cpp in Sources */,
				AEC54958225D3799007CB7E9 /* SubSystem.cpp in Sources */,
				AEC5496E225D3799007CB7E9 /* BranchingPoint.cpp in Sources */,
				23BE6E93230B64BF00AAB8E8 /* (null) in Sources */,
				AEC54961225D3799007CB7E9 /* CompartmentGrid.cpp in Sources */,
				AEC5487C225D3799007CB7E9 /* MathFunctions.cpp in Sources */,
				AEC54946225D3799007CB7E9 /* Cylinder.cpp in Sources */,
				AEC548D0225D3799007CB7E9 /* BubbleInteractions.cpp in Sources */,
				AEC548FB225D3799007CB7E9 /* BranchingStretchingHarmonic.cpp in Sources */,
				AEC54951225D3799007CB7E9 /* BoundaryElement.cpp in Sources */,
				AEC548EF225D3799007CB7E9 /* BranchingDihedral.cpp in Sources */,
				AEC54926225D3799007CB7E9 /* CGPolakRibiereMethod.cpp in Sources */,
				AEC54930225D3799007CB7E9 /* CController.cpp in Sources */,
				239E294923C7CDB600847127 /* Restart.cpp in Sources */,
				AEC548F2225D3799007CB7E9 /* BranchingBending.cpp in Sources */,
				AEC548B1225D3799007CB7E9 /* LinkerStretching.cpp in Sources */,
				AEC54911225D3799007CB7E9 /* MotorGhostInteractions.cpp in Sources */,
				239E294A23C7CDC500847127 /* BranchingDihedralQuadratic.cpp in Sources */,
				AEC5491F225D3799007CB7E9 /* CylinderVolumeInteractions.cpp in Sources */,
				239E294723C7CD6F00847127 /* Movable.cpp in Sources */,
				AEC5489E225D3799007CB7E9 /* Reaction.cpp in Sources */,
				AEC5496F225D3799007CB7E9 /* MBranchingPoint.cpp in Sources */,
				AEC54935225D3799007CB7E9 /* RateChangerImpl.cpp in Sources */,
				AEC54887225D3799007CB7E9 /* BindingManager.cpp in Sources */,
				AEC548B6225D3799007CB7E9 /* LinkerFF.cpp in Sources */,
				AEC54908225D3799007CB7E9 /* FilamentFF.cpp in Sources */,
				AEC548DA225D3799007CB7E9 /* MTOCBending.cpp in Sources */,
				AEC54890225D3799007CB7E9 /* RSpecies.cpp in Sources */,
				AEC5488E225D3799007CB7E9 /* ReactionBase.cpp in Sources */,
				AEC548F3225D3799007CB7E9 /* BranchingPosition.cpp in Sources */,
				AEC548DD225D3799007CB7E9 /* MTOCBendingCosine.cpp in Sources */,
				AEC54917225D3799007CB7E9 /* cross_check.cpp in Sources */,
				233303F723CD15830005050F /* Movable.cpp in Sources */,
				AEC548DE225D3799007CB7E9 /* MTOCAttachment.cpp in Sources */,
				AEC54923225D3799007CB7E9 /* CGMethod.cpp in Sources */,
				AEC548BA225D3799007CB7E9 /* BoundaryCylinderRepulsionIn.cpp in Sources */,
				AEC54956225D3799007CB7E9 /* Filament.cpp in Sources */,
				AEC54963225D3799007CB7E9 /* Bin.cpp in Sources */,
				AEC54982225D3799007CB7E9 /* MotorGhost.cpp in Sources */,
				AEC548C4225D3799007CB7E9 /* BoundaryCylinderAttachment.cpp in Sources */,
				AEC54969225D3799007CB7E9 /* MCylinder.cpp in Sources */,
				AEC54979225D3799007CB7E9 /* BoundarySurfaceImpl.cpp in Sources */,
				AEC54960225D3799007CB7E9 /* CMotorGhost.cpp in Sources */,
				AEC54957225D3799007CB7E9 /* HybridNeighborListImpl.cpp in Sources */,
				AEC54904225D3799007CB7E9 /* FilamentBendingCosine.cpp in Sources */,
				AEC54901225D3799007CB7E9 /* FilamentStretchingHarmonic.cpp in Sources */,
				AEC548B9225D3799007CB7E9 /* BoundaryCylinderAttachmentHarmonic.cpp in Sources */,
				AEC54952225D3799007CB7E9 /* CBranchingPoint.cpp in Sources */,
				AEC5488B225D3799007CB7E9 /* ChemNRMImpl.cpp in Sources */,
				AEC54966225D3799007CB7E9 /* Linker.cpp in Sources */,
				AEC5488F225D3799007CB7E9 /* HybridBindingSearchManager.cpp in Sources */,
				AEC5493D225D3799007CB7E9 /* BubbleInitializer.cpp in Sources */,
				AEC5492E225D3799007CB7E9 /* GController.cpp in Sources */,
				AEC5497D225D3799007CB7E9 /* MLinker.cpp in Sources */,
				AEC54971225D3799007CB7E9 /* Bubble.cpp in Sources */,
				AEC54882225D3799007CB7E9 /* ChemGillespieImpl.cpp in Sources */,
				AEC54914225D3799007CB7E9 /* MotorGhostStretchingHarmonic.cpp in Sources */,
				AEC548BD225D3799007CB7E9 /* BoundaryBubbleRepulsion.cpp in Sources */,
				AEC5496D225D3799007CB7E9 /* Boundary.cpp in Sources */,
				AEC5486F225D3799007CB7E9 /* MController.cpp in Sources */,
				233303FE23CD15A40005050F /* AFMAttachmentHarmonic.cpp in Sources */,
				2333040323CD15AA0005050F /* BranchingDihedralQuadratic.cpp in Sources */,
				AEC54880225D3799007CB7E9 /* Component.cpp in Sources */,
				AEC54928225D3799007CB7E9 /* CGSteepestDescent.cpp in Sources */,
				AEC548D3225D3799007CB7E9 /* BubbleCylinderRepulsion.cpp in Sources */,
				AEC5488D225D3799007CB7E9 /* ReactionTemplate.cpp in Sources */,
				AEC548C9225D3799007CB7E9 /* BoundaryCylinderRepulsion.cpp in Sources */,
				AEC54939225D3799007CB7E9 /* Rand.cpp in Sources */,
				2333040A23CD17B40005050F /* Restart.cpp in Sources */,
				AEC5489A225D3799007CB7E9 /* ChemManager.cpp in Sources */,
				AEC548B8225D3799007CB7E9 /* BoundaryFF.cpp in Sources */,
			);
			runOnlyForDeploymentPostprocessing = 0;
		};
		F7954C45197D98BE00074A12 /* Sources */ = {
			isa = PBXSourcesBuildPhase;
			buildActionMask = 2147483647;
			files = (
<<<<<<< HEAD
				239E294323C7CCBF00847127 /* Environment.cpp in Sources */,
				AEC5498C225D37AB007CB7E9 /* MEDYAN.cpp in Sources */,
				239E294223C7CCBF00847127 /* DoubleLinkedList.cpp in Sources */,
=======
				233303FD23CD15A40005050F /* AFMAttachmentHarmonic.cpp in Sources */,
				233303F423CD15720005050F /* AFM.cpp in Sources */,
				2333040723CD15C50005050F /* Environment.cpp in Sources */,
				AEC5498C225D37AB007CB7E9 /* MEDYAN.cpp in Sources */,
				2333040123CD15A40005050F /* AFMAttachment.cpp in Sources */,
>>>>>>> 8e9d6338
			);
			runOnlyForDeploymentPostprocessing = 0;
		};
		F7C7A0DE15FFBA3D00DF9838 /* Sources */ = {
			isa = PBXSourcesBuildPhase;
			buildActionMask = 2147483647;
			files = (
				AEC54996225D37CD007CB7E9 /* test_reactions.cpp in Sources */,
				AEC54994225D37C8007CB7E9 /* test_simple_gillespie.cpp in Sources */,
				AEC54991225D37C0007CB7E9 /* test_species.cpp in Sources */,
				AEC54995225D37CB007CB7E9 /* test_geometry.cpp in Sources */,
				AEC5498D225D37B4007CB7E9 /* test_gillespie.cpp in Sources */,
				AEC54993225D37C5007CB7E9 /* test_nrm.cpp in Sources */,
				AEC5498E225D37B8007CB7E9 /* test_boundaries.cpp in Sources */,
				AEC54990225D37BD007CB7E9 /* test_compartments.cpp in Sources */,
				AEC5498F225D37BB007CB7E9 /* test_gillespie_cross.cpp in Sources */,
				AEC54992225D37C2007CB7E9 /* test_composite.cpp in Sources */,
			);
			runOnlyForDeploymentPostprocessing = 0;
		};
/* End PBXSourcesBuildPhase section */

/* Begin XCBuildConfiguration section */
		F763ED0E1548FFC70069DA61 /* Debug */ = {
			isa = XCBuildConfiguration;
			buildSettings = {
				ALWAYS_SEARCH_USER_PATHS = NO;
				CLANG_CXX_LANGUAGE_STANDARD = "c++14";
				CLANG_CXX_LIBRARY = "libstdc++";
				CLANG_WARN_BOOL_CONVERSION = YES;
				CLANG_WARN_CONSTANT_CONVERSION = YES;
				CLANG_WARN_EMPTY_BODY = YES;
				CLANG_WARN_ENUM_CONVERSION = YES;
				CLANG_WARN_INFINITE_RECURSION = YES;
				CLANG_WARN_INT_CONVERSION = YES;
				CLANG_WARN_SUSPICIOUS_MOVE = YES;
				CLANG_WARN_UNREACHABLE_CODE = YES;
				CLANG_WARN__DUPLICATE_METHOD_MATCH = YES;
				CLANG_X86_VECTOR_INSTRUCTIONS = avx2;
				COPY_PHASE_STRIP = NO;
				ENABLE_STRICT_OBJC_MSGSEND = YES;
				ENABLE_TESTABILITY = YES;
				GCC_C_LANGUAGE_STANDARD = gnu99;
				GCC_DYNAMIC_NO_PIC = NO;
				GCC_ENABLE_OBJC_EXCEPTIONS = YES;
				GCC_NO_COMMON_BLOCKS = YES;
				GCC_OPTIMIZATION_LEVEL = 0;
				GCC_PREPROCESSOR_DEFINITIONS = (
					"DEBUG=1",
					"$(inherited)",
				);
				GCC_SYMBOLS_PRIVATE_EXTERN = NO;
				GCC_VERSION = "";
				GCC_WARN_64_TO_32_BIT_CONVERSION = NO;
				GCC_WARN_ABOUT_RETURN_TYPE = YES;
				GCC_WARN_UNDECLARED_SELECTOR = YES;
				GCC_WARN_UNINITIALIZED_AUTOS = YES;
				GCC_WARN_UNUSED_FUNCTION = YES;
				GCC_WARN_UNUSED_VARIABLE = YES;
				MACOSX_DEPLOYMENT_TARGET = 10.9;
				ONLY_ACTIVE_ARCH = YES;
				SDKROOT = macosx;
			};
			name = Debug;
		};
		F763ED0F1548FFC70069DA61 /* Release */ = {
			isa = XCBuildConfiguration;
			buildSettings = {
				ALWAYS_SEARCH_USER_PATHS = NO;
				CLANG_CXX_LANGUAGE_STANDARD = "c++14";
				CLANG_CXX_LIBRARY = "libstdc++";
				CLANG_WARN_BOOL_CONVERSION = YES;
				CLANG_WARN_CONSTANT_CONVERSION = YES;
				CLANG_WARN_EMPTY_BODY = YES;
				CLANG_WARN_ENUM_CONVERSION = YES;
				CLANG_WARN_INFINITE_RECURSION = YES;
				CLANG_WARN_INT_CONVERSION = YES;
				CLANG_WARN_SUSPICIOUS_MOVE = YES;
				CLANG_WARN_UNREACHABLE_CODE = YES;
				CLANG_WARN__DUPLICATE_METHOD_MATCH = YES;
				CLANG_X86_VECTOR_INSTRUCTIONS = avx2;
				COPY_PHASE_STRIP = YES;
				DEBUG_INFORMATION_FORMAT = "dwarf-with-dsym";
				ENABLE_STRICT_OBJC_MSGSEND = YES;
				GCC_C_LANGUAGE_STANDARD = gnu99;
				GCC_ENABLE_OBJC_EXCEPTIONS = YES;
				GCC_NO_COMMON_BLOCKS = YES;
				GCC_VERSION = "";
				GCC_WARN_64_TO_32_BIT_CONVERSION = NO;
				GCC_WARN_ABOUT_RETURN_TYPE = YES;
				GCC_WARN_UNDECLARED_SELECTOR = YES;
				GCC_WARN_UNINITIALIZED_AUTOS = YES;
				GCC_WARN_UNUSED_FUNCTION = YES;
				GCC_WARN_UNUSED_VARIABLE = YES;
				MACOSX_DEPLOYMENT_TARGET = 10.9;
				SDKROOT = macosx;
			};
			name = Release;
		};
		F771ADBD15655CD70010B123 /* Debug */ = {
			isa = XCBuildConfiguration;
			buildSettings = {
				CLANG_CXX_LANGUAGE_STANDARD = "c++14";
				CLANG_CXX_LIBRARY = "libc++";
				CLANG_WARN_ASSIGN_ENUM = YES;
				CLANG_WARN_BOOL_CONVERSION = NO;
				CLANG_WARN_CONSTANT_CONVERSION = NO;
				CLANG_WARN_CXX0X_EXTENSIONS = NO;
				CLANG_WARN_DOCUMENTATION_COMMENTS = NO;
				CLANG_WARN_EMPTY_BODY = YES;
				CLANG_WARN_ENUM_CONVERSION = NO;
				CLANG_WARN_IMPLICIT_SIGN_CONVERSION = NO;
				CLANG_WARN_INT_CONVERSION = NO;
				CLANG_WARN_SUSPICIOUS_IMPLICIT_CONVERSION = NO;
				CLANG_WARN_UNREACHABLE_CODE = NO;
				CLANG_WARN__EXIT_TIME_DESTRUCTORS = NO;
				CLANG_X86_VECTOR_INSTRUCTIONS = avx2;
				COMBINE_HIDPI_IMAGES = YES;
				EXECUTABLE_PREFIX = lib;
				GCC_PREPROCESSOR_DEFINITIONS = (
					"MECHANICS=1",
					"CHEMISTRY=1",
					"BOOST_MEM_POOL=1",
					"BOOL_POOL_NSIZE=65536",
					"TRACK_DEPENDENTS=1",
					"TRACK_UPPER_COPY_N=1",
					"TRACK_ZERO_COPY_N=1",
					"REACTION_SIGNALING=1",
					"RSPECIES_SIGNALING=1",
					"DYNAMICRATES=1",
					"SERIAL=1",
					"CHECKFORCES_INF_NAN=1",
					"SIMDBINDINGSEARCH=1",
					"MOVEBEADSLINESEARCH=1",
					"NPROCS=8",
				);
				GCC_TREAT_IMPLICIT_FUNCTION_DECLARATIONS_AS_ERRORS = NO;
				GCC_TREAT_INCOMPATIBLE_POINTER_TYPE_WARNINGS_AS_ERRORS = YES;
				GCC_TREAT_WARNINGS_AS_ERRORS = NO;
				GCC_VERSION = "";
				GCC_WARN_64_TO_32_BIT_CONVERSION = NO;
				GCC_WARN_ABOUT_MISSING_FIELD_INITIALIZERS = YES;
				GCC_WARN_ABOUT_MISSING_NEWLINE = NO;
				GCC_WARN_ABOUT_MISSING_PROTOTYPES = NO;
				GCC_WARN_FOUR_CHARACTER_CONSTANTS = YES;
				GCC_WARN_HIDDEN_VIRTUAL_FUNCTIONS = YES;
				GCC_WARN_INHIBIT_ALL_WARNINGS = NO;
				GCC_WARN_INITIALIZER_NOT_FULLY_BRACKETED = YES;
				GCC_WARN_NON_VIRTUAL_DESTRUCTOR = NO;
				GCC_WARN_PEDANTIC = NO;
				GCC_WARN_SHADOW = NO;
				GCC_WARN_SIGN_COMPARE = NO;
				GCC_WARN_TYPECHECK_CALLS_TO_PRINTF = NO;
				GCC_WARN_UNINITIALIZED_AUTOS = NO;
				GCC_WARN_UNKNOWN_PRAGMAS = NO;
				GCC_WARN_UNUSED_FUNCTION = NO;
				GCC_WARN_UNUSED_LABEL = NO;
				GCC_WARN_UNUSED_PARAMETER = NO;
				HEADER_SEARCH_PATHS = (
					/usr/local/include,
					/opt/local/include,
					"./src/**",
					/opt/local/include,
					./external/,
				);
				LIBRARY_SEARCH_PATHS = (
					/usr/local/lib,
					/opt/local/lib,
					./src,
				);
				OTHER_CFLAGS = "";
				OTHER_LDFLAGS = (
					"-lboost_system",
					"-static-libstdc++",
					"-pthread",
					"-L./dist_moduleV2/umesimd",
				);
				PRODUCT_NAME = "$(TARGET_NAME)";
			};
			name = Debug;
		};
		F771ADBE15655CD70010B123 /* Release */ = {
			isa = XCBuildConfiguration;
			buildSettings = {
				CLANG_CXX_LANGUAGE_STANDARD = "c++14";
				CLANG_CXX_LIBRARY = "libc++";
				CLANG_WARN_ASSIGN_ENUM = YES;
				CLANG_WARN_BOOL_CONVERSION = NO;
				CLANG_WARN_CONSTANT_CONVERSION = NO;
				CLANG_WARN_CXX0X_EXTENSIONS = NO;
				CLANG_WARN_DOCUMENTATION_COMMENTS = NO;
				CLANG_WARN_EMPTY_BODY = YES;
				CLANG_WARN_ENUM_CONVERSION = NO;
				CLANG_WARN_IMPLICIT_SIGN_CONVERSION = NO;
				CLANG_WARN_INT_CONVERSION = NO;
				CLANG_WARN_SUSPICIOUS_IMPLICIT_CONVERSION = NO;
				CLANG_WARN_UNREACHABLE_CODE = NO;
				CLANG_WARN__EXIT_TIME_DESTRUCTORS = NO;
				CLANG_X86_VECTOR_INSTRUCTIONS = avx2;
				COMBINE_HIDPI_IMAGES = YES;
				EXECUTABLE_PREFIX = lib;
				GCC_PREPROCESSOR_DEFINITIONS = (
					"MECHANICS=1",
					"CHEMISTRY=1",
					"BOOST_MEM_POOL=1",
					"BOOL_POOL_NSIZE=65536",
					"TRACK_DEPENDENTS=1",
					"TRACK_UPPER_COPY_N=1",
					"TRACK_ZERO_COPY_N=1",
					"REACTION_SIGNALING=1",
					"RSPECIES_SIGNALING=1",
					"DYNAMICRATES=1",
					"SERIAL=1",
					"CHECKFORCES_INF_NAN=1",
					"SIMDBINDINGSEARCH=1",
					"MOVEBEADSLINESEARCH=1",
					"NPROCS=8",
				);
				GCC_TREAT_IMPLICIT_FUNCTION_DECLARATIONS_AS_ERRORS = NO;
				GCC_TREAT_INCOMPATIBLE_POINTER_TYPE_WARNINGS_AS_ERRORS = YES;
				GCC_TREAT_WARNINGS_AS_ERRORS = NO;
				GCC_VERSION = "";
				GCC_WARN_64_TO_32_BIT_CONVERSION = NO;
				GCC_WARN_ABOUT_MISSING_FIELD_INITIALIZERS = YES;
				GCC_WARN_ABOUT_MISSING_NEWLINE = NO;
				GCC_WARN_ABOUT_MISSING_PROTOTYPES = NO;
				GCC_WARN_FOUR_CHARACTER_CONSTANTS = YES;
				GCC_WARN_HIDDEN_VIRTUAL_FUNCTIONS = YES;
				GCC_WARN_INHIBIT_ALL_WARNINGS = NO;
				GCC_WARN_INITIALIZER_NOT_FULLY_BRACKETED = YES;
				GCC_WARN_NON_VIRTUAL_DESTRUCTOR = NO;
				GCC_WARN_PEDANTIC = NO;
				GCC_WARN_SHADOW = NO;
				GCC_WARN_SIGN_COMPARE = NO;
				GCC_WARN_TYPECHECK_CALLS_TO_PRINTF = NO;
				GCC_WARN_UNINITIALIZED_AUTOS = NO;
				GCC_WARN_UNKNOWN_PRAGMAS = NO;
				GCC_WARN_UNUSED_FUNCTION = NO;
				GCC_WARN_UNUSED_LABEL = NO;
				GCC_WARN_UNUSED_PARAMETER = NO;
				HEADER_SEARCH_PATHS = (
					/usr/local/include,
					/opt/local/include,
					"./src/**",
					/opt/local/include,
					./external/,
				);
				LIBRARY_SEARCH_PATHS = (
					/usr/local/lib,
					/opt/local/lib,
					./src,
				);
				OTHER_CFLAGS = "";
				OTHER_LDFLAGS = (
					"-lboost_system",
					"-static-libstdc++",
					"-pthread",
					"-L./dist_moduleV2/umesimd",
				);
				PRODUCT_NAME = "$(TARGET_NAME)";
			};
			name = Release;
		};
		F7954C50197D98BE00074A12 /* Debug */ = {
			isa = XCBuildConfiguration;
			buildSettings = {
				CLANG_CXX_LANGUAGE_STANDARD = "c++14";
				CLANG_CXX_LIBRARY = "libc++";
				CLANG_ENABLE_MODULES = YES;
				CLANG_ENABLE_OBJC_ARC = YES;
				CLANG_WARN_BOOL_CONVERSION = YES;
				CLANG_WARN_CONSTANT_CONVERSION = YES;
				CLANG_WARN_DIRECT_OBJC_ISA_USAGE = YES_ERROR;
				CLANG_WARN_EMPTY_BODY = YES;
				CLANG_WARN_ENUM_CONVERSION = YES;
				CLANG_WARN_INT_CONVERSION = YES;
				CLANG_WARN_OBJC_ROOT_CLASS = YES_ERROR;
				CLANG_WARN__DUPLICATE_METHOD_MATCH = YES;
				CLANG_X86_VECTOR_INSTRUCTIONS = avx2;
				GCC_PREPROCESSOR_DEFINITIONS = "";
				GCC_VERSION = "";
				GCC_WARN_64_TO_32_BIT_CONVERSION = NO;
				GCC_WARN_ABOUT_RETURN_TYPE = YES_ERROR;
				GCC_WARN_UNDECLARED_SELECTOR = YES;
				GCC_WARN_UNINITIALIZED_AUTOS = YES_AGGRESSIVE;
				GCC_WARN_UNUSED_FUNCTION = YES;
				HEADER_SEARCH_PATHS = (
					/usr/local/include,
					"$(inherited)",
					/opt/local/include,
					./src,
					./external,
				);
				LIBRARY_SEARCH_PATHS = (
					/usr/local/lib,
					/opt/local/lib,
				);
				OTHER_CPLUSPLUSFLAGS = "$(OTHER_CFLAGS)";
				OTHER_LDFLAGS = "-lboost_system";
				PRODUCT_NAME = MEDYAN;
			};
			name = Debug;
		};
		F7954C51197D98BE00074A12 /* Release */ = {
			isa = XCBuildConfiguration;
			buildSettings = {
				CLANG_CXX_LANGUAGE_STANDARD = "c++14";
				CLANG_CXX_LIBRARY = "libc++";
				CLANG_ENABLE_MODULES = YES;
				CLANG_ENABLE_OBJC_ARC = YES;
				CLANG_WARN_BOOL_CONVERSION = YES;
				CLANG_WARN_CONSTANT_CONVERSION = YES;
				CLANG_WARN_DIRECT_OBJC_ISA_USAGE = YES_ERROR;
				CLANG_WARN_EMPTY_BODY = YES;
				CLANG_WARN_ENUM_CONVERSION = YES;
				CLANG_WARN_INT_CONVERSION = YES;
				CLANG_WARN_OBJC_ROOT_CLASS = YES_ERROR;
				CLANG_WARN__DUPLICATE_METHOD_MATCH = YES;
				CLANG_X86_VECTOR_INSTRUCTIONS = avx2;
				ENABLE_NS_ASSERTIONS = NO;
				GCC_OPTIMIZATION_LEVEL = 3;
				GCC_PREPROCESSOR_DEFINITIONS = "";
				GCC_VERSION = "";
				GCC_WARN_64_TO_32_BIT_CONVERSION = NO;
				GCC_WARN_ABOUT_RETURN_TYPE = YES_ERROR;
				GCC_WARN_UNDECLARED_SELECTOR = YES;
				GCC_WARN_UNINITIALIZED_AUTOS = YES_AGGRESSIVE;
				GCC_WARN_UNUSED_FUNCTION = YES;
				HEADER_SEARCH_PATHS = (
					/usr/local/include,
					"$(inherited)",
					/opt/local/include,
					./src,
					./external,
				);
				LIBRARY_SEARCH_PATHS = (
					/usr/local/lib,
					/opt/local/lib,
				);
				OTHER_CPLUSPLUSFLAGS = "$(OTHER_CFLAGS)";
				OTHER_LDFLAGS = "-lboost_system";
				PRODUCT_NAME = MEDYAN;
			};
			name = Release;
		};
		F7C7A0F115FFBA3D00DF9838 /* Debug */ = {
			isa = XCBuildConfiguration;
			buildSettings = {
				CLANG_CXX_LANGUAGE_STANDARD = "c++14";
				CLANG_CXX_LIBRARY = "libc++";
				FRAMEWORK_SEARCH_PATHS = /opt/local/Library/Frameworks/gtest.framework/;
				GCC_PREPROCESSOR_DEFINITIONS = (
					"TESTING=1",
					"MECHANICS=1",
					"CHEMISTRY=1",
					"BOOST_MEM_POOL=1",
					"BOOL_POOL_NSIZE=66536",
					"TRACK_DEPENDENTS=1",
					"TRACK_UPPER_COPY_N=1",
					"TRACK_LOWER_COPY_N=1",
					"REACTION_SIGNALING=1",
					"RSPECIES_SIGNALING=1",
					"DYNAMICRATES=1",
				);
				GCC_VERSION = "";
				GCC_WARN_64_TO_32_BIT_CONVERSION = NO;
				GCC_WARN_SIGN_COMPARE = NO;
				HEADER_SEARCH_PATHS = (
					/usr/local/include,
					./external,
				);
				LIBRARY_SEARCH_PATHS = (
					/opt/local/Library/Frameworks/gtest.framework/,
					/usr/local/lib,
				);
				OTHER_CFLAGS = "-DTESTING";
				OTHER_LDFLAGS = (
					"-lboost_system",
					"-lgtest",
					"-lgtest_main",
				);
				PRODUCT_NAME = TestSuite;
				USER_HEADER_SEARCH_PATHS = "";
			};
			name = Debug;
		};
		F7C7A0F215FFBA3D00DF9838 /* Release */ = {
			isa = XCBuildConfiguration;
			buildSettings = {
				CLANG_CXX_LANGUAGE_STANDARD = "c++14";
				CLANG_CXX_LIBRARY = "libc++";
				FRAMEWORK_SEARCH_PATHS = /opt/local/Library/Frameworks/gtest.framework/;
				GCC_OPTIMIZATION_LEVEL = 3;
				GCC_PREPROCESSOR_DEFINITIONS = (
					"TESTING=1",
					"MECHANICS=1",
					"CHEMISTRY=1",
					"BOOST_MEM_POOL=1",
					"BOOL_POOL_NSIZE=66536",
					"TRACK_DEPENDENTS=1",
					"TRACK_UPPER_COPY_N=1",
					"TRACK_LOWER_COPY_N=1",
					"REACTION_SIGNALING=1",
					"RSPECIES_SIGNALING=1",
					"DYNAMICRATES=1",
				);
				GCC_VERSION = "";
				GCC_WARN_64_TO_32_BIT_CONVERSION = NO;
				GCC_WARN_SIGN_COMPARE = NO;
				HEADER_SEARCH_PATHS = (
					/usr/local/include,
					./external,
				);
				LIBRARY_SEARCH_PATHS = (
					/opt/local/Library/Frameworks/gtest.framework/,
					/usr/local/lib,
				);
				OTHER_CFLAGS = "-DTESTING";
				OTHER_LDFLAGS = (
					"-lboost_system",
					"-lgtest",
					"-lgtest_main",
				);
				PRODUCT_NAME = TestSuite;
				USER_HEADER_SEARCH_PATHS = "";
			};
			name = Release;
		};
/* End XCBuildConfiguration section */

/* Begin XCConfigurationList section */
		F763ED001548FFC70069DA61 /* Build configuration list for PBXProject "MEDYAN" */ = {
			isa = XCConfigurationList;
			buildConfigurations = (
				F763ED0E1548FFC70069DA61 /* Debug */,
				F763ED0F1548FFC70069DA61 /* Release */,
			);
			defaultConfigurationIsVisible = 0;
			defaultConfigurationName = Release;
		};
		F771ADBC15655CD70010B123 /* Build configuration list for PBXNativeTarget "medyan" */ = {
			isa = XCConfigurationList;
			buildConfigurations = (
				F771ADBD15655CD70010B123 /* Debug */,
				F771ADBE15655CD70010B123 /* Release */,
			);
			defaultConfigurationIsVisible = 0;
			defaultConfigurationName = Release;
		};
		F7954C4F197D98BE00074A12 /* Build configuration list for PBXNativeTarget "MEDYAN" */ = {
			isa = XCConfigurationList;
			buildConfigurations = (
				F7954C50197D98BE00074A12 /* Debug */,
				F7954C51197D98BE00074A12 /* Release */,
			);
			defaultConfigurationIsVisible = 0;
			defaultConfigurationName = Release;
		};
		F7C7A0F015FFBA3D00DF9838 /* Build configuration list for PBXNativeTarget "TestSuite" */ = {
			isa = XCConfigurationList;
			buildConfigurations = (
				F7C7A0F115FFBA3D00DF9838 /* Debug */,
				F7C7A0F215FFBA3D00DF9838 /* Release */,
			);
			defaultConfigurationIsVisible = 0;
			defaultConfigurationName = Release;
		};
/* End XCConfigurationList section */
	};
	rootObject = F763ECFD1548FFC70069DA61 /* Project object */;
}<|MERGE_RESOLUTION|>--- conflicted
+++ resolved
@@ -11,7 +11,6 @@
 		1F41AAC622B176740073835F /* dist_bench.cpp in Sources */ = {isa = PBXBuildFile; fileRef = 1F41A7F422B06A070073835F /* dist_bench.cpp */; };
 		1F41AAC722B1767D0073835F /* dist_example.cpp in Sources */ = {isa = PBXBuildFile; fileRef = 1F41A7FE22B06A070073835F /* dist_example.cpp */; };
 		1F41AAC822B176880073835F /* dist_mod_vars.cpp in Sources */ = {isa = PBXBuildFile; fileRef = 1F41A80122B06A070073835F /* dist_mod_vars.cpp */; };
-<<<<<<< HEAD
 		239E293923C7CC2A00847127 /* AFM.cpp in Sources */ = {isa = PBXBuildFile; fileRef = 239E292A23C7CB9D00847127 /* AFM.cpp */; };
 		239E293A23C7CC4A00847127 /* AFMAttachment.cpp in Sources */ = {isa = PBXBuildFile; fileRef = 239E293023C7CBBB00847127 /* AFMAttachment.cpp */; };
 		239E293B23C7CC4A00847127 /* AFMAttachmentHarmonic.cpp in Sources */ = {isa = PBXBuildFile; fileRef = 239E292D23C7CBB800847127 /* AFMAttachmentHarmonic.cpp */; };
@@ -24,25 +23,6 @@
 		239E294B23C7CDC700847127 /* BranchingDihedralQuadratic.hpp in Headers */ = {isa = PBXBuildFile; fileRef = 1FC2A364230C518600927043 /* BranchingDihedralQuadratic.hpp */; };
 		239E294C23C7CE1700847127 /* Environment.hpp in Headers */ = {isa = PBXBuildFile; fileRef = 239E294123C7CCBF00847127 /* Environment.hpp */; };
 		239E294D23C7CE1900847127 /* Environment.cpp in Sources */ = {isa = PBXBuildFile; fileRef = 239E293E23C7CCBE00847127 /* Environment.cpp */; };
-=======
-		233303F423CD15720005050F /* AFM.cpp in Sources */ = {isa = PBXBuildFile; fileRef = 233303F223CD15710005050F /* AFM.cpp */; };
-		233303F523CD15720005050F /* AFM.cpp in Sources */ = {isa = PBXBuildFile; fileRef = 233303F223CD15710005050F /* AFM.cpp */; };
-		233303F623CD15720005050F /* AFM.h in Headers */ = {isa = PBXBuildFile; fileRef = 233303F323CD15720005050F /* AFM.h */; };
-		233303F723CD15830005050F /* Movable.cpp in Sources */ = {isa = PBXBuildFile; fileRef = 1FC2A369230C521900927043 /* Movable.cpp */; };
-		233303F823CD15870005050F /* Reactable.cpp in Sources */ = {isa = PBXBuildFile; fileRef = 1FC2A36A230C521900927043 /* Reactable.cpp */; };
-		233303FD23CD15A40005050F /* AFMAttachmentHarmonic.cpp in Sources */ = {isa = PBXBuildFile; fileRef = 233303F923CD15A30005050F /* AFMAttachmentHarmonic.cpp */; };
-		233303FE23CD15A40005050F /* AFMAttachmentHarmonic.cpp in Sources */ = {isa = PBXBuildFile; fileRef = 233303F923CD15A30005050F /* AFMAttachmentHarmonic.cpp */; };
-		233303FF23CD15A40005050F /* AFMAttachment.h in Headers */ = {isa = PBXBuildFile; fileRef = 233303FA23CD15A30005050F /* AFMAttachment.h */; };
-		2333040023CD15A40005050F /* AFMAttachmentHarmonic.h in Headers */ = {isa = PBXBuildFile; fileRef = 233303FB23CD15A40005050F /* AFMAttachmentHarmonic.h */; };
-		2333040123CD15A40005050F /* AFMAttachment.cpp in Sources */ = {isa = PBXBuildFile; fileRef = 233303FC23CD15A40005050F /* AFMAttachment.cpp */; };
-		2333040223CD15A40005050F /* AFMAttachment.cpp in Sources */ = {isa = PBXBuildFile; fileRef = 233303FC23CD15A40005050F /* AFMAttachment.cpp */; };
-		2333040323CD15AA0005050F /* BranchingDihedralQuadratic.cpp in Sources */ = {isa = PBXBuildFile; fileRef = 1FC2A363230C518600927043 /* BranchingDihedralQuadratic.cpp */; };
-		2333040423CD15AC0005050F /* BranchingDihedralQuadratic.hpp in Headers */ = {isa = PBXBuildFile; fileRef = 1FC2A364230C518600927043 /* BranchingDihedralQuadratic.hpp */; };
-		2333040723CD15C50005050F /* Environment.cpp in Sources */ = {isa = PBXBuildFile; fileRef = 2333040523CD15C40005050F /* Environment.cpp */; };
-		2333040823CD15C50005050F /* Environment.cpp in Sources */ = {isa = PBXBuildFile; fileRef = 2333040523CD15C40005050F /* Environment.cpp */; };
-		2333040923CD15C50005050F /* Environment.hpp in Headers */ = {isa = PBXBuildFile; fileRef = 2333040623CD15C50005050F /* Environment.hpp */; };
-		2333040A23CD17B40005050F /* Restart.cpp in Sources */ = {isa = PBXBuildFile; fileRef = 1FC2A372230C52A100927043 /* Restart.cpp */; };
->>>>>>> 8e9d6338
 		23BE6E87230B646D00AAB8E8 /* (null) in Sources */ = {isa = PBXBuildFile; };
 		23BE6E89230B646D00AAB8E8 /* (null) in Sources */ = {isa = PBXBuildFile; };
 		23BE6E8A230B646D00AAB8E8 /* (null) in Headers */ = {isa = PBXBuildFile; };
@@ -965,7 +945,6 @@
 		1FC2A36A230C521900927043 /* Reactable.cpp */ = {isa = PBXFileReference; fileEncoding = 4; lastKnownFileType = sourcecode.cpp.cpp; path = Reactable.cpp; sourceTree = "<group>"; };
 		1FC2A36D230C522F00927043 /* Types.hpp */ = {isa = PBXFileReference; fileEncoding = 4; lastKnownFileType = sourcecode.cpp.h; name = Types.hpp; path = ForceField/Types.hpp; sourceTree = "<group>"; };
 		1FC2A372230C52A100927043 /* Restart.cpp */ = {isa = PBXFileReference; fileEncoding = 4; lastKnownFileType = sourcecode.cpp.cpp; path = Restart.cpp; sourceTree = "<group>"; };
-<<<<<<< HEAD
 		239E292A23C7CB9D00847127 /* AFM.cpp */ = {isa = PBXFileReference; fileEncoding = 4; lastKnownFileType = sourcecode.cpp.cpp; path = AFM.cpp; sourceTree = "<group>"; };
 		239E292B23C7CB9D00847127 /* AFM.h */ = {isa = PBXFileReference; fileEncoding = 4; lastKnownFileType = sourcecode.c.h; path = AFM.h; sourceTree = "<group>"; };
 		239E292D23C7CBB800847127 /* AFMAttachmentHarmonic.cpp */ = {isa = PBXFileReference; fileEncoding = 4; lastKnownFileType = sourcecode.cpp.cpp; path = AFMAttachmentHarmonic.cpp; sourceTree = "<group>"; };
@@ -981,16 +960,6 @@
 		239E294423C7CCCC00847127 /* CmdParse.hpp */ = {isa = PBXFileReference; fileEncoding = 4; lastKnownFileType = sourcecode.cpp.h; name = CmdParse.hpp; path = src/Util/Io/CmdParse.hpp; sourceTree = SOURCE_ROOT; };
 		239E294523C7CCCC00847127 /* Log.hpp */ = {isa = PBXFileReference; fileEncoding = 4; lastKnownFileType = sourcecode.cpp.h; name = Log.hpp; path = src/Util/Io/Log.hpp; sourceTree = SOURCE_ROOT; };
 		239E294623C7CCD600847127 /* Vec.hpp */ = {isa = PBXFileReference; fileEncoding = 4; lastKnownFileType = sourcecode.cpp.h; name = Vec.hpp; path = src/Util/Math/Vec.hpp; sourceTree = SOURCE_ROOT; };
-=======
-		233303F223CD15710005050F /* AFM.cpp */ = {isa = PBXFileReference; fileEncoding = 4; lastKnownFileType = sourcecode.cpp.cpp; path = AFM.cpp; sourceTree = "<group>"; };
-		233303F323CD15720005050F /* AFM.h */ = {isa = PBXFileReference; fileEncoding = 4; lastKnownFileType = sourcecode.c.h; path = AFM.h; sourceTree = "<group>"; };
-		233303F923CD15A30005050F /* AFMAttachmentHarmonic.cpp */ = {isa = PBXFileReference; fileEncoding = 4; lastKnownFileType = sourcecode.cpp.cpp; path = AFMAttachmentHarmonic.cpp; sourceTree = "<group>"; };
-		233303FA23CD15A30005050F /* AFMAttachment.h */ = {isa = PBXFileReference; fileEncoding = 4; lastKnownFileType = sourcecode.c.h; path = AFMAttachment.h; sourceTree = "<group>"; };
-		233303FB23CD15A40005050F /* AFMAttachmentHarmonic.h */ = {isa = PBXFileReference; fileEncoding = 4; lastKnownFileType = sourcecode.c.h; path = AFMAttachmentHarmonic.h; sourceTree = "<group>"; };
-		233303FC23CD15A40005050F /* AFMAttachment.cpp */ = {isa = PBXFileReference; fileEncoding = 4; lastKnownFileType = sourcecode.cpp.cpp; path = AFMAttachment.cpp; sourceTree = "<group>"; };
-		2333040523CD15C40005050F /* Environment.cpp */ = {isa = PBXFileReference; fileEncoding = 4; lastKnownFileType = sourcecode.cpp.cpp; name = Environment.cpp; path = src/Util/Environment.cpp; sourceTree = SOURCE_ROOT; };
-		2333040623CD15C50005050F /* Environment.hpp */ = {isa = PBXFileReference; fileEncoding = 4; lastKnownFileType = sourcecode.cpp.h; name = Environment.hpp; path = src/Util/Environment.hpp; sourceTree = SOURCE_ROOT; };
->>>>>>> 8e9d6338
 		AEC546CF225D3798007CB7E9 /* CController.h */ = {isa = PBXFileReference; fileEncoding = 4; lastKnownFileType = sourcecode.c.h; path = CController.h; sourceTree = "<group>"; };
 		AEC546D1225D3798007CB7E9 /* Composite.h */ = {isa = PBXFileReference; fileEncoding = 4; lastKnownFileType = sourcecode.c.h; path = Composite.h; sourceTree = "<group>"; };
 		AEC546D2225D3798007CB7E9 /* SysParams.cpp */ = {isa = PBXFileReference; fileEncoding = 4; lastKnownFileType = sourcecode.cpp.cpp; path = SysParams.cpp; sourceTree = "<group>"; };
@@ -2749,13 +2718,6 @@
 				AEC546E3225D3798007CB7E9 /* Parser.h */,
 				AEC547AB225D3798007CB7E9 /* Rand.cpp */,
 				AEC547AD225D3798007CB7E9 /* Rand.h */,
-<<<<<<< HEAD
-=======
-				AEC547AE225D3798007CB7E9 /* Histogram.h */,
-				AEC547AF225D3798007CB7E9 /* BubbleInitializer.cpp */,
-				AEC547B0225D3798007CB7E9 /* Component.h */,
-				AEC547B1225D3798007CB7E9 /* Controller.cpp */,
->>>>>>> 8e9d6338
 				AEC547B2225D3798007CB7E9 /* RateChanger.h */,
 				AEC547A7225D3798007CB7E9 /* RateChangerImpl.cpp */,
 				AEC5486A225D3799007CB7E9 /* RateChangerImpl.h */,
@@ -2776,7 +2738,6 @@
 		AEC546D8225D3798007CB7E9 /* util */ = {
 			isa = PBXGroup;
 			children = (
-<<<<<<< HEAD
 				239E293D23C7CCBE00847127 /* DoubleLinkedList.cpp */,
 				239E293F23C7CCBE00847127 /* DoubleLinkedList.h */,
 				239E293E23C7CCBE00847127 /* Environment.cpp */,
@@ -2784,10 +2745,6 @@
 				239E293C23C7CCBD00847127 /* Profiler.hpp */,
 				239E294623C7CCD600847127 /* Vec.hpp */,
 				239E294023C7CCBE00847127 /* ThreadPool.hpp */,
-=======
-				2333040523CD15C40005050F /* Environment.cpp */,
-				2333040623CD15C50005050F /* Environment.hpp */,
->>>>>>> 8e9d6338
 				AEC546D9225D3798007CB7E9 /* profiler.cpp */,
 				AEC546DA225D3798007CB7E9 /* io */,
 				AEC546DF225D3798007CB7E9 /* environment.h */,
@@ -2944,17 +2901,10 @@
 		AEC5473C225D3798007CB7E9 /* Bubble */ = {
 			isa = PBXGroup;
 			children = (
-<<<<<<< HEAD
 				239E293023C7CBBB00847127 /* AFMAttachment.cpp */,
 				239E292E23C7CBB900847127 /* AFMAttachment.h */,
 				239E292D23C7CBB800847127 /* AFMAttachmentHarmonic.cpp */,
 				239E292F23C7CBB900847127 /* AFMAttachmentHarmonic.h */,
-=======
-				233303FC23CD15A40005050F /* AFMAttachment.cpp */,
-				233303FA23CD15A30005050F /* AFMAttachment.h */,
-				233303F923CD15A30005050F /* AFMAttachmentHarmonic.cpp */,
-				233303FB23CD15A40005050F /* AFMAttachmentHarmonic.h */,
->>>>>>> 8e9d6338
 				AEC5473D225D3798007CB7E9 /* BubbleInteractions.cpp */,
 				AEC5473E225D3798007CB7E9 /* MTOCBending.h */,
 				AEC5473F225D3798007CB7E9 /* BubbleBubbleRepulsion.h */,
@@ -3468,11 +3418,7 @@
 				1F41AAC522B1766D0073835F /* dist_avx_par.cpp in Sources */,
 				AEC54947225D3799007CB7E9 /* CLinker.cpp in Sources */,
 				AEC548EC225D3799007CB7E9 /* BranchingFF.cpp in Sources */,
-<<<<<<< HEAD
 				239E293923C7CC2A00847127 /* AFM.cpp in Sources */,
-=======
-				233303F523CD15720005050F /* AFM.cpp in Sources */,
->>>>>>> 8e9d6338
 				AEC54950225D3799007CB7E9 /* Compartment.cpp in Sources */,
 				AEC54916225D3799007CB7E9 /* MotorGhostStretching.cpp in Sources */,
 				AEC54902225D3799007CB7E9 /* FilamentBending.cpp in Sources */,
@@ -3612,17 +3558,9 @@
 			isa = PBXSourcesBuildPhase;
 			buildActionMask = 2147483647;
 			files = (
-<<<<<<< HEAD
 				239E294323C7CCBF00847127 /* Environment.cpp in Sources */,
 				AEC5498C225D37AB007CB7E9 /* MEDYAN.cpp in Sources */,
 				239E294223C7CCBF00847127 /* DoubleLinkedList.cpp in Sources */,
-=======
-				233303FD23CD15A40005050F /* AFMAttachmentHarmonic.cpp in Sources */,
-				233303F423CD15720005050F /* AFM.cpp in Sources */,
-				2333040723CD15C50005050F /* Environment.cpp in Sources */,
-				AEC5498C225D37AB007CB7E9 /* MEDYAN.cpp in Sources */,
-				2333040123CD15A40005050F /* AFMAttachment.cpp in Sources */,
->>>>>>> 8e9d6338
 			);
 			runOnlyForDeploymentPostprocessing = 0;
 		};
