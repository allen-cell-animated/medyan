--- conflicted
+++ resolved
@@ -3436,11 +3436,6 @@
 				AEC54925225D3799007CB7E9 /* CGPolakRibiereMethod.h in Headers */,
 				AEEF994822F28727004B95C5 /* CylinderExclVolRepulsionCUDA.h in Headers */,
 				AEC5493E225D3799007CB7E9 /* Component.h in Headers */,
-<<<<<<< HEAD
-				AE28238322C27D3500C2F923 /* Common.hpp in Headers */,
-=======
-				AEEF993722F28727004B95C5 /* CylinderVolumeInteractions.h in Headers */,
->>>>>>> a4b7a02f
 				AEC548EA225D3799007CB7E9 /* BranchingDihedralCosineCUDA.h in Headers */,
 				AEC548CC225D3799007CB7E9 /* BoundaryCylinderRepulsionExpCUDA.h in Headers */,
 				AEC54937225D3799007CB7E9 /* Restart.h in Headers */,
@@ -3485,12 +3480,6 @@
 				AEC54955225D3799007CB7E9 /* SubSystem.h in Headers */,
 				AE281F5222C278BA00C2F923 /* MMembrane.h in Headers */,
 				AEC5488C225D3799007CB7E9 /* ChemSim.h in Headers */,
-<<<<<<< HEAD
-				AE28235222C27A1900C2F923 /* CylinderExclVolume.h in Headers */,
-				AE28236122C27A1900C2F923 /* TriangleCylinderBeadExclVolRepulsion.h in Headers */,
-				AE28237D22C27D3500C2F923 /* Sphere.hpp in Headers */,
-=======
->>>>>>> a4b7a02f
 				AEC54986225D3799007CB7E9 /* Bin.h in Headers */,
 				AEC54924225D3799007CB7E9 /* CGMethodCUDA.h in Headers */,
 				AE28238122C27D3500C2F923 /* SharedData.hpp in Headers */,
@@ -3770,11 +3759,8 @@
 				AEC54957225D3799007CB7E9 /* HybridNeighborListImpl.cpp in Sources */,
 				AEC54904225D3799007CB7E9 /* FilamentBendingCosine.cpp in Sources */,
 				AEC54901225D3799007CB7E9 /* FilamentStretchingHarmonic.cpp in Sources */,
-<<<<<<< HEAD
 				AE28238922C27D4500C2F923 /* VisualHelper.cpp in Sources */,
-				AE28235622C27A1900C2F923 /* TriangleCylinderVolumeFF.cpp in Sources */,
-=======
->>>>>>> a4b7a02f
+				AE28235622C27A1900C2F923 /* TriangleBeadVolumeFF.cpp in Sources */,
 				AEC548B9225D3799007CB7E9 /* BoundaryCylinderAttachmentHarmonic.cpp in Sources */,
 				AEC54952225D3799007CB7E9 /* CBranchingPoint.cpp in Sources */,
 				AEC5488B225D3799007CB7E9 /* ChemNRMImpl.cpp in Sources */,
