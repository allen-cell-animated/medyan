<<<<<<< HEAD
# TBD (Released TBD)

## Refactoring
- Refactor the data structure in the energy minimization, such that it allows for non-coordinate degrees of freedom (9a02e0f6d).
- Improve reference semantics for `Vec`-like structures as function arguments (27b296ad4).
=======
# 4.3.0 (Released 2021-07-12)

## New features
- Dropped support for pre C++17 compilers.
- Added simulation configuration generator, and enhanced input file parser to allow structured input using S-Expressions (4d71a27).
- Added `ReactionDy` type that supports reactions with dynamic number of reactants and products (e37feb3).

## Refactoring
- Refactored the data structure in the energy minimization, such that it allows for non-coordinate degrees of freedom (9a02e0f6d).
- Improved reference semantics for `Vec`-like structures as function arguments (27b296ad4).


# 4.2.0 (Released 2021-07-11)
>>>>>>> 8429e18a

## Enhancements
- Force components that reach >1e15 will trigger an alarm in addition to NaN and Inf values (39ce574).
- Removed thread pool usage (c78fb5e).
- Optimized filament and branching force field calculations (df76443, 4d523e7).
- Added source groups corresponding to the file tree structure in `CMakeLists.txt` (8fc9ead).
- `OPTIMOUT` macro offers more detailed timings of various parts of the code so the user has better understanding of the rate limiting steps in the simulation (873c814).
- Optimized species searching when cloning reactions (52f4c47).
- Optimized addition of dependent reactions (7b86dcd).
- Hessian analysis
    - Eigenvalue computation can be optionally disabled with `EIGENTRACKING: OFF` while computing Hessian matrix (0c455b5).
    - Add output to visualize all eigenmodes in Hessian tracking (16155a6).

## Bug fixes

- Restart
    - During restart phase, motor walking rate was not turned off under a couple of conditions. Fixed that (39ce574).
    - During restart phase, reactions for motor/linker is now turned off (39ce574).
    - During restart phase, `Cylinder::_filID` was not set. Fixed that (106c1e2).
    - Fixed restarted trajectories not having diffusion of chemical species (2903f54).

- Force fields
    - Fixed branching interactions when the offspring filament is attached to the plus end of parent filament (c87d3d9, 840de95).
    - Fixed initial force computation for combined-filament-stretching-and-bending force field, which is no longer enabled by default (99c9bd6).
    - Fixed incorrect forces for branching position cosine (4d523e7).
    - Fixed wrong constant used in branching bending energy computation (a68e859).
    - Fixed incorrect volume exclusion force expressions (49dd9d1).
    - Volume exclusion potential now considers cylinder equilibrium lengths (5d12d11).

- Others
    - After chemistry, when the diffusing species copy numbers are set, now use `up()` and `down()` functions instead of only `setN()` to trigger crosschecks and signals (4b8a5e5).
    - Replaced `std::bind2nd` with lambda function (805b221).
    - Fixed reaction rate scaling by volume in newly created compartments (f6c7783).
    - Fixed the coordinate calculation for binding sites using the `Cylinder::adjustedrelativeposition` function. However, to ensure backward compatibility, it is turned off by default (dbf7527, dbecef5).
    - The cloned reaction is fixed to be non-proto-compartment (e0e6fac).
    - Fixed incorrect filament nucleation when bubbles exist (78a8f8c).
    - Fixed incorrect creation of `FilamentCreationCallback` (7b77123).
    - Fixed build and test workflows on GitHub Actions (bf63f6f).


# 4.1.2 (Released 2020-06-01)

## Enhancements
- New building procedure using `CMake` is supported and recommended (a1b28e254).
- Added a force field that combines filament stretching and bending (772133585).
- Added quadratic line search in gradient descent method (772133585).

## Bug fixes
- The copy number of chemical species are now assigned before dynamic rate initialization (7175987be).
- Fixed branching dihedral force field cosine form (772133585).
- Myosin duty ratio is now calculated at runtime (772133585).

# 4.1.1 (Released 2020-01-30)

## New features
- The system input file no longer requires species number of types specification (b887ba2).
- Rearranged examples and added new ones (48993f8).

## Refactoring and optimizations
- Refactored the logger (a2c69f9).
- Integrated the tests (8de0a0f).
- Increased readability of on-screen outputs.
- `Makefile` default optimization changed from `-Os` to `-O2` (b8468c3).

## Bug fixes
- Fixed distribution generation in chemistry algorithm (5897eed).
- Fixed bugs related to SIMD macros (13fe728).
- Fixed volume exclusion not including short filaments (d0961d4).
- Fixed Myosin motor duty ratio calculation. Now it is based on binding/unbinding rates. (6f57531)

# 4.1.0 (Released 2019-10-29)

## New features
- Added a thread pool implementation, which may facilitate multi-threading computations (fd69e22).
- Added new MTOC functions (e286a3d).
- Added AFM pulling simulation (b581d1a).
- Added mechanical Hessian analysis (b581d1a).
- Added branching dihedral quadratic force field (37b6173).
- Added a cell list data structure for elements contained in the compartments (586f8f5).
- Used a double linked list data structure instead of `std::unordered_set` for `Reactable`s and `Movable`s (0f32b73).
- The dissipation tracking can now have higher resolution, reflecting the mechanical energy change for every force field (5e7eed8).

## Refactoring and optimizations
- Refactored the `Database` class (bc0222c, 3c71316).
- Removed stretched energy computations (ee6220f).
- Various improvements on the restarting procedure (0f32b73).

## Bug fixes
- Fixed motor stretch force not reset before minimization.
- Distance between the boundary and the filaments can be negative now.
- Cylinder neighbor list for volume exclusion will generate multiple neighbor list if there is more than one filament type.
- Filament creation by nucleation and branching is not allowed in partially activated compartment with volume fraction < 0.5. It potentially prevents the infinite while loop during filament creation.
- Fixed `BoundaryCylinderRepulsionIn` force field.
- Fixed `MTOCAttachment` potential.
- Fixed mechanochemical feedback on motor initialization under `PLOSFEEDBACK` version (1fcd9cf).
- Fixed cases where 2 ends a motor binds on the same binding site.
- Fixed compartment transfer/share axis (befaf74).
- Fixed the way of counting number of interactions for filament bending (75bc733).
- Fixed the newly created filament not having mechanochemical feedback (9dc5d27).
- Fixed the problem that the type `floatingpoint` cannot be aliased to `double` (87fad88).
- Fixed `dist_avx.h` not compatible with AVX mode (ce314fa).
- Fixed the issue with changing number of binding sites per cylinder in SIMD binding search (9a39874).
- Fixed the boundary pinning force field (49e254b).
- Fixed minor portability issues on different compilers (eb10ca1).
- Fixed ending simulation message not displayed when simulation finishes (4a2f610).
- `PLOSFEEDBACK` is now turned off by default (3ff0837).
- Fixed the documents for MEDYAN 4.0 speed up comparison (3ff0837).

# 4.0 (Released 2019-07-05)

## New features
- Dropped support for pre C++14 compilers.
- Added support for MSVC compilers and added Visual Studio solution file.
- Added cylindrical boundary type.
- Added support for runtime modification of filament polymerization/depolymerization rate.
- Added support for energy dissipation tracking.

## Optimizations
- Used flattened storage for force field computations.
- Improved performance for neighbor list and binding site search. Binding site search now gains SIMD support. (See [file](./docs/Medyan4.0.pdf) for detailed performance benchmark)

## Bug fixes
- Fixed a bug in boundary repulsion potential.
- Fixed numerical errors that might occur in cylinder volume exclusion potential.

# 3.2.1 (Released 2018-08-23)

## Bug fixes
- Rewrote `Makefile` and fixed the incorrect dependency generation. Also added `PLOSFEEDBACK` to the macro list.
- Fixed a typo in the source.
- Fixed some bugs related to mechanochemical feedback when `PLOSFEEDBACK` is defined.

# 3.2 (Released 2018-08-14)

## Bug fixes
- Filament
    - Fixed a bug on filament severing by cofilin.

        Colfilin reactions required certain callback modifications to effectively simulate them without crashing the program. Those changes are included in this version.

    - Load force computation now considers directionality of filaments.

        Previous models of Brownian ratchet feedback in Medyan considered just the distance from boundary. In this version, both the distance and angle are considered. This leads to a more accurate model for brownian ratchet.

    - Fixed a bug on load force clearing.

        In the previous implementations of MEDYAN, brownian ratchet forces were cleared improperly before being overwritten. As a result, the filament polymerization/depolymerization rates were inaccurate. This is especially true in high χ parameter cases.

- Motors and Linkers
    - Fixed a bug on stretch force computation for motors and linkers.
- Restart protocol can now effectively restart networks with shorter filaments compared to the earlier version.
- Other
    - Improved arrangement of main controller procedure.
    - Bug fix on retrieving compartment grid center coordinate. (used rarely in MEDYAN)
    - Reviewed example files to ensure accuracy of parameters mentioned.
    - `MOTORWALKINGFORWARD` string was used instead of `MOTORWALKINGBACKWARD`. This bug only affects simulations with bi-directional motors.
    - Fixed diffusion bug in `moveBoundary` function.

        Previous version of MEDYAN had a bug which resulted in partial activation of diffusion reactions when a new comaprtment is activated. This has been addressed in this version.

## New features
- Simulations can now control chemical reaction volume based on network span if necessary. Please refer to Usage guide for more details.
- Added output files for trajectory of concentration, plus end type / coordinate and chemical reaction counter on filament.
- Added feature to visualize plus ends in trajectories using VMD. Please refer to UsageGuide for more information.
- Added plotting function to the analysis script in `AnalyzeTrajectory.py`.
- Added example input files for different systems.
- Added a nucleation example input files.
- Added treadmilling tracking.

    Simulations can now track treadmilling in each filament by tracking the total number of polymerization, and depolymerization reactions explicitly in plus and minus ends in addition to nucleation reactions during each chemical evolution cycle.
 
- Added macro `DEBUGCONSTANTSEED`.

    It helps simulate trajectories without stochasticity thereby helping in faster debugging/cross comparison of codes. Simulations might be slower in this mode and so it is better to use smaller systems while debugging.

- Added macro `PLOSFEEDBACK`.

    As many mechanochemical models have been used in publications from Papoian lab, this macro ensures that the feedback model is the same as mentioned in PLOS computatinal biology paper.

    Please refer to Model Guide on Mechanochemical feedback for more information.

    Note: macro changes require edition of `Makefile` and so code should be recompiled to effect the updates.<|MERGE_RESOLUTION|>--- conflicted
+++ resolved
@@ -1,10 +1,3 @@
-<<<<<<< HEAD
-# TBD (Released TBD)
-
-## Refactoring
-- Refactor the data structure in the energy minimization, such that it allows for non-coordinate degrees of freedom (9a02e0f6d).
-- Improve reference semantics for `Vec`-like structures as function arguments (27b296ad4).
-=======
 # 4.3.0 (Released 2021-07-12)
 
 ## New features
@@ -18,7 +11,6 @@
 
 
 # 4.2.0 (Released 2021-07-11)
->>>>>>> 8429e18a
 
 ## Enhancements
 - Force components that reach >1e15 will trigger an alarm in addition to NaN and Inf values (39ce574).
