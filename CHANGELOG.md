<<<<<<< HEAD
# TBD (Released TBD)

## Refactoring
- Refactor the data structure in the energy minimization, such that it allows for non-coordinate degrees of freedom (9a02e0f6d).
=======
## Enhancements
- Optimize branching force field calculations (df76443).

## Bug fixes
- Fix the coordinate calculation for binding sites using the `Cylinder::adjustedrelativeposition` function (dbf7527).
>>>>>>> 047a27e7

# 4.1.2 (Released 2020-06-01)

## Enhancements
- New building procedure using `CMake` is supported and recommended (a1b28e254).
- Added a force field that combines filament stretching and bending (772133585).
- Added quadratic line search in gradient descent method (772133585).

## Bug fixes
- The copy number of chemical species are now assigned before dynamic rate initialization (7175987be).
- Fixed branching dihedral force field cosine form (772133585).
- Myosin duty ratio is now calculated at runtime (772133585).

# 4.1.1 (Released 2020-01-30)

## New features
- The system input file no longer requires species number of types specification (b887ba2).
- Rearranged examples and added new ones (48993f8).

## Refactoring and optimizations
- Refactored the logger (a2c69f9).
- Integrated the tests (8de0a0f).
- Increased readability of on-screen outputs.
- `Makefile` default optimization changed from `-Os` to `-O2` (b8468c3).

## Bug fixes
- Fixed distribution generation in chemistry algorithm (5897eed).
- Fixed bugs related to SIMD macros (13fe728).
- Fixed volume exclusion not including short filaments (d0961d4).
- Fixed Myosin motor duty ratio calculation. Now it is based on binding/unbinding rates. (6f57531)

# 4.1.0 (Released 2019-10-29)

## New features
- Added a thread pool implementation, which may facilitate multi-threading computations (fd69e22).
- Added new MTOC functions (e286a3d).
- Added AFM pulling simulation (b581d1a).
- Added mechanical Hessian analysis (b581d1a).
- Added branching dihedral quadratic force field (37b6173).
- Added a cell list data structure for elements contained in the compartments (586f8f5).
- Used a double linked list data structure instead of `std::unordered_set` for `Reactable`s and `Movable`s (0f32b73).
- The dissipation tracking can now have higher resolution, reflecting the mechanical energy change for every force field (5e7eed8).

## Refactoring and optimizations
- Refactored the `Database` class (bc0222c, 3c71316).
- Removed stretched energy computations (ee6220f).
- Various improvements on the restarting procedure (0f32b73).

## Bug fixes
- Fixed motor stretch force not reset before minimization.
- Distance between the boundary and the filaments can be negative now.
- Cylinder neighbor list for volume exclusion will generate multiple neighbor list if there is more than one filament type.
- Filament creation by nucleation and branching is not allowed in partially activated compartment with volume fraction < 0.5. It potentially prevents the infinite while loop during filament creation.
- Fixed `BoundaryCylinderRepulsionIn` force field.
- Fixed `MTOCAttachment` potential.
- Fixed mechanochemical feedback on motor initialization under `PLOSFEEDBACK` version (1fcd9cf).
- Fixed cases where 2 ends a motor binds on the same binding site.
- Fixed compartment transfer/share axis (befaf74).
- Fixed the way of counting number of interactions for filament bending (75bc733).
- Fixed the newly created filament not having mechanochemical feedback (9dc5d27).
- Fixed the problem that the type `floatingpoint` cannot be aliased to `double` (87fad88).
- Fixed `dist_avx.h` not compatible with AVX mode (ce314fa).
- Fixed the issue with changing number of binding sites per cylinder in SIMD binding search (9a39874).
- Fixed the boundary pinning force field (49e254b).
- Fixed minor portability issues on different compilers (eb10ca1).
- Fixed ending simulation message not displayed when simulation finishes (4a2f610).
- `PLOSFEEDBACK` is now turned off by default (3ff0837).
- Fixed the documents for MEDYAN 4.0 speed up comparison (3ff0837).

# 4.0 (Released 2019-07-05)

## New features
- Dropped support for pre C++14 compilers.
- Added support for MSVC compilers and added Visual Studio solution file.
- Added cylindrical boundary type.
- Added support for runtime modification of filament polymerization/depolymerization rate.
- Added support for energy dissipation tracking.

## Optimizations
- Used flattened storage for force field computations.
- Improved performance for neighbor list and binding site search. Binding site search now gains SIMD support. (See [file](./docs/Medyan4.0.pdf) for detailed performance benchmark)

## Bug fixes
- Fixed a bug in boundary repulsion potential.
- Fixed numerical errors that might occur in cylinder volume exclusion potential.

# 3.2.1 (Released 2018-08-23)

## Bug fixes
- Rewrote `Makefile` and fixed the incorrect dependency generation. Also added `PLOSFEEDBACK` to the macro list.
- Fixed a typo in the source.
- Fixed some bugs related to mechanochemical feedback when `PLOSFEEDBACK` is defined.

# 3.2 (Released 2018-08-14)

## Bug fixes
- Filament
    - Fixed a bug on filament severing by cofilin.

        Colfilin reactions required certain callback modifications to effectively simulate them without crashing the program. Those changes are included in this version.

    - Load force computation now considers directionality of filaments.

        Previous models of Brownian ratchet feedback in Medyan considered just the distance from boundary. In this version, both the distance and angle are considered. This leads to a more accurate model for brownian ratchet.

    - Fixed a bug on load force clearing.

        In the previous implementations of MEDYAN, brownian ratchet forces were cleared improperly before being overwritten. As a result, the filament polymerization/depolymerization rates were inaccurate. This is especially true in high χ parameter cases.

- Motors and Linkers
    - Fixed a bug on stretch force computation for motors and linkers.
- Restart protocol can now effectively restart networks with shorter filaments compared to the earlier version.
- Other
    - Improved arrangement of main controller procedure.
    - Bug fix on retrieving compartment grid center coordinate. (used rarely in MEDYAN)
    - Reviewed example files to ensure accuracy of parameters mentioned.
    - `MOTORWALKINGFORWARD` string was used instead of `MOTORWALKINGBACKWARD`. This bug only affects simulations with bi-directional motors.
    - Fixed diffusion bug in `moveBoundary` function.

        Previous version of MEDYAN had a bug which resulted in partial activation of diffusion reactions when a new comaprtment is activated. This has been addressed in this version.

## New features
- Simulations can now control chemical reaction volume based on network span if necessary. Please refer to Usage guide for more details.
- Added output files for trajectory of concentration, plus end type / coordinate and chemical reaction counter on filament.
- Added feature to visualize plus ends in trajectories using VMD. Please refer to UsageGuide for more information.
- Added plotting function to the analysis script in `AnalyzeTrajectory.py`.
- Added example input files for different systems.
- Added a nucleation example input files.
- Added treadmilling tracking.

    Simulations can now track treadmilling in each filament by tracking the total number of polymerization, and depolymerization reactions explicitly in plus and minus ends in addition to nucleation reactions during each chemical evolution cycle.
 
- Added macro `DEBUGCONSTANTSEED`.

    It helps simulate trajectories without stochasticity thereby helping in faster debugging/cross comparison of codes. Simulations might be slower in this mode and so it is better to use smaller systems while debugging.

- Added macro `PLOSFEEDBACK`.

    As many mechanochemical models have been used in publications from Papoian lab, this macro ensures that the feedback model is the same as mentioned in PLOS computatinal biology paper.

    Please refer to Model Guide on Mechanochemical feedback for more information.

    Note: macro changes require edition of `Makefile` and so code should be recompiled to effect the updates.<|MERGE_RESOLUTION|>--- conflicted
+++ resolved
@@ -1,15 +1,13 @@
-<<<<<<< HEAD
 # TBD (Released TBD)
 
 ## Refactoring
 - Refactor the data structure in the energy minimization, such that it allows for non-coordinate degrees of freedom (9a02e0f6d).
-=======
+
 ## Enhancements
 - Optimize branching force field calculations (df76443).
 
 ## Bug fixes
 - Fix the coordinate calculation for binding sites using the `Cylinder::adjustedrelativeposition` function (dbf7527).
->>>>>>> 047a27e7
 
 # 4.1.2 (Released 2020-06-01)
 
