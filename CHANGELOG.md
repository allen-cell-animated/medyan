--- conflicted
+++ resolved
@@ -1,4 +1,3 @@
-<<<<<<< HEAD
 # TBD (Released TBD)
 
 ## Refactoring
@@ -6,10 +5,7 @@
 - Improve reference semantics for `Vec`-like structures as function arguments (27b296ad4).
 
 
-# 4.2.0 (Released TBD)
-=======
 # 4.2.0 (Released 2021-07-11)
->>>>>>> 9da92115
 
 ## Enhancements
 - Force components that reach >1e15 will trigger an alarm in addition to NaN and Inf values (39ce574).
