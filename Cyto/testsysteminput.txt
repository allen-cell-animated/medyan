--- conflicted
+++ resolved
@@ -99,12 +99,8 @@
 ##################################################
 ########### FILAMENTS, LINKERS, MOTORS ###########
 
-<<<<<<< HEAD
 FILAMENTFILE:                /Users/jameskomianos/Code/CytoSim-Repo/Cyto/testfilamentinput.txt
 LINKERMOTORFILE:             /Users/jameskomianos/Code/CytoSim-Repo/Cyto/testlinkermotorinput.txt
-=======
-FILAMENTFILE:                /Users/Konstantin/Documents/Codes/Cyto/CytoRepo/Cyto/testfilamentinput.txt
->>>>>>> a5666dfd
 
 NUMFILAMENTS:                
 
