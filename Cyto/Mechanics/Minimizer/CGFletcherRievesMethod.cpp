//
//  CGFletcherRievesMethod.cpp
//  Cyto
//
//  Created by Konstantin Popov on 9/8/14.
//  Copyright (c) 2014 University of Maryland. All rights reserved.
//

#include "CGFletcherRievesMethod.h"
#include "ForceFieldManager.h"
#include "Output.h"

using namespace std;
void FletcherRieves::Minimize(ForceFieldManager &FFM)
{
	
<<<<<<< HEAD
    Output o("/Users/Konstantin/Documents/Codes/Cyto/CytoRepo/Cyto/beadoutput.txt");
    o.printBasicSnapshot(0);
=======
    //Output o("/Users/jameskomianos/Code/CytoSim-Repo/Cyto/beadoutput.txt");
    //o.printBasicSnapshot(0);
>>>>>>> 061f0a19
	const double EPS = 1e-5;
	
    int SpaceSize = 3 * BeadDB::Instance(getBeadDBKey())->size(); ///!!!!!! need to know
	double curVal = FFM.ComputeEnergy(0.0);
    cout<<"Energy = "<< curVal <<endl;
	double prevVal = curVal;
	FFM.ComputeForces();
    
    PrintForces();
    
    
	double gradSquare = GradSquare();
    cout<<"GradSq=  "<<gradSquare<<endl;
    
	int numIter = 0;
	do
	{
		numIter++;
		double lambda, beta, newGradSquare;
		vector<double> newGrad;

        lambda = 0.01;//GoldenSection(FFM);
        cout<<"lambda= "<<lambda<<endl;
		//PrintForces();
        MoveBeads(lambda);
        //PrintForces();
        //o.printBasicSnapshot(numIter);
        
        FFM.ComputeForcesAux();
        //PrintForces();
        
		newGradSquare = GradSquare(1);
		
		if (numIter % (5 * SpaceSize) == 0) beta = 0;
		else {
            if(gradSquare == 0) beta = 0;
            else beta = newGradSquare / gradSquare;
            
        }
		ShiftGradient(beta);
        
		prevVal = curVal;
		curVal = FFM.ComputeEnergy(0.0);
        
		gradSquare = newGradSquare;
        cout<<"GradSq=  "<<gradSquare<<endl;
        
	}
	while (gradSquare > EPS);
    
    
	std::cout << "Fletcher-Rieves Method: " << std::endl;
    cout<<"numIter= " <<numIter<<"  Spacesize = "<<SpaceSize <<endl;
	PrintForces();
	
    
}

<|MERGE_RESOLUTION|>--- conflicted
+++ resolved
@@ -14,13 +14,8 @@
 void FletcherRieves::Minimize(ForceFieldManager &FFM)
 {
 	
-<<<<<<< HEAD
     Output o("/Users/Konstantin/Documents/Codes/Cyto/CytoRepo/Cyto/beadoutput.txt");
     o.printBasicSnapshot(0);
-=======
-    //Output o("/Users/jameskomianos/Code/CytoSim-Repo/Cyto/beadoutput.txt");
-    //o.printBasicSnapshot(0);
->>>>>>> 061f0a19
 	const double EPS = 1e-5;
 	
     int SpaceSize = 3 * BeadDB::Instance(getBeadDBKey())->size(); ///!!!!!! need to know
