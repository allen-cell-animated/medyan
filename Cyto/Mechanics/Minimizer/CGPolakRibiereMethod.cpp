--- conflicted
+++ resolved
@@ -17,13 +17,8 @@
 	//PrintForces();
     const double EPS = 1e-4;
 	
-<<<<<<< HEAD
     Output o("/Users/Konstantin/Documents/Codes/Cyto/CytoRepo/Cyto/beadoutput.txt");
     o.printBasicSnapshot(0);
-=======
-    //Output o("/Users/jameskomianos/Code/CytoSim-Repo/Cyto/beadoutput.txt");
-    //o.printBasicSnapshot(0);
->>>>>>> 061f0a19
     
     int SpaceSize = 3 * BeadDB::Instance(getBeadDBKey())->size(); //// !!! change
 	double curVal = FFM.ComputeEnergy(0.0);
@@ -44,11 +39,7 @@
 		double lambda, beta, newGradSquare;
 		vector<double> newGrad;
         
-<<<<<<< HEAD
         lambda = GoldenSectionNew(FFM, 0, 50);
-=======
-        lambda = 0.01;//GoldenSectionAlt(FFM, 0, 5, 10, 1E-6);
->>>>>>> 061f0a19
         cout<<"lambda= "<<lambda<<endl;
 		//PrintForces();
         
