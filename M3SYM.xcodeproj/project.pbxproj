--- conflicted
+++ resolved
@@ -7,7 +7,6 @@
 	objects = {
 
 /* Begin PBXBuildFile section */
-<<<<<<< HEAD
 		F7199B2A1A30B8F700CD5DCC /* BranchPoint.cpp in Sources */ = {isa = PBXBuildFile; fileRef = F7199B281A30B8F700CD5DCC /* BranchPoint.cpp */; };
 		F7199B2B1A30B8F700CD5DCC /* BranchPoint.h in Headers */ = {isa = PBXBuildFile; fileRef = F7199B291A30B8F700CD5DCC /* BranchPoint.h */; };
 		F7199B2E1A30C24D00CD5DCC /* BranchPointDB.cpp in Sources */ = {isa = PBXBuildFile; fileRef = F7199B2C1A30C24D00CD5DCC /* BranchPointDB.cpp */; };
@@ -16,17 +15,6 @@
 		F7199B371A30C84600CD5DCC /* MBranchPoint.h in Headers */ = {isa = PBXBuildFile; fileRef = F7199B351A30C84600CD5DCC /* MBranchPoint.h */; };
 		F7199B3A1A30CCE500CD5DCC /* CBranchPoint.cpp in Sources */ = {isa = PBXBuildFile; fileRef = F7199B381A30CCE500CD5DCC /* CBranchPoint.cpp */; };
 		F7199B3B1A30CCE500CD5DCC /* CBranchPoint.h in Headers */ = {isa = PBXBuildFile; fileRef = F7199B391A30CCE500CD5DCC /* CBranchPoint.h */; };
-=======
-		B58E178B1A2E5DF9005BBC44 /* BranchingFF.cpp in Sources */ = {isa = PBXBuildFile; fileRef = B58E17891A2E5DF9005BBC44 /* BranchingFF.cpp */; };
-		B58E178D1A2E5E1F005BBC44 /* BranchingInteractions.h in Headers */ = {isa = PBXBuildFile; fileRef = B58E178C1A2E5E1F005BBC44 /* BranchingInteractions.h */; };
-		B58E17901A2E6EF0005BBC44 /* BranchingStretching.cpp in Sources */ = {isa = PBXBuildFile; fileRef = B58E178E1A2E6EF0005BBC44 /* BranchingStretching.cpp */; };
-		B58E17931A2E75FD005BBC44 /* BranchingStretchingHarmonic.cpp in Sources */ = {isa = PBXBuildFile; fileRef = B58E17911A2E75FD005BBC44 /* BranchingStretchingHarmonic.cpp */; };
-		B58E17961A2FAF38005BBC44 /* BranchingBendinig.cpp in Sources */ = {isa = PBXBuildFile; fileRef = B58E17941A2FAF38005BBC44 /* BranchingBendinig.cpp */; };
-		B58E17991A2FBBB3005BBC44 /* BranchingBendingCosine.cpp in Sources */ = {isa = PBXBuildFile; fileRef = B58E17971A2FBBB3005BBC44 /* BranchingBendingCosine.cpp */; };
-		B58E179C1A2FCCD7005BBC44 /* FilamentBendingCosine.cpp in Sources */ = {isa = PBXBuildFile; fileRef = B58E179A1A2FCCD7005BBC44 /* FilamentBendingCosine.cpp */; };
-		B58E179F1A30EF9D005BBC44 /* BranchingDihedral.cpp in Sources */ = {isa = PBXBuildFile; fileRef = B58E179D1A30EF9D005BBC44 /* BranchingDihedral.cpp */; };
-		B58E17A21A30F462005BBC44 /* BranchingDihedralCosine.cpp in Sources */ = {isa = PBXBuildFile; fileRef = B58E17A01A30F461005BBC44 /* BranchingDihedralCosine.cpp */; };
->>>>>>> 23e85435
 		F735B76D1A2D16F200AE21D1 /* CController.cpp in Sources */ = {isa = PBXBuildFile; fileRef = F735B7531A2D16F200AE21D1 /* CController.cpp */; };
 		F735B76E1A2D16F200AE21D1 /* CController.h in Headers */ = {isa = PBXBuildFile; fileRef = F735B7541A2D16F200AE21D1 /* CController.h */; };
 		F735B76F1A2D16F200AE21D1 /* common.cpp in Sources */ = {isa = PBXBuildFile; fileRef = F735B7551A2D16F200AE21D1 /* common.cpp */; };
@@ -234,7 +222,6 @@
 /* End PBXCopyFilesBuildPhase section */
 
 /* Begin PBXFileReference section */
-<<<<<<< HEAD
 		F7199B281A30B8F700CD5DCC /* BranchPoint.cpp */ = {isa = PBXFileReference; fileEncoding = 4; lastKnownFileType = sourcecode.cpp.cpp; path = BranchPoint.cpp; sourceTree = "<group>"; };
 		F7199B291A30B8F700CD5DCC /* BranchPoint.h */ = {isa = PBXFileReference; fileEncoding = 4; lastKnownFileType = sourcecode.c.h; path = BranchPoint.h; sourceTree = "<group>"; };
 		F7199B2C1A30C24D00CD5DCC /* BranchPointDB.cpp */ = {isa = PBXFileReference; fileEncoding = 4; lastKnownFileType = sourcecode.cpp.cpp; path = BranchPointDB.cpp; sourceTree = "<group>"; };
@@ -243,25 +230,6 @@
 		F7199B351A30C84600CD5DCC /* MBranchPoint.h */ = {isa = PBXFileReference; fileEncoding = 4; lastKnownFileType = sourcecode.c.h; path = MBranchPoint.h; sourceTree = "<group>"; };
 		F7199B381A30CCE500CD5DCC /* CBranchPoint.cpp */ = {isa = PBXFileReference; fileEncoding = 4; lastKnownFileType = sourcecode.cpp.cpp; path = CBranchPoint.cpp; sourceTree = "<group>"; };
 		F7199B391A30CCE500CD5DCC /* CBranchPoint.h */ = {isa = PBXFileReference; fileEncoding = 4; lastKnownFileType = sourcecode.c.h; path = CBranchPoint.h; sourceTree = "<group>"; };
-=======
-		B58E17891A2E5DF9005BBC44 /* BranchingFF.cpp */ = {isa = PBXFileReference; fileEncoding = 4; lastKnownFileType = sourcecode.cpp.cpp; path = BranchingFF.cpp; sourceTree = "<group>"; };
-		B58E178A1A2E5DF9005BBC44 /* BranchingFF.h */ = {isa = PBXFileReference; fileEncoding = 4; lastKnownFileType = sourcecode.c.h; path = BranchingFF.h; sourceTree = "<group>"; };
-		B58E178C1A2E5E1F005BBC44 /* BranchingInteractions.h */ = {isa = PBXFileReference; fileEncoding = 4; lastKnownFileType = sourcecode.c.h; path = BranchingInteractions.h; sourceTree = "<group>"; };
-		B58E178E1A2E6EF0005BBC44 /* BranchingStretching.cpp */ = {isa = PBXFileReference; fileEncoding = 4; lastKnownFileType = sourcecode.cpp.cpp; path = BranchingStretching.cpp; sourceTree = "<group>"; };
-		B58E178F1A2E6EF0005BBC44 /* BranchingStretching.h */ = {isa = PBXFileReference; fileEncoding = 4; lastKnownFileType = sourcecode.c.h; path = BranchingStretching.h; sourceTree = "<group>"; };
-		B58E17911A2E75FD005BBC44 /* BranchingStretchingHarmonic.cpp */ = {isa = PBXFileReference; fileEncoding = 4; lastKnownFileType = sourcecode.cpp.cpp; path = BranchingStretchingHarmonic.cpp; sourceTree = "<group>"; };
-		B58E17921A2E75FD005BBC44 /* BranchingStretchingHarmonic.h */ = {isa = PBXFileReference; fileEncoding = 4; lastKnownFileType = sourcecode.c.h; path = BranchingStretchingHarmonic.h; sourceTree = "<group>"; };
-		B58E17941A2FAF38005BBC44 /* BranchingBendinig.cpp */ = {isa = PBXFileReference; fileEncoding = 4; lastKnownFileType = sourcecode.cpp.cpp; path = BranchingBendinig.cpp; sourceTree = "<group>"; };
-		B58E17951A2FAF38005BBC44 /* BranchingBendinig.h */ = {isa = PBXFileReference; fileEncoding = 4; lastKnownFileType = sourcecode.c.h; path = BranchingBendinig.h; sourceTree = "<group>"; };
-		B58E17971A2FBBB3005BBC44 /* BranchingBendingCosine.cpp */ = {isa = PBXFileReference; fileEncoding = 4; lastKnownFileType = sourcecode.cpp.cpp; path = BranchingBendingCosine.cpp; sourceTree = "<group>"; };
-		B58E17981A2FBBB3005BBC44 /* BranchingBendingCosine.h */ = {isa = PBXFileReference; fileEncoding = 4; lastKnownFileType = sourcecode.c.h; path = BranchingBendingCosine.h; sourceTree = "<group>"; };
-		B58E179A1A2FCCD7005BBC44 /* FilamentBendingCosine.cpp */ = {isa = PBXFileReference; fileEncoding = 4; lastKnownFileType = sourcecode.cpp.cpp; path = FilamentBendingCosine.cpp; sourceTree = "<group>"; };
-		B58E179B1A2FCCD7005BBC44 /* FilamentBendingCosine.h */ = {isa = PBXFileReference; fileEncoding = 4; lastKnownFileType = sourcecode.c.h; path = FilamentBendingCosine.h; sourceTree = "<group>"; };
-		B58E179D1A30EF9D005BBC44 /* BranchingDihedral.cpp */ = {isa = PBXFileReference; fileEncoding = 4; lastKnownFileType = sourcecode.cpp.cpp; path = BranchingDihedral.cpp; sourceTree = "<group>"; };
-		B58E179E1A30EF9D005BBC44 /* BranchingDihedral.h */ = {isa = PBXFileReference; fileEncoding = 4; lastKnownFileType = sourcecode.c.h; path = BranchingDihedral.h; sourceTree = "<group>"; };
-		B58E17A01A30F461005BBC44 /* BranchingDihedralCosine.cpp */ = {isa = PBXFileReference; fileEncoding = 4; lastKnownFileType = sourcecode.cpp.cpp; path = BranchingDihedralCosine.cpp; sourceTree = "<group>"; };
-		B58E17A11A30F461005BBC44 /* BranchingDihedralCosine.h */ = {isa = PBXFileReference; fileEncoding = 4; lastKnownFileType = sourcecode.c.h; path = BranchingDihedralCosine.h; sourceTree = "<group>"; };
->>>>>>> 23e85435
 		F735B7531A2D16F200AE21D1 /* CController.cpp */ = {isa = PBXFileReference; fileEncoding = 4; lastKnownFileType = sourcecode.cpp.cpp; path = CController.cpp; sourceTree = "<group>"; };
 		F735B7541A2D16F200AE21D1 /* CController.h */ = {isa = PBXFileReference; fileEncoding = 4; lastKnownFileType = sourcecode.c.h; path = CController.h; sourceTree = "<group>"; };
 		F735B7551A2D16F200AE21D1 /* common.cpp */ = {isa = PBXFileReference; fileEncoding = 4; lastKnownFileType = sourcecode.cpp.cpp; path = common.cpp; sourceTree = "<group>"; };
