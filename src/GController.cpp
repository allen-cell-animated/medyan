
//------------------------------------------------------------------
//  **MEDYAN** - Simulation Package for the Mechanochemical
//               Dynamics of Active Networks, v3.2.1
//
//  Copyright (2015-2018)  Papoian Lab, University of Maryland
//
//                 ALL RIGHTS RESERVED
//
//  See the MEDYAN web page for more information:
//  http://www.medyan.org
//------------------------------------------------------------------

#include "GController.h"

#include "Parser.h"
#include "SubSystem.h"
#include "CompartmentGrid.h"
#include "BoundaryImpl.h"

#include "MathFunctions.h"
#include "SysParams.h"
#include "Rand.h"

using namespace mathfunc;
unsigned int GController::getCompartmentID(const vector<floatingpoint> &coords)
{
    //Check if out of bounds
    unsigned int index = 0;
    unsigned int i = 0;
    for(auto x: coords)
    {
        //Flatten the coordinates to 1D, get integer index
        if(i == 0) {
            if(x < 0 || x >= (_compartmentSize[0] * _grid[0]))
                throw OutOfBoundsException();

            index += int(x / _compartmentSize[0]);
        }
        else if(i == 1) {
            if(x < 0 || x >= (_compartmentSize[1] * _grid[1]))
                throw OutOfBoundsException();

            index += int(x / _compartmentSize[1]) * _grid[0];
        }
        else {
            if(x < 0 || x >= (_compartmentSize[2] * _grid[2]))
                throw OutOfBoundsException();

            index += int(x / _compartmentSize[2]) * _grid[0] * _grid[1];
        }
        i++;
    }

    return index;
}

Compartment* GController::getCompartment(const int index){
    try {
        return _compartmentGrid->getCompartment(index);
    }
    catch (exception& e){
        cout << "Bad compartment access at..." << endl;
        cout << "Compartment index = " << index << endl;
//        cout << "Coords = " << coords[0] << " " << coords[1] << " " << coords[2] << endl;
        throw NaNCoordinateException();
    }
}

Compartment* GController::getCompartment(const vector<size_t> &indices)
{
    size_t index = 0;
    size_t i = 0;
    for(auto x: indices)
    {
        //Flatten the indices to 1D
        if(i == 0) {
            if(x >= _grid[0])
                throw OutOfBoundsException();

            index += x;
        }
        else if(i == 1) {
            if(x >= _grid[1])
                throw OutOfBoundsException();

            index += x * _grid[0];
        }
        else {
            if(x >= _grid[2])
                throw OutOfBoundsException();

            index += x * _grid[0] * _grid[1];
        }

        i++;
    }
    try {
        return _compartmentGrid->getCompartment(index);
    }
    catch (exception& e){
        cout << "Bad compartment access at..." << endl;
        cout << "Compartment index = " << index << endl;
        cout << "Indices = " << indices[0] << " " << indices[1] << " " << indices[2] << endl;
        throw NaNCoordinateException();
    }
}

Compartment* GController::getCompartment(const vector<floatingpoint> &coords)
{
    //Check if out of bounds
    size_t index = 0;
    size_t i = 0;
//	cout<<"getCompartment "<<coords[0]<<" "<<coords[1]<<" "<<coords[2]<<endl;
    for(auto x: coords)
    {
        //Flatten the coordinates to 1D, get integer index
        if(i == 0) {
            if(x < 0 || x >= (_compartmentSize[0] * _grid[0]))
                throw OutOfBoundsException();

            index += int(x / _compartmentSize[0]);
        }
        else if(i == 1) {
            if(x < 0 || x >= (_compartmentSize[1] * _grid[1]))
                throw OutOfBoundsException();

            index += int(x / _compartmentSize[1]) * _grid[0];
        }
        else {
            if(x < 0 || x >= (_compartmentSize[2] * _grid[2]))
                throw OutOfBoundsException();

            index += int(x / _compartmentSize[2]) * _grid[0] * _grid[1];
        }
        i++;
    }
<<<<<<< HEAD
//    cout<<"index "<<index<<endl;
=======

>>>>>>> 3e143492
    try {
        return _compartmentGrid->getCompartment(index);
    }
    catch (exception& e){
        cout << "Bad compartment access at..." << endl;
        cout << "Compartment index = " << index << endl;
        cout << "Coords = " << coords[0] << " " << coords[1] << " " << coords[2] << endl;
        throw NaNCoordinateException();
    }
}

void GController::generateConnections()
{
    for(size_t i=0U; i<_grid[0]; ++i) {

        for(size_t j=0U; j<_grid[1]; ++j) {

            for(size_t k=0U; k<_grid[2]; ++k)
            {
                vector<size_t> indices{i,j,k};
                Compartment *target = getCompartment(indices);
<<<<<<< HEAD
                
                vector<floatingpoint> coordinates =
=======

                vector<double> coordinates =
>>>>>>> 3e143492
                   {indices[0] * _compartmentSize[0] + _compartmentSize[0] / 2,
                    indices[1] * _compartmentSize[1] + _compartmentSize[1] / 2,
                    indices[2] * _compartmentSize[2] + _compartmentSize[2] / 2};
                target->setCoordinates(coordinates);
                //Go through all 27 neighbors
                int stencilcount = 0;
                for(int ii: {-1,0,1}){
                    for(int jj: {-1,0,1}){
                        for(int kk: {-1,0,1}){
                            //Consider the target bin itself as a neighbor.
                            stencilcount++;
                            int iprime = i+ii;
                            int jprime = j+jj;
                            int kprime = k+kk;

                            if(iprime<0 or iprime==int(_grid[0]) or jprime<0 or
                               jprime==int(_grid[1]) or kprime<0 or
                               kprime==int(_grid[2]))
                                continue;
                            vector<size_t> currentIndices{size_t(iprime), size_t
                                    (jprime), size_t(kprime)};
                            Compartment *neighbor = getCompartment(currentIndices);
                            //27 enclosing neighbors
                            target->addenclosingNeighbour(neighbor, stencilcount -1);
                            if(ii ==0 && jj == 0 && kk ==0) continue;
                            if(jj==0 && kk>=0 && ii <=0)
                                target->adduniquepermuteNeighbour(neighbor, stencilcount -1);
                            else if(jj==0 && kk==1 && ii == 1)
                                target->adduniquepermuteNeighbour(neighbor, stencilcount -1);
                            else if(jj == 1)
                                target->adduniquepermuteNeighbour(neighbor, stencilcount -1);

                            if(ii != 0 && jprime == j && kprime == k)
                                target->addNeighbour(neighbor, (ii < 0? 0: 1));
                            else if(jj != 0 && iprime == i && kprime == k)
                                target->addNeighbour(neighbor, (jj < 0? 2: 3));
                            else if(kk != 0 && iprime == i && jprime == j)
                                target->addNeighbour(neighbor, (kk < 0? 4: 5));
                        }
                    }
                }
                /*for(int ii: {-1,1})
                {
                    int iprime = i+ii;
                    if(iprime<0 or iprime==int(_grid[0]))
                        continue;
                    vector<size_t> currentIndices{size_t(iprime), j, k};
                    Compartment *neighbor = getCompartment(currentIndices);
                    target->addNeighbour(neighbor, (ii < 0? 0: 1));
                }
                for(int jj: {-1,1})
                {
                    int jprime = j+jj;
                    if(jprime<0 or jprime==int(_grid[1]))
                        continue;
                    vector<size_t> currentIndices{i, size_t(jprime), k};
                    Compartment *neighbor = getCompartment(currentIndices);
                    target->addNeighbour(neighbor, (jj < 0? 2: 3));
                }
                for(int kk: {-1,1})
                {
                    int kprime = k+kk;
                    if(kprime<0 or kprime==int(_grid[2]))
                        continue;
                    vector<size_t> currentIndices{i, j, size_t(kprime)};
                    Compartment *neighbor = getCompartment(currentIndices);
                    target->addNeighbour(neighbor);
                }*/
            }
        }
    }

}

CompartmentGrid* GController::initializeGrid() {

    //Initial parameters of system
    _nDim = SysParams::Geometry().nDim;

    _compartmentSize = {SysParams::Geometry().compartmentSizeX,
                        SysParams::Geometry().compartmentSizeY,
                        SysParams::Geometry().compartmentSizeZ};

    _grid = {SysParams::Geometry().NX,
             SysParams::Geometry().NY,
             SysParams::Geometry().NZ};

    _size = {_compartmentSize[0] * _grid[0],
             _compartmentSize[1] * _grid[1],
             _compartmentSize[2] * _grid[2]};

    _centerGrid = {_compartmentSize[0] * _grid[0] / 2,
                   _compartmentSize[1] * _grid[1] / 2,
                   _compartmentSize[2] * _grid[2] / 2};

    _compartmentVolume = _compartmentSize[0] * _compartmentSize[1] * _compartmentSize[2];

    _compartmentArea = {{
        _compartmentSize[1] * _compartmentSize[2],
        _compartmentSize[2] * _compartmentSize[0],
        _compartmentSize[0] * _compartmentSize[1]
    }};

    //Check that grid and compartmentSize match nDim
    if((_nDim == 3 &&
        _grid[0] != 0 && _grid[1] != 0 && _grid[2]!=0 &&
        _compartmentSize[0] != 0 &&
        _compartmentSize[1] != 0 &&
        _compartmentSize[2] != 0)){
    }
    else {
        cout << "Grid parameters are invalid. Exiting." << endl;
        exit(EXIT_FAILURE);
    }

    int size = 1;
    for(auto x: _grid) {
        if(x != 0) size*=x;
    }

    //Set the instance of this grid with given parameters
    _compartmentGrid = new CompartmentGrid(size);

    //Create connections based on dimensionality
    generateConnections();

    _subSystem->setCompartmentGrid(_compartmentGrid);
    return _compartmentGrid;
}

Boundary* GController::initializeBoundary(BoundaryType& BTypes) {

    BoundaryType type;
    vector<BoundaryMove> move;
    for(auto bm:BTypes.boundaryMove){
        if(bm == "NONE") move.push_back(BoundaryMove::None);
        else if(bm == "LEFT") {

#ifndef CHEMISTRY
            cout << "Top moving boundary cannot be executed without "
             << "chemistry enabled. Fix these compilation macros "
             << "and try again." << endl;
        exit(EXIT_FAILURE);
#endif
            move.push_back(BoundaryMove::Left);
        }
        else if(bm == "RIGHT") {

#ifndef CHEMISTRY
            cout << "Top moving boundary cannot be executed without "
             << "chemistry enabled. Fix these compilation macros "
             << "and try again." << endl;
        exit(EXIT_FAILURE);
#endif
            move.push_back(BoundaryMove::Right);
        }
        else if(bm == "FRONT") {

#ifndef CHEMISTRY
            cout << "Top moving boundary cannot be executed without "
             << "chemistry enabled. Fix these compilation macros "
             << "and try again." << endl;
        exit(EXIT_FAILURE);
#endif
            move.push_back(BoundaryMove::Front);
        }
        else if(bm == "BACK") {

#ifndef CHEMISTRY
            cout << "Top moving boundary cannot be executed without "
             << "chemistry enabled. Fix these compilation macros "
             << "and try again." << endl;
        exit(EXIT_FAILURE);
#endif
            move.push_back(BoundaryMove::Back);
        }
        else if(bm == "BOTTOM") {

#ifndef CHEMISTRY
            cout << "Top moving boundary cannot be executed without "
             << "chemistry enabled. Fix these compilation macros "
             << "and try again." << endl;
        exit(EXIT_FAILURE);
#endif
            move.push_back(BoundaryMove::Bottom);
        }
        else if(bm == "TOP") {

#ifndef CHEMISTRY
            cout << "Top moving boundary cannot be executed without "
             << "chemistry enabled. Fix these compilation macros "
             << "and try again." << endl;
        exit(EXIT_FAILURE);
#endif
            move.push_back(BoundaryMove::Top);
        }
        else if(bm == "ALL") {

#ifndef CHEMISTRY
            cout << "Full moving boundary cannot be executed without "
             << "chemistry enabled. Fix these compilation macros "
             << "and try again." << endl;
        exit(EXIT_FAILURE);
#endif
            move.push_back(BoundaryMove::All);
        }
            //if nothing is specified, don't move boundaries
        else if(bm == "") {
            move.push_back(BoundaryMove::None);
        }
        else {
            cout << "Given boundary movement not yet implemented. Exiting." << endl;
            exit(EXIT_FAILURE);
        }
    }

    if(BTypes.boundaryShape == "CUBIC")
        _boundary = new BoundaryCubic(_subSystem, move);

    else if(BTypes.boundaryShape == "SPHERICAL") {

        if(move.size() > 0) {
            if(move[0] != BoundaryMove::None){

                cout << "Moving boundaries for a spherical shape "
                     << "not yet implemented. Exiting." << endl;
                exit(EXIT_FAILURE);
            }
        }

        _boundary = new BoundarySpherical(_subSystem,
                    SysParams::Boundaries().diameter, move);
    }

    else if(BTypes.boundaryShape == "CAPSULE") {

        if(move.size() > 0) {
            if(move[0] != BoundaryMove::None){

                cout << "Moving boundaries for a capsule shape "
                     << "not yet implemented. Exiting." << endl;
                exit(EXIT_FAILURE);
            }
        }
        _boundary = new BoundaryCapsule(_subSystem,
                    SysParams::Boundaries().diameter, move);
    }

    else if(BTypes.boundaryShape == "CYLINDER") {

        if(move.size() > 0) {
            if(move[0] != BoundaryMove::None){

                cout << "Moving boundaries for a cylinder shape "
                << "not yet implemented. Exiting." << endl;
                exit(EXIT_FAILURE);
            }
        }
        _boundary = new BoundaryCylinder(_subSystem,
                                        SysParams::Boundaries().diameter, move);
    }

    else{
        cout << endl << "Given boundary shape not yet implemented. Exiting." <<endl;
        exit(EXIT_FAILURE);
    }

    _subSystem->addBoundary(_boundary);
    return _boundary;
}

void GController::setActiveCompartments() {

    //initialize all compartments equivalent to cproto
    for(auto C : _compartmentGrid->getCompartments())
        if(_boundary->within(C)) C->setAsActive();
}

void GController::findCompartments(const vector<floatingpoint>& coords,
                                   Compartment* ccheck, floatingpoint dist,
                                   vector<Compartment*>& compartments) {

    //base case : if c and ccheck are not within range, return
    if(twoPointDistancesquared(coords, ccheck->coordinates()) > (dist * dist) ) return;

    //recursive case, c and ccheck are in range. call for all neighbors
    else {
        //if not already in list, add it
        auto it = find(compartments.begin(), compartments.end(), ccheck);

        if( it == compartments.end()) {
            //add the compartment
            compartments.push_back(ccheck);

            //recursively call for all neighbors
            for(auto &n : ccheck->getNeighbours())
                findCompartments(coords, n, dist, compartments);
        }
    }
}

Compartment* GController::getRandomCompartment() {

    //return a compartment that is activated
    while(true) {

        //create a random coordinate
<<<<<<< HEAD
        vector<floatingpoint> coord =
        {_grid[0] * _compartmentSize[0] * Rand::randfloatingpoint(0,0.999),
         _grid[1] * _compartmentSize[1] * Rand::randfloatingpoint(0,0.999),
        _grid[2] * _compartmentSize[2] * Rand::randfloatingpoint(0,0.999)};
        
=======
        vector<double> coord =
        {_grid[0] * _compartmentSize[0] * Rand::randDouble(0,0.999),
         _grid[1] * _compartmentSize[1] * Rand::randDouble(0,0.999),
        _grid[2] * _compartmentSize[2] * Rand::randDouble(0,0.999)};

>>>>>>> 3e143492
        Compartment* c = getCompartment(coord);
        if(c->isActivated()) return c;
    }
}

<<<<<<< HEAD
vector<floatingpoint> GController::getRandomCoordinates(Compartment* c) {
    
    //get coordinates of compartment
    auto coordsCompartment = c->coordinates();
    vector<floatingpoint> coords;
    coords.push_back(coordsCompartment[0] + _compartmentSize[0] * Rand::randfloatingpoint(-1,1) / 2);
    coords.push_back(coordsCompartment[1] + _compartmentSize[1] * Rand::randfloatingpoint(-1,1) / 2);
    coords.push_back(coordsCompartment[2] + _compartmentSize[2] * Rand::randfloatingpoint(-1,1) / 2);
    
=======
vector<double> GController::getRandomCoordinates(Compartment* c) {

    //get coordinates of compartment
    auto coordsCompartment = c->coordinates();
    vector<double> coords;
    coords.push_back(coordsCompartment[0] + _compartmentSize[0] * Rand::randDouble(-1,1) / 2);
    coords.push_back(coordsCompartment[1] + _compartmentSize[1] * Rand::randDouble(-1,1) / 2);
    coords.push_back(coordsCompartment[2] + _compartmentSize[2] * Rand::randDouble(-1,1) / 2);

>>>>>>> 3e143492
    return coords;
}

//Qin
<<<<<<< HEAD
vector<floatingpoint> GController::getRandomCenterCoordinates(Compartment* c) {
    
    //get coordinates of compartment
    auto coordsCompartment = c->coordinates();
    vector<floatingpoint> coords;
    coords.push_back(coordsCompartment[0] + _compartmentSize[0] * Rand::randfloatingpoint(-1,1) / 2);
    coords.push_back(coordsCompartment[1] + _compartmentSize[1] * Rand::randfloatingpoint(-1,1) / 2);
    coords.push_back(coordsCompartment[2] + _compartmentSize[2] * Rand::randfloatingpoint(-0.4,0.4) / 2);
    
=======
vector<double> GController::getRandomCenterCoordinates(Compartment* c) {

    //get coordinates of compartment
    auto coordsCompartment = c->coordinates();
    vector<double> coords;
    coords.push_back(coordsCompartment[0] + _compartmentSize[0] * Rand::randDouble(-1,1) / 2);
    coords.push_back(coordsCompartment[1] + _compartmentSize[1] * Rand::randDouble(-1,1) / 2);
    coords.push_back(coordsCompartment[2] + _compartmentSize[2] * Rand::randDouble(-0.4,0.4) / 2);

>>>>>>> 3e143492
    return coords;
}

vector<floatingpoint> GController::getRandomCoordinates() {

    vector<floatingpoint> coords;
    auto bboundsinit = SysParams::Boundaries().fraccompartmentspan;
    coords.push_back(Rand::randfloatingpoint(bboundsinit[0][0],
                                      bboundsinit[1][0]) * _grid[0] * _compartmentSize[0]);
    coords.push_back(Rand::randfloatingpoint(bboundsinit[0][1],
                                      bboundsinit[1][1]) * _grid[1] * _compartmentSize[1]);
    coords.push_back(Rand::randfloatingpoint(bboundsinit[0][2],
                                      bboundsinit[1][2]) * _grid[2] * _compartmentSize[2]);

    return coords;
}

//Qin
<<<<<<< HEAD
vector<floatingpoint> GController::getRandomCenterCoordinates() {
    
    vector<floatingpoint> coords;
    
    coords.push_back(Rand::randfloatingpoint(0,1) * _grid[0] * _compartmentSize[0]);
    coords.push_back(Rand::randfloatingpoint(0,1) * _grid[1] * _compartmentSize[1]);
    coords.push_back(Rand::randfloatingpoint(0.3,0.7) * _grid[2] * _compartmentSize[2]);
    
=======
vector<double> GController::getRandomCenterCoordinates() {

    vector<double> coords;

    coords.push_back(Rand::randDouble(0,1) * _grid[0] * _compartmentSize[0]);
    coords.push_back(Rand::randDouble(0,1) * _grid[1] * _compartmentSize[1]);
    coords.push_back(Rand::randDouble(0.3,0.7) * _grid[2] * _compartmentSize[2]);

>>>>>>> 3e143492
    return coords;
}

short GController::_nDim = 0;

vector<int>    GController::_grid = {};
<<<<<<< HEAD
vector<floatingpoint> GController::_size = {};
vector<floatingpoint> GController::_compartmentSize = {};
vector<floatingpoint> GController::_centerGrid = {};
=======
vector<double> GController::_size = {};
vector<double> GController::_compartmentSize = {};
vector<double> GController::_centerGrid = {};
double         GController::_compartmentVolume = 0;
vector<double> GController::_compartmentArea = {};
>>>>>>> 3e143492

CompartmentGrid* GController::_compartmentGrid = 0;<|MERGE_RESOLUTION|>--- conflicted
+++ resolved
@@ -111,7 +111,6 @@
     //Check if out of bounds
     size_t index = 0;
     size_t i = 0;
-//	cout<<"getCompartment "<<coords[0]<<" "<<coords[1]<<" "<<coords[2]<<endl;
     for(auto x: coords)
     {
         //Flatten the coordinates to 1D, get integer index
@@ -135,11 +134,7 @@
         }
         i++;
     }
-<<<<<<< HEAD
-//    cout<<"index "<<index<<endl;
-=======
-
->>>>>>> 3e143492
+    
     try {
         return _compartmentGrid->getCompartment(index);
     }
@@ -161,13 +156,8 @@
             {
                 vector<size_t> indices{i,j,k};
                 Compartment *target = getCompartment(indices);
-<<<<<<< HEAD
                 
                 vector<floatingpoint> coordinates =
-=======
-
-                vector<double> coordinates =
->>>>>>> 3e143492
                    {indices[0] * _compartmentSize[0] + _compartmentSize[0] / 2,
                     indices[1] * _compartmentSize[1] + _compartmentSize[1] / 2,
                     indices[2] * _compartmentSize[2] + _compartmentSize[2] / 2};
@@ -475,25 +465,16 @@
     while(true) {
 
         //create a random coordinate
-<<<<<<< HEAD
         vector<floatingpoint> coord =
         {_grid[0] * _compartmentSize[0] * Rand::randfloatingpoint(0,0.999),
          _grid[1] * _compartmentSize[1] * Rand::randfloatingpoint(0,0.999),
         _grid[2] * _compartmentSize[2] * Rand::randfloatingpoint(0,0.999)};
         
-=======
-        vector<double> coord =
-        {_grid[0] * _compartmentSize[0] * Rand::randDouble(0,0.999),
-         _grid[1] * _compartmentSize[1] * Rand::randDouble(0,0.999),
-        _grid[2] * _compartmentSize[2] * Rand::randDouble(0,0.999)};
-
->>>>>>> 3e143492
         Compartment* c = getCompartment(coord);
         if(c->isActivated()) return c;
     }
 }
 
-<<<<<<< HEAD
 vector<floatingpoint> GController::getRandomCoordinates(Compartment* c) {
     
     //get coordinates of compartment
@@ -503,22 +484,10 @@
     coords.push_back(coordsCompartment[1] + _compartmentSize[1] * Rand::randfloatingpoint(-1,1) / 2);
     coords.push_back(coordsCompartment[2] + _compartmentSize[2] * Rand::randfloatingpoint(-1,1) / 2);
     
-=======
-vector<double> GController::getRandomCoordinates(Compartment* c) {
-
-    //get coordinates of compartment
-    auto coordsCompartment = c->coordinates();
-    vector<double> coords;
-    coords.push_back(coordsCompartment[0] + _compartmentSize[0] * Rand::randDouble(-1,1) / 2);
-    coords.push_back(coordsCompartment[1] + _compartmentSize[1] * Rand::randDouble(-1,1) / 2);
-    coords.push_back(coordsCompartment[2] + _compartmentSize[2] * Rand::randDouble(-1,1) / 2);
-
->>>>>>> 3e143492
     return coords;
 }
 
 //Qin
-<<<<<<< HEAD
 vector<floatingpoint> GController::getRandomCenterCoordinates(Compartment* c) {
     
     //get coordinates of compartment
@@ -528,17 +497,6 @@
     coords.push_back(coordsCompartment[1] + _compartmentSize[1] * Rand::randfloatingpoint(-1,1) / 2);
     coords.push_back(coordsCompartment[2] + _compartmentSize[2] * Rand::randfloatingpoint(-0.4,0.4) / 2);
     
-=======
-vector<double> GController::getRandomCenterCoordinates(Compartment* c) {
-
-    //get coordinates of compartment
-    auto coordsCompartment = c->coordinates();
-    vector<double> coords;
-    coords.push_back(coordsCompartment[0] + _compartmentSize[0] * Rand::randDouble(-1,1) / 2);
-    coords.push_back(coordsCompartment[1] + _compartmentSize[1] * Rand::randDouble(-1,1) / 2);
-    coords.push_back(coordsCompartment[2] + _compartmentSize[2] * Rand::randDouble(-0.4,0.4) / 2);
-
->>>>>>> 3e143492
     return coords;
 }
 
@@ -557,41 +515,24 @@
 }
 
 //Qin
-<<<<<<< HEAD
 vector<floatingpoint> GController::getRandomCenterCoordinates() {
-    
+
     vector<floatingpoint> coords;
-    
+
     coords.push_back(Rand::randfloatingpoint(0,1) * _grid[0] * _compartmentSize[0]);
     coords.push_back(Rand::randfloatingpoint(0,1) * _grid[1] * _compartmentSize[1]);
     coords.push_back(Rand::randfloatingpoint(0.3,0.7) * _grid[2] * _compartmentSize[2]);
     
-=======
-vector<double> GController::getRandomCenterCoordinates() {
-
-    vector<double> coords;
-
-    coords.push_back(Rand::randDouble(0,1) * _grid[0] * _compartmentSize[0]);
-    coords.push_back(Rand::randDouble(0,1) * _grid[1] * _compartmentSize[1]);
-    coords.push_back(Rand::randDouble(0.3,0.7) * _grid[2] * _compartmentSize[2]);
-
->>>>>>> 3e143492
     return coords;
 }
 
 short GController::_nDim = 0;
 
 vector<int>    GController::_grid = {};
-<<<<<<< HEAD
 vector<floatingpoint> GController::_size = {};
 vector<floatingpoint> GController::_compartmentSize = {};
 vector<floatingpoint> GController::_centerGrid = {};
-=======
-vector<double> GController::_size = {};
-vector<double> GController::_compartmentSize = {};
-vector<double> GController::_centerGrid = {};
-double         GController::_compartmentVolume = 0;
-vector<double> GController::_compartmentArea = {};
->>>>>>> 3e143492
-
-CompartmentGrid* GController::_compartmentGrid = 0;+floatingpoint         GController::_compartmentVolume = 0;
+vector<floatingpoint> GController::_compartmentArea = {};
+
+CompartmentGrid* GController::_compartmentGrid = 0;
