--- conflicted
+++ resolved
@@ -12,6 +12,7 @@
 
 enum class MedyanRunMode {
     simulation,
+    analyze,
     test
 };
 
@@ -59,10 +60,12 @@
         cmdMain.addOption(makeOptionWithVar('t', "", "int", "Thread count (0 for auto)", false, res.numThreads));
         cmdMain.addHelp();
 
-<<<<<<< HEAD
-        Command* cmdAnalyze = cmdMain.addCommand("analyze", "Analyze simulation output",
-            [] { medyan::globalMutable().mode = medyan::GlobalVar::RunMode::Analysis; });
-        cmdAnalyze->addOption(0, "bond-frame", "frame", "Frame of membrane topology information", false,
+        // Add analyze command
+        Command& cmdAnalyze = cmdMain.addCommand(
+            "analyze", "Analyze simulation output",
+            [&] { res.runMode = MedyanRunMode::analyze; }
+        );
+        cmdAnalyze.addOption(Option(0, "bond-frame", "frame", "Frame of membrane topology information", false,
             [&](const std::string& arg) {
                 if(arg == "all") {
                     medyan::globalMutable().analyzeMembraneBondAllFrames = true;
@@ -70,10 +73,10 @@
                     VariableWrite< size_t >{"bond-frame"}(medyan::globalMutable().analyzeMembraneBondFrame, arg);
                 }
             }
-        );
-        cmdAnalyze->addOptionWithVar(0, "frame-interval", "int", "Interval of frames", false, medyan::globalMutable().analyzeFrameInterval);
-        cmdAnalyze->addHelp();
-=======
+        ));
+        cmdAnalyze.addOption(makeOptionWithVar(0, "frame-interval", "int", "Interval of frames", false, medyan::globalMutable().analyzeFrameInterval));
+        cmdAnalyze.addHelp();
+
         // Add test command
         auto& cmdTest = cmdMain.addCommand(
             "test", "Run MEDYAN tests.",
@@ -95,7 +98,6 @@
                 }
             }
         });
->>>>>>> aea1b002
 
         try {
 
