--- conflicted
+++ resolved
@@ -12,11 +12,8 @@
 
 enum class MedyanRunMode {
     simulation,
-<<<<<<< HEAD
     analyze,
-=======
     config,
->>>>>>> 920224be
     test
 };
 
@@ -64,7 +61,6 @@
         cmdMain.addOption(makeOptionWithVar('t', "", "int", "Thread count (0 for auto)", false, res.numThreads));
         cmdMain.addHelp();
 
-<<<<<<< HEAD
         // Add analyze command
         Command& cmdAnalyze = cmdMain.addCommand(
             "analyze", "Analyze simulation output",
@@ -81,13 +77,12 @@
         ));
         cmdAnalyze.addOption(makeOptionWithVar(0, "frame-interval", "int", "Interval of frames", false, medyan::globalMutable().analyzeFrameInterval));
         cmdAnalyze.addHelp();
-=======
+
         // Add interactive configuration command
         auto& cmdConfig = cmdMain.addCommand(
             "config", "Interactive system configuration.",
             [&] { res.runMode = MedyanRunMode::config; }
         );
->>>>>>> 920224be
 
         // Add test command
         auto& cmdTest = cmdMain.addCommand(
