
//------------------------------------------------------------------
//  **MEDYAN** - Simulation Package for the Mechanochemical
//               Dynamics of Active Networks, v4.0
//
//  Copyright (2015-2018)  Papoian Lab, University of Maryland
//
//                 ALL RIGHTS RESERVED
//
//  See the MEDYAN web page for more information:
//  http://www.medyan.org
//------------------------------------------------------------------

#ifndef MEDYAN_utility_h
#define MEDYAN_utility_h

#include <tuple>
#include <chrono>
#include <memory>
#include <math.h>
#include <vector>
#include <sstream>
#include <iterator>
#include <type_traits>

#ifdef CUDAACCL
#include <cuda.h>
#include <cuda_runtime.h>
#ifdef __CUDACC__
#define CUDA_HOSTDEV __host__ __device__
#else
#define CUDA_HOSTDEV
#endif

#endif
using namespace std;

///floatingpoint typedef
#if FLOAT_PRECISION
typedef float floatingpoint;
#else
typedef double floatingpoint;
#endif
typedef double doubleprecision;

namespace detail {

template< typename Float >
constexpr Float zeroPrec();
template<> constexpr double zeroPrec< double >() { return 1e-6; };
template<> constexpr float  zeroPrec< float  >() { return 1e-4; };

} // namespace detail

//to test for zero values
const floatingpoint ZERO_PREC = detail::zeroPrec< floatingpoint >();

/// A random seed based on clock cycles
extern unsigned long long rdtsc();

///Check equaility of floatingpoints
#ifdef CUDAACCL
__host__ __device__
#endif
inline bool areEqual(floatingpoint d1, floatingpoint d2) {
    return fabs(d1 - d2) < ZERO_PREC;
}

//checking for equality with a lower threshold.
inline bool areEqualLT(floatingpoint d1, floatingpoint d2) {
	const floatingpoint ZERO_PRECLT = 1E-1;
	return fabs(d1 - d2) < ZERO_PRECLT;
}

/// Safe arc cos function
#ifdef CUDAACCL
 __host__ __device__
#endif
inline floatingpoint safeacos (floatingpoint x) {
    if (x < -1.0) x = -1.0;
    else if (x > 1.0) x = 1.0;
    return acos(x);
}

/// Compare types
template<typename T, typename U>
bool isSame(const U& x) {
    return typeid(x) == typeid(T&); 
}

/// Split a string by whitespace into generic type
template<typename T>
vector<T> split(const string& line) {
    istringstream is(line);
    return vector<T>(istream_iterator<T>(is), istream_iterator<T>());
}

//Functions to hash by a tuple
namespace std{
    namespace
    {
        // Code from boost
        // Reciprocal of the golden ratio helps spread entropy
        // and handles duplicates.
        // See Mike Seymour in magic-numbers-in-boosthash-combine:
        // http://stackoverflow.com/questions/4948780
        
        template <class T>
        inline void hash_combine(std::size_t& seed, T const& v)
        {
            seed ^= hash<T>()(v) + 0x9e3779b9 + (seed<<6) + (seed>>2);
        }
        
        // Recursive template code derived from Matthieu M.
        template <class Tuple, size_t Index = std::tuple_size<Tuple>::value - 1>
        struct HashValueImpl
        {
            static void apply(size_t& seed, Tuple const& tuple)
            {
                HashValueImpl<Tuple, Index-1>::apply(seed, tuple);
                hash_combine(seed, get<Index>(tuple));
            }
        };
        
        template <class Tuple>
        struct HashValueImpl<Tuple,0>
        {
            static void apply(size_t& seed, Tuple const& tuple)
            {
                hash_combine(seed, get<0>(tuple));
            }
        };
    }
    
    template <typename ... TT>
    struct hash<std::tuple<TT...>>
    {
        size_t
        operator()(std::tuple<TT...> const& tt) const
        {
            size_t seed = 0;
            HashValueImpl<std::tuple<TT...> >::apply(seed, tt);
            return seed;
        }
        
    };

    #ifdef DEBUGCONSTANTSEED
	template< typename T>
	struct customEqualId {
		bool operator() (const T& _t1, const T& _t2) const {
			if(_t1->getId() == _t2->getId())
				return true;
			else
				return false;
		}
	};

	template< typename T>
	struct customcompareId {
		bool operator() (const T& _t1, const T& _t2) const {
			return _t1->getId() < _t2->getId();
		}
	};

	template< typename T>
	struct HashbyId {
	public:
		size_t operator()(const T& _t1) const {
			return _t1->getId();
		}
	};
/*	template< typename T>
	struct customcylindercompare {
		bool operator() (T& _t1, T &_t2) const {
			return _t1->getCylinder->getId() < _t2->getCylinder->getId();
		}
	};*/
	#endif

    ///Sum a vector of shorts
    inline short sum(vector<short> vec) {
        
        short sum = 0;
        for (auto val : vec) sum += val;
        
        return sum;
    }
}

<<<<<<< HEAD

namespace medyan {

// Overloaded functions
template< typename... Ts > struct Overloaded : Ts... { using Ts::operator()...; };
// explicit deduction guide (not needed as of C++20)
template< typename... Ts > Overloaded(Ts...) -> Overloaded< Ts... >;

// Get underlying value of an enum
template<
    typename Enum,
    std::enable_if_t< std::is_enum_v< Enum > >* = nullptr  // type requirements
>
constexpr auto underlying(Enum value) {
    return static_cast< std::underlying_type_t< Enum > >(value);
}

=======
namespace medyan {

// Provide simple interface for overloading functions
template< typename... Ts >
struct Overload : Ts... { using Ts::operator()...; };

template< typename... Ts >
Overload(Ts...) -> Overload< Ts... >;
>>>>>>> c88f1f89

} // namespace medyan

#endif<|MERGE_RESOLUTION|>--- conflicted
+++ resolved
@@ -188,14 +188,15 @@
     }
 }
 
-<<<<<<< HEAD
-
 namespace medyan {
 
-// Overloaded functions
-template< typename... Ts > struct Overloaded : Ts... { using Ts::operator()...; };
-// explicit deduction guide (not needed as of C++20)
-template< typename... Ts > Overloaded(Ts...) -> Overloaded< Ts... >;
+// Provide simple interface for overloading functions
+template< typename... Ts >
+struct Overload : Ts... { using Ts::operator()...; };
+
+template< typename... Ts >
+Overload(Ts...) -> Overload< Ts... >;
+
 
 // Get underlying value of an enum
 template<
@@ -206,16 +207,6 @@
     return static_cast< std::underlying_type_t< Enum > >(value);
 }
 
-=======
-namespace medyan {
-
-// Provide simple interface for overloading functions
-template< typename... Ts >
-struct Overload : Ts... { using Ts::operator()...; };
-
-template< typename... Ts >
-Overload(Ts...) -> Overload< Ts... >;
->>>>>>> c88f1f89
 
 } // namespace medyan
 
