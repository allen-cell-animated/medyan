--- conflicted
+++ resolved
@@ -35,11 +35,7 @@
 using namespace std;
 
 ///floatingpoint typedef
-<<<<<<< HEAD
-typedef double floatingpoint;
-=======
 typedef float floatingpoint;
->>>>>>> 324f02ec
 typedef double doubleprecision;
 
 namespace detail {
