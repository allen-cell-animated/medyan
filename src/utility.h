--- conflicted
+++ resolved
@@ -30,13 +30,7 @@
 #define CUDA_HOSTDEV
 #endif
 
-<<<<<<< HEAD
-// Defines alternative operators for non-conforming compilers like MSVC. No use otherwise.
-#include <ciso646>
-
-=======
 #endif
->>>>>>> 945d73c6
 using namespace std;
 
 //to test for zero values
@@ -64,22 +58,6 @@
     return acos(x);
 }
 
-<<<<<<< HEAD
-#ifndef _MSC_VER // MSVC does not comply to the standard regarding __cplusplus value.
-                 // https://connect.microsoft.com/VisualStudio/feedback/details/763051/a-value-of-predefined-macro-cplusplus-is-still-199711l
-                 // One has to make sure the VS version already implements make_unique.
-#  if __cplusplus < 201402L // This function is already a standard in C++14
-/// Make a unique ptr
-template<typename T, typename ...Args>
-unique_ptr<T> make_unique( Args&& ...args )
-{
-    return unique_ptr<T>( new T( forward<Args>(args)... ) );
-}
-#  endif
-#endif
-
-=======
->>>>>>> 945d73c6
 /// Compare types
 template<typename T, typename U>
 bool isSame(const U& x) {
