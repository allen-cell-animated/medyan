--- conflicted
+++ resolved
@@ -164,20 +164,12 @@
     
     //@{
     ///Constant parameters
-<<<<<<< HEAD
     floatingpoint _dutyRatio;
     floatingpoint _beta;
     #ifdef PLOSFEEDBACK
     floatingpoint _gamma = 0.05;
-=======
-    double _dutyRatio;
-    double _beta;
-    #ifdef PLOSFEEDBACK
-    double _gamma = 0.05;
->>>>>>> 3e143492
     #endif
     //@}
-
     
 public:
     MotorCatch(short motorType, floatingpoint charForce, floatingpoint dutyRatio, floatingpoint beta)
@@ -203,8 +195,6 @@
     LowDutyMotorCatch(short motorType, floatingpoint charForce)
     
     : MotorCatch(motorType, charForce, 0.1, 2.0){}
-    // SysParams::Chemistry().dutyRatio can be used to calculate p as k_NMAon/(k_NMAon+k_NMAoff)
-    
 };
 
 ///A high duty catch bond implementation of the MotorRateChanger
