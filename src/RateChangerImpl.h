
//------------------------------------------------------------------
//  **MEDYAN** - Simulation Package for the Mechanochemical
//               Dynamics of Active Networks, v3.0
//
//  Copyright (2015)  Papoian Lab, University of Maryland
//
//                 ALL RIGHTS RESERVED
//
//  See the MEDYAN web page for more information:
//  http://www.medyan.org
//------------------------------------------------------------------

#ifndef MEDYAN_RateChangerImpl_h
#define MEDYAN_RateChangerImpl_h

#include "common.h"

#include "RateChanger.h"

#include "SysParams.h"

/// A brownian ratchet implementation of the FilamentRateChanger.
/// Used for filament polymerization when under load force.

/// @note - This function updates polymerization rates based on the
/// Elastic Brownian Ratchet Model (by Peskin et al, Biophys J 1993):
///
///                 k = k_0 * exp(-f * x / kT)
///
/// @note - We note that we have implemented a load force ceiling of 100pN
///         such that recalculated reaction rates are not excessively small.
///         This would produce problems in the chemical simulation algorithm.
///         A 100pN load force ensures that the polymerization rate produced
///         will be small enough such that polymerization events are VERY rare (factor = 1E-29).

class BrownianRatchet : public FilamentRateChanger {
    
private:
    double _x; ///< The characteristic length for this function
    const double _max_f = 100; ///< 100pN ceiling
    
public:
    BrownianRatchet(double charLength) : _x(charLength) {}
    
    virtual float changeRate(float bareRate, double force);
};

///A catch-slip bond implementation of the LinkerRateChanger.
///Used for cross-linker unbinding when under stress.

/// @note - This function updates unbinding rates based on the
/// following exponential form of Bell et al, 1978:
///
///  k = k_0 * (a_c * exp(-f * x_c / kT)  + a_s * exp(-f * x_s / kT))
///
///  where x and a are the characteristic lengths and amplitudes
///  of the catch and slip portions of the function, respectively.

class LinkerCatchSlip : public LinkerRateChanger {
    
private:
    double _a1; ///< catch bond amplitude
    double _a2; ///< slip bond amplitude
    double _x1; ///< catch bond characteristic length
    double _x2; ///< slip bond characteristic length
    
public:
    LinkerCatchSlip(short linkerType,
                    double amplitude1, double amplitude2,
                    double charLength1, double charLength2)
    
        : LinkerRateChanger(linkerType),
          _a1(amplitude1),  _a2(amplitude2),
          _x1(charLength1), _x2(charLength2) {}
    
    virtual float changeRate(float bareRate, double force);
};

///A slip bond implementation of the LinkerRateChanger.
///Used for cross-linker unbinding when under stress.

/// @note - This function updates unbinding rates based on the
/// following exponential form of Bell et al, 1978:
///
///                 k = k_0 * exp(f * a / kT)
///
/// So as to exponetially increase the unbinding with more force.

class LinkerSlip : public LinkerRateChanger {
    
private:
    double _x; ///< The characteristic length for this function
    
public:
    LinkerSlip(short linkerType, double charLength)
    
        : LinkerRateChanger(linkerType), _x(charLength) {}
    
    virtual float changeRate(float bareRate, double force);
};


///A catch bond implementation of the MotorRateChanger
///Used for a motor unbinding when under stress
<<<<<<< HEAD
///Adopted from Erdmann et al. 2013.
=======
///Adopted from the results of Erdmann et al. 2013.
>>>>>>> beb73121

/// @note - This function updates unbinding rates of a
/// Myosin II ensemble based on the following exponential form:
///
///    k_unbinding,eff = k_0 * exp(-F / (N_b / N_t) * F_0)
///
/// where k_0 is the unbinding rate under zero load,
///
///    k_0 = k_on * (N_t) / (exp(log((k_on + k_off) / k_off) * N_t) - 1)
///
/// F_0 is the characteristic force defining this catch,
<<<<<<< HEAD
/// beta is a dimensionless parameter,
=======
>>>>>>> beb73121
/// and N_b is the number of bound motor heads in the ensemble,
/// approximated by Erdmann et al. 2013 to be:
///
///             N_b = p * N_t + (F * alpha / N_t),
///
<<<<<<< HEAD
/// where gamma has units heads / pN.
/// p is the duty ratio of the motor.
=======
/// where p is the duty ratio of the motor.
>>>>>>> beb73121

class MotorCatch : public MotorRateChanger {
    
private:
    double _F0;  ///< characteristic force
    
    //@{
    ///Constant parameters
    double _dutyRatio;
<<<<<<< HEAD
    double _beta;
    double _gamma;
=======
    double _alpha;
>>>>>>> beb73121
    //@}
    
public:
    MotorCatch(short motorType, double charForce,
<<<<<<< HEAD
               double dutyRatio, double beta, double gamma)
    
    : MotorRateChanger(motorType), _F0(charForce), _dutyRatio(dutyRatio),
                                   _beta(beta), _gamma(gamma) {}
    
=======
               double dutyRatio, double alpha)
    
    : MotorRateChanger(motorType), _F0(charForce),
      _dutyRatio(dutyRatio),_alpha(alpha) {}
    
>>>>>>> beb73121
    /// Set the number of bound heads based on force
    virtual float numBoundHeads(double force, int numHeads);
    
    virtual float changeRate(float onRate, float offRate,
<<<<<<< HEAD
                             double numBoundHeads, double force);
};

///A low duty catch bond implementation of the MotorRateChanger
///
///  p = 0.1, beta = 0.2, gamma = 0.1
///

class LowDutyMotorCatch : public MotorCatch {
    
public:
    LowDutyMotorCatch(short motorType, double charForce)
    
        : MotorCatch(motorType, charForce, 0.1, 0.2, 0.1){}
};

///A high duty catch bond implementation of the MotorRateChanger
///
///  p = 0.33, beta = 0.2, gamma = 0.4
///

class HighDutyMotorCatch : public MotorCatch {
    
public:
    HighDutyMotorCatch(short motorType, double charForce)
    
    : MotorCatch(motorType, charForce, 0.33, 0.2, 0.4){}
};


///A catch-slip bond implementation of the MotorRateChanger
///Used for a motor unbinding when under stress
///Adopted from Erdmann et al. 2013, Stam et al. 2015.

/// @note - This function updates unbinding rates of a
/// Myosin II ensemble based on the following exponential form:
///
///      k_unbinding,eff = beta * (k_0 / N_b) *
///                        (_a1 * exp(-F / (N_b * _FCatch)) +
///                         _a2 * exp( F / (N_b * _FSlip))))
///
/// where k_0 is the unbinding rate under zero load,
/// _FCatch and _FSlip are the characteristic forces,
/// _a1 and _a2 are the amplitudes of each part, taken
/// as 0.92 and 0.08 respectively (Stam et al, 2015),
/// beta is a dimensionless parameter
/// and N_b is the number of bound motor heads in the ensemble,
/// approximated by Erdmann et al. 2013 to be:
=======
                             double numHeads, double force);
};

///A low duty catch bond implementation of the MotorRateChanger
>>>>>>> beb73121
///
///  p = 0.1, alpha = 0.8
///
<<<<<<< HEAD
/// where gamma has units heads / pN.
/// p is the duty ratio of the motor.

class MotorCatchSlip : public MotorRateChanger {
    
private:
    double _FCatch;  ///< characteristic catch force
    double _FSlip;   ///< characteristic slip force
    
    //@{
    ///Constant parameters
    double _dutyRatio;
    double _beta;
    double _gamma;
=======

class LowDutyMotorCatch : public MotorCatch {
    
public:
    LowDutyMotorCatch(short motorType, double charForce)
>>>>>>> beb73121
    
        : MotorCatch(motorType, charForce, 0.1, 0.8){}
};

///A high duty catch bond implementation of the MotorRateChanger
///
///  p = 0.33, alpha = 0.5
///

class HighDutyMotorCatch : public MotorCatch {
    
public:
<<<<<<< HEAD
    MotorCatchSlip(short motorType, double charCatchForce, double charSlipForce,
                   double dutyRatio, double beta, double gamma)
    
    : MotorRateChanger(motorType), _FCatch(charCatchForce), _FSlip(charSlipForce),
                                   _dutyRatio(dutyRatio), _beta(beta), _gamma(gamma) {}
    
    /// Get the number of bound heads based on force
    virtual float numBoundHeads(double force, int numHeads);
    
    virtual float changeRate(float onRate, float offRate,
                             double numBoundHeads, double force);
=======
    HighDutyMotorCatch(short motorType, double charForce)
    
    : MotorCatch(motorType, charForce, 0.33, 0.5){}
>>>>>>> beb73121
};


///A stall force implementation of the MotorRateChanger.
///Used for a motor walking when under stress.
///Adopted from Hill et al. 1937, and Erdmann et al. 2013.

/// @note - This function updates walking rates based on the Hill form:
///
///   k_eff = k_0 * (F_0 - F / N_t) / (F_0 + (F / (N_t * beta)))
///
/// where F_0 is the characteristic force defining this stall,
<<<<<<< HEAD
/// zeta is a dimensionless parameter defining the steepness of the curve,
=======
/// beta is a dimensionless parameter defining the steepness of the curve,
>>>>>>> beb73121
/// k_0 is the walking rate under zero load, which was approximated
/// by Erdmann et al. 2013 to be:
///
///        k_0 = ((N_t - N_b) / N_b) * k_b
///
/// where k_b is the binding rate of a single motor, d_step is
/// the size of a single motor step, d_total is the total step size
/// of the ensemble in simulation, and N_t is the total number of heads.
///
/// It is noted that the true k_0 is also multipilied by a fractional
/// step size corresponding to the step size in simulation,
/// d_step / d_total where d_total is the total step size in simulation,
/// based on the number of binding sites per cylinder.
///
/// N_b is the number of bound motor heads under zero load,
///
///             N_b = p * Nt
///
class MotorStall : public MotorRateChanger  {
    
private:
    double _F0;            ///< characteristic force
    float _stepFrac = 1.0; ///< step size of a single head relative to sim
    
    
    //@{
    ///Constant parameters
    double _dutyRatio;
<<<<<<< HEAD
    double _zeta;
=======
    double _beta;
>>>>>>> beb73121
    //@}
    
    
public:
    MotorStall(short motorType, short filamentType, double charForce,
<<<<<<< HEAD
               double dutyRatio, double zeta)
    
        : MotorRateChanger(motorType), _F0(charForce),
          _dutyRatio(dutyRatio), _zeta(zeta) {
=======
               double dutyRatio, double beta)
    
        : MotorRateChanger(motorType), _F0(charForce),
          _dutyRatio(dutyRatio), _beta(beta) {
>>>>>>> beb73121
    
        //calculate rate based on step fraction
        double d_step = SysParams::Chemistry().motorStepSize[_motorType];
        
        double d_total = (double)SysParams::Geometry().cylinderSize[filamentType] /
                                 SysParams::Chemistry().numBindingSites[filamentType];
        
        _stepFrac = d_step / d_total;
    }
    
    virtual float numBoundHeads(double force, int numHeads) {return 0.0;}
    
    virtual float changeRate(float onRate, float offRate,
                             double numHeads, double force);
<<<<<<< HEAD
=======
};

///A low duty stall force implementation of the MotorRateChanger.
///
///         dutyRatio = 0.1, beta = 0.1
///
class LowDutyMotorStall : public MotorStall {
    

public:
    LowDutyMotorStall(short motorType, short filamentType, double charForce)
    
    : MotorStall(motorType, filamentType, charForce, 0.1, 0.1){}
};

///A high duty stall force implementation of the MotorRateChanger.
///
///         dutyRatio = 0.33, beta = 0.3
///
class HighDutyMotorStall : public MotorStall {
    
    
public:
    HighDutyMotorStall(short motorType, short filamentType, double charForce)
    
    : MotorStall(motorType, filamentType, charForce, 0.33, 0.3){}
>>>>>>> beb73121
};

///A low duty stall force implementation of the MotorRateChanger.
///
///         dutyRatio = 0.1, zeta = 0.1
///
class LowDutyMotorStall : public MotorStall {
    

public:
    LowDutyMotorStall(short motorType, short filamentType, double charForce)
    
    : MotorStall(motorType, filamentType, charForce, 0.1, 0.1){}
};

///A high duty stall force implementation of the MotorRateChanger.
///
///         dutyRatio = 0.33, zeta = 0.2
///
class HighDutyMotorStall : public MotorStall {
    
    
public:
    HighDutyMotorStall(short motorType, short filamentType, double charForce)
    
    : MotorStall(motorType, filamentType, charForce, 0.33, 0.2){}
};




#endif<|MERGE_RESOLUTION|>--- conflicted
+++ resolved
@@ -103,11 +103,7 @@
 
 ///A catch bond implementation of the MotorRateChanger
 ///Used for a motor unbinding when under stress
-<<<<<<< HEAD
-///Adopted from Erdmann et al. 2013.
-=======
 ///Adopted from the results of Erdmann et al. 2013.
->>>>>>> beb73121
 
 /// @note - This function updates unbinding rates of a
 /// Myosin II ensemble based on the following exponential form:
@@ -119,21 +115,12 @@
 ///    k_0 = k_on * (N_t) / (exp(log((k_on + k_off) / k_off) * N_t) - 1)
 ///
 /// F_0 is the characteristic force defining this catch,
-<<<<<<< HEAD
-/// beta is a dimensionless parameter,
-=======
->>>>>>> beb73121
 /// and N_b is the number of bound motor heads in the ensemble,
 /// approximated by Erdmann et al. 2013 to be:
 ///
 ///             N_b = p * N_t + (F * alpha / N_t),
 ///
-<<<<<<< HEAD
-/// where gamma has units heads / pN.
-/// p is the duty ratio of the motor.
-=======
 /// where p is the duty ratio of the motor.
->>>>>>> beb73121
 
 class MotorCatch : public MotorRateChanger {
     
@@ -143,40 +130,26 @@
     //@{
     ///Constant parameters
     double _dutyRatio;
-<<<<<<< HEAD
-    double _beta;
-    double _gamma;
-=======
     double _alpha;
->>>>>>> beb73121
     //@}
     
 public:
     MotorCatch(short motorType, double charForce,
-<<<<<<< HEAD
-               double dutyRatio, double beta, double gamma)
-    
-    : MotorRateChanger(motorType), _F0(charForce), _dutyRatio(dutyRatio),
-                                   _beta(beta), _gamma(gamma) {}
-    
-=======
                double dutyRatio, double alpha)
     
     : MotorRateChanger(motorType), _F0(charForce),
       _dutyRatio(dutyRatio),_alpha(alpha) {}
     
->>>>>>> beb73121
     /// Set the number of bound heads based on force
     virtual float numBoundHeads(double force, int numHeads);
     
     virtual float changeRate(float onRate, float offRate,
-<<<<<<< HEAD
-                             double numBoundHeads, double force);
+                             double numHeads, double force);
 };
 
 ///A low duty catch bond implementation of the MotorRateChanger
 ///
-///  p = 0.1, beta = 0.2, gamma = 0.1
+///  p = 0.1, alpha = 0.8
 ///
 
 class LowDutyMotorCatch : public MotorCatch {
@@ -184,12 +157,12 @@
 public:
     LowDutyMotorCatch(short motorType, double charForce)
     
-        : MotorCatch(motorType, charForce, 0.1, 0.2, 0.1){}
+        : MotorCatch(motorType, charForce, 0.1, 0.8){}
 };
 
 ///A high duty catch bond implementation of the MotorRateChanger
 ///
-///  p = 0.33, beta = 0.2, gamma = 0.4
+///  p = 0.33, alpha = 0.5
 ///
 
 class HighDutyMotorCatch : public MotorCatch {
@@ -197,154 +170,58 @@
 public:
     HighDutyMotorCatch(short motorType, double charForce)
     
-    : MotorCatch(motorType, charForce, 0.33, 0.2, 0.4){}
-};
-
-
-///A catch-slip bond implementation of the MotorRateChanger
-///Used for a motor unbinding when under stress
-///Adopted from Erdmann et al. 2013, Stam et al. 2015.
-
-/// @note - This function updates unbinding rates of a
-/// Myosin II ensemble based on the following exponential form:
-///
-///      k_unbinding,eff = beta * (k_0 / N_b) *
-///                        (_a1 * exp(-F / (N_b * _FCatch)) +
-///                         _a2 * exp( F / (N_b * _FSlip))))
-///
-/// where k_0 is the unbinding rate under zero load,
-/// _FCatch and _FSlip are the characteristic forces,
-/// _a1 and _a2 are the amplitudes of each part, taken
-/// as 0.92 and 0.08 respectively (Stam et al, 2015),
-/// beta is a dimensionless parameter
-/// and N_b is the number of bound motor heads in the ensemble,
-/// approximated by Erdmann et al. 2013 to be:
-=======
-                             double numHeads, double force);
-};
-
-///A low duty catch bond implementation of the MotorRateChanger
->>>>>>> beb73121
-///
-///  p = 0.1, alpha = 0.8
-///
-<<<<<<< HEAD
-/// where gamma has units heads / pN.
-/// p is the duty ratio of the motor.
-
-class MotorCatchSlip : public MotorRateChanger {
-    
-private:
-    double _FCatch;  ///< characteristic catch force
-    double _FSlip;   ///< characteristic slip force
+    : MotorCatch(motorType, charForce, 0.33, 0.5){}
+};
+
+
+///A stall force implementation of the MotorRateChanger.
+///Used for a motor walking when under stress.
+///Adopted from Hill et al. 1937, and Erdmann et al. 2013.
+
+/// @note - This function updates walking rates based on the Hill form:
+///
+///   k_eff = k_0 * (F_0 - F / N_t) / (F_0 + (F / (N_t * beta)))
+///
+/// where F_0 is the characteristic force defining this stall,
+/// beta is a dimensionless parameter defining the steepness of the curve,
+/// k_0 is the walking rate under zero load, which was approximated
+/// by Erdmann et al. 2013 to be:
+///
+///        k_0 = ((N_t - N_b) / N_b) * k_b
+///
+/// where k_b is the binding rate of a single motor, d_step is
+/// the size of a single motor step, d_total is the total step size
+/// of the ensemble in simulation, and N_t is the total number of heads.
+///
+/// It is noted that the true k_0 is also multipilied by a fractional
+/// step size corresponding to the step size in simulation,
+/// d_step / d_total where d_total is the total step size in simulation,
+/// based on the number of binding sites per cylinder.
+///
+/// N_b is the number of bound motor heads under zero load,
+///
+///             N_b = p * Nt
+///
+class MotorStall : public MotorRateChanger  {
+    
+private:
+    double _F0;            ///< characteristic force
+    float _stepFrac = 1.0; ///< step size of a single head relative to sim
+    
     
     //@{
     ///Constant parameters
     double _dutyRatio;
     double _beta;
-    double _gamma;
-=======
-
-class LowDutyMotorCatch : public MotorCatch {
-    
-public:
-    LowDutyMotorCatch(short motorType, double charForce)
->>>>>>> beb73121
-    
-        : MotorCatch(motorType, charForce, 0.1, 0.8){}
-};
-
-///A high duty catch bond implementation of the MotorRateChanger
-///
-///  p = 0.33, alpha = 0.5
-///
-
-class HighDutyMotorCatch : public MotorCatch {
-    
-public:
-<<<<<<< HEAD
-    MotorCatchSlip(short motorType, double charCatchForce, double charSlipForce,
-                   double dutyRatio, double beta, double gamma)
-    
-    : MotorRateChanger(motorType), _FCatch(charCatchForce), _FSlip(charSlipForce),
-                                   _dutyRatio(dutyRatio), _beta(beta), _gamma(gamma) {}
-    
-    /// Get the number of bound heads based on force
-    virtual float numBoundHeads(double force, int numHeads);
-    
-    virtual float changeRate(float onRate, float offRate,
-                             double numBoundHeads, double force);
-=======
-    HighDutyMotorCatch(short motorType, double charForce)
-    
-    : MotorCatch(motorType, charForce, 0.33, 0.5){}
->>>>>>> beb73121
-};
-
-
-///A stall force implementation of the MotorRateChanger.
-///Used for a motor walking when under stress.
-///Adopted from Hill et al. 1937, and Erdmann et al. 2013.
-
-/// @note - This function updates walking rates based on the Hill form:
-///
-///   k_eff = k_0 * (F_0 - F / N_t) / (F_0 + (F / (N_t * beta)))
-///
-/// where F_0 is the characteristic force defining this stall,
-<<<<<<< HEAD
-/// zeta is a dimensionless parameter defining the steepness of the curve,
-=======
-/// beta is a dimensionless parameter defining the steepness of the curve,
->>>>>>> beb73121
-/// k_0 is the walking rate under zero load, which was approximated
-/// by Erdmann et al. 2013 to be:
-///
-///        k_0 = ((N_t - N_b) / N_b) * k_b
-///
-/// where k_b is the binding rate of a single motor, d_step is
-/// the size of a single motor step, d_total is the total step size
-/// of the ensemble in simulation, and N_t is the total number of heads.
-///
-/// It is noted that the true k_0 is also multipilied by a fractional
-/// step size corresponding to the step size in simulation,
-/// d_step / d_total where d_total is the total step size in simulation,
-/// based on the number of binding sites per cylinder.
-///
-/// N_b is the number of bound motor heads under zero load,
-///
-///             N_b = p * Nt
-///
-class MotorStall : public MotorRateChanger  {
-    
-private:
-    double _F0;            ///< characteristic force
-    float _stepFrac = 1.0; ///< step size of a single head relative to sim
-    
-    
-    //@{
-    ///Constant parameters
-    double _dutyRatio;
-<<<<<<< HEAD
-    double _zeta;
-=======
-    double _beta;
->>>>>>> beb73121
     //@}
     
     
 public:
     MotorStall(short motorType, short filamentType, double charForce,
-<<<<<<< HEAD
-               double dutyRatio, double zeta)
-    
-        : MotorRateChanger(motorType), _F0(charForce),
-          _dutyRatio(dutyRatio), _zeta(zeta) {
-=======
                double dutyRatio, double beta)
     
         : MotorRateChanger(motorType), _F0(charForce),
           _dutyRatio(dutyRatio), _beta(beta) {
->>>>>>> beb73121
     
         //calculate rate based on step fraction
         double d_step = SysParams::Chemistry().motorStepSize[_motorType];
@@ -359,8 +236,6 @@
     
     virtual float changeRate(float onRate, float offRate,
                              double numHeads, double force);
-<<<<<<< HEAD
-=======
 };
 
 ///A low duty stall force implementation of the MotorRateChanger.
@@ -387,35 +262,7 @@
     HighDutyMotorStall(short motorType, short filamentType, double charForce)
     
     : MotorStall(motorType, filamentType, charForce, 0.33, 0.3){}
->>>>>>> beb73121
-};
-
-///A low duty stall force implementation of the MotorRateChanger.
-///
-///         dutyRatio = 0.1, zeta = 0.1
-///
-class LowDutyMotorStall : public MotorStall {
-    
-
-public:
-    LowDutyMotorStall(short motorType, short filamentType, double charForce)
-    
-    : MotorStall(motorType, filamentType, charForce, 0.1, 0.1){}
-};
-
-///A high duty stall force implementation of the MotorRateChanger.
-///
-///         dutyRatio = 0.33, zeta = 0.2
-///
-class HighDutyMotorStall : public MotorStall {
-    
-    
-public:
-    HighDutyMotorStall(short motorType, short filamentType, double charForce)
-    
-    : MotorStall(motorType, filamentType, charForce, 0.33, 0.2){}
-};
-
+};
 
 
 
