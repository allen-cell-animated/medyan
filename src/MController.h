
//------------------------------------------------------------------
//  **MEDYAN** - Simulation Package for the Mechanochemical
//               Dynamics of Active Networks, v4.0
//
//  Copyright (2015-2018)  Papoian Lab, University of Maryland
//
//                 ALL RIGHTS RESERVED
//
//  See the MEDYAN web page for more information:
//  http://www.medyan.org
//------------------------------------------------------------------

#ifndef MEDYAN_MController_h
#define MEDYAN_MController_h

#include <memory> // unique_ptr

#include "common.h"

#include "Minimizer.h"
#include "ForceFieldManager.h"

#include "Structure/SubSystem.h"
#include "Util/Io/Log.hpp"

//FORWARD DECLARATIONS
class SubSystem;

/// Used to initialize, control, and run the mechanical components of a simulation

/*!
 *  MechanicalController is a class used by the SubSystem to initialize [ForceFields]
 *  (@ref ForceField), given an initial selection of which force fields should be 
 *  included. It can compute forces and energies over all force fields using the
 *  ForceFieldManager, as well as run energy [Minimization] (@ref Minimizer) algorithms.
 */
class MController {
    
private:
    ForceFieldManager _FFManager;  ///< Container and methods for all force
                                   ///< fields in system
    std::unique_ptr<Minimizer> _minimizerAlgorithm; ///< Algorithm for system minimization
    
    SubSystem* _subSystem; ///< A pointer to the subsystem

    /// Initialize the force-fields used in the simualtion
    void initializeFF (MechParams::MechanicsFFType& forceFields);
    
    /// Initialize the minimization algorithms used in the simulation
<<<<<<< HEAD
    void initializeMinAlgorithm (MechanicsAlgorithm& minimizer);
=======
    void initializeMinAlgorithms (MechParams::MechanicsAlgorithm& Minimizers);
>>>>>>> 920224be

public:
    /// Constructor which sets a subsystem pointer
    MController(SubSystem* s) {
        _subSystem = s;

        if(_subSystem->getCylinderLoadForceFunc()) {
            LOG(WARNING) << "The cylinder load force function has already been set.";
        }
        else {
            _subSystem->setCylinderLoadForceFunc([this](Cylinder* c, ForceFieldTypes::LoadForceEnd end) {
                _FFManager.computeLoadForce(c, end);
            });
        }
    }
    ~MController() {
        if(_subSystem->getCylinderLoadForceFunc()) {
            _subSystem->setCylinderLoadForceFunc(nullptr);
        }
        else {
            LOG(WARNING) << "The cylinder load force function has already been deleted.";
        }
    }
    
    /// Initialze the force fields and minimizers used
<<<<<<< HEAD
    void initialize(MechanicsFFType forceFields, MechanicsAlgorithm minimizer) {
=======
    void initialize(MechParams::MechanicsFFType forceFields, MechParams::MechanicsAlgorithm Minimizers) {
>>>>>>> 920224be
        initializeFF(forceFields);
        initializeMinAlgorithm(minimizer);
    }

    /// Run a minimization on the system using the chosen algorithm
    auto run(bool steplimit = true) {
        // Minimize mechanical energy
        const auto res = _minimizerAlgorithm->equlibrate(_FFManager, steplimit);

        // Update load forces, as needed by the chemical rate changer
        _FFManager.computeLoadForces();

        // Return minimization report
        return res;
    }

    
    ForceFieldManager* getForceFieldManager(){
        return &_FFManager;
    }

};

#endif<|MERGE_RESOLUTION|>--- conflicted
+++ resolved
@@ -48,11 +48,7 @@
     void initializeFF (MechParams::MechanicsFFType& forceFields);
     
     /// Initialize the minimization algorithms used in the simulation
-<<<<<<< HEAD
-    void initializeMinAlgorithm (MechanicsAlgorithm& minimizer);
-=======
-    void initializeMinAlgorithms (MechParams::MechanicsAlgorithm& Minimizers);
->>>>>>> 920224be
+    void initializeMinAlgorithm (MechParams::MechanicsAlgorithm& minimizer);
 
 public:
     /// Constructor which sets a subsystem pointer
@@ -78,11 +74,7 @@
     }
     
     /// Initialze the force fields and minimizers used
-<<<<<<< HEAD
-    void initialize(MechanicsFFType forceFields, MechanicsAlgorithm minimizer) {
-=======
-    void initialize(MechParams::MechanicsFFType forceFields, MechParams::MechanicsAlgorithm Minimizers) {
->>>>>>> 920224be
+    void initialize(MechParams::MechanicsFFType forceFields, MechParams::MechanicsAlgorithm minimizer) {
         initializeFF(forceFields);
         initializeMinAlgorithm(minimizer);
     }
