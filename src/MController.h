
//------------------------------------------------------------------
//  **MEDYAN** - Simulation Package for the Mechanochemical
//               Dynamics of Active Networks, v3.2.1
//
//  Copyright (2015-2018)  Papoian Lab, University of Maryland
//
//                 ALL RIGHTS RESERVED
//
//  See the MEDYAN web page for more information:
//  http://www.medyan.org
//------------------------------------------------------------------

#ifndef MEDYAN_MController_h
#define MEDYAN_MController_h

#include <memory> // unique_ptr

#include "common.h"

#include "Minimizer.h"
#include "ForceFieldManager.h"

#include "Parser.h"

//FORWARD DECLARATIONS
class SubSystem;

/// Used to initialize, control, and run the mechanical components of a simulation

/*!
 *  MechanicalController is a class used by the SubSystem to initialize [ForceFields]
 *  (@ref ForceField), given an initial selection of which force fields should be 
 *  included. It can compute forces and energies over all force fields using the
 *  ForceFieldManager, as well as run energy [Minimization] (@ref Minimizer) algorithms.
 */
class MController {
    
private:
    ForceFieldManager _FFManager;  ///< Container and methods for all force
                                   ///< fields in system
    std::unique_ptr<Minimizer> _minimizerAlgorithm; ///< Algorithm for system minimization
    
    SubSystem* _subSystem; ///< A pointer to the subsystem

    /// Initialize the force-fields used in the simualtion
    void initializeFF (MechanicsFFType& forceFields);
    
    /// Initialize the minimization algorithms used in the simulation
    void initializeMinAlgorithm (MechanicsAlgorithm& minimizer);

public:
    /// Constructor which sets a subsystem pointer
    MController(SubSystem* s): _FFManager(s) {_subSystem = s;}
    
    /// Initialze the force fields and minimizers used
    void initialize(MechanicsFFType forceFields, MechanicsAlgorithm minimizer) {
        initializeFF(forceFields);
        initializeMinAlgorithm(minimizer);
    }

    /// Run a minimization on the system using the chosen algorithm
<<<<<<< HEAD
    void run(bool steplimit = true) {  _minimizerAlgorithm->equlibrate(_FFManager, steplimit); }
=======
    void run(bool steplimit = true) {  _minimizerAlgorithms[0]->equlibrate(_FFManager, steplimit); }


    floatingpoint getEnergy(){
    
        return _minimizerAlgorithms[0]->getEnergy(_FFManager,0.0);
        
    }
>>>>>>> aaa07598
    
};

#endif<|MERGE_RESOLUTION|>--- conflicted
+++ resolved
@@ -60,18 +60,14 @@
     }
 
     /// Run a minimization on the system using the chosen algorithm
-<<<<<<< HEAD
     void run(bool steplimit = true) {  _minimizerAlgorithm->equlibrate(_FFManager, steplimit); }
-=======
-    void run(bool steplimit = true) {  _minimizerAlgorithms[0]->equlibrate(_FFManager, steplimit); }
 
 
     floatingpoint getEnergy(){
     
-        return _minimizerAlgorithms[0]->getEnergy(_FFManager,0.0);
+        return _minimizerAlgorithm->getEnergy(_FFManager,0.0);
         
     }
->>>>>>> aaa07598
     
 };
 
