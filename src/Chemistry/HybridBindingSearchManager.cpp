--- conflicted
+++ resolved
@@ -163,13 +163,10 @@
 void HybridBindingSearchManager::addPossibleBindingsstencil(short idvec[2],
                                  CCylinder* cc, short bindingSite) {
 	if (SysParams::INITIALIZEDSTATUS ) {
-<<<<<<< HEAD
-=======
 		  #ifdef MOTORBIASCHECK
 		   addcounts++;
 //		   return;
 		   #endif
->>>>>>> d5d75caf
 /*		cout<<"Adding Cylinder with Index "<<cc->getCylinder()->getStableIndex()<<" "
 			<<bindingSite<<" manager indices "<<idvec[0]<<" "<<idvec[1]<<endl;*/
 		short idx = idvec[0];
@@ -319,12 +316,9 @@
 void HybridBindingSearchManager::removePossibleBindingsstencil(short idvec[2], CCylinder*
                                     cc, short bindingSite) {
 
-<<<<<<< HEAD
-=======
     #ifdef MOTORBIASCHECK
      removecounts++;
     #endif
->>>>>>> d5d75caf
 /*	cout<<"Removing Cylinder with Index "<<cc->getCylinder()->getStableIndex()<<" "
 	    <<bindingSite<<" manager indices "<<idvec[0]<<" "<<idvec[1]<<endl;*/
 
