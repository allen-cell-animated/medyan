--- conflicted
+++ resolved
@@ -1,9 +1,9 @@
 
 //------------------------------------------------------------------
 //  **MEDYAN** - Simulation Package for the Mechanochemical
-//               Dynamics of Active Networks, v3.1
+//               Dynamics of Active Networks, v3.2
 //
-//  Copyright (2015-2016)  Papoian Lab, University of Maryland
+//  Copyright (2015-2018)  Papoian Lab, University of Maryland
 //
 //                 ALL RIGHTS RESERVED
 //
@@ -36,7 +36,6 @@
 HybridBindingSearchManager::HybridBindingSearchManager(Compartment* compartment){
     _compartment = compartment;
     totaluniquefIDpairs = 0;
-<<<<<<< HEAD
 /*    googlepossiblel.set_empty_key(4294967295);
     googlepossiblel.set_deleted_key(4294967294);
     googlereversepossiblel.set_empty_key(4294967295);
@@ -83,25 +82,13 @@
     pairvaluespeciesmotor.push_back(temp2);
     pairvaluespeciesmotor.push_back(temp2);*/
 }
-=======
-
-
-
-
-};
->>>>>>> 3e143492
 
 void HybridBindingSearchManager::setbindingsearchparameter
         (FilamentBindingManager* fmanager, short bstatepos, short ftype1, short
         ftype2, float rMax, float rMin){
-<<<<<<< HEAD
 
     unordered_map<uint32_t, vector<uint32_t>> tempuint;
     unordered_map<uint32_t, vector<uint32_t>> rtempuint;
-=======
-    unordered_multimap<tuple<CCylinder*, short>, tuple<CCylinder*, short>> temp;
-    unordered_map<tuple<CCylinder*, short>, vector<tuple<CCylinder*, short>>> rtemp;
->>>>>>> 3e143492
     int tempNbind;
     bool LorM = false;
     bool isfound = false;
@@ -118,21 +105,15 @@
             _rMaxsqvec[idx].push_back(rMax *rMax);
             _rMinsqvec[idx].push_back(rMin *rMin);
             fManagervec[idx].push_back(fmanager);
-<<<<<<< HEAD
 
             _possibleBindingsstencilvecuint[idx].push_back(tempuint);
             _reversepossibleBindingsstencilvecuint[idx].push_back(rtempuint);
-=======
-            _possibleBindingsstencilvec[idx].push_back(temp);
-            _reversepossibleBindingsstencilvec[idx].push_back(rtemp);
->>>>>>> 3e143492
             bstateposvec[idx].push_back(bstatepos);
             Nbindingpairs[idx].push_back(tempNbind);
             break;
         }
     }
     if(isfound == false){
-<<<<<<< HEAD
         vector<unordered_map<uint32_t, vector<uint32_t>>> temp2uint;
         vector<unordered_map<uint32_t, vector<uint32_t>>> rtemp2uint;
 
@@ -140,15 +121,6 @@
         temp2uint.push_back(tempuint);
         rtemp2uint.push_back(rtempuint);
 
-=======
-        vector<unordered_multimap<tuple<CCylinder*, short>, tuple<CCylinder*,
-                short>>> temp2;
-        vector<unordered_map<tuple<CCylinder*, short>, vector<tuple<CCylinder*, short>>>>
-        rtemp2;
-        vector<int> tempNbind2;
-        temp2.push_back(temp);
-        rtemp2.push_back(rtemp);
->>>>>>> 3e143492
         Nbindingpairs.push_back(tempNbind2);
         vector<float> localrmaxsq ={rMax * rMax};
         vector<float> localrminsq = {rMin * rMin};
@@ -159,14 +131,8 @@
         localfmanager.push_back(fmanager);
         fManagervec.push_back(localfmanager);
         _filamentIDvec.push_back(ftypepairs);
-<<<<<<< HEAD
         _possibleBindingsstencilvecuint.push_back(temp2uint);
         _reversepossibleBindingsstencilvecuint.push_back(rtemp2uint);
-=======
-        _possibleBindingsstencilvec.push_back(temp2);
-        _reversepossibleBindingsstencilvec.push_back(rtemp2);
-
->>>>>>> 3e143492
         bstateposvec.push_back(localbstateposvec);
         vector<floatingpoint> bs1, bs2;
         vector<float> minvec = {(float)*(SysParams::Chemistry().bindingSites[ftypepairs[0]]
@@ -193,7 +159,6 @@
     }
 }
 
-<<<<<<< HEAD
 void HybridBindingSearchManager::initializeSIMDvars(){
 	short count = 0;
 	for (short idx = 0; idx < totaluniquefIDpairs; idx++) {
@@ -469,126 +434,6 @@
 
         }
     }
-=======
-void HybridBindingSearchManager::addPossibleBindingsstencil(short idvec[2], CCylinder* cc,
-                                    short bindingSite) {
-
-
-//    std::cout<<"Adding "<<cc->getCylinder()->getID()<<" "<<bindingSite<<endl;
-    short idx = idvec[0];
-    short idx2 = idvec[1];
-    auto fIDpair = _filamentIDvec[idx].data();
-    short bstatepos = bstateposvec[idx][idx2];
-    short _filamentType = cc->getType();
-    short HNLID = HNLIDvec[idx];
-    short complimentaryfID;
-    if(_filamentType != fIDpair[0] || _filamentType != fIDpair[1] ) return;
-    else if(_filamentType == fIDpair[0]) complimentaryfID = fIDpair[1];
-    else complimentaryfID = fIDpair[0];
-    bool bstatecheck = false;
-    float _rMaxsq = _rMaxsqvec[idx][idx2];
-    float _rMinsq = _rMinsqvec[idx][idx2];
-    if(bstatepos == 1)
-        bstatecheck = areEqual(cc->getCMonomer(bindingSite)->speciesBound(
-                SysParams::Chemistry().linkerBoundIndex[_filamentType])->getN(), 1.0);
-    if(bstatepos == 2)
-        bstatecheck = areEqual(cc->getCMonomer(bindingSite)->speciesBound(
-                SysParams::Chemistry().motorBoundIndex[_filamentType])->getN(), 1.0);
-
-    //if we change other managers copy number
-    vector<HybridBindingSearchManager*> affectedHManagers;
-//    vector<MotorBindingManager*> affectedManagersM;
-//    vector<LinkerBindingManager*> affectedManagersL;
-
-    //add valid binding sites
-    if (bstatecheck) {
-        //loop through neighbors
-        //now re add valid based on CCNL
-        vector<Cylinder*> Neighbors;
-        Neighbors = _HneighborList->getNeighborsstencil(HNLID, cc->getCylinder());
-        for (auto cn : Neighbors) {
-            Cylinder* c = cc->getCylinder();
-            short _nfilamentType = cn->getType();
-            if(_nfilamentType != complimentaryfID) return;
-            if(cn->getParent() == c->getParent()) continue;
-
-            auto ccn = cn->getCCylinder();
-
-            for(auto it = SysParams::Chemistry().bindingSites[_nfilamentType].begin();
-                it != SysParams::Chemistry().bindingSites[_nfilamentType].end(); it++) {
-                bool bstatecheckn = false;
-                if(bstatepos == 1)
-                    bstatecheckn = areEqual(ccn->getCMonomer(*it)->speciesBound(
-                            SysParams::Chemistry().linkerBoundIndex[_nfilamentType])->getN(), 1.0);
-                if(bstatepos == 2)
-                    bstatecheckn = areEqual(ccn->getCMonomer(*it)->speciesBound(
-                            SysParams::Chemistry().motorBoundIndex[_nfilamentType])->getN(), 1.0);
-
-                if (bstatecheckn) {
-
-                    //check distances..
-                    auto mp1 = (float)bindingSite / SysParams::Geometry().cylinderNumMon[_filamentType];
-                    auto mp2 = (float)*it / SysParams::Geometry().cylinderNumMon[_nfilamentType];
-
-                    auto x1 = c->getFirstBead()->coordinate;
-                    auto x2 = c->getSecondBead()->coordinate;
-                    auto x3 = cn->getFirstBead()->coordinate;
-                    auto x4 = cn->getSecondBead()->coordinate;
-
-                    auto m1 = midPointCoordinate(x1, x2, mp1);
-                    auto m2 = midPointCoordinate(x3, x4, mp2);
-
-                    double distsq = twoPointDistancesquared(m1, m2);
-
-                    if(distsq > _rMaxsq || distsq < _rMinsq) continue;
-
-                    auto t1 = tuple<CCylinder*, short>(cc, bindingSite);
-                    auto t2 = tuple<CCylinder*, short>(ccn, *it);
-
-                    //add in correct order
-                    if(c->getID() > cn->getID())
-                    {
-                        _possibleBindingsstencilvec[idx][idx2].emplace(t1,t2);
-                        _reversepossibleBindingsstencilvec[idx][idx2][t2].push_back(t1);
-                    }
-                    else {
-                        //add in this compartment
-                        if(cn->getCompartment() == _compartment) {
-                            _possibleBindingsstencilvec[idx][idx2].emplace(t2,t1);
-                            _reversepossibleBindingsstencilvec[idx][idx2][t1].push_back(t2);
-                        }
-                            //add in other
-                        else {
-                            auto m = cn->getCompartment()->getHybridBindingSearchManager();
-
-                            affectedHManagers.push_back(m);
-
-                            m->_possibleBindingsstencilvec[idx][idx2].emplace(t2,t1);
-                            m->_reversepossibleBindingsstencilvec[idx][idx2][t1].push_back(t2);
-                        }
-                    }
-                }
-            }
-        }
-    }
-
-    //update affected
-    for(auto m : affectedHManagers) {
-        int newNOther = m->_possibleBindingsstencilvec[idx][idx2].size();
-        m->fManagervec[idx][idx2]->updateBindingReaction(newNOther);
-    }
-
-    //update this manager
-    int newN = _possibleBindingsstencilvec[idx][idx2].size();
-    fManagervec[idx][idx2]->updateBindingReaction(newN);
-
-
-}
-
-
-void HybridBindingSearchManager::removePossibleBindingsstencil(short idvec[2], CCylinder*
-                                    cc, short bindingSite) {
->>>>>>> 3e143492
 
 
     /*short idx = idvec[0];
@@ -665,11 +510,7 @@
             int newNOther = m->_possibleBindingsstencilvec[idx][idx2].size();
             m->fManagervec[idx][idx2]->updateBindingReaction(newNOther);
         }
-<<<<<<< HEAD
     }*/
-=======
-    }
->>>>>>> 3e143492
 }
 
 void HybridBindingSearchManager::checkoccupancy(short idvec[2]){
@@ -704,7 +545,6 @@
     }
 }
 
-<<<<<<< HEAD
 void HybridBindingSearchManager::checkoccupancySIMD(short idvec[2]){
 
     short idx = idvec[0];
@@ -792,8 +632,6 @@
     }
 }
 
-=======
->>>>>>> 3e143492
 void HybridBindingSearchManager::updateAllPossibleBindingsstencilHYBD() {
     for (int idx = 0; idx < totaluniquefIDpairs; idx++){
         int countbounds = _rMaxsqvec[idx].size();
@@ -1001,7 +839,6 @@
     }
 }
 
-<<<<<<< HEAD
 void HybridBindingSearchManager::countNpairsfound(short idvec[2]){
     short idx = idvec[0];
     short idx2 = idvec[1];
@@ -1490,57 +1327,15 @@
 floatingpoint HybridBindingSearchManager::HYBDappendtime = 0.0;
 floatingpoint HybridBindingSearchManager::SIMDV3appendtime = 0.0;
 floatingpoint HybridBindingSearchManager::findtimeV3 = 0.0;
-=======
-void HybridBindingSearchManager::addtoHNeighborList(){
-    HNLIDvec.reserve(totaluniquefIDpairs);
-    for(short idx = 0; idx < totaluniquefIDpairs; idx++) {
-        vector<float> temprMaxsq = _rMaxsqvec[idx];
-        vector<float> temprMinsq = _rMinsqvec[idx];
-        vector<short> ftypepair = _filamentIDvec[idx];
-        float localmaxcylsize = max(SysParams::Geometry().cylinderSize[ftypepair[0]],
-                                    SysParams::Geometry().cylinderSize[ftypepair[1]]);
-        float maxrMaxsq = *max_element(temprMaxsq.begin(), temprMaxsq.end());
-        float minrMinsq = *min_element(temprMinsq.begin(), temprMinsq.end());
-        for(short idx2 = 0; idx2<temprMaxsq.size();idx2++) {
-                        short temp = 0;
-#if defined(SIMDBINDINGSEARCH2) || defined(HYBRID_NLSTENCILLIST)
-            temp = _HneighborList->setneighborsearchparameters(ftypepair[0], ftypepair[1],
-                          false, true, localmaxcylsize + sqrt(_rMaxsqvec[idx][idx2]),
-                          max( sqrt(_rMinsqvec[idx][idx2]) - localmaxcylsize,float(0.0)));
+
+/*///Template specializations
+template void HybridBindingSearchManager::calculatebspairsself<1,true>();
+template void HybridBindingSearchManager::calculatebspairsself<1,false>();
+template void HybridBindingSearchManager::calculatebspairsself<2,true>();
+template void HybridBindingSearchManager::calculatebspairsself<2,false>();
+template void HybridBindingSearchManager::calculatebspairsself<3,true>();
+template void HybridBindingSearchManager::calculatebspairsself<3,false>();
+template void HybridBindingSearchManager::calculatebspairsself<4,true>();
+template void HybridBindingSearchManager::calculatebspairsself<4,false>();*/
 #endif
-            HNLIDvec[idx]=(temp);
-            short idvec[2] = {idx, idx2};
-            fManagervec[idx][idx2]->setHNLID(HNLIDvec[idx], idvec);
-        }
-    }
-}
-
-vector<tuple<CCylinder*, short>>
-HybridBindingSearchManager::chooseBindingSitesstencil(short idvec[2]){
-
-    short idx = idvec[0];
-    short idx2 = idvec[1];
-    int pbsSize = _possibleBindingsstencilvec[idx][idx2].size();
-    assert((pbsSize!= 0)
-           && "Major bug: Linker binding manager should not have zero binding \
-                   sites when called to choose a binding site.");
-    int randomIndex = Rand::randInteger(0, pbsSize - 1);
-    auto it = _possibleBindingsstencilvec[idx][idx2].begin();
-
-    advance(it, randomIndex);
-
-    return vector<tuple<CCylinder*, short>>{it->first, it->second};
-
-}
-
-HybridCylinderCylinderNL* HybridBindingSearchManager::_HneighborList;
-bool initialized = false;
-//D = 1
-
-double HybridBindingSearchManager::HYBDtime = 0.0;
-double HybridBindingSearchManager::HYBDappendtime = 0.0;
-
->>>>>>> 3e143492
-
-#endif
-
+
