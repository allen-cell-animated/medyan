--- conflicted
+++ resolved
@@ -118,85 +118,6 @@
     totaluniquefIDpairs = 0;
 }
 
-<<<<<<< HEAD
-=======
-void HybridBindingSearchManager::setbindingsearchparameter
-        (FilamentBindingManager* fmanager, short bstatepos, short ftype1, short
-        ftype2, float rMax, float rMin){
-
-    unordered_map<uint32_t, vector<uint32_t>> tempuint;
-    unordered_map<uint32_t, vector<uint32_t>> rtempuint;
-    int tempNbind;
-
-    bool isfound = false;
-    vector<short> ftypepairs;
-    if(ftype1 < ftype2)
-        ftypepairs = {ftype1,ftype2};
-    else
-        ftypepairs = {ftype2, ftype1};
-    for(short idx = 0; idx < totaluniquefIDpairs; idx++){
-        vector<short> fIDpair = _filamentIDvec[idx];
-        if(fIDpair[0] != ftypepairs[0] || fIDpair[1] != ftypepairs[1]) continue;
-        else {
-            isfound = true;
-            _rMaxsqvec[idx].push_back(rMax *rMax);
-            _rMinsqvec[idx].push_back(rMin *rMin);
-            fManagervec[idx].push_back(fmanager);
-
-            _possibleBindingsstencilvecuint[idx].push_back(tempuint);
-            _reversepossibleBindingsstencilvecuint[idx].push_back(rtempuint);
-            bstateposvec[idx].push_back(bstatepos);
-            Nbindingpairs[idx].push_back(tempNbind);
-            break;
-        }
-    }
-    if(isfound == false){
-        vector<unordered_map<uint32_t, vector<uint32_t>>> temp2uint;
-        vector<unordered_map<uint32_t, vector<uint32_t>>> rtemp2uint;
-
-        vector<int> tempNbind2={0};
-        temp2uint.push_back(tempuint);
-        rtemp2uint.push_back(rtempuint);
-
-        Nbindingpairs.push_back(tempNbind2);
-        vector<float> localrmaxsq ={rMax * rMax};
-        vector<float> localrminsq = {rMin * rMin};
-        vector<FilamentBindingManager*> localfmanager;
-        vector<short> localbstateposvec = {bstatepos};
-        _rMaxsqvec.push_back(localrmaxsq);
-        _rMinsqvec.push_back(localrminsq);
-        localfmanager.push_back(fmanager);
-        fManagervec.push_back(localfmanager);
-        _filamentIDvec.push_back(ftypepairs);
-        _possibleBindingsstencilvecuint.push_back(temp2uint);
-        _reversepossibleBindingsstencilvecuint.push_back(rtemp2uint);
-        bstateposvec.push_back(localbstateposvec);
-        vector<floatingpoint> bs1, bs2;
-        vector<float> minvec = {(float)*(SysParams::Chemistry().bindingSites[ftypepairs[0]]
-                                .begin())/ SysParams::Geometry().cylinderNumMon[ftypepairs[0]],
-                                (float)*(SysParams::Chemistry().bindingSites[ftypepairs[1]]
-                                .begin())/ SysParams::Geometry().cylinderNumMon[ftypepairs[1]]};
-        vector<float> maxvec = {(float)*(SysParams::Chemistry().bindingSites[ftypepairs[0]]
-                                .end() -1)/ SysParams::Geometry().cylinderNumMon[ftypepairs[0]],
-                                (float)*(SysParams::Chemistry().bindingSites[ftypepairs[1]]
-                                 .end() -1)/ SysParams::Geometry().cylinderNumMon[ftypepairs[1]]};
-        for(auto it1 = SysParams::Chemistry().bindingSites[ftypepairs[0]].begin();
-            it1 != SysParams::Chemistry().bindingSites[ftypepairs[0]].end(); it1++) {
-            bs1.push_back((float)*it1 / SysParams::Geometry().cylinderNumMon[ftypepairs[0]]);
-        }
-        for(auto it1 = SysParams::Chemistry().bindingSites[ftypepairs[1]].begin();
-            it1 != SysParams::Chemistry().bindingSites[ftypepairs[1]].end(); it1++) {
-            bs2.push_back((float)*it1 / SysParams::Geometry().cylinderNumMon[ftypepairs[1]]);
-        }
-        minparamcyl2.push_back(minvec);
-        maxparamcyl2.push_back(maxvec);
-        bindingsites1.push_back(bs1);
-        bindingsites2.push_back(bs1);
-        totaluniquefIDpairs++;
-    }
-}
-
->>>>>>> aaeebdef
 #ifdef SIMDBINDINGSEARCH
 void HybridBindingSearchManager::initializeSIMDvars(){
 	short count = 0;
@@ -405,7 +326,6 @@
 bspairsoutS, int first, int last, short idvec[2], Compartment* nCmp){
 
 	const auto& cylinderInfoData = Cylinder::getDbData().value;
-<<<<<<< HEAD
 	unsigned int count64 = 0;//counter to bits in random integer
 	bitset<64> randInt = 0;
 	for(uint pid = first; pid < last; pid++) {
@@ -424,7 +344,200 @@
 //				cout<<randInt<<endl;
 			}
 			if(randInt[count64]){
-=======
+				_possibleBindingsstencilvecuint[idvec[0]][idvec[1]][t1].push_back(t2);
+
+				_reversepossibleBindingsstencilvecuint[idvec[0]][idvec[1]][t2].push_back(t1);
+			}
+			else{
+				nCmp->getHybridBindingSearchManager()
+						->_possibleBindingsstencilvecuint[idvec[0]][idvec[1]][t2].push_back(t1);
+				nCmp->getHybridBindingSearchManager()
+						->_reversepossibleBindingsstencilvecuint[idvec[0]][idvec[1]][t1].push_back(t2);
+			}
+			//Keep count
+			count64++;
+//			cout<<count64<<" "<<first<<" "<<last<<endl;
+			//reset if you reach 64 bits
+			if(count64>63)
+				count64=0;
+
+			/*if(t1>t2) {
+				_possibleBindingsstencilvecuint[idvec[0]][idvec[1]][t1].push_back(t2);
+
+				_reversepossibleBindingsstencilvecuint[idvec[0]][idvec[1]][t2].push_back(t1);
+			}
+			else{
+				nCmp->getHybridBindingSearchManager()
+				->_possibleBindingsstencilvecuint[idvec[0]][idvec[1]][t2].push_back(t1);
+				nCmp->getHybridBindingSearchManager()
+				->_reversepossibleBindingsstencilvecuint[idvec[0]][idvec[1]][t1].push_back(t2);
+			}*/
+		}
+	}
+}
+#endif
+template <uint D, bool SELF, bool LinkerorMotor>
+void HybridBindingSearchManager::calculatebspairsLMselfV3(dist::dOut<D, SELF>&
+bspairsoutSself, short idvec[2]) {
+
+	auto filTypepairs =_filamentIDvec[idvec[0]];
+	auto boundstate = SysParams::Mechanics().speciesboundvec;
+
+	minsfind = chrono::high_resolution_clock::now();
+	int C1size = _compartment->getSIMDcoordsV3<LinkerorMotor>(0, filTypepairs[0]).size();
+
+	if (C1size > 0) {
+		bspairsoutSself.reset_counters();
+
+		if(filTypepairs[0] == filTypepairs[1]) {
+			if (C1size >= switchfactor * dist::get_simd_size(t_avx))
+				dist::find_distances(bspairsoutSself,
+				                     _compartment->getSIMDcoordsV3<LinkerorMotor>(0, filTypepairs[0]),
+				                     t_avx);
+			else
+				dist::find_distances(bspairsoutSself,
+				                     _compartment->getSIMDcoordsV3<LinkerorMotor>(0, filTypepairs[0]), t_serial);
+		}
+		else{
+			int C2size = _compartment->getSIMDcoordsV3<LinkerorMotor>(0, filTypepairs[1]).size();
+			if (C1size >= switchfactor * dist::get_simd_size(t_avx) &&
+			    C2size >= switchfactor * dist::get_simd_size(t_avx)) {
+
+				dist::find_distances(bspairsoutSself,
+				                     _compartment->getSIMDcoordsV3<LinkerorMotor>(0, filTypepairs[0]),
+				                     _compartment->getSIMDcoordsV3<LinkerorMotor>(0, filTypepairs[1]),
+				                     t_avx);
+
+			} else {
+
+				dist::find_distances(bspairsoutSself,
+				                     _compartment->getSIMDcoordsV3<LinkerorMotor>(0, filTypepairs[0]),
+				                     _compartment->getSIMDcoordsV3<LinkerorMotor>(0, filTypepairs[1]), t_serial);
+
+			}
+
+		}
+
+		minefind = chrono::high_resolution_clock::now();
+		chrono::duration<floatingpoint> elapsed_runfind(minefind - minsfind);
+		findtimeV3 += elapsed_runfind.count();
+
+
+		//MERGE INTO single vector
+		//@{
+		if (true) {
+			uint N = bspairsoutSself.counter[D - 1];
+//		cout<<" Contacts found by SIMD Self "<<N<<endl;
+			minsfind = chrono::high_resolution_clock::now();
+			if (nthreads == 1)
+				gatherCylindercIndexV3<D, SELF, LinkerorMotor>
+						(bspairsoutSself, 0, N, idvec, _compartment);
+
+			minefind = chrono::high_resolution_clock::now();
+			chrono::duration<floatingpoint> elapsed_append(minefind - minsfind);
+			SIMDV3appendtime += elapsed_append.count();
+		}
+	}
+	//@}
+}
+
+template<uint D, bool SELF, bool LinkerorMotor>
+void HybridBindingSearchManager::calculatebspairsLMenclosedV3(dist::dOut<D,SELF>&
+bspairsoutS, dist::dOut<D,SELF>& bspairsoutS2, short idvec[2]){
+
+
+	auto filTypepairs =_filamentIDvec[idvec[0]];
+	auto boundstate = SysParams::Mechanics().speciesboundvec;
+	auto upnstencilvec = _compartment->getuniquepermuteneighborsstencil();
+	short i =0;
+
+	for(auto ncmp: _compartment->getuniquepermuteNeighbours()) {
+
+		short pos = upnstencilvec[i];
+		/*Note. There is hard coded  referencing of complimentary sub volumes. For example,
+		 * the top plane of a compartment has paritioned_volume_ID 1 and the bottom plane
+		 * (complimentary) is 2. So, if permuting through C1 and C2, and if C2 is on top of C1,
+		 * C2's stencil ID in C1 is 14 (Hard Coded in GController.cpp). C1 will compare
+		 * paritioned_volume_ID 1 with C2's paritioned_volume_ID 2*/
+		int C1size = _compartment->getSIMDcoordsV3<LinkerorMotor>
+				(partitioned_volume_ID[pos], filTypepairs[0]).size();
+		int C2size = ncmp->getSIMDcoordsV3<LinkerorMotor>
+				(partitioned_volume_ID[pos] + 1, filTypepairs[1]).size();
+
+		if (C1size > 0 && C2size > 0) {
+
+			minsfind = chrono::high_resolution_clock::now();
+
+			bspairsoutS.reset_counters();
+			if (C1size >= switchfactor * dist::get_simd_size(t_avx) &&
+			    C2size >= switchfactor * dist::get_simd_size(t_avx)) {
+
+				dist::find_distances(bspairsoutS,
+				                     _compartment->getSIMDcoordsV3<LinkerorMotor>
+						                     (partitioned_volume_ID[pos], filTypepairs[0]),
+				                     ncmp->getSIMDcoordsV3<LinkerorMotor>
+						                     (partitioned_volume_ID[pos] + 1, filTypepairs[1]), t_avx);
+
+			} else {
+
+				dist::find_distances(bspairsoutS,
+				                     _compartment->getSIMDcoordsV3<LinkerorMotor>
+						                     (partitioned_volume_ID[pos], filTypepairs[0]),
+				                     ncmp->getSIMDcoordsV3<LinkerorMotor>
+						                     (partitioned_volume_ID[pos] + 1, filTypepairs[1]),
+				                     t_serial);
+
+			}
+
+			minefind = chrono::high_resolution_clock::now();
+			chrono::duration<floatingpoint> elapsed_runfind(minefind - minsfind);
+			findtimeV3 += elapsed_runfind.count();
+
+			i++;
+
+			//MERGE INTO single vector
+			//@{
+			if (true) {
+				minsfind = chrono::high_resolution_clock::now();
+				uint N = bspairsoutS.counter[D-1];
+				if (nthreads == 1)
+					gatherCylindercIndexV3<D, SELF, LinkerorMotor>
+							(bspairsoutS, 0, N, idvec, ncmp);
+				else {
+					std::vector<std::thread> threads_avx;
+					uint nt = nthreads;
+					threads_avx.reserve(nt);
+					uint prev = 0;
+					uint frac = N / nt;
+					uint next = frac + N % nt;
+					for (uint i = 0; i < nt; ++i) {
+						threads_avx.push_back(std::thread
+								                      (&HybridBindingSearchManager::gatherCylindercIndexV3<D, SELF, LinkerorMotor>,
+								                       this, std::ref(bspairsoutS), prev, next, idvec, ncmp));
+						prev = next;
+						next = min(N, prev + frac);
+					}
+
+					//Join
+					for (auto &t : threads_avx)
+						t.join();
+					threads_avx.clear();
+				}//else
+				minefind = chrono::high_resolution_clock::now();
+				chrono::duration<floatingpoint> elapsed_append(minefind - minsfind);
+				SIMDV3appendtime += elapsed_append.count();
+			}
+
+		}
+		//@}
+	}
+}
+
+template <uint D, bool SELF, bool LinkerorMotor>
+void HybridBindingSearchManager::gatherCylindercIndexV3(dist::dOut<D,SELF>&
+bspairsoutS, int first, int last, short idvec[2], Compartment* nCmp){
+
+	const auto& cylinderInfoData = Cylinder::getDbData().value;
 
 	for(uint pid = first; pid < last; pid++) {
 		uint32_t t1 = bspairsoutS.dout[2 * (D - 1)][pid];
@@ -480,7 +593,6 @@
 		}
 		else {
 			if(t1>t2) {
->>>>>>> aaeebdef
 				_possibleBindingsstencilvecuint[idvec[0]][idvec[1]][t1].push_back(t2);
 
 				_reversepossibleBindingsstencilvecuint[idvec[0]][idvec[1]][t2].push_back(t1);
@@ -491,35 +603,11 @@
 				nCmp->getHybridBindingSearchManager()
 						->_reversepossibleBindingsstencilvecuint[idvec[0]][idvec[1]][t1].push_back(t2);
 			}
-<<<<<<< HEAD
-			//Keep count
-			count64++;
-//			cout<<count64<<" "<<first<<" "<<last<<endl;
-			//reset if you reach 64 bits
-			if(count64>63)
-				count64=0;
-
-			/*if(t1>t2) {
-				_possibleBindingsstencilvecuint[idvec[0]][idvec[1]][t1].push_back(t2);
-
-				_reversepossibleBindingsstencilvecuint[idvec[0]][idvec[1]][t2].push_back(t1);
-			}
-			else{
-				nCmp->getHybridBindingSearchManager()
-				->_possibleBindingsstencilvecuint[idvec[0]][idvec[1]][t2].push_back(t1);
-				nCmp->getHybridBindingSearchManager()
-				->_reversepossibleBindingsstencilvecuint[idvec[0]][idvec[1]][t1].push_back(t2);
-			}*/
-=======
->>>>>>> aaeebdef
 		}
 	}
 }
 #endif
-<<<<<<< HEAD
-=======
-
->>>>>>> aaeebdef
+
 void HybridBindingSearchManager::addPossibleBindingsstencil(short idvec[2],
                                  CCylinder* cc, short bindingSite) {
 	if (SysParams::INITIALIZEDSTATUS ) {
@@ -529,8 +617,8 @@
 		   #endif
 /*		cout<<"Adding Cylinder with Index "<<cc->getCylinder()->getStableIndex()<<" "
 			<<bindingSite<<" manager indices "<<idvec[0]<<" "<<idvec[1]<<endl;*/
-			short idx = idvec[0];
-			short idx2 = idvec[1];
+		short idx = idvec[0];
+		short idx2 = idvec[1];
 
 		auto fIDpair = _filamentIDvec[idx].data();
 		short bstatepos = bstateposvec[idx][idx2];
@@ -868,9 +956,6 @@
         }
     }
 }
-
-
-
 
 void HybridBindingSearchManager::updateAllPossibleBindingsstencilHYBD() {
 
