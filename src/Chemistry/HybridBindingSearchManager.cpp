
//------------------------------------------------------------------
//  **MEDYAN** - Simulation Package for the Mechanochemical
//               Dynamics of Active Networks, v3.2
//
//  Copyright (2015-2018)  Papoian Lab, University of Maryland
//
//                 ALL RIGHTS RESERVED
//
//  See the MEDYAN web page for more information:
//  http://www.medyan.org
//------------------------------------------------------------------
#ifdef HYBRID_NLSTENCILLIST
#include "Compartment.h"
#include "Filament.h"
#include "Cylinder.h"
#include "Bead.h"
#include "HybridBindingSearchManager.h"
#include "HybridNeighborListImpl.h"
#include "MotorGhost.h"
#include "MathFunctions.h"
#include "GController.h"
#include "SysParams.h"
#include "CUDAcommon.h"
/*#include <boost/range/counting_range.hpp>
#include <thrust/execution_policy.h>
#include <thrust/system/omp/execution_policy.h>
#include <thrust/sort.h>
#include <thrust/iterator/iterator_traits.h>
#include <thrust/binary_search.h>
#include <cstdlib>
#include <thrust/scan.h>*/

vector<short> HybridBindingSearchManager::HNLIDvec;
using namespace mathfunc;
HybridBindingSearchManager::HybridBindingSearchManager(Compartment* compartment){
    _compartment = compartment;
    totaluniquefIDpairs = 0;
/*    googlepossiblel.set_empty_key(4294967295);
    googlepossiblel.set_deleted_key(4294967294);
    googlereversepossiblel.set_empty_key(4294967295);
    googlereversepossiblel.set_deleted_key(4294967294);
    //
    googlepossiblem.set_empty_key(4294967295);
    googlepossiblem.set_deleted_key(4294967294);
    googlereversepossiblem.set_empty_key(4294967295);
    googlereversepossiblem.set_deleted_key(4294967294);
    //
    googlepossibleORIG.set_empty_key(4294967295);
    googlepossibleORIG.set_deleted_key(4294967294);
    googlereversepossibleORIG.set_empty_key(4294967295);
    googlereversepossibleORIG.set_deleted_key(4294967294);*/
    uint N = 10000*5000;
/*    linker1.reserve(N);
    linker2.reserve(N);
    motor1.reserve(N);
    motor2.reserve(N);
    gdmap tempmap;
    for(int i =0 ; i < nthreads; i++) {
        vecmapL[2 * i] = (tempmap);
        vecmapL[2 * i + 1] = (tempmap);
        vecmapM[2 * i] = (tempmap);
        vecmapM[2 * i + 1] = (tempmap);
    }

    gdmap tempmapgd;
    for(int i =1 ; i <= 2 * nthreads; i++) {
        _gdmapstruct.getelement(i) = tempmapgd;
    }*/

    /*vector<uint32_t> temp;
    pairslinker = temp;
    pairsmotor = temp;
    pairslinker.push_back(temp);
    pairslinker.push_back(temp);
    pairsmotor.push_back(temp);
    pairsmotor.push_back(temp);*/

/*    vector<bool> temp2;
    pairvaluespecieslinker.push_back(temp2);
    pairvaluespecieslinker.push_back(temp2);
    pairvaluespeciesmotor.push_back(temp2);
    pairvaluespeciesmotor.push_back(temp2);*/
}

void HybridBindingSearchManager::setbindingsearchparameter
        (FilamentBindingManager* fmanager, short bstatepos, short ftype1, short
        ftype2, float rMax, float rMin){

    unordered_map<uint32_t, vector<uint32_t>> tempuint;
    unordered_map<uint32_t, vector<uint32_t>> rtempuint;
    int tempNbind;
    bool LorM = false;
    bool isfound = false;
    vector<short> ftypepairs;
    if(ftype1 < ftype2)
        ftypepairs = {ftype1,ftype2};
    else
        ftypepairs = {ftype2, ftype1};
    for(short idx = 0; idx < totaluniquefIDpairs; idx++){
        vector<short> fIDpair = _filamentIDvec[idx];
        if(fIDpair[0] != ftypepairs[0] || fIDpair[1] != ftypepairs[1]) continue;
        else {
            isfound = true;
            _rMaxsqvec[idx].push_back(rMax *rMax);
            _rMinsqvec[idx].push_back(rMin *rMin);
            fManagervec[idx].push_back(fmanager);

            _possibleBindingsstencilvecuint[idx].push_back(tempuint);
            _reversepossibleBindingsstencilvecuint[idx].push_back(rtempuint);
            bstateposvec[idx].push_back(bstatepos);
            Nbindingpairs[idx].push_back(tempNbind);
            break;
        }
    }
    if(isfound == false){
        vector<unordered_map<uint32_t, vector<uint32_t>>> temp2uint;
        vector<unordered_map<uint32_t, vector<uint32_t>>> rtemp2uint;

        vector<int> tempNbind2={0};
        temp2uint.push_back(tempuint);
        rtemp2uint.push_back(rtempuint);

        Nbindingpairs.push_back(tempNbind2);
        vector<float> localrmaxsq ={rMax * rMax};
        vector<float> localrminsq = {rMin * rMin};
        vector<FilamentBindingManager*> localfmanager;
        vector<short> localbstateposvec = {bstatepos};
        _rMaxsqvec.push_back(localrmaxsq);
        _rMinsqvec.push_back(localrminsq);
        localfmanager.push_back(fmanager);
        fManagervec.push_back(localfmanager);
        _filamentIDvec.push_back(ftypepairs);
        _possibleBindingsstencilvecuint.push_back(temp2uint);
        _reversepossibleBindingsstencilvecuint.push_back(rtemp2uint);
        bstateposvec.push_back(localbstateposvec);
        vector<floatingpoint> bs1, bs2;
        vector<float> minvec = {(float)*(SysParams::Chemistry().bindingSites[ftypepairs[0]]
                                .begin())/ SysParams::Geometry().cylinderNumMon[ftypepairs[0]],
                                (float)*(SysParams::Chemistry().bindingSites[ftypepairs[1]]
                                .begin())/ SysParams::Geometry().cylinderNumMon[ftypepairs[1]]};
        vector<float> maxvec = {(float)*(SysParams::Chemistry().bindingSites[ftypepairs[0]]
                                .end() -1)/ SysParams::Geometry().cylinderNumMon[ftypepairs[0]],
                                (float)*(SysParams::Chemistry().bindingSites[ftypepairs[1]]
                                 .end() -1)/ SysParams::Geometry().cylinderNumMon[ftypepairs[1]]};
        for(auto it1 = SysParams::Chemistry().bindingSites[ftypepairs[0]].begin();
            it1 != SysParams::Chemistry().bindingSites[ftypepairs[0]].end(); it1++) {
            bs1.push_back((float)*it1 / SysParams::Geometry().cylinderNumMon[ftypepairs[0]]);
        }
        for(auto it1 = SysParams::Chemistry().bindingSites[ftypepairs[1]].begin();
            it1 != SysParams::Chemistry().bindingSites[ftypepairs[1]].end(); it1++) {
            bs2.push_back((float)*it1 / SysParams::Geometry().cylinderNumMon[ftypepairs[1]]);
        }
        minparamcyl2.push_back(minvec);
        maxparamcyl2.push_back(maxvec);
        bindingsites1.push_back(bs1);
        bindingsites2.push_back(bs1);
        totaluniquefIDpairs++;
    }
}

void HybridBindingSearchManager::initializeSIMDvars(){
	short count = 0;
	for (short idx = 0; idx < totaluniquefIDpairs; idx++) {
		int countbounds = _rMaxsqvec[idx].size();
		for (short idx2 = 0; idx2 < countbounds; idx2++) {
			if(bstateposvec[idx][idx2] == 1) //Linker
				largestlinkerdistance = max<floatingpoint>(largestlinkerdistance,
						sqrt(_rMaxsqvec[idx][idx2]));
			else//Motor
				largestmotordistance = max<floatingpoint>(largestmotordistance,
				                                           sqrt(_rMaxsqvec[idx][idx2]));

			auto coord = _compartment->coordinates();
//			cout<<_rMinsqvec[idx][idx2]<<" "<<_rMaxsqvec[idx][idx2]<<endl;
			getdOut<1U, true>(count).init_dout(10000, {_rMinsqvec[idx][idx2],
									 _rMaxsqvec[idx][idx2]});
			getdOut<1U, false>(count).init_dout(10000, {_rMinsqvec[idx][idx2],
			                                           _rMaxsqvec[idx][idx2]});
			count++;
		}
	}
}

template<>
dist::dOut<1,true>& HybridBindingSearchManager::getdOut(short dOutID){
	if(dOutID < 8)
		return bspairsself[NPROCS - 1][dOutID];
	else{
		cout<<"Illegal ID is requested from getdOut function. Code accomodates "
				  "upto 6 (linker + motor types) Exiting."<<endl;
					exit(EXIT_FAILURE);
	}
}

template<>
dist::dOut<1,false>& HybridBindingSearchManager::getdOut(short dOutID){
	if(dOutID < 8)
		return bspairs[NPROCS - 1][dOutID];
	else{
		cout<<"Illegal ID is requested from getdOut function. Code accomodates "
		      "upto 6 (linker + motor types) Exiting."<<endl;
		exit(EXIT_FAILURE);
	}
}

void HybridBindingSearchManager::addPossibleBindingsstencil(short idvec[2],
                                 CCylinder* cc, short bindingSite) {
	if (SysParams::INITIALIZEDSTATUS) {
		/*cout<<"Adding Cylinder with ID "<<cc->getCylinder()->getID()<<" "
			<<bindingSite<<" manager indices "<<idvec[0]<<" "<<idvec[1]<<endl;*/
		short idx = idvec[0];
		short idx2 = idvec[1];

		auto fIDpair = _filamentIDvec[idx].data();
		short bstatepos = bstateposvec[idx][idx2];
//		cout<<"bstatepos "<<bstatepos<<endl;
		short _filamentType = cc->getType();
		short HNLID = HNLIDvec[idx];
		short complimentaryfID;

		if (_filamentType != fIDpair[0] || _filamentType != fIDpair[1]) return;
		else if (_filamentType == fIDpair[0]) complimentaryfID = fIDpair[1];
		else complimentaryfID = fIDpair[0];

		bool bstatecheck = false;
		float _rMaxsq = _rMaxsqvec[idx][idx2];
		float _rMinsq = _rMinsqvec[idx][idx2];

		if (bstatepos == 1)
			bstatecheck = areEqual(cc->getCMonomer(bindingSite)->speciesBound(
					SysParams::Chemistry().linkerBoundIndex[_filamentType])->getN(), 1.0);

		if (bstatepos == 2)
			bstatecheck = areEqual(cc->getCMonomer(bindingSite)->speciesBound(
					SysParams::Chemistry().motorBoundIndex[_filamentType])->getN(), 1.0);

		//add valid binding sites
		if (bstatecheck) {

			uint32_t shiftedIndex1 = cc->getCylinder()->_dcIndex;
			shiftedIndex1 = shiftedIndex1 << 4;

			uint32_t pos = find(SysParams::Chemistry().bindingSites[_filamentType].begin(),
			                    SysParams::Chemistry().bindingSites[_filamentType].end(),
			                    bindingSite)
			               - SysParams::Chemistry().bindingSites[_filamentType].begin();
#ifdef SIMDBINDINGSEARCH
			uint32_t t1 = shiftedIndex1|pos;
#else
			auto t1 = tuple<CCylinder *, short>(cc, bindingSite);
#endif
			//loop through neighbors
			//now re add valid based on CCNL
			vector<Cylinder *> Neighbors;
//			std::cout<<"HNLID "<<HNLID<<endl;
			Neighbors = _HneighborList->getNeighborsstencil(HNLID, cc->getCylinder());

			for (auto cn : Neighbors) {
				Cylinder *c = cc->getCylinder();
				short _nfilamentType = cn->getType();

				if (_nfilamentType != complimentaryfID) return;
				if (cn->getParent() == c->getParent()) continue;

				auto ccn = cn->getCCylinder();
				int k = 0;

				for (auto it = SysParams::Chemistry().bindingSites[_nfilamentType].begin();
				     it != SysParams::Chemistry().bindingSites[_nfilamentType].end(); it++) {

					bool bstatecheckn = false;

					if (bstatepos == 1)
						bstatecheckn = areEqual(ccn->getCMonomer(*it)->speciesBound(
								SysParams::Chemistry().linkerBoundIndex[_nfilamentType])->getN(),
						                        1.0);
					if (bstatepos == 2)
						bstatecheckn = areEqual(ccn->getCMonomer(*it)->speciesBound(
								SysParams::Chemistry().motorBoundIndex[_nfilamentType])->getN(),
						                        1.0);

					if (bstatecheckn) {
//						cout<<"Adding neighbor "<<cn->getID()<<" "<<*it<<" "<<k<<endl;
						//check distances..
						auto mp1 = (float) bindingSite /
						           SysParams::Geometry().cylinderNumMon[_filamentType];
						auto mp2 = (float) *it /
						           SysParams::Geometry().cylinderNumMon[_nfilamentType];

						auto x1 = c->getFirstBead()->coordinate;
						auto x2 = c->getSecondBead()->coordinate;
						auto x3 = cn->getFirstBead()->coordinate;
						auto x4 = cn->getSecondBead()->coordinate;

						auto m1 = midPointCoordinate(x1, x2, mp1);
						auto m2 = midPointCoordinate(x3, x4, mp2);

						floatingpoint distsq = twoPointDistancesquared(m1, m2);

						if (distsq > _rMaxsq || distsq < _rMinsq) {k++;continue;}
#ifdef SIMDBINDINGSEARCH
						uint32_t shiftedIndex2 = cn->_dcIndex << 4;

						uint32_t t2 = shiftedIndex2|k;

						//add in correct order
//						_mpossibleBindingsstencilvecuint[idx][idx2].emplace(t1,t2);
						_possibleBindingsstencilvecuint[idx][idx2][t1].push_back(t2);
						_reversepossibleBindingsstencilvecuint[idx][idx2][t2].push_back(t1);
#else
						auto t2 = tuple<CCylinder *, short>(ccn, *it);
						_possibleBindingsstencilvec[idx][idx2].emplace(t1, t2);
						_reversepossibleBindingsstencilvec[idx][idx2][t2]
								.push_back(t1);
#endif
					}

					k = k + 1;
				}
			}

			//Calculate N
			minsfind = chrono::high_resolution_clock::now();
			for (short idx = 0; idx < totaluniquefIDpairs; idx++) {
				int countbounds = _rMaxsqvec[idx].size();
				for (short idx2 = 0; idx2 < countbounds; idx2++) {
					short idvec[2] = {idx, idx2};;
					countNpairsfound(idvec);
					fManagervec[idx][idx2]->updateBindingReaction(Nbindingpairs[idx][idx2]);
				}
			}
			minefind = chrono::high_resolution_clock::now();
			chrono::duration<floatingpoint> elapsed_countsites(minefind - minsfind);
			SIMDcountbs += elapsed_countsites.count();
		}

//		checkoccupancySIMD(idvec);
	}
}

void HybridBindingSearchManager::removePossibleBindingsstencil(short idvec[2], CCylinder*
                                    cc, short bindingSite) {

/*	cout<<"Removing Cylinder with ID "<<cc->getCylinder()->getID()<<" "<<bindingSite<<" "
        <<idvec[0]<<" "<<idvec[1]<<endl;*/

<<<<<<< HEAD
//    std::cout<<"Adding "<<cc->getCylinder()->getId()<<" "<<bindingSite<<endl;
=======
>>>>>>> 324f02ec
    short idx = idvec[0];
    short idx2 = idvec[1];
    auto fIDpair = _filamentIDvec[idx].data();
    short _filamentType = cc->getType();

<<<<<<< HEAD
    //if we change other managers copy number
    vector<HybridBindingSearchManager*> affectedHManagers;
//    vector<MotorBindingManager*> affectedManagersM;
//    vector<LinkerBindingManager*> affectedManagersL;

    //add valid binding sites
    if (bstatecheck) {
        //loop through neighbors
        //now re add valid based on CCNL
        vector<Cylinder*> Neighbors;
        Neighbors = _HneighborList->getNeighborsstencil(HNLID, cc->getCylinder());
        for (auto cn : Neighbors) {
            Cylinder* c = cc->getCylinder();
            short _nfilamentType = cn->getType();
            if(_nfilamentType != complimentaryfID) return;
            if(cn->getParent() == c->getParent()) continue;

            auto ccn = cn->getCCylinder();

            for(auto it = SysParams::Chemistry().bindingSites[_nfilamentType].begin();
                it != SysParams::Chemistry().bindingSites[_nfilamentType].end(); it++) {
                bool bstatecheckn = false;
                if(bstatepos == 1)
                    bstatecheckn = areEqual(ccn->getCMonomer(*it)->speciesBound(
                            SysParams::Chemistry().linkerBoundIndex[_nfilamentType])->getN(), 1.0);
                if(bstatepos == 2)
                    bstatecheckn = areEqual(ccn->getCMonomer(*it)->speciesBound(
                            SysParams::Chemistry().motorBoundIndex[_nfilamentType])->getN(), 1.0);

                if (bstatecheckn) {

                    //check distances..
                    auto mp1 = (float)bindingSite / SysParams::Geometry().cylinderNumMon[_filamentType];
                    auto mp2 = (float)*it / SysParams::Geometry().cylinderNumMon[_nfilamentType];

                    auto x1 = c->getFirstBead()->vcoordinate();
                    auto x2 = c->getSecondBead()->vcoordinate();
                    auto x3 = cn->getFirstBead()->vcoordinate();
                    auto x4 = cn->getSecondBead()->vcoordinate();

                    auto m1 = midPointCoordinate(x1, x2, mp1);
                    auto m2 = midPointCoordinate(x3, x4, mp2);

                    double distsq = twoPointDistancesquared(m1, m2);

                    if(distsq > _rMaxsq || distsq < _rMinsq) continue;

                    auto t1 = tuple<CCylinder*, short>(cc, bindingSite);
                    auto t2 = tuple<CCylinder*, short>(ccn, *it);

                    //add in correct order
                    if(c->getId() > cn->getId())
                    {
                        _possibleBindingsstencilvec[idx][idx2].emplace(t1,t2);
                        _reversepossibleBindingsstencilvec[idx][idx2][t2].push_back(t1);
                    }
                    else {
                        //add in this compartment
                        if(cn->getCompartment() == _compartment) {
                            _possibleBindingsstencilvec[idx][idx2].emplace(t2,t1);
                            _reversepossibleBindingsstencilvec[idx][idx2][t1].push_back(t2);
                        }
                            //add in other
                        else {
                            auto m = cn->getCompartment()->getHybridBindingSearchManager();
=======
    if(_filamentType != fIDpair[0] && _filamentType != fIDpair[1] ) return;
>>>>>>> 324f02ec

	short idvecL[2] = {0,0};
	short idvecM[2] = {0,1};

    //remove all tuples which have this ccylinder as key
    uint32_t t = cc->getCylinder()->_dcIndex<<4;

    uint32_t pos = find (SysParams::Chemistry().bindingSites[_filamentType].begin(),
                      SysParams::Chemistry().bindingSites[_filamentType].end(),
                      bindingSite) -
                      SysParams::Chemistry().bindingSites[_filamentType].begin();
    //Key
    t = t|pos;

//    cout<<"Removing uint32_t "<<t<<endl;
	_possibleBindingsstencilvecuint[idx][idx2].erase(t);
//	_mpossibleBindingsstencilvecuint[idx][idx2].erase(t);

    //remove all tuples which have this as value
    //Iterate through the reverse map
    auto keys = _reversepossibleBindingsstencilvecuint[idx][idx2][t];//keys that contain
    // t as value in possiblebindings

    for(auto k:keys){
        //get the iterator range that corresponds to this key.
        auto range = _possibleBindingsstencilvecuint[idx][idx2].equal_range(k);
//	    auto range = _mpossibleBindingsstencilvecuint[idx][idx2].equal_range(k);
        //iterate through the range
        for(auto it = range.first; it != range.second;){
            //Go through the value vector and delete entries that match
            it->second.erase(remove(it->second.begin(), it->second.end(), t), it->second.end());
            it++;
        }
/*	    for(auto it = range.first; it != range.second;){
		    if (it->second == t) {
			    _mpossibleBindingsstencilvecuint[idx][idx2].erase(it++);
		    }
		    else ++it;
	    }*/
    }
    //remove from the reverse map.
	_reversepossibleBindingsstencilvecuint[idx][idx2][t].clear();

    countNpairsfound(idvec);
    fManagervec[idx][idx2]->updateBindingReaction(Nbindingpairs[idx][idx2]);

    //remove all neighbors which have this binding site pair
    //Go through enclosing compartments to remove all entries with the current cylinder
    // and binding site as values.
    for(auto nc: _compartment->getenclosingNeighbours()){
        if(nc != _compartment) {
            auto m = nc->getHybridBindingSearchManager();

            //Iterate through the reverse map
            auto keys = m->_reversepossibleBindingsstencilvecuint[idx][idx2][t];//keys that
            // contain t as value in possiblebindings

            for(auto k:keys){
                //get the iterator range that corresponds to this key.
                auto range = m->_possibleBindingsstencilvecuint[idx][idx2].equal_range(k);
//	            auto range = m->_mpossibleBindingsstencilvecuint[idx][idx2].equal_range(k);
                //iterate through the range
                for(auto it = range.first; it != range.second;){
                    //Go through the value vector and delete entries that match
                    it->second.erase(remove(it->second.begin(), it->second.end(), t),
                            it->second.end());
	                it++;
                }
	            /*	    for(auto it = range.first; it != range.second;){
			if (it->second == t) {
				m->_mpossibleBindingsstencilvecuint[idx][idx2].erase(it++);
			}
			else ++it;
		}*/
            }
            //remove from the reverse map.
            m->_reversepossibleBindingsstencilvecuint[idx][idx2][t].clear();

            m->countNpairsfound(idvec);
            m->fManagervec[idx][idx2]->updateBindingReaction(m->Nbindingpairs[idx][idx2]);

        }
    }


    /*short idx = idvec[0];
    short idx2 = idvec[1];
    auto fIDpair = _filamentIDvec[idx].data();
    short bstatepos = bstateposvec[idx][idx2];
    short _filamentType = cc->getType();
    short HNLID = HNLIDvec[idx];

    if(_filamentType != fIDpair[0] && _filamentType != fIDpair[1] ) return;

    //if we change other managers copy number
    vector<HybridBindingSearchManager*> affectedHManagers;
//    int oldN = _possibleBindingsstencilvec[idx][idx2].size();
    //remove all tuples which have this ccylinder as key
    auto t = tuple<CCylinder*, short>(cc, bindingSite);
    _possibleBindingsstencilvec[idx][idx2].erase(t);

    //remove all tuples which have this as value
    //Iterate through the reverse map
    auto keys = _reversepossibleBindingsstencilvec[idx][idx2][t];//keys that contain t as
    // value in possiblebindings
    for(auto k:keys){
        //get the iterator range that corresponds to this key.
        auto range = _possibleBindingsstencilvec[idx][idx2].equal_range(k);
        //iterate through the range
        for(auto it = range.first; it != range.second;){
            if (get<0>(it->second) == cc && get<1>(it->second) == bindingSite) {
                _possibleBindingsstencilvec[idx][idx2].erase(it++);
            }
            else ++it;
        }
    }
    //remove from the reverse map.
    _reversepossibleBindingsstencilvec[idx][idx2][t].clear();

    int newN = _possibleBindingsstencilvec[idx][idx2].size();
    fManagervec[idx][idx2]->updateBindingReaction(newN);
    //remove all neighbors which have this binding site pair
    //Go through enclosing compartments to remove all entries with the current cylinder
    // and binding site as values.
    for(auto nc: _compartment->getenclosingNeighbours()){
        if(nc != _compartment) {
            auto m = nc->getHybridBindingSearchManager();

            //Iterate through the reverse map
            auto keys = m->_reversepossibleBindingsstencilvec[idx][idx2][t];//keys that
            // contain t as
            // value in possiblebindings
            for(auto k:keys){
                //get the iterator range that corresponds to this key.
                auto range = m->_possibleBindingsstencilvec[idx][idx2].equal_range(k);
                //iterate through the range
                for(auto it = range.first; it != range.second;){
                    if (get<0>(it->second) == cc && get<1>(it->second) == bindingSite) {
                        m->_possibleBindingsstencilvec[idx][idx2].erase(it++);
                    }
                    else ++it;
                }
            }
            //remove from the reverse map.
            m->_reversepossibleBindingsstencilvec[idx][idx2][t].clear();

//        int oldN = m->_possibleBindingsstencilvec[idx][idx2].size();

*//*            for (auto it = m->_possibleBindingsstencilvec[idx][idx2].begin(); it !=
                 m->_possibleBindingsstencilvec[idx][idx2].end();) {

                if (get<0>(it->second) == cc && get<1>(it->second) == bindingSite)
                    m->_possibleBindingsstencilvec[idx][idx2].erase(it++);

                else ++it;
            }*//*
            int newNOther = m->_possibleBindingsstencilvec[idx][idx2].size();
            m->fManagervec[idx][idx2]->updateBindingReaction(newNOther);
        }
    }*/
}

void HybridBindingSearchManager::checkoccupancy(short idvec[2]){
    short idx = idvec[0];
    short idx2 = idvec[1];
    auto pbs = _possibleBindingsstencilvec[idx][idx2];
    for(auto pair = pbs.begin(); pair != pbs.end(); pair++){
        auto leg1 = pair->first;
        auto leg2 = pair->second;
        CCylinder* ccyl1 = get<0>(leg1);
        short bs1 = get<1>(leg1);
        CCylinder* ccyl2 = get<0>(leg2);
        short bs2 = get<1>(leg2);
        bool state1 = areEqual(ccyl1->getCMonomer(bs1)->speciesBound(
                SysParams::Chemistry().motorBoundIndex[0])->getN(), 1.0);
        bool state2 = areEqual(ccyl2->getCMonomer(bs2)->speciesBound(
                SysParams::Chemistry().motorBoundIndex[0])->getN(), 1.0);
        if(state1 != true || state2 != true){
            std::cout<<"OOPS occupied species exist "<<state1<<" "<<state2<<endl;
            SpeciesBound* sm1 = ccyl1->getCMonomer(bs1)->speciesMotor(0);
            SpeciesBound* sm2 = ccyl2->getCMonomer(bs2)->speciesMotor(0);
            SpeciesBound* BM1 = ccyl1->getCMonomer(bs1)->speciesBound(
                    SysParams::Chemistry().motorBoundIndex[0]);
            SpeciesBound* BM2 = ccyl2->getCMonomer(bs2)->speciesBound(
                    SysParams::Chemistry().motorBoundIndex[0]);
            std::cout<<"Cmp "<<_compartment->coordinates()[0]<<" "<<_compartment->coordinates()
            [1]<<" "<<_compartment->coordinates()[2]<<" Motor "<<ccyl1->getCylinder()->getId()<<" "<<bs1<<" "
                    ""<<ccyl2->getCylinder()->getId()<<" "<<
                     ""<<bs2<< endl;
            std::cout<<"Motor "<<sm1->getN()<<" "<<sm2->getN()<<" BOUND "<<BM1->getN()<<" "<<BM2->getN()<<endl;
        }
    }
}

void HybridBindingSearchManager::checkoccupancySIMD(short idvec[2]){

    short idx = idvec[0];
    short idx2 = idvec[1];
    short _filamentType = 0;
    short _complimentaryfilamentType = 0;
    auto speciesboundvec = SysParams::Mechanics().speciesboundvec;
    auto maxnbs = SysParams::Chemistry().maxbindingsitespercylinder;
    vector<int> CIDvec(Cylinder::vectormaxsize);
    auto ccylindervec = CUDAcommon::serlvars.ccylindervec;
    short bstatepos = bstateposvec[idx][idx2];

    for(auto cyl: Cylinder::getCylinders())
        CIDvec[cyl->_dcIndex] = cyl->getId();

    auto pbs = _possibleBindingsstencilvecuint[idx][idx2];

    for(auto pair = pbs.begin(); pair != pbs.end(); pair++){

        //Key
        uint32_t leg1 = pair->first;
        vector<uint32_t> leg2 = pair->second;

        uint32_t cIndex1 = leg1 >> 4;
        uint32_t bsite1 = mask & leg1;

        CCylinder* ccyl1 = ccylindervec[cIndex1];

        short it1 = SysParams::Chemistry().bindingSites[_filamentType][bsite1];

        bool boundstate1 = false;
//        bool vecboundstate1 = speciesboundvec[bstatepos][maxnbs * cIndex1 + bsite1];
        if(bstatepos == 1) {
            boundstate1 = areEqual(ccyl1->getCMonomer(it1)->speciesBound(
                    SysParams::Chemistry().linkerBoundIndex[_filamentType])->getN(), 1.0);

        }
        if(bstatepos == 2) {
            boundstate1 = areEqual(ccyl1->getCMonomer(it1)->speciesBound(
                    SysParams::Chemistry().motorBoundIndex[_filamentType])->getN(), 1.0);
        }


        //Values
        for(auto V:leg2){
            uint32_t cIndex2 = V >> 4;
            uint32_t bsite2 = mask & V;
            CCylinder* ccyl2 = ccylindervec[cIndex2];

            short it2 = SysParams::Chemistry().bindingSites[_complimentaryfilamentType][bsite2];

            bool boundstate2 = false;
//            bool vecboundstate2 = speciesboundvec[bstatepos][maxnbs * cIndex2 + bsite2];
            if(bstatepos == 1) {
                boundstate2 = areEqual(ccyl2->getCMonomer(it2)->speciesBound(
                        SysParams::Chemistry().linkerBoundIndex[_complimentaryfilamentType])->getN(),
                                       1.0);
            }
            if(bstatepos == 2) {
                boundstate2 = areEqual(ccyl2->getCMonomer(it2)->speciesBound(
                        SysParams::Chemistry().motorBoundIndex[_complimentaryfilamentType])->getN(),
                                       1.0);
            }
			auto ncmpcoord = ccyl2->getCompartment()->coordinates();
            if(boundstate1 == false || boundstate2 == false) {

                std::cout << "OOPS occupied species exist " << boundstate1 << " "
                          << boundstate2 << endl;
                cout<<"bstate pos (1-Linker, 2-Motor)= "<<bstatepos<<endl;

                std::cout<<"Cmp "<<_compartment->coordinates()[0]<<" "<<
                                   _compartment->coordinates()[1]<<" "<<
                                   _compartment->coordinates()[2]<<
                        " nCmp "<<ncmpcoord[0]<<" "<< ncmpcoord[1]<<" "<< ncmpcoord[2]<<
                        " L/M CylID bs"<< ccyl1->getCylinder()->getId()<<" "<<it1<<" "<<
                                  ccyl2->getCylinder()->getId()<<" "<<it2<<" cindices "
                                  <<cIndex1<<" "<<cIndex2<<" "<<endl;

                cout<<"uint32_t "<<leg1<<" "<<V<<endl;
                exit(EXIT_FAILURE);

            }

        }
    }
}

void HybridBindingSearchManager::updateAllPossibleBindingsstencilHYBD() {
    for (int idx = 0; idx < totaluniquefIDpairs; idx++){
        int countbounds = _rMaxsqvec[idx].size();
        for (int idx2 = 0; idx2 < countbounds; idx2++) {
            _possibleBindingsstencilvec[idx][idx2].clear();
            _reversepossibleBindingsstencilvec[idx][idx2].clear();
        }
    }

    floatingpoint min1,min2,max1,max2;
    bool status1 = true;
    bool status2 = true;
<<<<<<< HEAD
    double minveca[2];
    double maxveca[2];
    double* cylsqmagnitudevector = SysParams::Mechanics().cylsqmagnitudevector;
    double *coord = Bead::getDbData().coords.data();
=======
    floatingpoint minveca[2];
    floatingpoint maxveca[2];
    floatingpoint* cylsqmagnitudevector = SysParams::Mechanics().cylsqmagnitudevector;
    floatingpoint *coord = CUDAcommon::getSERLvars().coord;
    auto cylindervec = CUDAcommon::getSERLvars().cylindervec;
>>>>>>> 324f02ec
    int Ncylincmp = _compartment->getCylinders().size();
    int* cindexvec = new int[Ncylincmp]; //stores cindex of cylinders in this compartment
    vector<vector<int>> ncindices; //cindices of cylinders in neighbor list.
    vector<int> ncindex; //helper vector


    auto boundstate = SysParams::Mechanics().speciesboundvec;
    int maxnbs = SysParams::Chemistry().maxbindingsitespercylinder;

    const auto& cylinderInfoData = Cylinder::getDbData().value;

    int idx; int idx2;
//Go through all filament types in our simulation
    for(idx = 0; idx<totaluniquefIDpairs;idx++) {

        long id = 0;
        ncindices.clear();
        auto fpairs = _filamentIDvec[idx].data();
//        int offset1 = SysParams::Mechanics().bsoffsetvec.at(fpairs[0]);
//        int offset2 = SysParams::Mechanics().bsoffsetvec.at(fpairs[1]);
        int offset1 = 0;
        int offset2 = 0;
        int nbs1 = SysParams::Chemistry().bindingSites[fpairs[0]].size();
        int nbs2 = SysParams::Chemistry().bindingSites[fpairs[1]].size();
        int Nbounds = _rMaxsqvec[idx].size();
//        auto bindingsitevec1 = SysParams::Chemistry().bindingSites[fpairs[0]];
//        auto bindingsitevec2 = SysParams::Chemistry().bindingSites[fpairs[1]];

        //Go through cylinders in the compartment, get the half of neighbors.
        for (auto c : _compartment->getCylinders()) {
            cindexvec[id] = c->getStableIndex();
            id++;
            auto Neighbors = _HneighborList->getNeighborsstencil(HNLIDvec[idx], c);
            ncindex.reserve(Neighbors.size());
            for (auto cn : Neighbors) {
                if (c->getId() > cn->getId())
<<<<<<< HEAD
                    ncindex.push_back(cn->getStableIndex());
=======
                    ncindex.push_back(cn->_dcIndex);
>>>>>>> 324f02ec
            }
            ncindices.push_back(ncindex);
            ncindex.clear();
        }

        //Go through cylinder
        for (int i = 0; i < Ncylincmp; i++) {

            int cindex = cindexvec[i];
            short complimentaryfID;
<<<<<<< HEAD
            const auto& c = cylinderInfoData[cindex];
            const auto& x1 = c.beadCoord[0];
            const auto& x2 = c.beadCoord[1];
            double X1X2[3] = {x2[0] - x1[0], x2[1] - x1[1], x2[2] - x1[2]};
=======
            floatingpoint x1[3], x2[3];
            floatingpoint X1X2[3] = {x2[0] - x1[0], x2[1] - x1[1], x2[2] - x1[2]};
>>>>>>> 324f02ec
            int *cnindices = ncindices[i].data();

            if (c.type != fpairs[0] && c.type != fpairs[1]) continue;
            else if(c.type == fpairs[0]) complimentaryfID = fpairs[1];
            else complimentaryfID = fpairs[0];

<<<<<<< HEAD
=======
            memcpy(x1, &coord[3 * c.bindices[0]], 3 * sizeof(floatingpoint));
            memcpy(x2, &coord[3 * c.bindices[1]], 3 * sizeof(floatingpoint));

>>>>>>> 324f02ec
            //Go through the neighbors of the cylinder
            for (int arraycount = 0; arraycount < ncindices[i].size(); arraycount++) {

                int cnindex = cnindices[arraycount];
                const auto& cn = cylinderInfoData[cnindex];

//            if(c.ID < cn.ID) {counter++; continue;} commented as the above vector does
//              not contain ncs that will fail this cndn.
                if (c.filamentId == cn.filamentId) continue;
                if(c.type != complimentaryfID) continue;

<<<<<<< HEAD
                const auto& x3 = cn.beadCoord[0];
                const auto& x4 = cn.beadCoord[1];
                double X1X3[3] = {x3[0] - x1[0], x3[1] - x1[1], x3[2] - x1[2]};
                double X3X4[3] = {x4[0] - x3[0], x4[1] - x3[1], x4[2] - x3[2]};
                double X1X3squared = sqmagnitude(X1X3);
                double X1X2squared = cylsqmagnitudevector[cindex];
                double X1X3dotX1X2 = scalarprojection(X1X3, X1X2);
                double X3X4squared = cylsqmagnitudevector[cnindex];
                double X1X3dotX3X4 = scalarprojection(X1X3, X3X4);
                double X3X4dotX1X2 = scalarprojection(X3X4, X1X2);
=======
                floatingpoint x3[3], x4[3];
                memcpy(x3, &coord[3 * cn.bindices[0]], 3 * sizeof(floatingpoint));
                memcpy(x4, &coord[3 * cn.bindices[1]], 3 * sizeof(floatingpoint));
                floatingpoint X1X3[3] = {x3[0] - x1[0], x3[1] - x1[1], x3[2] - x1[2]};
                floatingpoint X3X4[3] = {x4[0] - x3[0], x4[1] - x3[1], x4[2] - x3[2]};
                floatingpoint X1X3squared = sqmagnitude(X1X3);
                floatingpoint X1X2squared = cylsqmagnitudevector[c.cindex];
                floatingpoint X1X3dotX1X2 = scalarprojection(X1X3, X1X2);
                floatingpoint X3X4squared = cylsqmagnitudevector[cn.cindex];
                floatingpoint X1X3dotX3X4 = scalarprojection(X1X3, X3X4);
                floatingpoint X3X4dotX1X2 = scalarprojection(X3X4, X1X2);
>>>>>>> 324f02ec

                //Number of binding sites on the cylinder/filament of Type A.
                for (int pos1 = 0; pos1 < nbs1; pos1++) {

                    //Number of binding distance pairs we are looking at
                    for (idx2 = 0; idx2 < Nbounds; idx2++) {

                        short bstatepos = bstateposvec[idx][idx2];

                        //now re add valid binding sites
                        if (areEqual(boundstate[bstatepos][offset1 + maxnbs * cindex + pos1], 1.0)) {

                            auto mp1 = bindingsites1[idx][pos1];
                            floatingpoint A = X3X4squared;
                            floatingpoint B = 2.0 * X1X3dotX3X4 - 2.0 * mp1 * X3X4dotX1X2;
                            floatingpoint C = X1X3squared + mp1 * mp1 * X1X2squared -
                                       2.0 * mp1 * X1X3dotX1X2;
                            floatingpoint Bsq = B*B;
                            floatingpoint C1 = C - _rMinsqvec[idx][idx2];
                            floatingpoint C2 = C - _rMaxsqvec[idx][idx2];
                            floatingpoint b2m4ac1 = Bsq - 4 * A * C1;
                            floatingpoint b2m4ac2 = Bsq - 4 * A * C2;


                            status1 = b2m4ac1 < 0;
                            status2 = b2m4ac2 < 0;

                            if (status1 && status2) continue;

                            if (!status1) {
                                min1 = (-B + sqrt(b2m4ac1)) / (2 * A);
                                min2 = (-B - sqrt(b2m4ac1)) / (2 * A);
                                if (min1 < min2) {
                                    minveca[0] = (min1);
                                    minveca[1] = (min2);
                                } else {
                                    minveca[0] = (min2);
                                    minveca[1] = (min1);
                                }
                                //Compare the MIN solutions are within the first and last
                                // binding sites in filament/cylinder of type B.
                                if (minveca[0] < minparamcyl2[idx][1] &&
                                    minveca[1] > maxparamcyl2[idx][1]) continue;
                            }

                            if (!status2) {
                                max1 = (-B + sqrt(b2m4ac2)) / (2 * A);
                                max2 = (-B - sqrt(b2m4ac2)) / (2 * A);
                                if (max1 < max2) {
                                    maxveca[0] = (max1);
                                    maxveca[1] = (max2);
                                } else {
                                    maxveca[0] = (max2);
                                    maxveca[1] = (max1);
                                }
                                //Compare the mAX solutions are within the first and last
                                // binding sites in filament/cylinder of type B.
                                if (maxveca[0] > maxparamcyl2[idx][1] ||
                                    maxveca[1] < minparamcyl2[idx][1]) continue;
                            }

                            for (int pos2 = 0; pos2 < nbs2; pos2++) {

                                if (areEqual(boundstate[bstatepos][offset2 + maxnbs * cnindex + pos2], 1.0)) {

                                    //check distances..
                                    auto mp2 = bindingsites2[idx][pos2];
                                    if (!status2)
                                        if (mp2 < maxveca[0] || mp2 > maxveca[1]) continue;
                                    if (!status1)
                                        if (mp2 > minveca[0] && mp2 < minveca[1]) continue;


                                    auto it1 = SysParams::Chemistry().bindingSites[fpairs[0]][pos1];
                                    auto it2 = SysParams::Chemistry().bindingSites[fpairs[1]][pos2];


                                    auto t1 = tuple<CCylinder *, short>(cylinderInfoData[cindex].chemCylinder,
                                                                        it1);
                                    auto t2 = tuple<CCylinder *, short>(cylinderInfoData[cnindex].chemCylinder,
                                                                        it2);


//                                    minsmap = chrono::high_resolution_clock::now();
                                    //add in correct order
                                    _possibleBindingsstencilvec[idx][idx2].emplace(t1, t2);
                                    _reversepossibleBindingsstencilvec[idx][idx2][t2]
                                            .push_back(t1);
//                                    minemap = chrono::high_resolution_clock::now();
//                                    chrono::duration<floatingpoint> elapsedmap(minemap - minsmap);
//                                    HYBDappendtime += elapsedmap.count();

                                }
                            }
                        }
                    }
                }
            }
        }
    }
    //Place in the appropriate BindingManager
    for(short idx = 0; idx<totaluniquefIDpairs; idx++){
        int countbounds = _rMaxsqvec[idx].size();
        for (short idx2 = 0; idx2 < countbounds; idx2++) {
            int newNOther = _possibleBindingsstencilvec[idx][idx2].size();
            fManagervec[idx][idx2]->updateBindingReaction(newNOther);
        }
    }
    delete[] cindexvec;
<<<<<<< HEAD
=======
}

void HybridBindingSearchManager::countNpairsfound(short idvec[2]){
    short idx = idvec[0];
    short idx2 = idvec[1];
    int N = 0;
    Nbindingpairs[idx][idx2] = 0;

//    N = _mpossibleBindingsstencilvecuint[idx][idx2].size();
    for (auto iter = _possibleBindingsstencilvecuint[idx][idx2].begin(); iter !=
		    _possibleBindingsstencilvecuint[idx][idx2].end(); iter++) {
        N += iter->second.size();
    }
//    cout<<Nbindingpairs[idx][idx2]<<" "<<N<<endl;
    Nbindingpairs[idx][idx2] = N;
}

void HybridBindingSearchManager::updateAllPossibleBindingsstencilSIMDV3() {

#ifdef SIMDBINDINGSEARCH
    short count = 0;
	for (short idx = 0; idx < totaluniquefIDpairs; idx++) {
		int countbounds = _rMaxsqvec[idx].size();
		for (short idx2 = 0; idx2 < countbounds; idx2++) {
			short idvec[2] = {idx, idx2};
			bool LinkerorMotor = false; //Motor
			if (bstateposvec[idx][idx2] == 1)
				LinkerorMotor = true;//Linker
			if(LinkerorMotor) {
				//Linker
				calculatebspairsLMselfV3<1,true, true>(getdOut<1U, true>(count), idvec);
				calculatebspairsLMenclosedV3<1,false, true>(getdOut<1U, false>(count),
				        bspairslinker2, idvec);
			}
			else{
				//Motor
				calculatebspairsLMselfV3<1,true, false>(getdOut<1U, true>(count), idvec);
				calculatebspairsLMenclosedV3<1,false, false>(getdOut<1U, false>(count),
				        bspairsmotor2, idvec);
			}
			count++;
		}
	}

	//Moving it to a function so it need not be done over and over again.
//Calculate N
/*    if(true) {
        for (short idx = 0; idx < totaluniquefIDpairs; idx++) {
            int countbounds = _rMaxsqvec[idx].size();
            for (short idx2 = 0; idx2 < countbounds; idx2++) {
                short idvec[2] = {idx, idx2};
                countNpairsfound(idvec);
//				cout<<"Total found pairs "<<Nbindingpairs[idx][idx2]<<endl;
                fManagervec[idx][idx2]->updateBindingReaction(Nbindingpairs[idx][idx2]);
            }
        }
    }*/

#endif
}

void HybridBindingSearchManager::updateAllBindingReactions() {
	for (short idx = 0; idx < totaluniquefIDpairs; idx++) {
		int countbounds = _rMaxsqvec[idx].size();
		for (short idx2 = 0; idx2 < countbounds; idx2++) {
			short idvec[2] = {idx, idx2};
			countNpairsfound(idvec);
//				cout<<"Total found pairs "<<Nbindingpairs[idx][idx2]<<endl;
			fManagervec[idx][idx2]->updateBindingReaction(Nbindingpairs[idx][idx2]);
		}
	}
}


template <uint D, bool SELF, bool LinkerorMotor>
void HybridBindingSearchManager::calculatebspairsLMselfV3(dist::dOut<D, SELF>&
bspairsoutSself, short idvec[2]) {

	auto filTypepairs =_filamentIDvec[idvec[0]];
	auto boundstate = SysParams::Mechanics().speciesboundvec;
	CCylinder **ccylvec = CUDAcommon::getSERLvars().ccylindervec;
	auto cylcmp1 = _compartment->Cyldcindexvec;

	minsfind = chrono::high_resolution_clock::now();
	int C1size = _compartment->getSIMDcoordsV3<LinkerorMotor>(0, filTypepairs[0]).size();

	if (C1size > 0) {
		bspairsoutSself.reset_counters();

		if(filTypepairs[0] == filTypepairs[1]) {
			if (C1size >= switchfactor * dist::get_simd_size(t_avx))
				dist::find_distances(bspairsoutSself,
						_compartment->getSIMDcoordsV3<LinkerorMotor>(0, filTypepairs[0]), t_avx);
			else
				dist::find_distances(bspairsoutSself,
						_compartment->getSIMDcoordsV3<LinkerorMotor>(0, filTypepairs[0]), t_serial);
		}
		else{
			int C2size = _compartment->getSIMDcoordsV3<LinkerorMotor>(0, filTypepairs[1]).size();
			if (C1size >= switchfactor * dist::get_simd_size(t_avx) &&
			    C2size >= switchfactor * dist::get_simd_size(t_avx)) {

				dist::find_distances(bspairsoutSself,
						_compartment->getSIMDcoordsV3<LinkerorMotor>(0, filTypepairs[0]),
						_compartment->getSIMDcoordsV3<LinkerorMotor>(0, filTypepairs[1]), t_avx);

			} else {

				dist::find_distances(bspairsoutSself,
						_compartment->getSIMDcoordsV3<LinkerorMotor>(0, filTypepairs[0]),
						_compartment->getSIMDcoordsV3<LinkerorMotor>(0, filTypepairs[1]), t_serial);

			}

		}

	minefind = chrono::high_resolution_clock::now();
	chrono::duration<floatingpoint> elapsed_runfind(minefind - minsfind);
	findtimeV3 += elapsed_runfind.count();


	//MERGE INTO single vector
	//@{
	if (true) {
		uint N = bspairsoutSself.counter[D - 1];
//		cout<<" Contacts found by SIMD Self "<<N<<endl;
		minsfind = chrono::high_resolution_clock::now();
		if (nthreads == 1)
			gatherCylindercIndexV3<D, SELF, LinkerorMotor>
			        (bspairsoutSself, 0, N, idvec, _compartment);

		minefind = chrono::high_resolution_clock::now();
		chrono::duration<floatingpoint> elapsed_append(minefind - minsfind);
		SIMDV3appendtime += elapsed_append.count();
	}
	}
    //@}
}

template<uint D, bool SELF, bool LinkerorMotor>
void HybridBindingSearchManager::calculatebspairsLMenclosedV3(dist::dOut<D,SELF>&
bspairsoutS, dist::dOut<D,SELF>& bspairsoutS2, short idvec[2]){

	auto filTypepairs =_filamentIDvec[idvec[0]];

    auto boundstate = SysParams::Mechanics().speciesboundvec;
    CCylinder **ccylvec = CUDAcommon::getSERLvars().ccylindervec;
    int maxnbs = SysParams::Chemistry().maxbindingsitespercylinder;
    auto cylcmp1 = _compartment->Cyldcindexvec;
    auto upnstencilvec = _compartment->getuniquepermuteneighborsstencil();
    short i =0;

//    cout<<"UPN# "<<_compartment->getuniquepermuteNeighbours().size()<<endl;
    for(auto ncmp: _compartment->getuniquepermuteNeighbours()) {

	    short pos = upnstencilvec[i];

	    int C1size = _compartment->getSIMDcoordsV3<LinkerorMotor>
	            (partitioned_volume_ID[pos], filTypepairs[0]).size();
	    int C2size = ncmp->getSIMDcoordsV3<LinkerorMotor>
	            (partitioned_volume_ID[pos] + 1, filTypepairs[1]).size();

/*	    auto coord = _compartment->coordinates();
	    auto ncoord = ncmp->coordinates();
	    cout<<"Cmp coords "<<coord[0]<<" "<<coord[1]<<" "<<coord[2]<<" nCmp coords "
							<<ncoord[0]<<" " <<ncoord[1]<<" "<<ncoord[2]<<endl;
	    cout<<C1size<<" "<<C2size<<endl;*/

	    if (C1size > 0 && C2size > 0) {

		    minsfind = chrono::high_resolution_clock::now();

	    	bspairsoutS.reset_counters();
	    	if (C1size >= switchfactor * dist::get_simd_size(t_avx) &&
	    	C2size >= switchfactor * dist::get_simd_size(t_avx)) {

	    		dist::find_distances(bspairsoutS,
	    				_compartment->getSIMDcoordsV3<LinkerorMotor>
	    				        (partitioned_volume_ID[pos], filTypepairs[0]),
	    		        ncmp->getSIMDcoordsV3<LinkerorMotor>
	    		                (partitioned_volume_ID[pos] + 1, filTypepairs[1]),
	    		        t_avx);

		    } else {

			    dist::find_distances(bspairsoutS,
			    		_compartment->getSIMDcoordsV3<LinkerorMotor>
			    		        (partitioned_volume_ID[pos], filTypepairs[0]),
			    		ncmp->getSIMDcoordsV3<LinkerorMotor>
			    		        (partitioned_volume_ID[pos] + 1, filTypepairs[1]),
			    		t_serial);

		    }

		    minefind = chrono::high_resolution_clock::now();
		    chrono::duration<floatingpoint> elapsed_runfind(minefind - minsfind);
		    findtimeV3 += elapsed_runfind.count();

		    i++;

	    //MERGE INTO single vector
	    //@{
	    if (true) {
		    minsfind = chrono::high_resolution_clock::now();
		    uint N = bspairsoutS.counter[D-1];
//		    cout<<" Contacts found by SIMD enclosed "<<N<<endl;
//		    uint prev_size = getfilID_fpospairs<LinkerorMotor>().size();

/*		    getpairsLinkerorMotor<LinkerorMotor>().resize
				    (getpairsLinkerorMotor<LinkerorMotor>().size() + 2 * N);
		    getfilID_fpospairs<LinkerorMotor>().resize(getfilID_fpospairs<LinkerorMotor>()
				                                               .size() + N);*/
//			cout<<"enclosed "<<endl;
		    if (nthreads == 1)
			    gatherCylindercIndexV3<D, SELF, LinkerorMotor>
			            (bspairsoutS, 0, N, idvec, ncmp);
		    else {
			    std::vector<std::thread> threads_avx;
			    uint nt = nthreads;
			    threads_avx.reserve(nt);
			    uint prev = 0;
			    uint frac = N / nt;
			    uint next = frac + N % nt;
			    for (uint i = 0; i < nt; ++i) {
				    threads_avx.push_back(std::thread
					(&HybridBindingSearchManager::gatherCylindercIndexV3<D, SELF, LinkerorMotor>,
					        this, std::ref(bspairsoutS), prev, next, idvec, ncmp));
				    prev = next;
				    next = min(N, prev + frac);
			    }

			    //Join
			    for (auto &t : threads_avx)
				    t.join();
			    threads_avx.clear();
		    }//else
		    minefind = chrono::high_resolution_clock::now();
		    chrono::duration<floatingpoint> elapsed_append(minefind - minsfind);
		    SIMDV3appendtime += elapsed_append.count();
	    }

	    }
	    //@}
    }
}

template <uint D, bool SELF, bool LinkerorMotor>
void HybridBindingSearchManager::gatherCylindercIndexV3(dist::dOut<D,SELF>&
bspairsoutS, int first, int last, short idvec[2], Compartment* nCmp){
//    auto boundstate = SysParams::Mechanics().speciesboundvec;
    int maxnbs = SysParams::Chemistry().maxbindingsitespercylinder;
    //Need to rewrite to give CylinderID instead.

    auto cylindervec = CUDAcommon::serlvars.cylindervec;

    auto cylinderpointervec = CUDAcommon::serlvars.cylinderpointervec;
    auto ccylindervec = CUDAcommon::serlvars.ccylindervec;
	int counter = 0;
    for(uint pid = first; pid < last; pid++) {
        uint32_t site1 = bspairsoutS.dout[2 * (D - 1)][pid];
        uint32_t site2 = bspairsoutS.dout[2 * (D - 1) + 1][pid];

        uint32_t cIndex1 = site1>>4;
        uint32_t cIndex2 = site2>>4;

        cylinder cylinder1 = cylindervec[cIndex1];
        cylinder cylinder2 = cylindervec[cIndex2];

        /*vector<floatingpoint> cylcoord = {cylinder1.coord[0], cylinder1.coord[1], cylinder1.coord[2]};
	    auto C = GController::getCompartment(cylcoord);

	    if(C!= _compartment) {
	    	if(idvec[1] == 0)
	    		cout<<"Linker search error"<<endl;
		    else
			    cout<<"Motor search error"<<endl;
	    	auto cyl = cylinderpointervec[cIndex1];
	    	cout<<"cylinder ID "<<cyl->getID()<<" "<<" cIndex "<<cyl->_dcIndex<<endl;
	    	cout<<"cyl struct coord "<<cylcoord[0]<<" "<<cylcoord[1]<<" "
																""<<cylcoord[2]<<endl;
	    	auto cylpcoord = cyl->coordinate;
	    	cout<<"cyl pointer coord "<<cylpcoord[0]<<" "<<cylpcoord[1]<<" "
																   ""<<cylpcoord[2]<<endl;
		    cout << "OOPS! cylinder1 is from another compartment" << endl;
		    cout<<"cylinder Cmp "<<C->coordinates()[0]<<" "<<C->coordinates()[1]<<" "
				<<C->coordinates()[2]<<endl;
		    cout<<"Cmp for HBSManager "<<_compartment->coordinates()[0]<<" "
			<<_compartment->coordinates()[1]<<" "<<_compartment->coordinates()[2]<<endl;
		    exit(EXIT_FAILURE);
	    }*/

	    //Checks to make sure sites on a filament that are less than two cylinders away are
	    // not added.
		bool neighborcondition = (cylinder1.filamentID == cylinder2.filamentID &&
		                                    abs(cylinder1.filamentposition - cylinder2
		                                    .filamentposition) <=2);
        if (!neighborcondition) {

	        /*uint32_t cID1 = cylinder1.ID;
	        uint32_t cID2 = cylinder2.ID;*/

	        short bsite1 = mask & site1;
	        short bsite2 = mask & site2;

	        uint32_t t1 = cIndex1 << 4 | bsite1;
	        uint32_t t2 = cIndex2 << 4 | bsite2;

	        //unordered map
//	        cout<<_possibleBindingsstencilvecuint.size()<<" "
//	        <<_possibleBindingsstencilvecuint[idvec[0]].size()
//	        <<" "<<idvec[0]<<" "<<idvec[1]<<endl;
			_possibleBindingsstencilvecuint[idvec[0]][idvec[1]][t1].push_back(t2);
//	        _mpossibleBindingsstencilvecuint[idvec[0]][idvec[1]].emplace(t1,t2);
			_reversepossibleBindingsstencilvecuint[idvec[0]][idvec[1]][t2].push_back(t1);
        }
        /*else{
        	counter++;
	        short bsite1 = mask & site1;
	        short bsite2 = mask & site2;
        	cout<<cylinder1.ID<<" "<<bsite1<<" "<<cylinder2.ID<<" "<<bsite2<<endl;
        }*/
    }
/*	short idvecL[2] = {0,0};
	short idvecM[2] = {0,1};
	checkoccupancySIMD( idvecL);
	checkoccupancySIMD( idvecM);*/

//    cout<<"Found "<<last<<" Rejected "<<counter<<endl;
>>>>>>> 324f02ec
}

void HybridBindingSearchManager::addtoHNeighborList(){
    HNLIDvec.reserve(totaluniquefIDpairs);
    for(short idx = 0; idx < totaluniquefIDpairs; idx++) {
        vector<float> temprMaxsq = _rMaxsqvec[idx];
        vector<float> temprMinsq = _rMinsqvec[idx];
        vector<short> ftypepair = _filamentIDvec[idx];
        float localmaxcylsize = max(SysParams::Geometry().cylinderSize[ftypepair[0]],
                                    SysParams::Geometry().cylinderSize[ftypepair[1]]);
        float maxrMaxsq = *max_element(temprMaxsq.begin(), temprMaxsq.end());
        float minrMinsq = *min_element(temprMinsq.begin(), temprMinsq.end());
        for(short idx2 = 0; idx2<temprMaxsq.size();idx2++) {
        	short temp = 0;
			#ifdef SIMDBINDINGSEARCH
            temp = _HneighborList->setneighborsearchparameters(ftypepair[0], ftypepair[1],
                          false, true, localmaxcylsize + sqrt(_rMaxsqvec[idx][idx2]),
                          max( sqrt(_rMinsqvec[idx][idx2]) - localmaxcylsize,float(0.0)));
			#endif
            HNLIDvec[idx]=(temp);
            short idvec[2] = {idx, idx2};
            fManagervec[idx][idx2]->setHNLID(HNLIDvec[idx], idvec);
        }
    }
}

vector<tuple<CCylinder*, short>>
HybridBindingSearchManager::chooseBindingSitesstencil(short idvec[2]){


    short idx = idvec[0];
    short idx2 = idvec[1];
    auto fpairs = _filamentIDvec[idx].data();
    int pbsSize = Nbindingpairs[idx][idx2];
    assert((pbsSize!= 0)
           && "Major bug: Linker binding manager should not have zero binding \
                   sites when called to choose a binding site.");
    if(true) {
	    uint randomIndex = Rand::randInteger(1, pbsSize);

	    auto it = _possibleBindingsstencilvecuint[idx][idx2].begin();
	    uint cumulativesum = 0;
	    uint prevstepsum = 0;

	    while (it != _possibleBindingsstencilvecuint[idx][idx2].end() &&
	           cumulativesum < randomIndex) {
		    prevstepsum = cumulativesum;
		    cumulativesum += it->second.size();
		    if (cumulativesum < randomIndex)
			    it++;
	    }
	    Nbindingpairs[idx][idx2]--;

	    uint position = randomIndex - prevstepsum - 1;

	    uint32_t site1 = it->first;
	    uint32_t site2 = it->second[position];

	    uint32_t cIndex1 = site1 >> 4;
	    uint32_t cIndex2 = site2 >> 4;

	    short bsitepos1 = mask & site1;
	    short bsitepos2 = mask & site2;

	    bool foundcyl1 = false;
	    bool foundcyl2 = false;

	    CCylinder *ccyl1;
	    CCylinder *ccyl2;

	    auto Cylinderpointervec = CUDAcommon::serlvars.cylinderpointervec;

	    ccyl1 = Cylinderpointervec[cIndex1]->getCCylinder();
	    ccyl2 = Cylinderpointervec[cIndex2]->getCCylinder();

//    cout<<"CHECK "<<CylID1<<" "<<CylID2<<" "<<position<<" "<<it->second.size()<<endl;

/*    uint i = 0;
    while(!(foundcyl1 && foundcyl2)){
        if(i==Cylinder::getCylinders().size()){
            cout<<"Error! Couldn't find CylinderID. Exiting.."<<endl;
            exit(EXIT_FAILURE);
        }
        uint ID = Cylinderpointervec[i]->getID();
        if(ID == CylID1){
            ccyl1 = Cylinderpointervec[i]->getCCylinder();
            fpairs[0] = Cylinderpointervec[i]->getType();
            foundcyl1 = true;
        }
        else if(ID == CylID2){
            ccyl2 = Cylinderpointervec[i]->getCCylinder();
            fpairs[1] =  Cylinderpointervec[i]->getType();
            foundcyl2 = true;
        }
        i++;
    }*/
	    short bindingSite1 = SysParams::Chemistry().bindingSites[fpairs[0]][bsitepos1];
	    short bindingSite2 = SysParams::Chemistry().bindingSites[fpairs[1]][bsitepos2];

/*    cout<<"chosen cIndices "<<cIndex1<<" "<<cIndex2<<" CylID "<<ccyl1->getCylinder()
    ->getID()<<" "<<bindingSite1<<" " <<ccyl2->getCylinder()->getID()<<" "<<bindingSite2<<" fID "
        <<fpairs[0]<<" "<<fpairs[1]<<" "<<idvec[0]<<" "<<idvec[1]<<endl;
    cout<<"returning CylID "<<ccyl1->getCylinder()->getID()<<" "<<bindingSite1<<" "<<
                              ccyl2->getCylinder()->getID()<<" "<<bindingSite2<<endl;*/

	    tuple<CCylinder *, short> t1 = make_tuple(ccyl1, bindingSite1);
	    tuple<CCylinder *, short> t2 = make_tuple(ccyl2, bindingSite2);

	    return vector<tuple<CCylinder *, short>>{t1, t2};
    }

 /*   short idx = idvec[0];
    short idx2 = idvec[1];
    int pbsSize = _possibleBindingsstencilvec[idx][idx2].size();
    assert((pbsSize!= 0)
           && "Major bug: Linker binding manager should not have zero binding \
                   sites when called to choose a binding site.");
    int randomIndex = Rand::randInteger(0, pbsSize - 1);
    auto it = _possibleBindingsstencilvec[idx][idx2].begin();

    advance(it, randomIndex);

    return vector<tuple<CCylinder*, short>>{it->first, it->second};
*/
}

HybridCylinderCylinderNL* HybridBindingSearchManager::_HneighborList;
bool initialized = false;
//D = 1
dist::dOut<1U,false> HybridBindingSearchManager::bspairslinker;
dist::dOut<1U,true> HybridBindingSearchManager::bspairslinkerself;
dist::dOut<1U,false> HybridBindingSearchManager::bspairsmotor;
dist::dOut<1U,true> HybridBindingSearchManager::bspairsmotorself;
dist::dOut<1U,false> HybridBindingSearchManager::bspairsmotor2;
dist::dOut<1U,false> HybridBindingSearchManager::bspairslinker2;

dist::dOut<1U,true> HybridBindingSearchManager::bspairsself[NPROCS][8];
dist::dOut<1U,false> HybridBindingSearchManager::bspairs[NPROCS][8];
floatingpoint HybridBindingSearchManager::largestlinkerdistance = 0.0;
floatingpoint HybridBindingSearchManager::largestmotordistance = 0.0;
//D = 2
/*dist::dOut<2U,true> HybridBindingSearchManager::bspairs2self;
dist::dOut<2U,false> HybridBindingSearchManager::bspairs2;
dist::dOut<1U,false> HybridBindingSearchManager::bspairs2_D1;
dist::dOut<1U,false> HybridBindingSearchManager::bspairs2_D2;*/


short HybridBindingSearchManager::Totallinkermotor = 0;
floatingpoint HybridBindingSearchManager::SIMDtime = 0.0;
floatingpoint HybridBindingSearchManager::HYBDtime = 0.0;
floatingpoint HybridBindingSearchManager::findtime = 0.0;
floatingpoint HybridBindingSearchManager::appendtime = 0.0;
floatingpoint HybridBindingSearchManager::findtimeV2 = 0.0;
floatingpoint HybridBindingSearchManager::SIMDparse1 = 0.0;
floatingpoint HybridBindingSearchManager::SIMDparse2 = 0.0;
floatingpoint HybridBindingSearchManager::SIMDparse3 = 0.0;
floatingpoint HybridBindingSearchManager::SIMDcountbs = 0.0;
floatingpoint HybridBindingSearchManager::HYBDappendtime = 0.0;
floatingpoint HybridBindingSearchManager::SIMDV3appendtime = 0.0;
floatingpoint HybridBindingSearchManager::findtimeV3 = 0.0;

/*///Template specializations
template void HybridBindingSearchManager::calculatebspairsself<1,true>();
template void HybridBindingSearchManager::calculatebspairsself<1,false>();
template void HybridBindingSearchManager::calculatebspairsself<2,true>();
template void HybridBindingSearchManager::calculatebspairsself<2,false>();
template void HybridBindingSearchManager::calculatebspairsself<3,true>();
template void HybridBindingSearchManager::calculatebspairsself<3,false>();
template void HybridBindingSearchManager::calculatebspairsself<4,true>();
template void HybridBindingSearchManager::calculatebspairsself<4,false>();*/
#endif

<|MERGE_RESOLUTION|>--- conflicted
+++ resolved
@@ -345,84 +345,12 @@
 /*	cout<<"Removing Cylinder with ID "<<cc->getCylinder()->getID()<<" "<<bindingSite<<" "
         <<idvec[0]<<" "<<idvec[1]<<endl;*/
 
-<<<<<<< HEAD
-//    std::cout<<"Adding "<<cc->getCylinder()->getId()<<" "<<bindingSite<<endl;
-=======
->>>>>>> 324f02ec
     short idx = idvec[0];
     short idx2 = idvec[1];
     auto fIDpair = _filamentIDvec[idx].data();
     short _filamentType = cc->getType();
 
-<<<<<<< HEAD
-    //if we change other managers copy number
-    vector<HybridBindingSearchManager*> affectedHManagers;
-//    vector<MotorBindingManager*> affectedManagersM;
-//    vector<LinkerBindingManager*> affectedManagersL;
-
-    //add valid binding sites
-    if (bstatecheck) {
-        //loop through neighbors
-        //now re add valid based on CCNL
-        vector<Cylinder*> Neighbors;
-        Neighbors = _HneighborList->getNeighborsstencil(HNLID, cc->getCylinder());
-        for (auto cn : Neighbors) {
-            Cylinder* c = cc->getCylinder();
-            short _nfilamentType = cn->getType();
-            if(_nfilamentType != complimentaryfID) return;
-            if(cn->getParent() == c->getParent()) continue;
-
-            auto ccn = cn->getCCylinder();
-
-            for(auto it = SysParams::Chemistry().bindingSites[_nfilamentType].begin();
-                it != SysParams::Chemistry().bindingSites[_nfilamentType].end(); it++) {
-                bool bstatecheckn = false;
-                if(bstatepos == 1)
-                    bstatecheckn = areEqual(ccn->getCMonomer(*it)->speciesBound(
-                            SysParams::Chemistry().linkerBoundIndex[_nfilamentType])->getN(), 1.0);
-                if(bstatepos == 2)
-                    bstatecheckn = areEqual(ccn->getCMonomer(*it)->speciesBound(
-                            SysParams::Chemistry().motorBoundIndex[_nfilamentType])->getN(), 1.0);
-
-                if (bstatecheckn) {
-
-                    //check distances..
-                    auto mp1 = (float)bindingSite / SysParams::Geometry().cylinderNumMon[_filamentType];
-                    auto mp2 = (float)*it / SysParams::Geometry().cylinderNumMon[_nfilamentType];
-
-                    auto x1 = c->getFirstBead()->vcoordinate();
-                    auto x2 = c->getSecondBead()->vcoordinate();
-                    auto x3 = cn->getFirstBead()->vcoordinate();
-                    auto x4 = cn->getSecondBead()->vcoordinate();
-
-                    auto m1 = midPointCoordinate(x1, x2, mp1);
-                    auto m2 = midPointCoordinate(x3, x4, mp2);
-
-                    double distsq = twoPointDistancesquared(m1, m2);
-
-                    if(distsq > _rMaxsq || distsq < _rMinsq) continue;
-
-                    auto t1 = tuple<CCylinder*, short>(cc, bindingSite);
-                    auto t2 = tuple<CCylinder*, short>(ccn, *it);
-
-                    //add in correct order
-                    if(c->getId() > cn->getId())
-                    {
-                        _possibleBindingsstencilvec[idx][idx2].emplace(t1,t2);
-                        _reversepossibleBindingsstencilvec[idx][idx2][t2].push_back(t1);
-                    }
-                    else {
-                        //add in this compartment
-                        if(cn->getCompartment() == _compartment) {
-                            _possibleBindingsstencilvec[idx][idx2].emplace(t2,t1);
-                            _reversepossibleBindingsstencilvec[idx][idx2][t1].push_back(t2);
-                        }
-                            //add in other
-                        else {
-                            auto m = cn->getCompartment()->getHybridBindingSearchManager();
-=======
     if(_filamentType != fIDpair[0] && _filamentType != fIDpair[1] ) return;
->>>>>>> 324f02ec
 
 	short idvecL[2] = {0,0};
 	short idvecM[2] = {0,1};
@@ -716,18 +644,10 @@
     floatingpoint min1,min2,max1,max2;
     bool status1 = true;
     bool status2 = true;
-<<<<<<< HEAD
-    double minveca[2];
-    double maxveca[2];
-    double* cylsqmagnitudevector = SysParams::Mechanics().cylsqmagnitudevector;
-    double *coord = Bead::getDbData().coords.data();
-=======
     floatingpoint minveca[2];
     floatingpoint maxveca[2];
     floatingpoint* cylsqmagnitudevector = SysParams::Mechanics().cylsqmagnitudevector;
-    floatingpoint *coord = CUDAcommon::getSERLvars().coord;
-    auto cylindervec = CUDAcommon::getSERLvars().cylindervec;
->>>>>>> 324f02ec
+    floatingpoint *coord = Bead::getDbData().coords.data();
     int Ncylincmp = _compartment->getCylinders().size();
     int* cindexvec = new int[Ncylincmp]; //stores cindex of cylinders in this compartment
     vector<vector<int>> ncindices; //cindices of cylinders in neighbor list.
@@ -764,11 +684,7 @@
             ncindex.reserve(Neighbors.size());
             for (auto cn : Neighbors) {
                 if (c->getId() > cn->getId())
-<<<<<<< HEAD
                     ncindex.push_back(cn->getStableIndex());
-=======
-                    ncindex.push_back(cn->_dcIndex);
->>>>>>> 324f02ec
             }
             ncindices.push_back(ncindex);
             ncindex.clear();
@@ -779,27 +695,16 @@
 
             int cindex = cindexvec[i];
             short complimentaryfID;
-<<<<<<< HEAD
             const auto& c = cylinderInfoData[cindex];
             const auto& x1 = c.beadCoord[0];
             const auto& x2 = c.beadCoord[1];
-            double X1X2[3] = {x2[0] - x1[0], x2[1] - x1[1], x2[2] - x1[2]};
-=======
-            floatingpoint x1[3], x2[3];
             floatingpoint X1X2[3] = {x2[0] - x1[0], x2[1] - x1[1], x2[2] - x1[2]};
->>>>>>> 324f02ec
             int *cnindices = ncindices[i].data();
 
             if (c.type != fpairs[0] && c.type != fpairs[1]) continue;
             else if(c.type == fpairs[0]) complimentaryfID = fpairs[1];
             else complimentaryfID = fpairs[0];
 
-<<<<<<< HEAD
-=======
-            memcpy(x1, &coord[3 * c.bindices[0]], 3 * sizeof(floatingpoint));
-            memcpy(x2, &coord[3 * c.bindices[1]], 3 * sizeof(floatingpoint));
-
->>>>>>> 324f02ec
             //Go through the neighbors of the cylinder
             for (int arraycount = 0; arraycount < ncindices[i].size(); arraycount++) {
 
@@ -811,30 +716,16 @@
                 if (c.filamentId == cn.filamentId) continue;
                 if(c.type != complimentaryfID) continue;
 
-<<<<<<< HEAD
                 const auto& x3 = cn.beadCoord[0];
                 const auto& x4 = cn.beadCoord[1];
-                double X1X3[3] = {x3[0] - x1[0], x3[1] - x1[1], x3[2] - x1[2]};
-                double X3X4[3] = {x4[0] - x3[0], x4[1] - x3[1], x4[2] - x3[2]};
-                double X1X3squared = sqmagnitude(X1X3);
-                double X1X2squared = cylsqmagnitudevector[cindex];
-                double X1X3dotX1X2 = scalarprojection(X1X3, X1X2);
-                double X3X4squared = cylsqmagnitudevector[cnindex];
-                double X1X3dotX3X4 = scalarprojection(X1X3, X3X4);
-                double X3X4dotX1X2 = scalarprojection(X3X4, X1X2);
-=======
-                floatingpoint x3[3], x4[3];
-                memcpy(x3, &coord[3 * cn.bindices[0]], 3 * sizeof(floatingpoint));
-                memcpy(x4, &coord[3 * cn.bindices[1]], 3 * sizeof(floatingpoint));
                 floatingpoint X1X3[3] = {x3[0] - x1[0], x3[1] - x1[1], x3[2] - x1[2]};
                 floatingpoint X3X4[3] = {x4[0] - x3[0], x4[1] - x3[1], x4[2] - x3[2]};
                 floatingpoint X1X3squared = sqmagnitude(X1X3);
-                floatingpoint X1X2squared = cylsqmagnitudevector[c.cindex];
+                floatingpoint X1X2squared = cylsqmagnitudevector[cindex];
                 floatingpoint X1X3dotX1X2 = scalarprojection(X1X3, X1X2);
-                floatingpoint X3X4squared = cylsqmagnitudevector[cn.cindex];
+                floatingpoint X3X4squared = cylsqmagnitudevector[cnindex];
                 floatingpoint X1X3dotX3X4 = scalarprojection(X1X3, X3X4);
                 floatingpoint X3X4dotX1X2 = scalarprojection(X3X4, X1X2);
->>>>>>> 324f02ec
 
                 //Number of binding sites on the cylinder/filament of Type A.
                 for (int pos1 = 0; pos1 < nbs1; pos1++) {
@@ -944,8 +835,6 @@
         }
     }
     delete[] cindexvec;
-<<<<<<< HEAD
-=======
 }
 
 void HybridBindingSearchManager::countNpairsfound(short idvec[2]){
@@ -1274,7 +1163,6 @@
 	checkoccupancySIMD( idvecM);*/
 
 //    cout<<"Found "<<last<<" Rejected "<<counter<<endl;
->>>>>>> 324f02ec
 }
 
 void HybridBindingSearchManager::addtoHNeighborList(){
