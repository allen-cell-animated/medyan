--- conflicted
+++ resolved
@@ -251,13 +251,8 @@
 						floatingpoint distsq = twoPointDistancesquared(m1, m2);
 
 						if (distsq > _rMaxsq || distsq < _rMinsq) {k++;continue;}
-<<<<<<< HEAD
-#ifdef SIMDBINDINGSEARCH
+
 						uint32_t shiftedIndex2 = cn->getStableIndex() << 4;
-=======
-
-						uint32_t shiftedIndex2 = cn->_dcIndex << 4;
->>>>>>> 99ee3b35
 
 						uint32_t t2 = shiftedIndex2|k;
 
@@ -509,14 +504,7 @@
     floatingpoint maxveca[2];
     //vector of squared cylinder length
     floatingpoint* cylsqmagnitudevector = SysParams::Mechanics().cylsqmagnitudevector;
-<<<<<<< HEAD
     const auto& coords = Bead::getDbDataConst().coords;
-=======
-    floatingpoint *coord = CUDAcommon::getSERLvars().coord;
-    //structure of cylinder
-    auto cylindervec = CUDAcommon::getSERLvars().cylindervec;
-    //Number of cylinders in the compartment
->>>>>>> 99ee3b35
     int Ncylincmp = _compartment->getCylinders().size();
     int* cindexvec = new int[Ncylincmp]; //stores cindex of cylinders in this compartment
     vector<vector<int>> ncindices; //cindices of cylinders in neighbor list.
@@ -670,17 +658,8 @@
 	                                shiftedIndex1 = shiftedIndex1 << 4;
 	                                uint32_t t1 = shiftedIndex1|pos1;
 
-<<<<<<< HEAD
-                                    auto t1 = tuple<CCylinder *, short>(cylinderInfoData[cindex].chemCylinder, it1);
-                                    auto t2 = tuple<CCylinder *, short>(cylinderInfoData[cnindex].chemCylinder, it2);
-                                    //add in correct order
-                                    _possibleBindingsstencilvec[idx][idx2].emplace(t1, t2);
-                                    _reversepossibleBindingsstencilvec[idx][idx2][t2]
-                                            .push_back(t1);
-=======
-	                                uint32_t shiftedIndex2 = ccylvec[cnindex]->getCylinder()->_dcIndex << 4;
+	                                uint32_t shiftedIndex2 = ccylvec[cnindex]->getCylinder()->getStableIndex() << 4;
 	                                uint32_t t2 = shiftedIndex2|pos2;
->>>>>>> 99ee3b35
 
 	                                //add in correct order
 	                                _possibleBindingsstencilvecuint[idx][idx2][t1].push_back(t2);
