
//------------------------------------------------------------------
//  **MEDYAN** - Simulation Package for the Mechanochemical
//               Dynamics of Active Networks, v3.2.1
//
//  Copyright (2015-2018)  Papoian Lab, University of Maryland
//
//                 ALL RIGHTS RESERVED
//
//  See the MEDYAN web page for more information:
//  http://www.medyan.org
//------------------------------------------------------------------

#include "ChemSimpleGillespieImpl.h"
#include "Rand.h"

void ChemSimpleGillespieImpl::initialize() {
    resetTime();
}


ChemSimpleGillespieImpl::~ChemSimpleGillespieImpl() noexcept {
    _reactions.clear();
}

floatingpoint ChemSimpleGillespieImpl::generateTau(floatingpoint a){
    exponential_distribution<floatingpoint>::param_type pm(a);
    _exp_distr.param(pm);
    Rand::counter++;
    return _exp_distr(Rand::eng);
}

<<<<<<< HEAD
floatingpoint ChemSimpleGillespieImpl::generateUniform(){
    return _uniform_distr(Rand::_eng);
=======
double ChemSimpleGillespieImpl::generateUniform(){
    Rand::counter++;
    return _uniform_distr(Rand::eng);
>>>>>>> 3e143492
}

floatingpoint ChemSimpleGillespieImpl::computeTotalA(){
    floatingpoint rates_sum = 0;
    for (auto &r : _reactions){
        rates_sum+=r->computePropensity();
    }
    return rates_sum;
}

bool ChemSimpleGillespieImpl::makeStep() {
    
    floatingpoint a_total = computeTotalA();
    
    // this means that the network has come to a halt
    if(a_total<1e-15)
        return false;

    floatingpoint tau = generateTau(a_total);
    _t+=tau;
    syncGlobalTime();
    
    //Gillespie algorithm's second step: finding which reaction happened;
    floatingpoint mu = a_total*generateUniform();
    floatingpoint rates_sum = 0;
    ReactionBase* r_selected = nullptr;
    for (auto &r : _reactions){
        
        rates_sum+=r->computePropensity();
    
        if(rates_sum>mu){
            r_selected = r;
            break;
        }
    }
    if(r_selected==nullptr){
        cout << "ChemSimpleGillespieImpl::makeStep() for loop: rates_sum=" <<
            rates_sum << ", mu="
            << mu << ", a_total=" << a_total << endl;
        throw runtime_error( "ChemSimpleGillespieImpl::makeStep(): No Reaction was selected during the Gillespie step!");
    }
    r_selected->makeStep();

    // Send signal
#ifdef REACTION_SIGNALING
    r_selected->emitSignal();
#endif
    
    return true;
}

void ChemSimpleGillespieImpl::addReaction(ReactionBase *r) {
    auto vit = find(_reactions.begin(), _reactions.end(), r);
    if(vit==_reactions.end())
        _reactions.push_back(r);
}

void ChemSimpleGillespieImpl::removeReaction(ReactionBase *r) {
    auto vit = find(_reactions.begin(), _reactions.end(), r);
    if(vit!=_reactions.end())
        _reactions.erase(vit);
}

void ChemSimpleGillespieImpl::printReactions() const {
    for (auto &r : _reactions)
        cout << (*r);
}<|MERGE_RESOLUTION|>--- conflicted
+++ resolved
@@ -26,18 +26,15 @@
 floatingpoint ChemSimpleGillespieImpl::generateTau(floatingpoint a){
     exponential_distribution<floatingpoint>::param_type pm(a);
     _exp_distr.param(pm);
-    Rand::counter++;
-    return _exp_distr(Rand::eng);
+#ifdef DEBUGCONSTANTSEED
+    return _exp_distr(Rand::_eng);
+#else
+    return _exp_distr(_eng);
+#endif
 }
 
-<<<<<<< HEAD
 floatingpoint ChemSimpleGillespieImpl::generateUniform(){
     return _uniform_distr(Rand::_eng);
-=======
-double ChemSimpleGillespieImpl::generateUniform(){
-    Rand::counter++;
-    return _uniform_distr(Rand::eng);
->>>>>>> 3e143492
 }
 
 floatingpoint ChemSimpleGillespieImpl::computeTotalA(){
