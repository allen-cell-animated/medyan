--- conflicted
+++ resolved
@@ -26,17 +26,6 @@
 double ChemSimpleGillespieImpl::generateTau(double a){
     exponential_distribution<double>::param_type pm(a);
     _exp_distr.param(pm);
-<<<<<<< HEAD
-#ifdef DEBUGCONSTANTSEED
-    return _exp_distr(Rand::_eng);
-#else
-    return _exp_distr(_eng);
-#endif
-}
-
-double ChemSimpleGillespieImpl::generateUniform(){
-    return _uniform_distr(Rand::_eng);
-=======
     Rand::counter++;
     return _exp_distr(Rand::eng);
 }
@@ -44,7 +33,6 @@
 double ChemSimpleGillespieImpl::generateUniform(){
     Rand::counter++;
     return _uniform_distr(Rand::eng);
->>>>>>> 16621eab
 }
 
 double ChemSimpleGillespieImpl::computeTotalA(){
