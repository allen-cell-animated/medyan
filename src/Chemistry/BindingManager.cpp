
//------------------------------------------------------------------
//  **MEDYAN** - Simulation Package for the Mechanochemical
//               Dynamics of Active Networks, v3.1
//
//  Copyright (2015-2016)  Papoian Lab, University of Maryland
//
//                 ALL RIGHTS RESERVED
//
//  See the MEDYAN web page for more information:
//  http://www.medyan.org
//------------------------------------------------------------------
#include "HybridBindingSearchManager.h"
#include "BindingManager.h"

#include "Compartment.h"
#include "Filament.h"
#include "Cylinder.h"
#include "Bead.h"

#include "MotorGhost.h"

#include "SubSystem.h"
#include "Boundary.h"
#include "CompartmentGrid.h"

#include "ChemCallbacks.h"
#include "MathFunctions.h"
#include "GController.h"
#include "SysParams.h"
#include "CUDAcommon.h"
#include <algorithm>
#include "SubSystem.h"


using namespace mathfunc;

//BRANCHER

BranchingManager::BranchingManager(ReactionBase* reaction,
                                   Compartment* compartment,
                                   short boundInt, string boundName,
                                   short filamentType,
                                   NucleationZoneType zone, floatingpoint nucleationDistance)

: FilamentBindingManager(reaction, compartment, boundInt, boundName, filamentType),
_nucleationZone(zone), _nucleationDistance(nucleationDistance) {

    //find the single binding species
    RSpecies** rs = reaction->rspecies();
    string name = rs[B_RXN_INDEX]->getSpecies().getName();

    _bindingSpecies = _compartment->findSpeciesByName(name);

}
#ifdef NLORIGINAL
void BranchingManager::addPossibleBindings(CCylinder* cc, short bindingSite) {

    if(cc->getType() != _filamentType) return;

    bool inZone = true;
    //see if in nucleation zone
    if(_nucleationZone != NucleationZoneType::ALL) {

        auto mp = (float)bindingSite / SysParams::Geometry().cylinderNumMon[_filamentType];

        auto x1 = cc->getCylinder()->getFirstBead()->vcoordinate();
        auto x2 = cc->getCylinder()->getSecondBead()->vcoordinate();

        auto coord = midPointCoordinate(x1, x2, mp);

        //set nucleation zone
        if(_subSystem->getBoundary()->distance(coord) < _nucleationDistance) {

            //if top boundary, check if we are above the center coordinate in z
            if(_nucleationZone == NucleationZoneType::TOPBOUNDARY) {

                if(coord[2] >= GController::getCenter()[2])
                    inZone = true;
                else
                    inZone = false;
            }
            //add SIDEBOUNDARY that check the distance to the side of cylinder
            else if(_nucleationZone == NucleationZoneType::SIDEBOUNDARY){
                if(_subSystem->getBoundary()->sidedistance(coord) < _nucleationDistance)
                    inZone = true;
                else
                    inZone = false;
            }

            else inZone = true;
        }
        else
            inZone = false;
    }

    //add valid site
    if (areEqual(cc->getCMonomer(bindingSite)->speciesBound(
            SysParams::Chemistry().brancherBoundIndex[_filamentType])->getN(),
                    (floatingpoint)1.0) &&
            inZone) {

        auto t = tuple<CCylinder*, short>(cc, bindingSite);
        _possibleBindings.insert(t);
    }

    int oldN = _bindingSpecies->getN();
    int newN = numBindingSites();

    updateBindingReaction(oldN, newN);
}

void BranchingManager::addPossibleBindings(CCylinder* cc) {


    for(auto bit = SysParams::Chemistry().bindingSites[_filamentType].begin();
        bit != SysParams::Chemistry().bindingSites[_filamentType].end(); bit++) {
#ifdef NLORIGINAL
        addPossibleBindings(cc, *bit);
#endif
#ifdef NLSTENCILLIST
        addPossibleBindingsstencil(cc, *bit);
#endif
    }
}

void BranchingManager::removePossibleBindings(CCylinder* cc, short bindingSite) {

    if(cc->getType() != _filamentType) return;

    //remove tuple which has this ccylinder
    _possibleBindings.erase(tuple<CCylinder*, short>(cc, bindingSite));

    int oldN = _bindingSpecies->getN();
    int newN = numBindingSites();

    updateBindingReaction(oldN, newN);
}

void BranchingManager::removePossibleBindings(CCylinder* cc) {

    for(auto bit = SysParams::Chemistry().bindingSites[_filamentType].begin();
        bit != SysParams::Chemistry().bindingSites[_filamentType].end(); bit++) {
#ifdef NLORIGINAL
        removePossibleBindings(cc, *bit);
#endif
    }
}

void BranchingManager::updateAllPossibleBindings() {


    //clear all
    _possibleBindings.clear();
    auto boundstate = SysParams::Mechanics().speciesboundvec;
    int offset = 0;

    for(auto &c : _compartment->getCylinders()) {

        if(c->getType() != _filamentType) continue;

        auto cc = c->getCCylinder();
        int j = -1;
        //now re add valid binding sites
        for(auto it = SysParams::Chemistry().bindingSites[_filamentType].begin();
            it != SysParams::Chemistry().bindingSites[_filamentType].end(); it++) {
            j++;
            bool inZone = true;
            //see if in nucleation zone
            if(_nucleationZone != NucleationZoneType::ALL) {

                auto mp = (float)*it / SysParams::Geometry().cylinderNumMon[_filamentType];

                auto x1 = cc->getCylinder()->getFirstBead()->vcoordinate();
                auto x2 = cc->getCylinder()->getSecondBead()->vcoordinate();

                auto coord = midPointCoordinate(x1, x2, mp);

                //set nucleation zone
                if(_subSystem->getBoundary()->distance(coord) < _nucleationDistance) {

                    //if top boundary, check if we are above the center coordinate in z
                    if(_nucleationZone == NucleationZoneType::TOPBOUNDARY) {

                        if(coord[2] >= GController::getCenter()[2])
                            inZone = true;
                        else
                            inZone = false;
                    }
                    //add SIDEBOUNDARY that check the distance to the side of cylinder
                    else if(_nucleationZone == NucleationZoneType::SIDEBOUNDARY){
                        if(_subSystem->getBoundary()->sidedistance(coord) < _nucleationDistance){
                            inZone = true;
                            //cout << "x= " << coord[1] << "y= " << coord[2] << endl;
                        }
                        
                        
                        else
                            inZone = false;
                    }
                    else inZone = true;
                }
                else
                    inZone = false;
            }
            if (areEqual(boundstate[0][offset + SysParams::Chemistry()
                                       .bindingSites[_filamentType]
                                       .size()*c->getStableIndex() + j], 1.0) && inZone) {
                //                output test
                //                auto mp = (float)*it / SysParams::Geometry().cylinderNumMon[_filamentType];
                //                auto x1 = cc->getCylinder()->getFirstBead()->vcoordinate();
                //                auto x2 = cc->getCylinder()->getSecondBead()->vcoordinate();
                //
                //                auto coord = midPointCoordinate(x1, x2, mp);
                //                std::cout<<c->_dcIndex<<" "<<*it<<" "<<_subSystem->getBoundary()->distance(coord)<<endl;
                //                end
                auto t = tuple<CCylinder*, short>(cc, *it);
                _possibleBindings.insert(t);
            }
        }
    }
//        std::cout<<_possibleBindings.size()<<endl;
    int oldN = _bindingSpecies->getN();
    int newN = numBindingSites();

    updateBindingReaction(oldN, newN);
}
#endif
bool BranchingManager::isConsistent() {
#ifdef NLORIGINAL
    auto bindinglist = _possibleBindings;
#elif defined(NLSTENCILLIST)
    auto bindinglist = _possibleBindingsstencil;
#endif
    for (auto it = bindinglist.begin(); it != bindinglist.end(); it++) {

        CCylinder* cc = get<0>(*it);
        Cylinder* c   = cc->getCylinder();

        short bindingSite = get<1>(*it);

        bool flag = true;

        //check site empty
        if(!areEqual(cc->getCMonomer(bindingSite)->speciesBound(
                SysParams::Chemistry().brancherBoundIndex[_filamentType])->getN(), (floatingpoint)1.0))
            flag = false;

        if(!flag) {
            cout << "Binding site in branching manager is inconsistent. " << endl;
            cout << "Binding site = " << bindingSite << endl;

            cout << "Cylinder info ..." << endl;
            c->printSelf();

            return false;
        }
    }
    return true;
}

#ifdef NLSTENCILLIST
void BranchingManager::addPossibleBindingsstencil(CCylinder* cc) {
    for(auto bit = SysParams::Chemistry().bindingSites[_filamentType].begin();
        bit != SysParams::Chemistry().bindingSites[_filamentType].end(); bit++) {
        addPossibleBindingsstencil(cc, *bit);
    }
}
void BranchingManager::addPossibleBindingsstencil(CCylinder* cc, short bindingSite) {

    if(cc->getType() != _filamentType) return;

    bool inZone = true;
    //see if in nucleation zone
    if(_nucleationZone != NucleationZoneType::ALL) {

        auto mp = (float)bindingSite / SysParams::Geometry().cylinderNumMon[_filamentType];

        auto x1 = cc->getCylinder()->getFirstBead()->vcoordinate();
        auto x2 = cc->getCylinder()->getSecondBead()->vcoordinate();

        auto coord = midPointCoordinate(x1, x2, mp);

        //set nucleation zone
        if(_subSystem->getBoundary()->distance(coord) < _nucleationDistance) {

            //if top boundary, check if we are above the center coordinate in z
            if(_nucleationZone == NucleationZoneType::TOPBOUNDARY) {

                if(coord[2] >= GController::getCenter()[2])
                    inZone = true;
                else
                    inZone = false;
            }
                //add SIDEBOUNDARY that check the distance to the side of cylinder
            else if(_nucleationZone == NucleationZoneType::SIDEBOUNDARY){
                if(_subSystem->getBoundary()->sidedistance(coord) < _nucleationDistance)
                    inZone = true;
                else
                    inZone = false;
            }
            else if(_nucleationZone == NucleationZoneType::RIGHTBOUNDARY){
                floatingpoint dis = _subSystem->getBoundary()->getboundaryelementcoord(1) -
                        coord[0];
                if(dis > 0 && dis < _nucleationDistance)
                    inZone = true;
                else
                    inZone = false;
            }

            else inZone = true;
        }
        else
            inZone = false;
    }

    //add valid site
    if (areEqual(cc->getCMonomer(bindingSite)->speciesBound(
            SysParams::Chemistry().brancherBoundIndex[_filamentType])->getN(),
                    (floatingpoint)1.0) && inZone) {

        auto t = tuple<CCylinder*, short>(cc, bindingSite);
        _possibleBindingsstencil.insert(t);
    }

    int oldN = _bindingSpecies->getN();
    int newN = numBindingSitesstencil();

    updateBindingReaction(oldN, newN);
}
void BranchingManager::updateAllPossibleBindingsstencil() {
    //clear all
    _possibleBindingsstencil.clear();
    auto boundstate = SysParams::Mechanics().speciesboundvec;
    int maxnbs = SysParams::Chemistry().maxbindingsitespercylinder;
    int offset = 0;

    for(auto &c : _compartment->getCylinders()) {

        if(c->getType() != _filamentType) continue;

        auto cc = c->getCCylinder();
        int j = -1;
        //now re add valid binding sites
        for(auto it = SysParams::Chemistry().bindingSites[_filamentType].begin();
            it != SysParams::Chemistry().bindingSites[_filamentType].end(); it++) {
            j++;
            bool inZone = true;
            //see if in nucleation zone
            if(_nucleationZone != NucleationZoneType::ALL) {

                auto mp = (float)*it / SysParams::Geometry().cylinderNumMon[_filamentType];

                auto x1 = cc->getCylinder()->getFirstBead()->vcoordinate();
                auto x2 = cc->getCylinder()->getSecondBead()->vcoordinate();

                auto coord = midPointCoordinate(x1, x2, mp);

                //set nucleation zone
                if(_subSystem->getBoundary()->distance(coord) < _nucleationDistance) {

                    //if top boundary, check if we are above the center coordinate in z
                    if(_nucleationZone == NucleationZoneType::TOPBOUNDARY) {

                        if(coord[2] >= GController::getCenter()[2])
                            inZone = true;
                        else
                            inZone = false;
                    }
                    //add SIDEBOUNDARY that check the distance to the side of cylinder
                    else if(_nucleationZone == NucleationZoneType::SIDEBOUNDARY){
                        if(_subSystem->getBoundary()->sidedistance(coord) < _nucleationDistance){
                            inZone = true;
                            //cout << "x= " << coord[1] << "y= " << coord[2] << endl;
                        }

                        else
                            inZone = false;
                    }
                    else if(_nucleationZone == NucleationZoneType::RIGHTBOUNDARY){
                        floatingpoint dis = _subSystem->getBoundary()->getboundaryelementcoord(1) -
                                     coord[0];
                        if(dis > 0 && dis < _nucleationDistance)
                            inZone = true;
                        else
                            inZone = false;
                    }

                    else inZone = true;
                }
                else
                    inZone = false;
            }
            if (areEqual(boundstate[0][maxnbs * c->getStableIndex() + j], (floatingpoint)1.0) && inZone) {
//                output test
//                auto mp = (float)*it / SysParams::Geometry().cylinderNumMon[_filamentType];
//                auto x1 = cc->getCylinder()->getFirstBead()->vcoordinate();
//                auto x2 = cc->getCylinder()->getSecondBead()->vcoordinate();
//
//                auto coord = midPointCoordinate(x1, x2, mp);
//                std::cout<<c->_dcIndex<<" "<<*it<<" "<<_subSystem->getBoundary()->distance(coord)<<endl;
//                end
                auto t = tuple<CCylinder*, short>(cc, *it);
                _possibleBindingsstencil.insert(t);
            }
        }
    }
    //        std::cout<<_possibleBindings.size()<<endl;
    int oldN = _bindingSpecies->getN();
    int newN = numBindingSitesstencil();

    updateBindingReaction(oldN, newN);
    /*std::cout<<"Branching consistency "<<isConsistent()<<endl;*/
}
void BranchingManager::removePossibleBindingsstencil(CCylinder* cc) {

    for(auto bit = SysParams::Chemistry().bindingSites[_filamentType].begin();
        bit != SysParams::Chemistry().bindingSites[_filamentType].end(); bit++)

    removePossibleBindingsstencil(cc, *bit);
}
void BranchingManager::removePossibleBindingsstencil(CCylinder* cc, short bindingSite) {

    if(cc->getType() != _filamentType) return;

    //remove tuple which has this ccylinder
    _possibleBindingsstencil.erase(tuple<CCylinder*, short>(cc, bindingSite));

    int oldN = _bindingSpecies->getN();
    int newN = numBindingSitesstencil();

    updateBindingReaction(oldN, newN);
}
void BranchingManager::crosscheck(){
    //cout<<"Branching NLORIGINAL size "<<_possibleBindings.size()<<" NLSTENCIL size "
    //       <<_possibleBindingsstencil.size()<<endl;
    if(_possibleBindings.size() != _possibleBindingsstencil.size())
    cout<<"Branching.. The two methods compared do not yield the same number of "
    "binding sites"<<endl;
    short matches = 0;

    for(auto it1 = _possibleBindings.begin();it1!=_possibleBindings.end();it1++){
        short matchperelement = 0;
        bool state = false;
        auto cyl1_o = get<0>(*it1)->getCylinder();
        auto bs1_o =  get<1>(*it1);
//        auto cyl2_o = get<0>(*it1[1])->getCylinder();
//        auto bs2_o =  get<1>(*it1[1]);
        //
        short sum = 0;
        for(auto it2 = _possibleBindingsstencil.begin();it2!=_possibleBindingsstencil.end();
            it2++){
            auto cyl1_s = get<0>(*it2)->getCylinder();
            auto bs1_s =  get<1>(*it2);
//            auto cyl2_s = get<0>(*it2[1])->getCylinder();
//            auto bs2_s =  get<1>(*it2[1]);
            sum = 0;
            if(cyl1_o->getId() == cyl1_s->getId() )
                sum++;
//            if(cyl2_o->getID() == cyl2_s->getID() )
//                sum++;
            if(bs1_o == bs1_s )
                sum++;
//            if(bs2_o == bs2_s )
//                sum++;
            if(sum == 2) {
//                cout << "match found" << endl;
                if(matchperelement == 0 ) {
                    matches++;
                    matchperelement++;
                } else {
                    cout << "ERROR. Multiple matches for chosen binding site pair in "
                    "STENCILLIST. Check stencillist.." << endl;
                    exit(EXIT_FAILURE);
                }
            }
        }
        }
    std::cout<<"Branching possible bindings size "<<_possibleBindings.size()<<" Total "
            "matches "<<
                                                                                     matches<<endl;
    if(_possibleBindings.size() != matches || _possibleBindings.size() !=
       _possibleBindingsstencil.size()){
        cout<<"Branching. All binding site pairs are not found in Stencil list"<<endl;
        exit(EXIT_FAILURE);
    }
}
#endif
#ifdef CUDAACCL_NL
void BranchingManager::assigncudavars() {
    CUDAcommon::handleerror(cudaMalloc((void **) &gpu_distance, 2 * sizeof(floatingpoint)),"cuda data transfer", " "
            "BindingManager.cu");
    CUDAcommon::handleerror(cudaMalloc((void **) &gpu_numpairs, sizeof(int)),"cuda data transfer", " "
                            "BindingManager.cu");
    CUDAcommon::handleerror(cudaMalloc((void **) &gpu_zone, sizeof(int)),"cuda data transfer", " "
            "BindingManager.cu");
    floatingpoint dist[2];
    dist[0] = _nucleationDistance;
    dist[1] = GController::getCenter()[2];
    int n[1];
    n[0] = 0;
    int zone[1];
    zone[0] = -1;
    if(_nucleationZone == NucleationZoneType::ALL)
        zone[0] =0;
    else if(_nucleationZone == NucleationZoneType::BOUNDARY)
        zone[0] =1;
    else if(_nucleationZone == NucleationZoneType::TOPBOUNDARY)
        zone[0] =2;
    CUDAcommon::handleerror(cudaMemcpy(gpu_distance, dist, 2 * sizeof(floatingpoint), cudaMemcpyHostToDevice));
    CUDAcommon::handleerror(cudaMemcpy(gpu_numpairs, n, sizeof(int), cudaMemcpyHostToDevice));
    CUDAcommon::handleerror(cudaMemcpy(gpu_zone, zone, sizeof(int), cudaMemcpyHostToDevice));
    //    delete dist;
}

void BranchingManager::freecudavars() {
    CUDAcommon::handleerror(cudaFree(gpu_distance),"cudaFree", "BindingManager");
    CUDAcommon::handleerror(cudaFree(gpu_numpairs),"cudaFree", "BindingManager");
    CUDAcommon::handleerror(cudaFree(gpu_zone),"cudaFree", "BindingManager");
}


int* BranchingManager::getzoneCUDA(){
    return gpu_zone;
}
int* BranchingManager::getnumpairsCUDA(){
    return gpu_numpairs;
}
#endif

//LINKER
LinkerBindingManager::LinkerBindingManager(ReactionBase* reaction,
                                           Compartment* compartment,
                                           short boundInt, string boundName,
                                           short filamentType,
                                           float rMax, float rMin)

: FilamentBindingManager(reaction, compartment, boundInt, boundName, filamentType),
_rMin(rMin), _rMax(rMax) {
    _rMinsq =_rMin * _rMin;
    _rMaxsq = _rMax * _rMax;

    //find the pair binding species
    RSpecies** rs = reaction->rspecies();
    string name = rs[ML_RXN_INDEX]->getSpecies().getName();

    _bindingSpecies = _compartment->findSpeciesByName(name);
    _rMaxsq = rMax*rMax;
    _rMinsq = rMin*rMin;
    minparamcyl2 = (float)*(SysParams::Chemistry().bindingSites[_filamentType].begin())/
                   SysParams::Geometry().cylinderNumMon[_filamentType];
    maxparamcyl2 = (float)(SysParams::Chemistry().bindingSites[_filamentType].back())/
                   SysParams::Geometry().cylinderNumMon[_filamentType];
    for(auto it1 = SysParams::Chemistry().bindingSites[_filamentType].begin();
        it1 != SysParams::Chemistry().bindingSites[_filamentType].end(); it1++) {
        bindingsites.push_back((float)*it1 / SysParams::Geometry()
                .cylinderNumMon[_filamentType]);
    }
}

#ifdef NLORIGINAL
void LinkerBindingManager::addPossibleBindings(CCylinder* cc, short bindingSite) {
    if(cc->getType() != _filamentType) return;

    //if we change other managers copy number
    vector<LinkerBindingManager*> affectedManagers;

    //add valid binding sites
    if (areEqual(cc->getCMonomer(bindingSite)->speciesBound(SysParams::Chemistry()
    .linkerBoundIndex[_filamentType])->getN(), (floatingpoint)1.0)) {

        //loop through neighbors
        //now re add valid based on CCNL
        vector<Cylinder*> nList = _neighborLists[_nlIndex]->getNeighbors(cc->getCylinder());
        for (auto cn : nList) {
            Cylinder* c = cc->getCylinder();

            if(cn->getParent() == c->getParent()) continue;
            if(cn->getType() != _filamentType) continue;
            if(c->getId() < cn->getId()) continue;

            auto ccn = cn->getCCylinder();
            dBInt = 2;
            for(auto it = SysParams::Chemistry().bindingSites[_filamentType].begin();
                it != SysParams::Chemistry().bindingSites[_filamentType].end(); it++) {
                // DifBind
                if(dBInt % dBI != 0) {
                    dBInt += 1 ;
                    continue;
                } else {
                    dBInt = 1;}

                if (areEqual(ccn->getCMonomer(*it)->speciesBound(
                                                                 SysParams::Chemistry()
                                                                 .linkerBoundIndex[_filamentType])->getN(), (floatingpoint)1.0)) {

                    //check distances..
                    auto mp1 = (float)bindingSite / SysParams::Geometry().cylinderNumMon[_filamentType];
                    auto mp2 = (float)*it / SysParams::Geometry().cylinderNumMon[_filamentType];

                    auto x1 = c->getFirstBead()->vcoordinate();
                    auto x2 = c->getSecondBead()->vcoordinate();
                    auto x3 = cn->getFirstBead()->vcoordinate();
                    auto x4 = cn->getSecondBead()->vcoordinate();

                    auto m1 = midPointCoordinate(x1, x2, mp1);
                    auto m2 = midPointCoordinate(x3, x4, mp2);

                    floatingpoint distSq = twoPointDistancesquared(m1, m2);

                    if(distSq > _rMaxsq || distSq < _rMinsq) continue;

                    auto t1 = tuple<CCylinder*, short>(cc, bindingSite);
                    auto t2 = tuple<CCylinder*, short>(ccn, *it);

                    //add in correct order
                    if(c->getId() > cn->getId()) {
                        _possibleBindings.emplace(t1, t2);
<<<<<<< HEAD
=======
                        _reversePossibleBindings[t2].push_back(t1);
>>>>>>> 324f02ec
                    }
                    else {
                        //add in this compartment
                        if(cn->getCompartment() == _compartment) {

                            _possibleBindings.emplace(t1, t2);
<<<<<<< HEAD
=======
                            _reversePossibleBindings[t2].push_back(t1);
>>>>>>> 324f02ec
                        }
                        //add in other
                        else {
                            auto m = (LinkerBindingManager*)cn->getCompartment()->
                            getFilamentBindingManagers()[_mIndex].get();

                            affectedManagers.push_back(m);

                            m->_possibleBindings.emplace(t2,t1);
<<<<<<< HEAD
=======
                            m->_reversePossibleBindings[t1].push_back(t2);
>>>>>>> 324f02ec
                        }
                    }
                }
            }
        }
    }

    //update affected
    for(auto m : affectedManagers) {

        int oldNOther = m->_bindingSpecies->getN();
        int newNOther = m->numBindingSites();

        m->updateBindingReaction(oldNOther, newNOther);
    }

    //update this manager
    int oldN = _bindingSpecies->getN();
    int newN = numBindingSites();

    updateBindingReaction(oldN, newN);
}

void LinkerBindingManager::addPossibleBindings(CCylinder* cc) {

    //    auto cylcoord = cc->getCylinder()->vcoordinate();
    //    std::cout<<"L Adding possible to Cyl "<<cc->getCylinder()->getId()<<" w coords "
    //            ""<<cylcoord[0]<<" "<<cylcoord[1]<<" "<<cylcoord[2]<<endl;

    for(auto bit = SysParams::Chemistry().bindingSites[_filamentType].begin();
        bit != SysParams::Chemistry().bindingSites[_filamentType].end(); bit++){
#ifdef NLORIGINAL
        addPossibleBindings(cc, *bit);
#endif
#ifdef NLSTENCILLIST
        addPossibleBindingsstencil(cc, *bit);
#endif
    }
}

void LinkerBindingManager::removePossibleBindings(CCylinder* cc, short bindingSite) {

    if(cc->getType() != _filamentType) return;

    //if we change other managers copy number
    vector<LinkerBindingManager*> affectedManagers;

    //remove all tuples which have this ccylinder as key
    auto t = tuple<CCylinder*, short>(cc, bindingSite);
    _possibleBindings.erase(t);

    //remove all tuples which have this as value

    //Iterate through the reverse map
       auto keys = _reversePossibleBindings[t];//keys that contain t as
       // value in possiblebindings
       for(auto k:keys){
               //get the iterator range that corresponds to this key.
               auto range = _possibleBindings.equal_range(k);
               //iterate through the range
               for(auto it = range.first; it != range.second;){
                       if (get<0>(it->second) == cc && get<1>(it->second) == bindingSite) {
                            _possibleBindings.erase(it++);
                           }
                       else ++it;
               }
       }

    //remove from the reverse map.
    _reversePossibleBindings[t].clear();

    int oldN = _bindingSpecies->getN();
    int newN = numBindingSites();

    updateBindingReaction(oldN, newN);

    //remove all neighbors which have this binding site pair
    for (auto cn : _neighborLists[_nlIndex]->getNeighbors(cc->getCylinder())) {

        if(cn->getType() != _filamentType) continue;

        if(cn->getCompartment() != _compartment) {

            auto m = (LinkerBindingManager*)cn->getCompartment()->
            getFilamentBindingManagers()[_mIndex].get();

            if(find(affectedManagers.begin(), affectedManagers.end(), m) == affectedManagers.end())
            affectedManagers.push_back(m);
        }
    }

    //remove, update affected
    for(auto m : affectedManagers) {



        //Iterate through the reverse map
        auto keys = m->_reversePossibleBindings[t];//keys that contain t as
        // value in possiblebindings
        for(auto k:keys){
            //get the iterator range that corresponds to this key.
            auto range = m->_possibleBindings.equal_range(k);
            //iterate through the range
            for(auto it = range.first; it != range.second;){
                if (get<0>(it->second) == cc && get<1>(it->second) == bindingSite) {
                    m->_possibleBindings.erase(it++);
                }
                else ++it;
            }
        }

        //remove from the reverse map.
        m->_reversePossibleBindings[t].clear();


        int oldNOther = m->_bindingSpecies->getN();
        int newNOther = m->numBindingSites();

        m->updateBindingReaction(oldNOther, newNOther);
    }
}

void LinkerBindingManager::removePossibleBindings(CCylinder* cc) {

    for(auto bit = SysParams::Chemistry().bindingSites[_filamentType].begin();
        bit != SysParams::Chemistry().bindingSites[_filamentType].end(); bit++){
#ifdef NLORIGINAL
        removePossibleBindings(cc, *bit);
#endif
    }
}

void LinkerBindingManager::updateAllPossibleBindings() {

    _possibleBindings.clear();
    _reversePossibleBindings.clear();
    int offset = 0;

    floatingpoint min1,min2,max1,max2;
    chrono::high_resolution_clock::time_point mins, mine, mins2, mine2,mints,minte;
    floatingpoint timetaken = 0.0;
    floatingpoint time16 = 0.0;
    floatingpoint minparamcyl2 = (float)*(SysParams::Chemistry().bindingSites[_filamentType].begin())/
    SysParams::Geometry().cylinderNumMon[_filamentType];
    floatingpoint maxparamcyl2 = (float)(SysParams::Chemistry().bindingSites[_filamentType].back())/
    SysParams::Geometry().cylinderNumMon[_filamentType];
    floatingpoint sqdisttermswithjustalpha;
    bool status1 = true;
    bool status2 = true;
    vector<floatingpoint> maxvec;
    vector<floatingpoint> minvec;
    int accepts = 0;
    int total = 0;
    int rejects16 = 0;
    int rejectsnavail =0;
    mints = chrono::high_resolution_clock::now();
    vector<floatingpoint> bindingsites;
    floatingpoint* cylsqmagnitudevector = SysParams::Mechanics().cylsqmagnitudevector;
    auto boundstate = SysParams::Mechanics().speciesboundvec;

    for(auto it1 = SysParams::Chemistry().bindingSites[_filamentType].begin();
        it1 != SysParams::Chemistry().bindingSites[_filamentType].end(); it1++) {
        bindingsites.push_back((float)*it1 / SysParams::Geometry()
                               .cylinderNumMon[_filamentType]);
    }

    //    minte = chrono::high_resolution_clock::now();
    //    chrono::duration<floatingpoint> elapsed_vec(minte - mints);
    //    std::cout<<"Vectorize time "<<elapsed_vec.count()<<endl;

    accepts =0;
    total = 0;
    time16 = 0.0;
    timetaken = 0.0;
    _possibleBindings.clear();
    mints = chrono::high_resolution_clock::now();

    for(auto c : _compartment->getCylinders()) {

        if(c->getType() != _filamentType) continue;

        auto x1 = c->getFirstBead()->vcoordinate();
        auto x2 = c->getSecondBead()->vcoordinate();
        auto cc = c->getCCylinder();
        vector<floatingpoint> X1X2 = {x2[0] - x1[0], x2[1] - x1[1], x2[2] - x1[2]};

        for (auto cn : _neighborLists[_nlIndex]->getNeighbors(cc->getCylinder())) {

            if(cn->getParent() == c->getParent()) continue;
            if(cn->getType() != _filamentType) continue;
            if(c->getId() < cn->getId()) continue;
            auto ccn = cn->getCCylinder();
<<<<<<< HEAD
            auto x3 = cn->getFirstBead()->vcoordinate();
            auto x4 = cn->getSecondBead()->vcoordinate();
=======
>>>>>>> 324f02ec

            auto x3 = cn->getFirstBead()->vcoordinate();
            auto x4 = cn->getSecondBead()->vcoordinate();

            vector<floatingpoint> X1X3 = {x3[0] - x1[0], x3[1] - x1[1], x3[2] - x1[2]};
            vector<floatingpoint> X3X4 = {x4[0] - x3[0], x4[1] - x3[1], x4[2] - x3[2]};
            floatingpoint maxdistsq = maxdistbetweencylinders(x1,x2,x3,x4);

            floatingpoint mindistsq = scalarprojection(X1X3, normalizeVector(vectorProduct(x1,x2,
                                                                                    x3,x4)));
            mindistsq = mindistsq * mindistsq;
            if(mindistsq > _rMaxsq || maxdistsq < _rMinsq) continue;

            floatingpoint X1X3squared = sqmagnitude(X1X3);
            floatingpoint X1X2squared = cylsqmagnitudevector[c->getStableIndex()];
            floatingpoint X1X3dotX1X2 = scalarprojection(X1X3, X1X2);
            floatingpoint X3X4squared = cylsqmagnitudevector[cn->getStableIndex()];
            floatingpoint X1X3dotX3X4 = scalarprojection(X1X3,X3X4);
            floatingpoint X3X4dotX1X2 = scalarprojection(X3X4, X1X2);
            mins2 = chrono::high_resolution_clock::now();

            int i = -1;
            dBInt = 2;
            for(auto it1 = SysParams::Chemistry().bindingSites[_filamentType].begin();
                it1 != SysParams::Chemistry().bindingSites[_filamentType].end(); it1++) {
                i++;

                // DifBind

                if(dBInt % dBI != 0) {
                    dBInt += 1 ;
                    continue;
                } else {
                    dBInt = 1;}


                //now re add valid binding sites
                if (areEqual(boundstate[1][offset + SysParams::Chemistry()
                                           .bindingSites[_filamentType].size()
                                           *c->getStableIndex() + i], 1.0)) {
                    auto mp1 = bindingsites.at(i);
                    floatingpoint A = X3X4squared;
                    floatingpoint B = 2 * X1X3dotX3X4 - 2 * mp1 * X3X4dotX1X2;
                    floatingpoint C = X1X3squared + mp1 * mp1 * X1X2squared - 2 * mp1 *
                    X1X3dotX1X2;
                    floatingpoint C1 = C - _rMinsq;
                    floatingpoint C2 = C - _rMaxsq;
                    floatingpoint b2m4ac1 = B*B - 4*A*C1;
                    floatingpoint b2m4ac2 = B*B - 4*A*C2;
                    status1 = b2m4ac1 < 0;
                    status2 = b2m4ac2 < 0;
                    if(status1 && status2) continue;
                    maxvec.clear();
                    minvec.clear();
                    if(!status1){
                        min1 = (-B + sqrt(b2m4ac1))/(2*A);
                        min2 = (-B - sqrt(b2m4ac1))/(2*A);
                        if(min1<min2) {
                            minvec.push_back(min1);
                            minvec.push_back(min2);
                        }
                        else{
                            minvec.push_back(min2);
                            minvec.push_back(min1);
                        }
                        if(minvec.at(0)< minparamcyl2 && minvec.at(1) > maxparamcyl2) {
                            continue;
                        }
                    }
                    if(!status2){
                        max1 = (-B + sqrt(b2m4ac2))/(2*A);
                        max2 = (-B - sqrt(b2m4ac2))/(2*A);
                        if(max1<max2) {
                            maxvec.push_back(max1);
                            maxvec.push_back(max2);
                        }
                        else{
                            maxvec.push_back(max2);
                            maxvec.push_back(max1);
                        }
                        if(maxvec.at(0) > maxparamcyl2 || maxvec.at(1) <minparamcyl2){
                            continue;
                        }
                    }

                    dBInt = 2;
                    int j = -1;
                    for(auto it2 = SysParams::Chemistry().bindingSites[_filamentType].begin();
                        it2 != SysParams::Chemistry().bindingSites[_filamentType].end(); it2++) {
                        j++;

                        // DifBind
                        if(dBInt % dBI != 0) {
                            dBInt += 1 ;
                            continue;
                        } else {
                            dBInt = 1;}

                        bool check2 = true;
                        if (areEqual(boundstate[1][offset + SysParams::Chemistry()
                                                   .bindingSites[_filamentType]
                                                   .size()*cn->getStableIndex() + j], 1.0)) {
                            total++;
                            //check distances..
                            auto mp2 = bindingsites.at(j);

                            if(!status2) {
                                if (mp2 < maxvec.at(0) || mp2 > maxvec.at(1)) {
                                    //                                    check2 = false;
                                    continue;
                                }
                            }
                            if(!status1){
                                if (mp2 > minvec.at(0) && mp2 < minvec.at(1)) {
                                    //                                    check2 = false;
                                    continue;
                                }
                            }

                            accepts++;
                            if(check2) {
                                mins = chrono::high_resolution_clock::now();
                                auto t1 = tuple<CCylinder *, short>(cc, *it1);
                                auto t2 = tuple<CCylinder *, short>(ccn, *it2);

                                //add in correct order
<<<<<<< HEAD
                                if (c->getId() > cn->getId()) {
=======
                                if(c->getId() > cn->getId()) {
>>>>>>> 324f02ec
                                    _possibleBindings.emplace(t1, t2);
                                    _reversePossibleBindings[t2].push_back(t1);
                                }
                            }
                        }
                    }
                }
            }
        }
    }

    int oldN = _bindingSpecies->getN();
    int newN = numBindingSites();
    updateBindingReaction(oldN, newN);
}

/// Choose random binding sites based on current state
vector<tuple<CCylinder*, short>> LinkerBindingManager::chooseBindingSites() {

    assert((_possibleBindings.size() != 0)
           && "Major bug: Linker binding manager should not have zero binding \
           sites when called to choose a binding site.");

    int randomIndex = Rand::randInteger(0, _possibleBindings.size() - 1);
        auto it = _possibleBindings.begin();
    advance(it, randomIndex);
#ifdef DETAILEDOUTPUT
    auto xxx = _compartment->coordinates();
    std::cout<<"Compartment coords "<<xxx[0]<<" "<<xxx[1]<<" "<<xxx[2]<<endl;
#endif
    return vector<tuple<CCylinder*, short>>{it->first, it->second};
}
void LinkerBindingManager::appendpossibleBindings(tuple<CCylinder*, short> t1,
                                                  tuple<CCylinder*,
                                                          short> t2){
    floatingpoint oldN=numBindingSites();
    _possibleBindings.emplace(t1,t2);
    floatingpoint newN=numBindingSites();
    updateBindingReaction(oldN,newN);
}
#endif
bool LinkerBindingManager::isConsistent() {

#ifdef NLORIGINAL
    auto bindinglist = _possibleBindings;
#elif defined(NLSTENCILLIST)
    auto bindinglist = _possibleBindingsstencil;
#endif
    for (auto it = bindinglist.begin(); it != bindinglist.end(); it++) {
        CCylinder* cc1 = get<0>(it->first);

        CCylinder* cc2 = get<0>(it->second);

        short bindingSite1 = get<1>(it->first);
        short bindingSite2 = get<1>(it->second);

        Cylinder*  c1  = cc1->getCylinder();
        Cylinder*  c2  = cc2->getCylinder();

        bool flag = true;

        //check site empty
        if(!areEqual(cc1->getCMonomer(bindingSite1)->speciesBound(
                SysParams::Chemistry().linkerBoundIndex[_filamentType])->getN(), (floatingpoint)1.0) ||

           !areEqual(cc2->getCMonomer(bindingSite2)->speciesBound(
                   SysParams::Chemistry().linkerBoundIndex[_filamentType])->getN(), (floatingpoint)1.0))

        flag = false;

        if(!flag) {
            cout << "Binding site in linker manager is inconsistent. " << endl;
            cout << "Binding site for cylinder 1 = " << bindingSite1 << endl;
            cout << "Binding site for cylinder 2 = " << bindingSite2 << endl;

            cout << "Cylinder info ..." << endl;
            c1->printSelf();
            c2->printSelf();

            return false;
        }
    }
    return true;
}
#ifdef NLSTENCILLIST
void LinkerBindingManager::addPossibleBindingsstencil(CCylinder* cc) {
/*    std::cout<<"Adding possible bindings of cylinder with ID "<<cc->getCylinder()
            ->getId()<<" with cindex "<<cc->getCylinder()->_dcIndex<<endl;*/
    for(auto bit = SysParams::Chemistry().bindingSites[_filamentType].begin();
        bit != SysParams::Chemistry().bindingSites[_filamentType].end(); bit++) {
        addPossibleBindingsstencil(cc, *bit);
    }
}
void LinkerBindingManager::addPossibleBindingsstencil(CCylinder* cc, short bindingSite) {
#ifdef HYBRID_NLSTENCILLIST
    auto HManager = _compartment->getHybridBindingSearchManager();
    HManager->addPossibleBindingsstencil(_idvec,cc,bindingSite);
#else
    if(cc->getType() != _filamentType) return;

    //if we change other managers copy number
    vector<LinkerBindingManager*> affectedManagers;

    //add valid binding sites
    if (areEqual(cc->getCMonomer(bindingSite)->speciesBound(
            SysParams::Chemistry().linkerBoundIndex[_filamentType])->getN(), (floatingpoint)1.0)) {

        //loop through neighbors
        //now re add valid based on CCNL
        vector<Cylinder*> Neighbors;
//#ifdef HYBRID_NLSTENCILLIST
//        Neighbors = cc->getCompartment()->getHybridBindingSearchManager()->getHNeighbors
//                (cc->getCylinder(),HNLID);
//#else
        Neighbors = _neighborLists[_nlIndex]->getNeighborsstencil(cc->getCylinder());
//#endif
        for (auto cn : Neighbors) {

            Cylinder* c = cc->getCylinder();

            if(cn->getParent() == c->getParent()) continue;
            if(cn->getType() != _filamentType) continue;

            auto ccn = cn->getCCylinder();

            for(auto it = SysParams::Chemistry().bindingSites[_filamentType].begin();
                it != SysParams::Chemistry().bindingSites[_filamentType].end(); it++) {

                if (areEqual(ccn->getCMonomer(*it)->speciesBound(
                        SysParams::Chemistry().linkerBoundIndex[_filamentType])->getN(),
                                (floatingpoint)1.0)) {

                    //check distances..
                    auto mp1 = (float)bindingSite / SysParams::Geometry().cylinderNumMon[_filamentType];
                    auto mp2 = (float)*it / SysParams::Geometry().cylinderNumMon[_filamentType];

                    auto x1 = c->getFirstBead()->vcoordinate();
                    auto x2 = c->getSecondBead()->vcoordinate();
                    auto x3 = cn->getFirstBead()->vcoordinate();
                    auto x4 = cn->getSecondBead()->vcoordinate();

                    auto m1 = midPointCoordinate(x1, x2, mp1);
                    auto m2 = midPointCoordinate(x3, x4, mp2);

                    floatingpoint distsq = twoPointDistancesquared(m1, m2);

                    if(distsq > _rMaxsq || distsq < _rMinsq) continue;

                    auto t1 = tuple<CCylinder*, short>(cc, bindingSite);
                    auto t2 = tuple<CCylinder*, short>(ccn, *it);

                    //add in correct order
                    if(c->getId() > cn->getId())
                    _possibleBindingsstencil.emplace(t1,t2);
                    else {
                        //add in this compartment
                        if(cn->getCompartment() == _compartment) {

                            _possibleBindingsstencil.emplace(t2,t1);
                        }
                        //add in other
                        else {
                            auto m = (LinkerBindingManager*)cn->getCompartment()->
                            getFilamentBindingManagers()[_mIndex].get();

                            affectedManagers.push_back(m);

                            m->_possibleBindingsstencil.emplace(t2,t1);
                        }
                    }
                }
            }
        }
    }

    //update affected
    for(auto m : affectedManagers) {

        int oldNOther = m->_bindingSpecies->getN();
        int newNOther = m->numBindingSitesstencil();

        m->updateBindingReaction(oldNOther, newNOther);
    }

    //update this manager
    int oldN = _bindingSpecies->getN();
    int newN = numBindingSitesstencil();

    updateBindingReaction(oldN, newN);
#endif
}
void LinkerBindingManager::updateAllPossibleBindingsstencil() {
    _possibleBindingsstencil.clear();
   // int offset = SysParams::Mechanics().bsoffsetvec.at(_filamentType);
    floatingpoint min1,min2,max1,max2;
    bool status1 = true;
    bool status2 = true;
    floatingpoint minveca[2];
    floatingpoint maxveca[2];
    int accepts = 0;
    int total = 0;
    int nbs = SysParams::Chemistry().bindingSites[_filamentType].size();
    int maxnbs = SysParams::Chemistry().maxbindingsitespercylinder;
    floatingpoint* cylsqmagnitudevector = SysParams::Mechanics().cylsqmagnitudevector;
    auto boundstate = SysParams::Mechanics().speciesboundvec;
<<<<<<< HEAD
    double* coord = Bead::getDbData().coords.data();
=======
    floatingpoint* coord = Bead::getDbData().coords.data();
>>>>>>> 324f02ec

    const auto& cylinderInfoData = Cylinder::getDbData().value;

    auto bindingsitevec =SysParams::Chemistry().bindingSites[_filamentType];
    int Ncylincmp =  _compartment->getCylinders().size();
    int* cindexvec = new int[Ncylincmp]; //stores cindex of cylinders in this compartment
    vector<vector<int>> ncindices; //cindices of cylinders in neighbor list.
    vector<int>ncindex; //helper vector
    long id = 0;
    for(auto c : _compartment->getCylinders()){
        cindexvec[id] = c->getStableIndex();
//        totalneighbors += _neighborLists[_nlIndex]->getNeighborsstencil(c).size();
        id++;
        for (auto cn : _neighborLists[_nlIndex]->getNeighborsstencil(c)) {
            if(c->getId() > cn->getId())
                ncindex.push_back(cn->getStableIndex());
//            else
//                counter1++;
        }
        ncindices.push_back(ncindex);
        ncindex.clear();
    }

    for(int i=0;i<Ncylincmp;i++){
        int cindex = cindexvec[i];
        const auto& c = cylinderInfoData[cindex];

        if(c.type != _filamentType) {
//            counter2++;
            continue;}
        const auto& x1 = c.beadCoord[0];
        const auto& x2 = c.beadCoord[1];
<<<<<<< HEAD
        double X1X2[3] ={x2[0] - x1[0], x2[1] - x1[1], x2[2] - x1[2]};
=======
        floatingpoint X1X2[3] ={x2[0] - x1[0], x2[1] - x1[1], x2[2] - x1[2]};
>>>>>>> 324f02ec

        int* cnindices = ncindices[i].data();
        for(int arraycount = 0; arraycount < ncindices[i].size();arraycount++){
            int cnindex = cnindices[arraycount];
//            std::cout<<*cnindex<<endl;
            const auto& cn = cylinderInfoData[cnindex];
//            if(c.ID < cn.ID) {counter++; continue;} commented as the above vector does
// not contain ncs that will fail this cndn.
            if(c.filamentId == cn.filamentId){
//                counter3++;
                continue;}
            if(c.type != cn.type){
//                counter4++;
                continue;}

            const auto& x3 = cn.beadCoord[0];
            const auto& x4 = cn.beadCoord[1];
<<<<<<< HEAD
            double X1X3[3] = {x3[0] - x1[0], x3[1] - x1[1], x3[2] - x1[2]};
            double X3X4[3] = {x4[0] - x3[0], x4[1] - x3[1], x4[2] - x3[2]};
            double X1X3squared = sqmagnitude(X1X3);
            double X1X2squared = cylsqmagnitudevector[cindex];
            double X1X3dotX1X2 = scalarprojection(X1X3, X1X2);
            double X3X4squared = cylsqmagnitudevector[cnindex];
            double X1X3dotX3X4 = scalarprojection(X1X3,X3X4);
            double X3X4dotX1X2 = scalarprojection(X3X4, X1X2);
            for(int pos1 =0; pos1<nbs;pos1++) {
                //now re add valid binding sites
                if (areEqual(boundstate[1][maxnbs * cindex + pos1], 1.0)) {
=======
            floatingpoint X1X3[3] = {x3[0] - x1[0], x3[1] - x1[1], x3[2] - x1[2]};
            floatingpoint X3X4[3] = {x4[0] - x3[0], x4[1] - x3[1], x4[2] - x3[2]};
            floatingpoint X1X3squared = sqmagnitude(X1X3);
            floatingpoint X1X2squared = cylsqmagnitudevector[cindex];
            floatingpoint X1X3dotX1X2 = scalarprojection(X1X3, X1X2);
            floatingpoint X3X4squared = cylsqmagnitudevector[cnindex];
            floatingpoint X1X3dotX3X4 = scalarprojection(X1X3,X3X4);
            floatingpoint X3X4dotX1X2 = scalarprojection(X3X4, X1X2);
            for(int pos1 =0; pos1<nbs;pos1++) {
                //now re add valid binding sites
                if (areEqual(boundstate[1][maxnbs *c.cindex + pos1], (floatingpoint)1.0)) {
>>>>>>> 324f02ec
                    auto mp1 = bindingsites.at(pos1);
                    floatingpoint A = X3X4squared;
                    floatingpoint B = 2 * X1X3dotX3X4 - 2 * mp1 * X3X4dotX1X2;
                    floatingpoint C = X1X3squared + mp1 * mp1 * X1X2squared - 2 * mp1 * X1X3dotX1X2;
                    floatingpoint C1 = C - _rMinsq;
                    floatingpoint C2 = C - _rMaxsq;
                    floatingpoint b2m4ac1 = B*B - 4*A*C1;
                    floatingpoint b2m4ac2 = B*B - 4*A*C2;
                    status1 = b2m4ac1 < 0;
                    status2 = b2m4ac2 < 0;
                    if(status1 && status2) {
//                    counter6++;
                        continue;}
                    if(!status1){
                        min1 = (-B + sqrt(b2m4ac1))/(2*A);
                        min2 = (-B - sqrt(b2m4ac1))/(2*A);
                        if(min1<min2) {
                            minveca[0] = (min1);
                            minveca[1] = (min2);
                        }
                        else{
                            minveca[0] = (min2);
                            minveca[1] = (min1);
                        }
                        if(minveca[0]< minparamcyl2 && minveca[1] > maxparamcyl2) {
//                        counter7++;
                            continue;
                        }
                    }
                    if(!status2){
                        max1 = (-B + sqrt(b2m4ac2))/(2*A);
                        max2 = (-B - sqrt(b2m4ac2))/(2*A);
                        if(max1<max2) {
                            maxveca[0] = (max1);
                            maxveca[1] = (max2);
                        }
                        else{
                            maxveca[0] = (max2);
                            maxveca[1] = (max1);
                        }
                        if(maxveca[0] > maxparamcyl2 || maxveca[1] <minparamcyl2){
//                        counter8++;
                            continue;
                        }
                    }
                    for(int pos2 = 0; pos2<nbs;pos2++){
<<<<<<< HEAD
                        if (areEqual(boundstate[1][maxnbs * cnindex + pos2], 1.0)) {
=======
                        if (areEqual(boundstate[1][maxnbs * cnindex + pos2], (floatingpoint)1.0)) {
>>>>>>> 324f02ec
                            total++;
                            //check distances..
                            auto mp2 = bindingsites.at(pos2);
                            if(!status2) {
                                if (mp2 < maxveca[0] || mp2 > maxveca[1]) {
                                    {
//                                    counter9++;
                                        continue;}
                                }
                            }
                            if(!status1){
                                if (mp2 > minveca[0] && mp2 < minveca[1]) {
                                    {
//                                    counter10++;
                                        continue;}
                                }
                            }
                            accepts++;
                            auto it1 = SysParams::Chemistry().bindingSites[_filamentType][pos1];
                            auto it2 = SysParams::Chemistry().bindingSites[_filamentType][pos2];
//                            std::cout<<xx1->getId()<<" "<<c.ID<<" "<<xx2->getId()<<" "
//                                    ""<<cn.ID<<endl;
                            /*if(xx1->getFirstBead()->getIndex() != c.bindices[0] ||
                               xx1->getSecondBead()->getIndex() != c.bindices[1])
                                std::cout<<"DB1 "<<xx1->getFirstBead()->getIndex()<<" "
                                        ""<<xx1->getSecondBead()->getIndex()<<" "<<c
                                                 .bindices[0]<<" "<<c.bindices[1]<<endl;
                            if(xx2->getFirstBead()->getIndex() != cn.bindices[0] ||
                               xx2->getSecondBead()->getIndex() != cn.bindices[1])
                                std::cout<<"DB2 "<<xx2->getFirstBead()->getIndex()<<" "
                                        ""<<xx2->getSecondBead()->getIndex()<<" "<<cn
                                                 .bindices[0]<<" "<<cn.bindices[1]<<endl;*/
                            auto t1 = tuple<CCylinder *, short>(cylinderInfoData[cindex].chemCylinder, it1);
                            auto t2 = tuple<CCylinder *, short>(cylinderInfoData[cnindex].chemCylinder, it2);
                            //add in correct order
                            _possibleBindingsstencil.emplace(t1, t2);
                        }
                    }
                }
            }
        }
    }
//    std::cout<<"Tuple size "<<_possibleBindingsstencil.size()<<endl;
    /*_possibleBindingsstencil.clear();
    chrono::high_resolution_clock::time_point mins, mine, mins2, mine2,mints,minte;
    floatingpoint timetaken = 0.0;
    floatingpoint time16 = 0.0;
    floatingpoint sqdisttermswithjustalpha;
    vector<floatingpoint> maxvec;
    vector<floatingpoint> minvec;
    int rejects16 = 0;
    int rejectsnavail =0;
    mints = chrono::high_resolution_clock::now();
    vector<floatingpoint> bindingsites;

    for(auto it1 = SysParams::Chemistry().bindingSites[_filamentType].begin();
        it1 != SysParams::Chemistry().bindingSites[_filamentType].end(); it1++) {
        bindingsites.push_back((float)*it1 / SysParams::Geometry()
                .cylinderNumMon[_filamentType]);
    }

    minte = chrono::high_resolution_clock::now();
    chrono::duration<floatingpoint> elapsed_vec(minte - mints);
    std::cout<<"Vectorize time "<<elapsed_vec.count()<<endl;

    accepts =0;
    total = 0;
    time16 = 0.0;
    timetaken = 0.0;
    _possibleBindingsstencil.clear();
    mints = chrono::high_resolution_clock::now();
    for(auto c : _compartment->getCylinders()) {
        if (c->getType() != _filamentType) continue;
        auto x1 = c->getFirstBead()->vcoordinate();
        auto x2 = c->getSecondBead()->vcoordinate();
        auto cc = c->getCCylinder();
        vector<floatingpoint> X1X2 = {x2[0] - x1[0], x2[1] - x1[1], x2[2] - x1[2]};

        for (auto cn : _neighborLists[_nlIndex]->getNeighborsstencil(cc->getCylinder())) {

            if(cn->getParent() == c->getParent()) continue;
            if(cn->getType() != _filamentType) continue;
            if(c->getId() < cn->getId()) continue;
            auto ccn = cn->getCCylinder();
            auto x3 = cn->getFirstBead()->vcoordinate();
            auto x4 = cn->getSecondBead()->vcoordinate();

            vector<floatingpoint> X1X3 = {x3[0] - x1[0], x3[1] - x1[1], x3[2] - x1[2]};
            vector<floatingpoint> X3X4 = {x4[0] - x3[0], x4[1] - x3[1], x4[2] - x3[2]};
            floatingpoint maxdistsq = maxdistbetweencylinders(x1,x2,x3,x4);

            floatingpoint mindistsq = scalarprojection(X1X3, normalizeVector(vectorProduct(x1,x2,
                                                                                    x3,x4)));
            mindistsq = mindistsq * mindistsq;
            if(mindistsq > _rMaxsq || maxdistsq < _rMinsq) continue;

            floatingpoint X1X3squared = sqmagnitude(X1X3);
            floatingpoint X1X2squared = cylsqmagnitudevector.at(c->_dcIndex);
            floatingpoint X1X3dotX1X2 = scalarprojection(X1X3, X1X2);
            floatingpoint X3X4squared = cylsqmagnitudevector.at(cn->_dcIndex);
            floatingpoint X1X3dotX3X4 = scalarprojection(X1X3,X3X4);
            floatingpoint X3X4dotX1X2 = scalarprojection(X3X4, X1X2);
            mins2 = chrono::high_resolution_clock::now();
            int i = -1;
            for(auto it1 = SysParams::Chemistry().bindingSites[_filamentType].begin();
                it1 != SysParams::Chemistry().bindingSites[_filamentType].end(); it1++) {
                i++;
                //now re add valid binding sites
                if (areEqual(boundstate[1][offset + SysParams::Chemistry()
                                                            .bindingSites[_filamentType].size()
                                                    *c->_dcIndex + i], 1.0)) {
                    auto mp1 = bindingsites.at(i);
                    floatingpoint A = X3X4squared;
                    floatingpoint B = 2 * X1X3dotX3X4 - 2 * mp1 * X3X4dotX1X2;
                    floatingpoint C = X1X3squared + mp1 * mp1 * X1X2squared - 2 * mp1 *
                                                                       X1X3dotX1X2;
                    floatingpoint C1 = C - _rMinsq;
                    floatingpoint C2 = C - _rMaxsq;
                    floatingpoint b2m4ac1 = B*B - 4*A*C1;
                    floatingpoint b2m4ac2 = B*B - 4*A*C2;
                    status1 = b2m4ac1 < 0;
                    status2 = b2m4ac2 < 0;
                    if(status1 && status2) continue;
                    maxvec.clear();
                    minvec.clear();
                    if(!status1){
                        min1 = (-B + sqrt(b2m4ac1))/(2*A);
                        min2 = (-B - sqrt(b2m4ac1))/(2*A);
                        if(min1<min2) {
                            minvec.push_back(min1);
                            minvec.push_back(min2);
                        }
                        else{
                            minvec.push_back(min2);
                            minvec.push_back(min1);
                        }
                        if(minvec.at(0)< minparamcyl2 && minvec.at(1) > maxparamcyl2) {
                            continue;
                        }
                    }
                    if(!status2){
                        max1 = (-B + sqrt(b2m4ac2))/(2*A);
                        max2 = (-B - sqrt(b2m4ac2))/(2*A);
                        if(max1<max2) {
                            maxvec.push_back(max1);
                            maxvec.push_back(max2);
                        }
                        else{
                            maxvec.push_back(max2);
                            maxvec.push_back(max1);
                        }
                        if(maxvec.at(0) > maxparamcyl2 || maxvec.at(1) <minparamcyl2){
                            continue;
                        }
                    }
                    int j =-1;
                    for(auto it2 = SysParams::Chemistry().bindingSites[_filamentType].begin();
                        it2 != SysParams::Chemistry().bindingSites[_filamentType].end(); it2++) {
                        j++;
                        bool check2 = true;
                        if (areEqual(boundstate[1][offset + SysParams::Chemistry()
                                                                    .bindingSites[_filamentType]
                                                                    .size()*cn->_dcIndex + j], 1.0)) {
                            total++;
                            //check distances..
                            auto mp2 = bindingsites.at(j);

                            if(!status2) {
                                if (mp2 < maxvec.at(0) || mp2 > maxvec.at(1)) {
//                                    check2 = false;
                                    continue;
                                }
                            }
                            if(!status1){
                                if (mp2 > minvec.at(0) && mp2 < minvec.at(1)) {
//                                    check2 = false;
                                    continue;
                                }
                            }

                            accepts++;
                            if(check2) {
                                mins = chrono::high_resolution_clock::now();
                                auto t1 = tuple<CCylinder *, short>(cc, *it1);
                                auto t2 = tuple<CCylinder *, short>(ccn, *it2);

                                //add in correct order
                                if (c->getId() > cn->getId()) {
                                    _possibleBindingsstencil.emplace(t1, t2);
                                }
                            }
                            mine= chrono::high_resolution_clock::now();
                            chrono::duration<floatingpoint> elapsed_emplace(mine - mins);
                            timetaken += elapsed_emplace.count();
                        }
                    }
                }
            }
            mine2= chrono::high_resolution_clock::now();
            chrono::duration<floatingpoint> elapsed_run16(mine2 - mins2);
            time16 += elapsed_run16.count();
        }
    }
    minte = chrono::high_resolution_clock::now();
    chrono::duration<floatingpoint> elapsed_total3(minte - mints);*/
//    std::cout<<"Overall time "<<elapsed_total3.count()<<endl;
//    std::cout<<"Total "<<total<<" accepts "<<accepts<<endl;
//    std::cout<<"16 loop time taken "<<time16<<endl;
//    std::cout<<"Tuple Emplace time taken "<<timetaken<<endl;
//    std::cout<<"Tuple size "<<_possibleBindingsstencil.size()<<endl;
    int oldN = _bindingSpecies->getN();
    int newN = numBindingSitesstencil();
    updateBindingReaction(oldN, newN);
    delete[] cindexvec;
}
void LinkerBindingManager::removePossibleBindingsstencil(CCylinder* cc) {

    for(auto bit = SysParams::Chemistry().bindingSites[_filamentType].begin();
        bit != SysParams::Chemistry().bindingSites[_filamentType].end(); bit++)
        removePossibleBindingsstencil(cc, *bit);
}
void LinkerBindingManager::removePossibleBindingsstencil(CCylinder* cc, short bindingSite) {
#ifdef HYBRID_NLSTENCILLIST
    auto HManager = _compartment->getHybridBindingSearchManager();
    HManager->removePossibleBindingsstencil(_idvec, cc, bindingSite);
/*    for(auto C:SubSystem::getstaticgrid()->getCompartments()){
        C->getHybridBindingSearchManager()->checkoccupancySIMD(_idvec);
    }*/
#else

    if(cc->getType() != _filamentType) return;

    //if we change other managers copy number
    vector<LinkerBindingManager*> affectedManagers;

    //remove all tuples which have this ccylinder as key
    auto t = tuple<CCylinder*, short>(cc, bindingSite);
    _possibleBindingsstencil.erase(t);

    //remove all tuples which have this as value
    for (auto it = _possibleBindingsstencil.begin(); it != _possibleBindingsstencil.end();
         ) {

        if (get<0>(it->second) == cc && get<1>(it->second) == bindingSite)
            _possibleBindingsstencil.erase(it++);

        else ++it;
    }

    int oldN = _bindingSpecies->getN();
    int newN = numBindingSitesstencil();

    updateBindingReaction(oldN, newN);

    //remove all neighbors which have this binding site pair
/*#ifdef HYBRID_NLSTENCILLIST
    auto C = cc->getCompartment();
    for (auto cn : C->getHybridBindingSearchManager()->getHNeighbors(cc->getCylinder(), HNLID)){
        if(cn->getType() != _filamentType) continue;

        if(cn->getCompartment() != _compartment) {

            auto m = (LinkerBindingManager*)cn->getCompartment()->
                    getFilamentBindingManagers()[_mIndex].get();

            if(find(affectedManagers.begin(), affectedManagers.end(), m) == affectedManagers.end())
                affectedManagers.push_back(m);
        }
    }
#else*/
    for (auto cn : _neighborLists[_nlIndex]->getNeighborsstencil(cc->getCylinder())) {

        if(cn->getType() != _filamentType) continue;

        if(cn->getCompartment() != _compartment) {

            auto m = (LinkerBindingManager*)cn->getCompartment()->
                    getFilamentBindingManagers()[_mIndex].get();

            if(find(affectedManagers.begin(), affectedManagers.end(), m) == affectedManagers.end())
                affectedManagers.push_back(m);
        }
    }
//#endif

    //remove, update affected
    for(auto m : affectedManagers) {

        for (auto it = m->_possibleBindingsstencil.begin(); it !=
             m->_possibleBindingsstencil.end(); ) {

            if (get<0>(it->second) == cc && get<1>(it->second) == bindingSite)
            m->_possibleBindingsstencil.erase(it++);

            else ++it;
        }

        int oldNOther = m->_bindingSpecies->getN();
        int newNOther = m->numBindingSitesstencil();

        m->updateBindingReaction(oldNOther, newNOther);
    }
#endif
}
void LinkerBindingManager::crosscheck(){
    cout<<"Linker NLORIGINAL size "<<_possibleBindings.size()<<" NLSTENCIL size "
        <<_possibleBindingsstencil.size()<<endl;
    if(_possibleBindings.size() != _possibleBindingsstencil.size())
        cout<<"Linker.. The two methods compared do not yield the same number of "
                "binding sites"<<endl;
    short matches = 0;

    for(auto it1 = _possibleBindings.begin();it1!=_possibleBindings.end();it1++){
        short matchperelement = 0;
        bool state = false;
        auto cyl1_o = get<0>(it1->first)->getCylinder();
        auto bs1_o =  get<1>(it1->first);
        auto cyl2_o = get<0>(it1->second)->getCylinder();
        auto bs2_o =  get<1>(it1->second);
        //
        short sum = 0;
        for(auto it2 = _possibleBindingsstencil.begin();it2!=_possibleBindingsstencil.end();
            it2++){
            auto cyl1_s = get<0>(it2->first)->getCylinder();
            auto bs1_s =  get<1>(it2->first);
            auto cyl2_s = get<0>(it2->second)->getCylinder();
            auto bs2_s =  get<1>(it2->second);
            sum = 0;
            if(cyl1_o->getId() == cyl1_s->getId() )
<<<<<<< HEAD
            sum++;
            if(cyl2_o->getId() == cyl2_s->getId() )
            sum++;
=======
                sum++;
            if(cyl2_o->getId() == cyl2_s->getId() )
                sum++;
>>>>>>> 324f02ec
            if(bs1_o == bs1_s )
                sum++;
            if(bs2_o == bs2_s )
                sum++;
            if(sum == 4) {
//                cout << "match found" << endl;
                if(matchperelement == 0 ) {
                    matches++;
                    matchperelement++;
                } else {
                    cout << "ERROR. Multiple matches for chosen binding site pair in "
                    "STENCILLIST. Check stencillist.." << endl;
                    exit(EXIT_FAILURE);
                }
            }
        }
    }
    std::cout<<"Linker possible bindings size "<<_possibleBindings.size()<<" Total matches"
            " "<<
             matches<<endl;
        if(_possibleBindings.size() != matches || _possibleBindings.size() !=
                                                      _possibleBindingsstencil.size()){
        cout<<"Linker. All binding site pairs are not found in Stencil list"<<endl;
        exit(EXIT_FAILURE);
    }
}
vector<tuple<CCylinder*, short>> LinkerBindingManager::chooseBindingSitesstencil() {
#ifdef HYBRID_NLSTENCILLIST
    auto HManager = _compartment->getHybridBindingSearchManager();
    return HManager->chooseBindingSitesstencil(_idvec);
#else
    assert((_possibleBindingsstencil.size() != 0)
           && "Major bug: Linker binding manager should not have zero binding \
                   sites when called to choose a binding site.");

    int randomIndex = Rand::randInteger(0, _possibleBindingsstencil.size() - 1);
    auto it = _possibleBindingsstencil.begin();

    advance(it, randomIndex);

    return vector<tuple<CCylinder*, short>>{it->first, it->second};
#endif
}
#endif
#ifdef CUDAACCL_NL
void LinkerBindingManager::assigncudavars() {
    //    if(gpu_rminmax == NULL) {
    CUDAcommon::handleerror(cudaMalloc((void **) &gpu_rminmax, 2 * sizeof(floatingpoint)), "cuda data transfer", " "
                            "BindingManager.cu");
    floatingpoint dist[2];
    dist[0] = _rMin;
    dist[1] = _rMax;
    CUDAcommon::handleerror(cudaMemcpy(gpu_rminmax, dist, 2 *sizeof(floatingpoint), cudaMemcpyHostToDevice));
    //    }
    //    if(gpu_numpairs == NULL) {
    CUDAcommon::handleerror(cudaMalloc((void **) &gpu_numpairs, sizeof(int)), "cuda data transfer", " "
                            "BindingManager.cu");
    //    int n[1];
    //    n[0] = 0;
    //    CUDAcommon::handleerror(cudaMemcpy(gpu_numpairs, n, sizeof(int), cudaMemcpyHostToDevice));
    //    }
    //    delete dist;
}
void LinkerBindingManager::freecudavars() {
    CUDAcommon::handleerror(cudaFree(gpu_rminmax),"cudaFree", "BindingManager");
    CUDAcommon::handleerror(cudaFree(gpu_numpairs),"cudaFree", "BindingManager");
}
#endif

<<<<<<< HEAD
#ifdef DEBUGCONSTANTSEED
void LinkerBindingManager::erasepossibleBindings(CCylinder* cc, short bindingSite) {
    tuple<CCylinder*, short> bindingtoremove = make_tuple(cc, bindingSite);
    //    std::cout<<"erasing cyl "<<cc->getCylinder()->getId()<<" bs "<<bindingSite<<endl;
    int counter = 0;
    for (auto p = _possibleBindings.begin(); p != _possibleBindings.end(); p++) {
        auto binding1 = (*p)[0];
        auto binding2 = (*p)[1];
        if (bindingtoremove == binding1 || bindingtoremove == binding2)
        {
            //            auto cyl1 = get<0>(binding1)->getCylinder()->getId();
            //            auto cyl2 = get<0>(binding2)->getCylinder()->getId();
            //            auto bs1 = get<1>(binding1);
            //            auto bs2 = get<1>(binding2);
            //            std::cout<<"Removing pair Cyl "<<cyl1<<" bs "<<bs1<<" Cyl "<<cyl2<<" bs "
            //                    ""<<bs2<<"  ID "<<counter<<endl;
            _possibleBindings.erase(p);
        }
        counter++;
    }
}
#endif
=======
>>>>>>> 324f02ec
//MOTOR
MotorBindingManager::MotorBindingManager(ReactionBase* reaction,
                                         Compartment* compartment,
                                         short boundInt, string boundName,
                                         short filamentType,
                                         float rMax, float rMin)

: FilamentBindingManager(reaction, compartment, boundInt, boundName, filamentType),
_rMin(rMin), _rMax(rMax) {

    _rMinsq =_rMin * _rMin;
    _rMaxsq = _rMax * _rMax;

    //find the pair binding species
    RSpecies** rs = reaction->rspecies();
    string name = rs[ML_RXN_INDEX]->getSpecies().getName();

    _bindingSpecies = _compartment->findSpeciesByName(name);

    //initialize ID's based on number of species in compartment
    //    int numSpecies = rs[ML_RXN_INDEX + 1]->getSpecies().getN();

    //DEPRECATED AS OF 9/22/16
    //    for(int i = 0; i < numSpecies; i++)
    //        _unboundIDs.push_back(MotorGhost::_motorGhosts.getId());


    //attach an rspecies callback to this species
    Species* sd = &(rs[ML_RXN_INDEX + 1]->getSpecies());

    UpdateMotorIDCallback mcallback(boundInt);
    ConnectionBlock rcb(sd->connect(mcallback,false));
    _rMaxsq = rMax*rMax;
    _rMinsq = rMin*rMin;
    minparamcyl2 = (float)*(SysParams::Chemistry().bindingSites[_filamentType].begin())/
                          SysParams::Geometry().cylinderNumMon[_filamentType];
    maxparamcyl2 = (float)(SysParams::Chemistry().bindingSites[_filamentType].back())/
                          SysParams::Geometry().cylinderNumMon[_filamentType];
    for(auto it1 = SysParams::Chemistry().bindingSites[_filamentType].begin();
        it1 != SysParams::Chemistry().bindingSites[_filamentType].end(); it1++) {
        bindingsites.push_back((float)*it1 / SysParams::Geometry()
                .cylinderNumMon[_filamentType]);
    }
    }

#ifdef NLORIGINAL
void MotorBindingManager::addPossibleBindings(CCylinder* cc, short bindingSite) {

    if (cc->getType() != _filamentType) return;
<<<<<<< HEAD
#ifdef DEBUGCONSTANTSEED
    struct Orderset
    {
        bool operator()(Cylinder* lhs, Cylinder* rhs) const  {
            return lhs->getId() < rhs->getId();
        }
    };
#endif
=======
>>>>>>> 324f02ec
    //if we change other managers copy number
    vector<MotorBindingManager *> affectedManagers;

    //add valid binding sites
    if (areEqual(cc->getCMonomer(bindingSite)->speciesBound(
                                                            SysParams::Chemistry().motorBoundIndex[_filamentType])->getN(), (floatingpoint)1.0)) {

        //loop through neighbors
        //now re add valid based on CCNL
        vector<Cylinder*> nList = _neighborLists[_nlIndex]->getNeighbors(cc->getCylinder());

        //loop through neighbors
        //now re add valid based on CCNL
        for (auto cn : nList) {

            Cylinder * c = cc->getCylinder();

            if (cn->getParent() == c->getParent()) continue;
            if (cn->getType() != _filamentType) continue;

            auto ccn = cn->getCCylinder();

            for (auto it = SysParams::Chemistry().bindingSites[_filamentType].begin();
                 it != SysParams::Chemistry().bindingSites[_filamentType].end(); it++) {

                if (areEqual(ccn->getCMonomer(*it)->speciesBound(
                        SysParams::Chemistry().motorBoundIndex[_filamentType])->getN(),
                             (floatingpoint)1.0)) {

                    //check distances..
                    auto mp1 = (float) bindingSite /
                    SysParams::Geometry().cylinderNumMon[_filamentType];
                    auto mp2 = (float) *it /
                    SysParams::Geometry().cylinderNumMon[_filamentType];

                    auto x1 = c->getFirstBead()->vcoordinate();
                    auto x2 = c->getSecondBead()->vcoordinate();
                    auto x3 = cn->getFirstBead()->vcoordinate();
                    auto x4 = cn->getSecondBead()->vcoordinate();

                    auto m1 = midPointCoordinate(x1, x2, mp1);
                    auto m2 = midPointCoordinate(x3, x4, mp2);

                    floatingpoint distSq = twoPointDistancesquared(m1, m2);

                    if (distSq > _rMaxsq || distSq < _rMinsq) continue;

                    auto t1 = tuple<CCylinder *, short>(cc, bindingSite);
                    auto t2 = tuple<CCylinder *, short>(ccn, *it);

                    //add in correct order
                    if (c->getId() > cn->getId()) {
<<<<<<< HEAD
#ifdef DEBUGCONSTANTSEED
                        appendpossibleBindings(t1, t2);
                        //                        _possibleBindings.emplace(t1, t2);
#else
=======
>>>>>>> 324f02ec
                        _possibleBindings.emplace(t1, t2);
                        _reversePossibleBindings[t2].push_back(t1);

                    } else {
                        //add in this compartment
                        if (cn->getCompartment() == _compartment) {
                                _possibleBindings.emplace(t1, t2);
                                _reversePossibleBindings[t2].push_back(t1);

                        }
                        //add in other
                        else {

                            auto m = (MotorBindingManager *) cn->getCompartment()->
                            getFilamentBindingManagers()[_mIndex].get();

                            affectedManagers.push_back(m);

                                m->_possibleBindings.emplace(t2,t1);
                                m->_reversePossibleBindings[t1].push_back(t2);

                        }
                    }
                }
            }
        }
    }

    //update affected
    for (auto m : affectedManagers) {

        int oldNOther = m->_bindingSpecies->getN();
        int newNOther = m->numBindingSites();

        m->updateBindingReaction(oldNOther, newNOther);
    }

    //update this manager
    int oldN = _bindingSpecies->getN();
    int newN = numBindingSites();

    updateBindingReaction(oldN, newN);
}

void MotorBindingManager::addPossibleBindings(CCylinder* cc) {
    //    auto cylcoord = cc->getCylinder()->vcoordinate();
    //    std::cout<<"M Adding possible to Cyl "<<cc->getCylinder()->getId()<<" w coords "
    //            ""<<cylcoord[0]<<" "<<cylcoord[1]<<" "<<cylcoord[2]<<endl;

    for(auto bit = SysParams::Chemistry().bindingSites[_filamentType].begin();
        bit != SysParams::Chemistry().bindingSites[_filamentType].end(); bit++){
#ifdef NLORIGINAL
        addPossibleBindings(cc, *bit);
#endif
#ifdef NLSTENCILLIST
        addPossibleBindingsstencil(cc, *bit);
#endif
    }
}


void MotorBindingManager::removePossibleBindings(CCylinder* cc, short bindingSite) {

    if(cc->getType() != _filamentType) return;

    //if we change other managers copy number
    vector<MotorBindingManager*> affectedManagers;

    //remove all tuples which have this ccylinder as key
    //remove all tuples which have this ccylinder as key
    auto t = tuple<CCylinder*, short>(cc, bindingSite);
    _possibleBindings.erase(t);

    //remove all tuples which have this as value
    //Iterate through the reverse map
    auto keys = _reversePossibleBindings[t];//keys that contain t as
    // value in possiblebindings
    for(auto k:keys){
        //get the iterator range that corresponds to this key.
        auto range = _possibleBindings.equal_range(k);
        //iterate through the range
        for(auto it = range.first; it != range.second;){
            if (get<0>(it->second) == cc && get<1>(it->second) == bindingSite) {
                _possibleBindings.erase(it++);
            }
            else ++it;
        }
    }

    //remove from the reverse map.
    _reversePossibleBindings[t].clear();


    int oldN = _bindingSpecies->getN();
    int newN = numBindingSites();

    updateBindingReaction(oldN, newN);

    //remove all neighbors which have this binding site pair
    for (auto cn : _neighborLists[_nlIndex]->getNeighbors(cc->getCylinder())) {

        if(cn->getType() != _filamentType) continue;

        if(cn->getCompartment() != _compartment) {

            auto m = (MotorBindingManager*)cn->getCompartment()->
            getFilamentBindingManagers()[_mIndex].get();

            if(find(affectedManagers.begin(), affectedManagers.end(), m) == affectedManagers.end())
            affectedManagers.push_back(m);
        }
    }

    //remove, update affected
    for(auto m : affectedManagers) {

        //Iterate through the reverse map
        auto keys = m->_reversePossibleBindings[t];//keys that contain t as
        // value in possiblebindings
        for(auto k:keys){
            //get the iterator range that corresponds to this key.
            auto range = m->_possibleBindings.equal_range(k);
            //iterate through the range
            for(auto it = range.first; it != range.second;){
                if (get<0>(it->second) == cc && get<1>(it->second) == bindingSite) {
                    m->_possibleBindings.erase(it++);
                }
                else ++it;
            }

        }

        //remove from the reverse map.
        m->_reversePossibleBindings[t].clear();


        int oldNOther = m->_bindingSpecies->getN();
        int newNOther = m->numBindingSites();

        m->updateBindingReaction(oldNOther, newNOther);
    }
}

void MotorBindingManager::removePossibleBindings(CCylinder* cc) {

    for(auto bit = SysParams::Chemistry().bindingSites[_filamentType].begin();
        bit != SysParams::Chemistry().bindingSites[_filamentType].end(); bit++){
#ifdef NLORIGINAL
        removePossibleBindings(cc, *bit);
#endif
    }
}

void MotorBindingManager::updateAllPossibleBindings() {

    _possibleBindings.clear();
    _reversePossibleBindings.clear();

    int offset = 0;

    floatingpoint min1,min2,max1,max2;
    chrono::high_resolution_clock::time_point mins, mine, mins2, mine2,mints,minte;
    floatingpoint timetaken = 0.0;
    floatingpoint time16 = 0.0;
    floatingpoint minparamcyl2 = (float)*(SysParams::Chemistry().bindingSites[_filamentType].begin())/
    SysParams::Geometry().cylinderNumMon[_filamentType];
    floatingpoint maxparamcyl2 = (float)(SysParams::Chemistry().bindingSites[_filamentType].back())/
    SysParams::Geometry().cylinderNumMon[_filamentType];
    floatingpoint sqdisttermswithjustalpha;
    bool status1 = true;
    bool status2 = true;
    vector<floatingpoint> maxvec;
    vector<floatingpoint> minvec;
    int accepts = 0;
    int total = 0;
    int rejects16 = 0;
    int rejectsnavail =0;
    mints = chrono::high_resolution_clock::now();
    vector<floatingpoint> bindingsites;
    floatingpoint* cylsqmagnitudevector = SysParams::Mechanics().cylsqmagnitudevector;
    auto boundstate = SysParams::Mechanics().speciesboundvec;

    for(auto it1 = SysParams::Chemistry().bindingSites[_filamentType].begin();
        it1 != SysParams::Chemistry().bindingSites[_filamentType].end(); it1++) {
        bindingsites.push_back((float)*it1 / SysParams::Geometry()
                               .cylinderNumMon[_filamentType]);
    }

    //    minte = chrono::high_resolution_clock::now();
    //    chrono::duration<floatingpoint> elapsed_vec(minte - mints);
    //    std::cout<<"Vectorize time "<<elapsed_vec.count()<<endl;

    accepts =0;
    total = 0;
    time16 = 0.0;
    timetaken = 0.0;
    _possibleBindings.clear();
    mints = chrono::high_resolution_clock::now();
    for(auto c : _compartment->getCylinders()) {
        if (c->getType() != _filamentType) continue;

        auto x1 = c->getFirstBead()->vcoordinate();
        auto x2 = c->getSecondBead()->vcoordinate();
        auto cc = c->getCCylinder();
        vector<floatingpoint> X1X2 = {x2[0] - x1[0], x2[1] - x1[1], x2[2] - x1[2]};

        for (auto cn : _neighborLists[_nlIndex]->getNeighbors(cc->getCylinder())) {

            if(cn->getParent() == c->getParent()) continue;
            if(cn->getType() != _filamentType) continue;
            if(c->getId() < cn->getId()) continue;
            auto ccn = cn->getCCylinder();
            auto x3 = cn->getFirstBead()->vcoordinate();
            auto x4 = cn->getSecondBead()->vcoordinate();

            vector<floatingpoint> X1X3 = {x3[0] - x1[0], x3[1] - x1[1], x3[2] - x1[2]};
            vector<floatingpoint> X3X4 = {x4[0] - x3[0], x4[1] - x3[1], x4[2] - x3[2]};
            floatingpoint maxdistsq = maxdistbetweencylinders(x1,x2,x3,x4);

            floatingpoint mindistsq = scalarprojection(X1X3, normalizeVector(vectorProduct(x1,x2,
                                                                                    x3,x4)));
            mindistsq = mindistsq * mindistsq;
            if(mindistsq > _rMaxsq || maxdistsq < _rMinsq) continue;

<<<<<<< HEAD
            double X1X3squared = sqmagnitude(X1X3);
            double X1X2squared = cylsqmagnitudevector.at(c->getStableIndex());
            double X1X3dotX1X2 = scalarprojection(X1X3, X1X2);
            double X3X4squared = cylsqmagnitudevector.at(cn->getStableIndex());
            double X1X3dotX3X4 = scalarprojection(X1X3,X3X4);
            double X3X4dotX1X2 = scalarprojection(X3X4, X1X2);
=======
            floatingpoint X1X3squared = sqmagnitude(X1X3);
            floatingpoint X1X2squared = cylsqmagnitudevector[c->getStableIndex()];
            floatingpoint X1X3dotX1X2 = scalarprojection(X1X3, X1X2);
            floatingpoint X3X4squared = cylsqmagnitudevector[cn->getStableIndex()];
            floatingpoint X1X3dotX3X4 = scalarprojection(X1X3,X3X4);
            floatingpoint X3X4dotX1X2 = scalarprojection(X3X4, X1X2);
>>>>>>> 324f02ec
            mins2 = chrono::high_resolution_clock::now();
            int i = -1;
            for(auto it1 = SysParams::Chemistry().bindingSites[_filamentType].begin();
                it1 != SysParams::Chemistry().bindingSites[_filamentType].end(); it1++) {
                i++;
                //now re add valid binding sites
                if (areEqual(boundstate[2][offset + SysParams::Chemistry()
                                           .bindingSites[_filamentType].size()
                                           *c->getStableIndex() + i], 1.0)) {
                    auto mp1 = bindingsites.at(i);
                    floatingpoint A = X3X4squared;
                    floatingpoint B = 2 * X1X3dotX3X4 - 2 * mp1 * X3X4dotX1X2;
                    floatingpoint C = X1X3squared + mp1 * mp1 * X1X2squared - 2 * mp1 *
                    X1X3dotX1X2;
                    floatingpoint C1 = C - _rMinsq;
                    floatingpoint C2 = C - _rMaxsq;
                    floatingpoint b2m4ac1 = B*B - 4*A*C1;
                    floatingpoint b2m4ac2 = B*B - 4*A*C2;
                    status1 = b2m4ac1 < 0;
                    status2 = b2m4ac2 < 0;
                    if(status1 && status2) continue;
                    maxvec.clear();
                    minvec.clear();
                    if(!status1){
                        min1 = (-B + sqrt(b2m4ac1))/(2*A);
                        min2 = (-B - sqrt(b2m4ac1))/(2*A);
                        if(min1<min2) {
                            minvec.push_back(min1);
                            minvec.push_back(min2);
                        }
                        else{
                            minvec.push_back(min2);
                            minvec.push_back(min1);
                        }
                        if(minvec.at(0)< minparamcyl2 && minvec.at(1) > maxparamcyl2) {
                            continue;
                        }
                    }
                    if(!status2){
                        max1 = (-B + sqrt(b2m4ac2))/(2*A);
                        max2 = (-B - sqrt(b2m4ac2))/(2*A);
                        if(max1<max2) {
                            maxvec.push_back(max1);
                            maxvec.push_back(max2);
                        }
                        else{
                            maxvec.push_back(max2);
                            maxvec.push_back(max1);
                        }
                        if(maxvec.at(0) > maxparamcyl2 || maxvec.at(1) <minparamcyl2){
                            continue;
                        }
                    }
                    int j =-1;
                    for(auto it2 = SysParams::Chemistry().bindingSites[_filamentType].begin();
                        it2 != SysParams::Chemistry().bindingSites[_filamentType].end(); it2++) {
                        j++;
                        bool check2 = true;
                        if (areEqual(boundstate[2][offset + SysParams::Chemistry()
                                                   .bindingSites[_filamentType]
<<<<<<< HEAD
                                                   .size()*cn->getStableIndex() + j], 1.0)) {
=======
                                                   .size()*cn->getStableIndex() + j],
                                                   		(floatingpoint)1.0)) {
>>>>>>> 324f02ec
                            total++;
                            //check distances..
                            auto mp2 = bindingsites.at(j);

                            if(!status2) {
                                if (mp2 < maxvec.at(0) || mp2 > maxvec.at(1)) {
                                    //                                    check2 = false;
                                    continue;
                                }
                            }
                            if(!status1){
                                if (mp2 > minvec.at(0) && mp2 < minvec.at(1)) {
                                    //                                    check2 = false;
                                    continue;
                                }
                            }


<<<<<<< HEAD
                                //add in correct order
                                if (c->getId() > cn->getId()) {
                                    _possibleBindings.emplace(t1, t2);
                                }
=======
                            auto t1 = tuple<CCylinder*, short>(cc, *it1);
                            auto t2 = tuple<CCylinder*, short>(ccn, *it2);

                            //add in correct order
                            if(c->getId() > cn->getId()) {
                                //                                        ""<<x[1]<<" "<<x[2]<<endl;
                                _possibleBindings.emplace(t1, t2);
                                _reversePossibleBindings[t2].push_back(t1);
>>>>>>> 324f02ec
                            }
                        }
                    }
                }
            }
        }
    }
//    auto x = _compartment->coordinates();
//    std::cout<<"M possibile "<<_possibleBindings.size()<<" in comp "<<x[0]<<" "
//                     ""<<x[1]<<" "<<x[2]<<endl;
//    std::cout<<"*****"<<endl;
//    for(auto it = _possibleBindings.begin(); it != _possibleBindings.end(); it++){
//        auto bspair = *it;
//        auto cyl1 = get<0>(bspair[0])->getCylinder()->getID();
//        auto cyl2 = get<0>(bspair[1])->getCylinder()->getID();
//        std::cout<<"Cyl "<<cyl1<<"bs "<<get<1>(bspair[0])<<" Cyl "<<cyl2<<" bs "
//                ""<<get<1>(bspair[1])<<endl;
//    }
//    for(auto it = _possibleBindings.begin(); it != _possibleBindings.end(); it++){
//        auto cyl1 = get<0>(it->first)->getCylinder();
//        auto cyl2 = get<0>(it->second)->getCylinder();
//        std::cout<<"Cyl "<<cyl1->getID()<<"bs "<<get<1>(it->first)<<" Cyl "<<cyl2->getID
//                ()<<" bs "<<get<1>(it->second)<<endl;
//    }
    int oldN = _bindingSpecies->getN();
    int newN = numBindingSites();
    updateBindingReaction(oldN, newN);
}

/// Choose random binding sites based on current state
vector<tuple<CCylinder*, short>> MotorBindingManager::chooseBindingSites() {

    assert((_possibleBindings.size() != 0)
           && "Major bug: Motor binding manager should not have zero binding \
                   sites when called to choose a binding site.");

    int randomIndex = Rand::randInteger(0, _possibleBindings.size() - 1);
    auto it = _possibleBindings.begin();

    advance(it, randomIndex);
//    auto xxx = _compartment->coordinates();
//    std::cout<<"Compartment coords "<<xxx[0]<<" "<<xxx[1]<<" "<<xxx[2]<<endl;

    return vector<tuple<CCylinder*, short>>{it->first, it->second};
}

void MotorBindingManager::appendpossibleBindings(tuple<CCylinder*, short> t1,
                                                 tuple<CCylinder*, short> t2){
    floatingpoint oldN=numBindingSites();
    _possibleBindings.emplace(t1,t2);
    floatingpoint newN=numBindingSites();
    updateBindingReaction(oldN,newN);
}
#endif
bool MotorBindingManager::isConsistent() {

#ifdef NLORIGINAL
    auto bindinglist = _possibleBindings;
#elif defined(NLSTENCILLIST)
    auto bindinglist = _possibleBindingsstencil;
#endif
    for (auto it = bindinglist.begin(); it != bindinglist.end(); it++) {

        CCylinder* cc1 = get<0>(it->first);

        CCylinder* cc2 = get<0>(it->second);

        short bindingSite1 = get<1>(it->first);
        short bindingSite2 = get<1>(it->second);
        Cylinder*  c1  = cc1->getCylinder();
        Cylinder*  c2  = cc2->getCylinder();

        bool flag = true;

        //check site empty
        if(!areEqual(cc1->getCMonomer(bindingSite1)->speciesBound(
                SysParams::Chemistry().motorBoundIndex[_filamentType])->getN(), (floatingpoint)1.0) ||

           !areEqual(cc2->getCMonomer(bindingSite2)->speciesBound(
                   SysParams::Chemistry().motorBoundIndex[_filamentType])->getN(), (floatingpoint)1.0))

        flag = false;

        if(!flag) {
            cout << "Binding site in motor manager is inconsistent. " << endl;
            cout << "Binding site for cylinder 1 = " << bindingSite1 << endl;
            cout << "Binding site for cylinder 2 = " << bindingSite2 << endl;

            cout << "Cylinder info ..." << endl;
            c1->printSelf();
            c2->printSelf();

            //check if in neighbor list
            auto nlist = _neighborLists[_nlIndex]->getNeighbors(c1);
            if(find(nlist.begin(), nlist.end(), c2) == nlist.end()) {
                cout << "Not in neighbor list 1" << endl;
            }
            nlist = _neighborLists[_nlIndex]->getNeighbors(c2);
            if(find(nlist.begin(), nlist.end(), c1) == nlist.end()) {
                cout << "Not in neighbor list 2" << endl;
            }
            return false;
        }
    }
    return true;
}
#ifdef NLSTENCILLIST
void MotorBindingManager::addPossibleBindingsstencil(CCylinder* cc) {
/*    std::cout<<"Adding possible bindings of cylinder with ID "<<cc->getCylinder()
            ->getId()<<" with cindex "<<cc->getCylinder()->_dcIndex<<endl;*/
    for(auto bit = SysParams::Chemistry().bindingSites[_filamentType].begin();
        bit != SysParams::Chemistry().bindingSites[_filamentType].end(); bit++) {
        addPossibleBindingsstencil(cc, *bit);
    }
}
void MotorBindingManager::addPossibleBindingsstencil(CCylinder* cc, short bindingSite) {
#ifdef HYBRID_NLSTENCILLIST
//    cout<<"Adding "<<cc->getCylinder()->getId()<<" "<<bindingSite<<endl;
    auto HManager = _compartment->getHybridBindingSearchManager();
    HManager->addPossibleBindingsstencil(_idvec,cc,bindingSite);
//    HManager->checkoccupancySIMD(_idvec);
#else
    if(cc->getType() != _filamentType) return;

    //if we change other managers copy number
    vector<MotorBindingManager*> affectedManagers;

    //add valid binding sites
    if (areEqual(cc->getCMonomer(bindingSite)->speciesBound(
            SysParams::Chemistry().motorBoundIndex[_filamentType])->getN(), (floatingpoint)1.0)) {

        //loop through neighbors
        //now re add valid based on CCNL
        vector<Cylinder*> Neighbors;

        Neighbors = _neighborLists[_nlIndex]->getNeighborsstencil(cc->getCylinder());
        for (auto cn : Neighbors) {

            Cylinder* c = cc->getCylinder();

            if(cn->getParent() == c->getParent()) continue;
            if(cn->getType() != _filamentType) continue;

            auto ccn = cn->getCCylinder();

            for(auto it = SysParams::Chemistry().bindingSites[_filamentType].begin();
                it != SysParams::Chemistry().bindingSites[_filamentType].end(); it++) {

                if (areEqual(ccn->getCMonomer(*it)->speciesBound(
                        SysParams::Chemistry().motorBoundIndex[_filamentType])->getN(),
                        		(floatingpoint)1.0f) {

                    //check distances..
                    auto mp1 = (float)bindingSite / SysParams::Geometry().cylinderNumMon[_filamentType];
                    auto mp2 = (float)*it / SysParams::Geometry().cylinderNumMon[_filamentType];

                    auto x1 = c->getFirstBead()->vcoordinate();
                    auto x2 = c->getSecondBead()->vcoordinate();
                    auto x3 = cn->getFirstBead()->vcoordinate();
                    auto x4 = cn->getSecondBead()->vcoordinate();

                    auto m1 = midPointCoordinate(x1, x2, mp1);
                    auto m2 = midPointCoordinate(x3, x4, mp2);

                    floatingpoint distsq = twoPointDistancesquared(m1, m2);

                    if(distsq > _rMaxsq || distsq < _rMinsq) continue;

                    auto t1 = tuple<CCylinder*, short>(cc, bindingSite);
                    auto t2 = tuple<CCylinder*, short>(ccn, *it);

                    //add in correct order
                    if(c->getId() > cn->getId())
                    {
                        _possibleBindingsstencil.emplace(t1,t2);
                    }

                    else {
                        //add in this compartment
                        if(cn->getCompartment() == _compartment) {

                            _possibleBindingsstencil.emplace(t2,t1);
                        }
                        //add in other
                        else {

                            auto m = (MotorBindingManager*)cn->getCompartment()->
                            getFilamentBindingManagers()[_mIndex].get();

                            affectedManagers.push_back(m);

                            m->_possibleBindingsstencil.emplace(t2,t1);
                        }
                    }
                }
            }
        }
    }

    //update affected
    for(auto m : affectedManagers) {

        int oldNOther = m->_bindingSpecies->getN();
        int newNOther = m->numBindingSitesstencil();

        m->updateBindingReaction(oldNOther, newNOther);
    }

    //update this manager
    int oldN = _bindingSpecies->getN();
    int newN = numBindingSitesstencil();

    updateBindingReaction(oldN, newN);
#endif
}
void MotorBindingManager::updateAllPossibleBindingsstencil() {

    _possibleBindingsstencil.clear();
    int offset = 0;
            //SysParams::Mechanics().bsoffsetvec.at(_filamentType);
    floatingpoint min1,min2,max1,max2;
    bool status1 = true;
    bool status2 = true;
    floatingpoint minveca[2];
    floatingpoint maxveca[2];
    int accepts = 0;
    int total = 0;
    int nbs = SysParams::Chemistry().bindingSites[_filamentType].size();
    int maxnbs = SysParams::Chemistry().maxbindingsitespercylinder;
    floatingpoint* cylsqmagnitudevector = SysParams::Mechanics().cylsqmagnitudevector;
    auto boundstate = SysParams::Mechanics().speciesboundvec;
<<<<<<< HEAD
    double* coord = Bead::getDbData().coords.data();
=======
    floatingpoint* coord = Bead::getDbData().coords.data();
>>>>>>> 324f02ec

    const auto& cylinderInfoData = Cylinder::getDbData().value;

    int counter1 = 0;
    int totalneighbors = 0;
/*    vector<CCylinder*> ccylindervector;
    for(auto cyl:Cylinder::getCylinders())
        ccylindervector.push_back(cyl->getCCylinder());*/

    auto bindingsitevec =SysParams::Chemistry().bindingSites[_filamentType];
    int Ncylincmp =  _compartment->getCylinders().size();
    int* cindexvec = new int[Ncylincmp];
    vector<vector<int>> ncindices;
    vector<int>ncindex;
    long id = 0;
    for(auto c : _compartment->getCylinders()){
        cindexvec[id] = c->getStableIndex();
        totalneighbors += _neighborLists[_nlIndex]->getNeighborsstencil(c).size();
        id++;
        for (auto cn : _neighborLists[_nlIndex]->getNeighborsstencil(c)) {
            if(c->getId() > cn->getId())
                ncindex.push_back(cn->getStableIndex());
            else
                counter1++;
        }
        ncindices.push_back(ncindex);
        ncindex.clear();
    }
//    chrono::high_resolution_clock::time_point mins, mine, mins2, mine2,mints,minte;
//    floatingpoint timetaken = 0.0;
//    floatingpoint time16 = 0.0;
//    floatingpoint sqdisttermswithjustalpha;
//    vector<floatingpoint> maxvec;
//    vector<floatingpoint> minvec;
//    int rejects16 = 0;
//    int rejectsnavail =0;
//    mints = chrono::high_resolution_clock::now();
//    start
//    floatingpoint bscoord[3* nbs * Ncyl];
//    floatingpoint bsvec[nbs * Ncyl];
//        int totalneighbors = 0;
//    int counter1 = 0;
//    minte = chrono::high_resolution_clock::now();
//    chrono::duration<floatingpoint> elapsed_vec(minte - mints);
//    std::cout<<"Vectorize time "<<elapsed_vec.count()<<endl;
    //V3 begins
//    int maxdistrejects = 0;
//    int IDrejects = 0;
//    _possibleBindingsstencil.clear();
//    mints = chrono::high_resolution_clock::now();
//    for(auto c : _compartment->getCylinders()) {
//
//        if(c->getType() != _filamentType) continue;
//
//        auto cc = c->getCCylinder();
//
//        for(auto it1 = SysParams::Chemistry().bindingSites[_filamentType].begin();
//            it1 != SysParams::Chemistry().bindingSites[_filamentType].end(); it1++) {
//
//            //now re add valid binding sites
//            if (areEqual(cc->getCMonomer(*it1)->speciesBound(
//                    SysParams::Chemistry().motorBoundIndex[_filamentType])->getN(), 1.0)) {
//
//                //loop through neighbors
//                //now re add valid based on CCNL
//                for (auto cn : _neighborLists[_nlIndex]->getNeighborsstencil
//                        (cc->getCylinder())) {
//
//                    if(cn->getParent() == c->getParent()) continue;
//                    if(cn->getType() != _filamentType) continue;
//
//                    auto ccn = cn->getCCylinder();
//
//                    for(auto it2 = SysParams::Chemistry().bindingSites[_filamentType].begin();
//                        it2 != SysParams::Chemistry().bindingSites[_filamentType].end(); it2++) {
//
//                        if (areEqual(ccn->getCMonomer(*it2)->speciesBound(
//                                SysParams::Chemistry().motorBoundIndex[_filamentType])->getN(), 1.0)) {
//
//                            //check distances..
//                            auto mp1 = (float)*it1 / SysParams::Geometry().cylinderNumMon[_filamentType];
//                            auto mp2 = (float)*it2 / SysParams::Geometry().cylinderNumMon[_filamentType];
//
//                            auto x1 = c->getFirstBead()->vcoordinate();
//                            auto x2 = c->getSecondBead()->vcoordinate();
//                            auto x3 = cn->getFirstBead()->vcoordinate();
//                            auto x4 = cn->getSecondBead()->vcoordinate();
//
//                            auto m1 = midPointCoordinate(x1, x2, mp1);
//                            auto m2 = midPointCoordinate(x3, x4, mp2);
//
//                            floatingpoint dist = twoPointDistance(m1, m2);
//
//                            if(dist > _rMax || dist < _rMin) continue;
//
//                            auto t1 = tuple<CCylinder*, short>(cc, *it1);
//                            auto t2 = tuple<CCylinder*, short>(ccn, *it2);
//
//                            //add in correct order
//                            if(c->getId() > cn->getId())
//                                _possibleBindingsstencil.emplace(t1,t2);
//                        }
//                    }
//                }
//            }
//        }
//    }
//    minte = chrono::high_resolution_clock::now();
//    chrono::duration<floatingpoint> elapsed_totalv3(minte - mints);
//    std::cout<<"Overall time vec v3 "<<elapsed_totalv3.count()<<endl;
//    std::cout<<"Tuple size "<<_possibleBindingsstencil.size()<<endl;
//    std::cout<<"maxdist rejects "<<maxdistrejects<<endl;
//    std::cout<<"ID rejects "<<IDrejects<<endl;
    //V3 ends

//    chrono::high_resolution_clock::time_point minIs, minIe, minroots, minroote ;
//    floatingpoint ttup = 0.0;
//    floatingpoint tsten = 0.0;
//    floatingpoint tdense = 0.0;
    int counter2 =0; int counter3 = 0; int counter4 = 0; int counter5 = 0;
    int counter6 =0;int counter7 = 0; int counter8 = 0; int counter9 = 0;int counter10=0;
//    mints = chrono::high_resolution_clock::now();
    for(int i=0;i<Ncylincmp;i++){
        int cindex = cindexvec[i];
        const auto& c = cylinderInfoData[cindex];
        if(c.type != _filamentType) {
            counter2++;
            continue;}

        const auto& x1 = c.beadCoord[0];
        const auto& x2 = c.beadCoord[1];
<<<<<<< HEAD
        double X1X2[3] ={x2[0] - x1[0], x2[1] - x1[1], x2[2] - x1[2]};
=======
        floatingpoint X1X2[3] ={x2[0] - x1[0], x2[1] - x1[1], x2[2] - x1[2]};
>>>>>>> 324f02ec

        int* cnindices = ncindices[i].data();
        for(int arraycount = 0; arraycount < ncindices[i].size();arraycount++){
            int cnindex = cnindices[arraycount];
//            std::cout<<*cnindex<<endl;
            const auto& cn = cylinderInfoData[cnindex];
//            if(c.ID < cn.ID) {counter++; continue;} commented as the above vector does
// not contain ncs that will fail this cndn.
            if(c.filamentId == cn.filamentId){
                counter3++;
                continue;}
            if(c.type != cn.type){
                counter4++;
                 continue;}

            const auto& x3 = cn.beadCoord[0];
            const auto& x4 = cn.beadCoord[1];
<<<<<<< HEAD
            double X1X3[3] = {x3[0] - x1[0], x3[1] - x1[1], x3[2] - x1[2]};
            double X3X4[3] = {x4[0] - x3[0], x4[1] - x3[1], x4[2] - x3[2]};
            double X1X3squared = sqmagnitude(X1X3);
            double X1X2squared = cylsqmagnitudevector[cindex];
            double X1X3dotX1X2 = scalarprojection(X1X3, X1X2);
            double X3X4squared = cylsqmagnitudevector[cnindex];
            double X1X3dotX3X4 = scalarprojection(X1X3,X3X4);
            double X3X4dotX1X2 = scalarprojection(X3X4, X1X2);
            for(int pos1 =0; pos1<nbs;pos1++) {
            //now re add valid binding sites
                if (areEqual(boundstate[2][offset + maxnbs * cindex + pos1], 1.0)) {
=======
            floatingpoint X1X3[3] = {x3[0] - x1[0], x3[1] - x1[1], x3[2] - x1[2]};
            floatingpoint X3X4[3] = {x4[0] - x3[0], x4[1] - x3[1], x4[2] - x3[2]};
            floatingpoint X1X3squared = sqmagnitude(X1X3);
            floatingpoint X1X2squared = cylsqmagnitudevector[cindex];
            floatingpoint X1X3dotX1X2 = scalarprojection(X1X3, X1X2);
            floatingpoint X3X4squared = cylsqmagnitudevector[cnindex];
            floatingpoint X1X3dotX3X4 = scalarprojection(X1X3,X3X4);
            floatingpoint X3X4dotX1X2 = scalarprojection(X3X4, X1X2);
            for(int pos1 =0; pos1<nbs;pos1++) {
            //now re add valid binding sites
                if (areEqual(boundstate[2][offset + maxnbs * cindex + pos1], (floatingpoint)1.0)) {
>>>>>>> 324f02ec
                auto mp1 = bindingsites.at(pos1);
                floatingpoint A = X3X4squared;
                floatingpoint B = 2 * X1X3dotX3X4 - 2 * mp1 * X3X4dotX1X2;
                floatingpoint C = X1X3squared + mp1 * mp1 * X1X2squared - 2 * mp1 * X1X3dotX1X2;
                floatingpoint C1 = C - _rMinsq;
                floatingpoint C2 = C - _rMaxsq;
                floatingpoint b2m4ac1 = B*B - 4*A*C1;
                floatingpoint b2m4ac2 = B*B - 4*A*C2;
                status1 = b2m4ac1 < 0;
                status2 = b2m4ac2 < 0;
                if(status1 && status2) {
                    counter6++;
                    continue;}
                if(!status1){
                    min1 = (-B + sqrt(b2m4ac1))/(2*A);
                    min2 = (-B - sqrt(b2m4ac1))/(2*A);
                    if(min1<min2) {
                        minveca[0] = (min1);
                        minveca[1] = (min2);
                    }
                    else{
                        minveca[0] = (min2);
                        minveca[1] = (min1);
                    }
                    if(minveca[0]< minparamcyl2 && minveca[1] > maxparamcyl2) {
                        counter7++;
                        continue;
                    }
                }
                if(!status2){
                    max1 = (-B + sqrt(b2m4ac2))/(2*A);
                    max2 = (-B - sqrt(b2m4ac2))/(2*A);
                    if(max1<max2) {
                        maxveca[0] = (max1);
                        maxveca[1] = (max2);
                    }
                    else{
                        maxveca[0] = (max2);
                        maxveca[1] = (max1);
                    }
                    if(maxveca[0] > maxparamcyl2 || maxveca[1] <minparamcyl2){
                        counter8++;
                        continue;
                    }
                }
                    for(int pos2 = 0; pos2<nbs;pos2++){
<<<<<<< HEAD
                    if (areEqual(boundstate[2][offset + maxnbs * cnindex + pos2], 1.0)) {
=======
                    if (areEqual(boundstate[2][offset + maxnbs * cnindex + pos2], (floatingpoint)1.0)) {
>>>>>>> 324f02ec
                        total++;
                        //check distances..
                        auto mp2 = bindingsites.at(pos2);
                        if(!status2) {
                            if (mp2 < maxveca[0] || mp2 > maxveca[1]) {
                                {
                                    counter9++;
                                continue;}
                            }
                        }
                        if(!status1){
                            if (mp2 > minveca[0] && mp2 < minveca[1]) {
                                {
                                    counter10++;
                                    continue;}
                            }
                        }
                        accepts++;

                        auto it1 = SysParams::Chemistry().bindingSites[_filamentType][pos1];
                        auto it2 = SysParams::Chemistry().bindingSites[_filamentType][pos2];
                        /*auto xx1 = ccylvec[cindex]->getCylinder();
                        auto xx2 = ccylvec[cnindex]->getCylinder();
//                        std::cout<<xx1->getId()<<" "<<c.ID<<" "<<xx2->getId()<<" "
//                                ""<<cn.ID<<endl;
                        if(xx1->getFirstBead()->getIndex() != c.bindices[0] ||
                                xx1->getSecondBead()->getIndex() != c.bindices[1])
                            std::cout<<"DB1 "<<xx1->getFirstBead()->getIndex()<<" "
                                ""<<xx1->getSecondBead()->getIndex()<<" "<<c
                                         .bindices[0]<<" "<<c.bindices[1]<<endl;
                        if(xx2->getFirstBead()->getIndex() != cn.bindices[0] ||
                           xx2->getSecondBead()->getIndex() != cn.bindices[1])
                        std::cout<<"DB2 "<<xx2->getFirstBead()->getIndex()<<" "
                                ""<<xx2->getSecondBead()->getIndex()<<" "<<cn
                                         .bindices[0]<<" "<<cn.bindices[1]<<endl;*/
                        auto t1 = tuple<CCylinder *, short>(cylinderInfoData[cindex].chemCylinder, it1);
                        auto t2 = tuple<CCylinder *, short>(cylinderInfoData[cnindex].chemCylinder, it2);
                        //add in correct order
                            _possibleBindingsstencil.emplace(t1, t2);
                    }
                }
            }
            }
        }
    }
//    minte = chrono::high_resolution_clock::now();
//    chrono::duration<floatingpoint> elapsed_total4(minte - mints);
//    std::cout<<"Overall time vec "<<elapsed_total4.count()<<endl;
//    std::cout<<"Tuple time "<<ttup<<endl;
//    std::cout<<"Stencil time "<<tsten<<endl;
//    std::cout<<"Dense time "<<tdense<<endl;
//    std::cout<<"Tuple size "<<_possibleBindingsstencil.size()<<endl;
/*    std::cout<<"Total binding site pairs "<<16*totalneighbors<<endl;
    std::cout<<"Count cID < cnID "<<16*counter1<<endl;
    std::cout<<"Count ftype "<<16*counter2<<endl;
    std::cout<<"Count fID "<<16*counter3<<endl;
    std::cout<<"Count Ctype "<<16*counter4<<endl;
    std::cout<<"Count maxdist "<<16*counter5<<endl;
    std::cout<<"Count b2-4ac "<<4*counter6<<endl;
    std::cout<<"Count min out of range "<<4*counter7<<endl;
    std::cout<<"Count max out of range "<<4*counter8<<endl;
    std::cout<<"Count bs2 min out of range "<<counter9<<endl;
    std::cout<<"Count bs2 max out of range "<<counter10<<endl;
    std::cout<<"accepts "<<accepts<<endl;*/

//    accepts = 0;
//    _possibleBindingsstencil.clear();
//    mints = chrono::high_resolution_clock::now();
//    for(auto c : _compartment->getCylinders()) {
//        if (c->getType() != _filamentType) continue;
//
//        auto x1 = c->getFirstBead()->vcoordinate();
//        auto x2 = c->getSecondBead()->vcoordinate();
//        auto cc = c->getCCylinder();
//        vector<floatingpoint> X1X2 = {x2[0] - x1[0], x2[1] - x1[1], x2[2] - x1[2]};
//
//        for (auto cn : _neighborLists[_nlIndex]->getNeighborsstencil(c)) {
//
//            if(cn->getParent() == c->getParent()) continue;
//            if(cn->getType() != _filamentType) continue;
//            if(c->getId() < cn->getId()) continue;
//            auto ccn = cn->getCCylinder();
//            auto x3 = cn->getFirstBead()->vcoordinate();
//            auto x4 = cn->getSecondBead()->vcoordinate();
//
//            vector<floatingpoint> X1X3 = {x3[0] - x1[0], x3[1] - x1[1], x3[2] - x1[2]};
//            vector<floatingpoint> X3X4 = {x4[0] - x3[0], x4[1] - x3[1], x4[2] - x3[2]};
//            floatingpoint maxdistsq = maxdistbetweencylinders(x1,x2,x3,x4);
//
//            floatingpoint mindistsq = scalarprojection(X1X3, normalizeVector(vectorProduct(x1,x2,
//                                                                                    x3,x4)));
//            mindistsq = mindistsq * mindistsq;
//            if(mindistsq > _rMaxsq || maxdistsq < _rMinsq) continue;
//
//            floatingpoint X1X3squared = sqmagnitude(X1X3);
//            floatingpoint X1X2squared = cylsqmagnitudevector.at(c->_dcIndex);
//            floatingpoint X1X3dotX1X2 = scalarprojection(X1X3, X1X2);
//            floatingpoint X3X4squared = cylsqmagnitudevector.at(cn->_dcIndex);
//            floatingpoint X1X3dotX3X4 = scalarprojection(X1X3,X3X4);
//            floatingpoint X3X4dotX1X2 = scalarprojection(X3X4, X1X2);
////            mins2 = chrono::high_resolution_clock::now();
//            int i = -1;
//            for(auto it1 = SysParams::Chemistry().bindingSites[_filamentType].begin();
//                it1 != SysParams::Chemistry().bindingSites[_filamentType].end(); it1++) {
//                i++;
//                //now re add valid binding sites
//                if (areEqual(boundstate[2][offset + SysParams::Chemistry()
//                             .bindingSites[_filamentType].size() *c->_dcIndex + i], 1.0)) {
//                    auto mp1 = bindingsites.at(i);
//                    floatingpoint A = X3X4squared;
//                    floatingpoint B = 2 * X1X3dotX3X4 - 2 * mp1 * X3X4dotX1X2;
//                    floatingpoint C = X1X3squared + mp1 * mp1 * X1X2squared - 2 * mp1 * X1X3dotX1X2;
//                    floatingpoint C1 = C - _rMinsq;
//                    floatingpoint C2 = C - _rMaxsq;
//                    floatingpoint b2m4ac1 = B*B - 4*A*C1;
//                    floatingpoint b2m4ac2 = B*B - 4*A*C2;
//                    status1 = b2m4ac1 < 0;
//                    status2 = b2m4ac2 < 0;
//                    if(status1 && status2) continue;
//                    maxvec.clear();
//                    minvec.clear();
//                    if(!status1){
//                        min1 = (-B + sqrt(b2m4ac1))/(2*A);
//                        min2 = (-B - sqrt(b2m4ac1))/(2*A);
//                        if(min1<min2) {
//                            minvec.push_back(min1);
//                            minvec.push_back(min2);
//                        }
//                        else{
//                            minvec.push_back(min2);
//                            minvec.push_back(min1);
//                        }
//                        if(minvec.at(0)< minparamcyl2 && minvec.at(1) > maxparamcyl2) {
//                            continue;
//                        }
//                    }
//                    if(!status2){
//                        max1 = (-B + sqrt(b2m4ac2))/(2*A);
//                        max2 = (-B - sqrt(b2m4ac2))/(2*A);
//                        if(max1<max2) {
//                            maxvec.push_back(max1);
//                            maxvec.push_back(max2);
//                        }
//                        else{
//                            maxvec.push_back(max2);
//                            maxvec.push_back(max1);
//                        }
//                        if(maxvec.at(0) > maxparamcyl2 || maxvec.at(1) <minparamcyl2){
//                            continue;
//                        }
//                    }
//                    int j =-1;
//                    for(auto it2 = SysParams::Chemistry().bindingSites[_filamentType].begin();
//                        it2 != SysParams::Chemistry().bindingSites[_filamentType].end(); it2++) {
//                        j++;
//                        bool check2 = true;
//                        if (areEqual(boundstate[2][offset + SysParams::Chemistry()
//                                                                    .bindingSites[_filamentType]
//                                                                    .size()*cn->_dcIndex + j], 1.0)) {
//                            total++;
//                            //check distances..
//                            auto mp2 = bindingsites.at(j);
//
//                            if(!status2) {
//                                if (mp2 < maxvec.at(0) || mp2 > maxvec.at(1)) {
//                                    continue;
//                                }
//                            }
//                            if(!status1){
//                                if (mp2 > minvec.at(0) && mp2 < minvec.at(1)) {
//                                    continue;
//                                }
//                            }
//
//                            accepts++;
//
//                            if(check2) {
//
//                                auto t1 = tuple<CCylinder *, short>(cc, *it1);
//                                auto t2 = tuple<CCylinder *, short>(ccn, *it2);
//
//                                //add in correct order
//                                if (c->getId() > cn->getId()) {
//                                    _possibleBindingsstencil.emplace(t1, t2);
//                                }
//                            }
//                        }
//                    }
//                }
//            }
//
//        }
//    }
//    //end
//    minte = chrono::high_resolution_clock::now();
//    chrono::duration<floatingpoint> elapsed_total3(minte - mints);
//    std::cout<<"Overall time "<<elapsed_total3.count()<<endl;
//    std::cout<<"Total "<<total<<" accepts "<<accepts<<endl;
//    std::cout<<"Tuple size "<<_possibleBindingsstencil.size()<<endl;
    int oldN = _bindingSpecies->getN();
    int newN = numBindingSitesstencil();
    updateBindingReaction(oldN, newN);
    /*std::cout<<"Motor consistency "<<isConsistent()<<endl;*/
    delete[] cindexvec;
}
void MotorBindingManager::removePossibleBindingsstencil(CCylinder* cc) {

    for(auto bit = SysParams::Chemistry().bindingSites[_filamentType].begin();
        bit != SysParams::Chemistry().bindingSites[_filamentType].end(); bit++)
        removePossibleBindingsstencil(cc, *bit);
}
void MotorBindingManager::removePossibleBindingsstencil(CCylinder* cc, short bindingSite) {
#ifdef HYBRID_NLSTENCILLIST
//    cout<<"Removing "<<cc->getCylinder()->getId()<<" "<<bindingSite<<endl;
    auto HManager = _compartment->getHybridBindingSearchManager();
        HManager->removePossibleBindingsstencil(_idvec, cc, bindingSite);
/*    for(auto C:SubSystem::getstaticgrid()->getCompartments()){
        C->getHybridBindingSearchManager()->checkoccupancySIMD(_idvec);
    }*/
#else

    if(cc->getType() != _filamentType) return;

    //if we change other managers copy number
    vector<MotorBindingManager*> affectedManagers;

    //remove all tuples which have this ccylinder as key
    auto t = tuple<CCylinder*, short>(cc, bindingSite);
    _possibleBindingsstencil.erase(t);

    //remove all tuples which have this as value
    for (auto it = _possibleBindingsstencil.begin(); it != _possibleBindingsstencil.end();) {

        if (get<0>(it->second) == cc && get<1>(it->second) == bindingSite)
        _possibleBindingsstencil.erase(it++);

        else ++it;
    }

    int oldN = _bindingSpecies->getN();
    int newN = numBindingSitesstencil();

    updateBindingReaction(oldN, newN);


    //remove all neighbors which have this binding site pair
/*#ifdef HYBRID_NLSTENCILLIST
    auto C = cc->getCompartment();
    for (auto cn : C->getHybridBindingSearchManager()->getHNeighbors(cc->getCylinder(), HNLID)){
        if(cn->getType() != _filamentType) continue;

        if(cn->getCompartment() != _compartment) {

            auto m = (MotorBindingManager*)cn->getCompartment()->
            getFilamentBindingManagers()[_mIndex].get();

            if(find(affectedManagers.begin(), affectedManagers.end(), m) == affectedManagers.end())
            affectedManagers.push_back(m);
        }
    }
#else*/
    for (auto cn : _neighborLists[_nlIndex]->getNeighborsstencil(cc->getCylinder())) {

        if(cn->getType() != _filamentType) continue;

        if(cn->getCompartment() != _compartment) {

            auto m = (MotorBindingManager*)cn->getCompartment()->
                    getFilamentBindingManagers()[_mIndex].get();

            if(find(affectedManagers.begin(), affectedManagers.end(), m) == affectedManagers.end())
                affectedManagers.push_back(m);
        }
    }
//#endif
    //remove, update affected
    for(auto m : affectedManagers) {

        for (auto it = m->_possibleBindingsstencil.begin(); it !=
                m->_possibleBindingsstencil.end(); ) {

            if (get<0>(it->second) == cc && get<1>(it->second) == bindingSite)
                m->_possibleBindingsstencil.erase(it++);

            else ++it;
        }

        int oldNOther = m->_bindingSpecies->getN();
        int newNOther = m->numBindingSitesstencil();

        m->updateBindingReaction(oldNOther, newNOther);
    }
#endif
}
void MotorBindingManager::crosscheck(){
    cout<<"Motor NLORIGINAL size "<<_possibleBindings.size()<<" NLSTENCIL size "
        <<_possibleBindingsstencil.size()<<endl;
    if(_possibleBindings.size() != _possibleBindingsstencil.size()) {
        cout << "Motor.. The two methods compared do not yield the same number of "
        "binding sites" << endl;
        exit(EXIT_FAILURE);
    }
    short matches = 0;

    for(auto it1 = _possibleBindings.begin();it1!=_possibleBindings.end();it1++){
        short matchperelement = 0;
        bool state = false;
        auto cyl1_o = get<0>(it1->first)->getCylinder();
        auto bs1_o =  get<1>(it1->first);
        auto cyl2_o = get<0>(it1->second)->getCylinder();
        auto bs2_o =  get<1>(it1->second);
        //
        short sum = 0;
        for(auto it2 = _possibleBindingsstencil.begin();it2!=_possibleBindingsstencil.end();
            it2++){
            auto cyl1_s = get<0>(it2->first)->getCylinder();
            auto bs1_s =  get<1>(it2->first);
            auto cyl2_s = get<0>(it2->second)->getCylinder();
            auto bs2_s =  get<1>(it2->second);
            sum = 0;
            if(cyl1_o->getId() == cyl1_s->getId() )
<<<<<<< HEAD
            sum++;
            if(cyl2_o->getId() == cyl2_s->getId() )
            sum++;
=======
                sum++;
            if(cyl2_o->getId() == cyl2_s->getId() )
                sum++;
>>>>>>> 324f02ec
            if(bs1_o == bs1_s )
                sum++;
            if(bs2_o == bs2_s )
                sum++;
            if(sum == 4) {
                //                cout << "match found" << endl;
                if(matchperelement == 0 ) {
                    matches++;
                    matchperelement++;
                } else
                cout<<"ERROR. Multiple matches for chosen binding site pair in "
                "STENCILLIST. Check stencillist.."<<endl;
            }
        }
    }
    std::cout<<"Motor possible bindings size "<<_possibleBindings.size()<<" Total matches"
            " "<<
             matches<<endl;
    if(_possibleBindings.size() != matches || _possibleBindings.size() !=
       _possibleBindingsstencil.size()){
        cout<<"Motor. All binding site pairs are not found in Stencil list"<<endl;
        exit(EXIT_FAILURE);
    }
}
vector<tuple<CCylinder*, short>> MotorBindingManager::chooseBindingSitesstencil() {
#ifdef HYBRID_NLSTENCILLIST
    auto HManager = _compartment->getHybridBindingSearchManager();
    return HManager->chooseBindingSitesstencil(_idvec);
#else
    assert((_possibleBindingsstencil.size() != 0)
           && "Major bug: Linker binding manager should not have zero binding \
                   sites when called to choose a binding site.");

    int randomIndex = Rand::randInteger(0, _possibleBindingsstencil.size() - 1);
    auto it = _possibleBindingsstencil.begin();

    advance(it, randomIndex);

    return vector<tuple<CCylinder*, short>>{it->first, it->second};
#endif
}
#endif
#ifdef CUDAACCL_NL
void MotorBindingManager::assigncudavars() {

//    if(gpu_numpairs == NULL) {
        CUDAcommon::handleerror(cudaMalloc((void **) &gpu_numpairs, sizeof(int)), "cuda data transfer", "BindingManager.cu");
//    int n[1];
//    n[0] = 0;
//    CUDAcommon::handleerror(cudaMemcpy(gpu_numpairs, n, sizeof(int), cudaMemcpyHostToDevice));
//    }

//    if(gpu_rminmax == NULL) {
        CUDAcommon::handleerror(cudaMalloc((void **) &gpu_rminmax, 2 * sizeof(floatingpoint)), "cuda data transfer", " "
                "BindingManager.cu");
        floatingpoint dist[2];
        dist[0] = _rMin;
        dist[1] = _rMax;
        CUDAcommon::handleerror(cudaMemcpy(gpu_rminmax, dist, 2 * sizeof(floatingpoint), cudaMemcpyHostToDevice));
//    }

//    delete dist;
}
void MotorBindingManager::freecudavars() {
    CUDAcommon::handleerror(cudaFree(gpu_rminmax),"cudaFree", "BindingManager");
    CUDAcommon::handleerror(cudaFree(gpu_numpairs),"cudaFree", "BindingManager");
}
#endif

<<<<<<< HEAD
#ifdef DEBUGCONSTANTSEED
void MotorBindingManager::erasepossibleBindings(CCylinder* cc, short bindingSite) {
    tuple<CCylinder*, short> bindingtoremove = make_tuple(cc, bindingSite);
    //        std::cout<<"erasing cyl "<<cc->getCylinder()->getId()<<" bs "<<bindingSite<<endl;
    int counter = 0;
    for (auto p = _possibleBindings.begin(); p != _possibleBindings.end(); p++) {
        auto binding1 = (*p)[0];
        auto binding2 = (*p)[1];
        if (bindingtoremove == binding1 || bindingtoremove == binding2)
        {
            //                auto cyl1 = get<0>(binding1)->getCylinder()->getId();
            //                auto cyl2 = get<0>(binding2)->getCylinder()->getId();
            //                auto bs1 = get<1>(binding1);
            //                auto bs2 = get<1>(binding2);
            //                auto x = _compartment->coordinates();
            //                std::cout<<"Removing pair Cyl "<<cyl1<<" bs "<<bs1<<" Cyl "<<cyl2<<" bs "
            //                        ""<<bs2<<"  ID "<<counter<<" in compartment "<<x[0]<<" "<<x[1]<<" "
            //                                 ""<<x[2]<<endl;
            _possibleBindings.erase(p);
        }
        counter++;
    }
}
#endif
=======
>>>>>>> 324f02ec
SubSystem* FilamentBindingManager::_subSystem = 0;

vector<CylinderCylinderNL*> LinkerBindingManager::_neighborLists;
vector<CylinderCylinderNL*> MotorBindingManager::_neighborLists;
short LinkerBindingManager::HNLID;
short MotorBindingManager::HNLID;
short LinkerBindingManager::_idvec[2];
short MotorBindingManager::_idvec[2];<|MERGE_RESOLUTION|>--- conflicted
+++ resolved
@@ -616,20 +616,14 @@
                     //add in correct order
                     if(c->getId() > cn->getId()) {
                         _possibleBindings.emplace(t1, t2);
-<<<<<<< HEAD
-=======
                         _reversePossibleBindings[t2].push_back(t1);
->>>>>>> 324f02ec
                     }
                     else {
                         //add in this compartment
                         if(cn->getCompartment() == _compartment) {
 
                             _possibleBindings.emplace(t1, t2);
-<<<<<<< HEAD
-=======
                             _reversePossibleBindings[t2].push_back(t1);
->>>>>>> 324f02ec
                         }
                         //add in other
                         else {
@@ -639,10 +633,7 @@
                             affectedManagers.push_back(m);
 
                             m->_possibleBindings.emplace(t2,t1);
-<<<<<<< HEAD
-=======
                             m->_reversePossibleBindings[t1].push_back(t2);
->>>>>>> 324f02ec
                         }
                     }
                 }
@@ -835,11 +826,6 @@
             if(cn->getType() != _filamentType) continue;
             if(c->getId() < cn->getId()) continue;
             auto ccn = cn->getCCylinder();
-<<<<<<< HEAD
-            auto x3 = cn->getFirstBead()->vcoordinate();
-            auto x4 = cn->getSecondBead()->vcoordinate();
-=======
->>>>>>> 324f02ec
 
             auto x3 = cn->getFirstBead()->vcoordinate();
             auto x4 = cn->getSecondBead()->vcoordinate();
@@ -966,11 +952,7 @@
                                 auto t2 = tuple<CCylinder *, short>(ccn, *it2);
 
                                 //add in correct order
-<<<<<<< HEAD
-                                if (c->getId() > cn->getId()) {
-=======
                                 if(c->getId() > cn->getId()) {
->>>>>>> 324f02ec
                                     _possibleBindings.emplace(t1, t2);
                                     _reversePossibleBindings[t2].push_back(t1);
                                 }
@@ -1176,11 +1158,7 @@
     int maxnbs = SysParams::Chemistry().maxbindingsitespercylinder;
     floatingpoint* cylsqmagnitudevector = SysParams::Mechanics().cylsqmagnitudevector;
     auto boundstate = SysParams::Mechanics().speciesboundvec;
-<<<<<<< HEAD
-    double* coord = Bead::getDbData().coords.data();
-=======
     floatingpoint* coord = Bead::getDbData().coords.data();
->>>>>>> 324f02ec
 
     const auto& cylinderInfoData = Cylinder::getDbData().value;
 
@@ -1213,11 +1191,7 @@
             continue;}
         const auto& x1 = c.beadCoord[0];
         const auto& x2 = c.beadCoord[1];
-<<<<<<< HEAD
-        double X1X2[3] ={x2[0] - x1[0], x2[1] - x1[1], x2[2] - x1[2]};
-=======
         floatingpoint X1X2[3] ={x2[0] - x1[0], x2[1] - x1[1], x2[2] - x1[2]};
->>>>>>> 324f02ec
 
         int* cnindices = ncindices[i].data();
         for(int arraycount = 0; arraycount < ncindices[i].size();arraycount++){
@@ -1235,19 +1209,6 @@
 
             const auto& x3 = cn.beadCoord[0];
             const auto& x4 = cn.beadCoord[1];
-<<<<<<< HEAD
-            double X1X3[3] = {x3[0] - x1[0], x3[1] - x1[1], x3[2] - x1[2]};
-            double X3X4[3] = {x4[0] - x3[0], x4[1] - x3[1], x4[2] - x3[2]};
-            double X1X3squared = sqmagnitude(X1X3);
-            double X1X2squared = cylsqmagnitudevector[cindex];
-            double X1X3dotX1X2 = scalarprojection(X1X3, X1X2);
-            double X3X4squared = cylsqmagnitudevector[cnindex];
-            double X1X3dotX3X4 = scalarprojection(X1X3,X3X4);
-            double X3X4dotX1X2 = scalarprojection(X3X4, X1X2);
-            for(int pos1 =0; pos1<nbs;pos1++) {
-                //now re add valid binding sites
-                if (areEqual(boundstate[1][maxnbs * cindex + pos1], 1.0)) {
-=======
             floatingpoint X1X3[3] = {x3[0] - x1[0], x3[1] - x1[1], x3[2] - x1[2]};
             floatingpoint X3X4[3] = {x4[0] - x3[0], x4[1] - x3[1], x4[2] - x3[2]};
             floatingpoint X1X3squared = sqmagnitude(X1X3);
@@ -1258,8 +1219,7 @@
             floatingpoint X3X4dotX1X2 = scalarprojection(X3X4, X1X2);
             for(int pos1 =0; pos1<nbs;pos1++) {
                 //now re add valid binding sites
-                if (areEqual(boundstate[1][maxnbs *c.cindex + pos1], (floatingpoint)1.0)) {
->>>>>>> 324f02ec
+                if (areEqual(boundstate[1][maxnbs * cindex + pos1], (floatingpoint)1.0)) {
                     auto mp1 = bindingsites.at(pos1);
                     floatingpoint A = X3X4squared;
                     floatingpoint B = 2 * X1X3dotX3X4 - 2 * mp1 * X3X4dotX1X2;
@@ -1306,11 +1266,7 @@
                         }
                     }
                     for(int pos2 = 0; pos2<nbs;pos2++){
-<<<<<<< HEAD
-                        if (areEqual(boundstate[1][maxnbs * cnindex + pos2], 1.0)) {
-=======
                         if (areEqual(boundstate[1][maxnbs * cnindex + pos2], (floatingpoint)1.0)) {
->>>>>>> 324f02ec
                             total++;
                             //check distances..
                             auto mp2 = bindingsites.at(pos2);
@@ -1640,15 +1596,9 @@
             auto bs2_s =  get<1>(it2->second);
             sum = 0;
             if(cyl1_o->getId() == cyl1_s->getId() )
-<<<<<<< HEAD
-            sum++;
-            if(cyl2_o->getId() == cyl2_s->getId() )
-            sum++;
-=======
                 sum++;
             if(cyl2_o->getId() == cyl2_s->getId() )
                 sum++;
->>>>>>> 324f02ec
             if(bs1_o == bs1_s )
                 sum++;
             if(bs2_o == bs2_s )
@@ -1718,31 +1668,6 @@
 }
 #endif
 
-<<<<<<< HEAD
-#ifdef DEBUGCONSTANTSEED
-void LinkerBindingManager::erasepossibleBindings(CCylinder* cc, short bindingSite) {
-    tuple<CCylinder*, short> bindingtoremove = make_tuple(cc, bindingSite);
-    //    std::cout<<"erasing cyl "<<cc->getCylinder()->getId()<<" bs "<<bindingSite<<endl;
-    int counter = 0;
-    for (auto p = _possibleBindings.begin(); p != _possibleBindings.end(); p++) {
-        auto binding1 = (*p)[0];
-        auto binding2 = (*p)[1];
-        if (bindingtoremove == binding1 || bindingtoremove == binding2)
-        {
-            //            auto cyl1 = get<0>(binding1)->getCylinder()->getId();
-            //            auto cyl2 = get<0>(binding2)->getCylinder()->getId();
-            //            auto bs1 = get<1>(binding1);
-            //            auto bs2 = get<1>(binding2);
-            //            std::cout<<"Removing pair Cyl "<<cyl1<<" bs "<<bs1<<" Cyl "<<cyl2<<" bs "
-            //                    ""<<bs2<<"  ID "<<counter<<endl;
-            _possibleBindings.erase(p);
-        }
-        counter++;
-    }
-}
-#endif
-=======
->>>>>>> 324f02ec
 //MOTOR
 MotorBindingManager::MotorBindingManager(ReactionBase* reaction,
                                          Compartment* compartment,
@@ -1792,17 +1717,6 @@
 void MotorBindingManager::addPossibleBindings(CCylinder* cc, short bindingSite) {
 
     if (cc->getType() != _filamentType) return;
-<<<<<<< HEAD
-#ifdef DEBUGCONSTANTSEED
-    struct Orderset
-    {
-        bool operator()(Cylinder* lhs, Cylinder* rhs) const  {
-            return lhs->getId() < rhs->getId();
-        }
-    };
-#endif
-=======
->>>>>>> 324f02ec
     //if we change other managers copy number
     vector<MotorBindingManager *> affectedManagers;
 
@@ -1855,13 +1769,6 @@
 
                     //add in correct order
                     if (c->getId() > cn->getId()) {
-<<<<<<< HEAD
-#ifdef DEBUGCONSTANTSEED
-                        appendpossibleBindings(t1, t2);
-                        //                        _possibleBindings.emplace(t1, t2);
-#else
-=======
->>>>>>> 324f02ec
                         _possibleBindings.emplace(t1, t2);
                         _reversePossibleBindings[t2].push_back(t1);
 
@@ -2086,21 +1993,12 @@
             mindistsq = mindistsq * mindistsq;
             if(mindistsq > _rMaxsq || maxdistsq < _rMinsq) continue;
 
-<<<<<<< HEAD
-            double X1X3squared = sqmagnitude(X1X3);
-            double X1X2squared = cylsqmagnitudevector.at(c->getStableIndex());
-            double X1X3dotX1X2 = scalarprojection(X1X3, X1X2);
-            double X3X4squared = cylsqmagnitudevector.at(cn->getStableIndex());
-            double X1X3dotX3X4 = scalarprojection(X1X3,X3X4);
-            double X3X4dotX1X2 = scalarprojection(X3X4, X1X2);
-=======
             floatingpoint X1X3squared = sqmagnitude(X1X3);
             floatingpoint X1X2squared = cylsqmagnitudevector[c->getStableIndex()];
             floatingpoint X1X3dotX1X2 = scalarprojection(X1X3, X1X2);
             floatingpoint X3X4squared = cylsqmagnitudevector[cn->getStableIndex()];
             floatingpoint X1X3dotX3X4 = scalarprojection(X1X3,X3X4);
             floatingpoint X3X4dotX1X2 = scalarprojection(X3X4, X1X2);
->>>>>>> 324f02ec
             mins2 = chrono::high_resolution_clock::now();
             int i = -1;
             for(auto it1 = SysParams::Chemistry().bindingSites[_filamentType].begin();
@@ -2161,12 +2059,8 @@
                         bool check2 = true;
                         if (areEqual(boundstate[2][offset + SysParams::Chemistry()
                                                    .bindingSites[_filamentType]
-<<<<<<< HEAD
-                                                   .size()*cn->getStableIndex() + j], 1.0)) {
-=======
                                                    .size()*cn->getStableIndex() + j],
                                                    		(floatingpoint)1.0)) {
->>>>>>> 324f02ec
                             total++;
                             //check distances..
                             auto mp2 = bindingsites.at(j);
@@ -2185,12 +2079,6 @@
                             }
 
 
-<<<<<<< HEAD
-                                //add in correct order
-                                if (c->getId() > cn->getId()) {
-                                    _possibleBindings.emplace(t1, t2);
-                                }
-=======
                             auto t1 = tuple<CCylinder*, short>(cc, *it1);
                             auto t2 = tuple<CCylinder*, short>(ccn, *it2);
 
@@ -2199,7 +2087,6 @@
                                 //                                        ""<<x[1]<<" "<<x[2]<<endl;
                                 _possibleBindings.emplace(t1, t2);
                                 _reversePossibleBindings[t2].push_back(t1);
->>>>>>> 324f02ec
                             }
                         }
                     }
@@ -2431,11 +2318,7 @@
     int maxnbs = SysParams::Chemistry().maxbindingsitespercylinder;
     floatingpoint* cylsqmagnitudevector = SysParams::Mechanics().cylsqmagnitudevector;
     auto boundstate = SysParams::Mechanics().speciesboundvec;
-<<<<<<< HEAD
-    double* coord = Bead::getDbData().coords.data();
-=======
     floatingpoint* coord = Bead::getDbData().coords.data();
->>>>>>> 324f02ec
 
     const auto& cylinderInfoData = Cylinder::getDbData().value;
 
@@ -2567,11 +2450,7 @@
 
         const auto& x1 = c.beadCoord[0];
         const auto& x2 = c.beadCoord[1];
-<<<<<<< HEAD
-        double X1X2[3] ={x2[0] - x1[0], x2[1] - x1[1], x2[2] - x1[2]};
-=======
         floatingpoint X1X2[3] ={x2[0] - x1[0], x2[1] - x1[1], x2[2] - x1[2]};
->>>>>>> 324f02ec
 
         int* cnindices = ncindices[i].data();
         for(int arraycount = 0; arraycount < ncindices[i].size();arraycount++){
@@ -2589,19 +2468,6 @@
 
             const auto& x3 = cn.beadCoord[0];
             const auto& x4 = cn.beadCoord[1];
-<<<<<<< HEAD
-            double X1X3[3] = {x3[0] - x1[0], x3[1] - x1[1], x3[2] - x1[2]};
-            double X3X4[3] = {x4[0] - x3[0], x4[1] - x3[1], x4[2] - x3[2]};
-            double X1X3squared = sqmagnitude(X1X3);
-            double X1X2squared = cylsqmagnitudevector[cindex];
-            double X1X3dotX1X2 = scalarprojection(X1X3, X1X2);
-            double X3X4squared = cylsqmagnitudevector[cnindex];
-            double X1X3dotX3X4 = scalarprojection(X1X3,X3X4);
-            double X3X4dotX1X2 = scalarprojection(X3X4, X1X2);
-            for(int pos1 =0; pos1<nbs;pos1++) {
-            //now re add valid binding sites
-                if (areEqual(boundstate[2][offset + maxnbs * cindex + pos1], 1.0)) {
-=======
             floatingpoint X1X3[3] = {x3[0] - x1[0], x3[1] - x1[1], x3[2] - x1[2]};
             floatingpoint X3X4[3] = {x4[0] - x3[0], x4[1] - x3[1], x4[2] - x3[2]};
             floatingpoint X1X3squared = sqmagnitude(X1X3);
@@ -2613,7 +2479,6 @@
             for(int pos1 =0; pos1<nbs;pos1++) {
             //now re add valid binding sites
                 if (areEqual(boundstate[2][offset + maxnbs * cindex + pos1], (floatingpoint)1.0)) {
->>>>>>> 324f02ec
                 auto mp1 = bindingsites.at(pos1);
                 floatingpoint A = X3X4squared;
                 floatingpoint B = 2 * X1X3dotX3X4 - 2 * mp1 * X3X4dotX1X2;
@@ -2660,11 +2525,7 @@
                     }
                 }
                     for(int pos2 = 0; pos2<nbs;pos2++){
-<<<<<<< HEAD
-                    if (areEqual(boundstate[2][offset + maxnbs * cnindex + pos2], 1.0)) {
-=======
                     if (areEqual(boundstate[2][offset + maxnbs * cnindex + pos2], (floatingpoint)1.0)) {
->>>>>>> 324f02ec
                         total++;
                         //check distances..
                         auto mp2 = bindingsites.at(pos2);
@@ -2986,15 +2847,9 @@
             auto bs2_s =  get<1>(it2->second);
             sum = 0;
             if(cyl1_o->getId() == cyl1_s->getId() )
-<<<<<<< HEAD
-            sum++;
-            if(cyl2_o->getId() == cyl2_s->getId() )
-            sum++;
-=======
                 sum++;
             if(cyl2_o->getId() == cyl2_s->getId() )
                 sum++;
->>>>>>> 324f02ec
             if(bs1_o == bs1_s )
                 sum++;
             if(bs2_o == bs2_s )
@@ -3064,33 +2919,6 @@
 }
 #endif
 
-<<<<<<< HEAD
-#ifdef DEBUGCONSTANTSEED
-void MotorBindingManager::erasepossibleBindings(CCylinder* cc, short bindingSite) {
-    tuple<CCylinder*, short> bindingtoremove = make_tuple(cc, bindingSite);
-    //        std::cout<<"erasing cyl "<<cc->getCylinder()->getId()<<" bs "<<bindingSite<<endl;
-    int counter = 0;
-    for (auto p = _possibleBindings.begin(); p != _possibleBindings.end(); p++) {
-        auto binding1 = (*p)[0];
-        auto binding2 = (*p)[1];
-        if (bindingtoremove == binding1 || bindingtoremove == binding2)
-        {
-            //                auto cyl1 = get<0>(binding1)->getCylinder()->getId();
-            //                auto cyl2 = get<0>(binding2)->getCylinder()->getId();
-            //                auto bs1 = get<1>(binding1);
-            //                auto bs2 = get<1>(binding2);
-            //                auto x = _compartment->coordinates();
-            //                std::cout<<"Removing pair Cyl "<<cyl1<<" bs "<<bs1<<" Cyl "<<cyl2<<" bs "
-            //                        ""<<bs2<<"  ID "<<counter<<" in compartment "<<x[0]<<" "<<x[1]<<" "
-            //                                 ""<<x[2]<<endl;
-            _possibleBindings.erase(p);
-        }
-        counter++;
-    }
-}
-#endif
-=======
->>>>>>> 324f02ec
 SubSystem* FilamentBindingManager::_subSystem = 0;
 
 vector<CylinderCylinderNL*> LinkerBindingManager::_neighborLists;
