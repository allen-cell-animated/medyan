--- conflicted
+++ resolved
@@ -71,7 +71,6 @@
         auto coord = midPointCoordinate(x1, x2, mp);
 
         //set nucleation zone
-<<<<<<< HEAD
         // For membrane acting as boundaries, only the 0th membrane will be considered.
         if(_nucleationZone == NucleationZoneType::MEMBRANE) {
             if(Membrane::getMembranes().size()) {
@@ -85,10 +84,6 @@
         }
         else if(_subSystem->getBoundary()->distance(coord) < _nucleationDistance) {
             
-=======
-        if(_subSystem->getBoundary()->distance(coord) < _nucleationDistance) {
-
->>>>>>> 945d73c6
             //if top boundary, check if we are above the center coordinate in z
             if(_nucleationZone == NucleationZoneType::TOPBOUNDARY) {
 
@@ -192,7 +187,6 @@
                 auto coord = midPointCoordinate(x1, x2, mp);
 
                 //set nucleation zone
-<<<<<<< HEAD
                 // For membrane acting as boundaries, only the 0th membrane will be considered.
                 if(_nucleationZone == NucleationZoneType::MEMBRANE) {
                     if(Membrane::getMembranes().size()) {
@@ -206,10 +200,6 @@
                 }
                 else if(_subSystem->getBoundary()->distance(coord) < _nucleationDistance) {
                     
-=======
-                if(_subSystem->getBoundary()->distance(coord) < _nucleationDistance) {
-
->>>>>>> 945d73c6
                     //if top boundary, check if we are above the center coordinate in z
                     if(_nucleationZone == NucleationZoneType::TOPBOUNDARY) {
 
