
//------------------------------------------------------------------
//  **MEDYAN** - Simulation Package for the Mechanochemical
//               Dynamics of Active Networks, v4.0
//
//  Copyright (2015-2018)  Papoian Lab, University of Maryland
//
//                 ALL RIGHTS RESERVED
//
//  See the MEDYAN web page for more information:
//  http://www.medyan.org
//------------------------------------------------------------------

#ifndef MEDYAN_ReactionBase_h
#define MEDYAN_ReactionBase_h

#include <iostream>

#include <iostream>
#include <array>
#include <algorithm>
#include <utility>
#include <set>
#include <unordered_set>
#include <cmath>
#include <initializer_list>

#include <boost/signals2/signal.hpp>
#include <boost/signals2/connection.hpp>
#include <boost/signals2/shared_connection_block.hpp>

#include "common.h"

#include "Species.h"


//FORWARD DECLARATIONS
class CBound;
class RNode;
class Composite;
class ReactionBase;
class SpeciesPtrContainerVector;

///Enumeration for type of reaction
enum ReactionType {
    REGULAR, DIFFUSION, POLYMERIZATIONPLUSEND, POLYMERIZATIONMINUSEND,
    DEPOLYMERIZATIONPLUSEND, DEPOLYMERIZATIONMINUSEND,
    LINKERBINDING, MOTORBINDING, LINKERUNBINDING, MOTORUNBINDING,
    MOTORWALKINGFORWARD, MOTORWALKINGBACKWARD,
    AGING, FILAMENTCREATION, FILAMENTDESTRUCTION,
    BRANCHING, BRANCHUNBINDING, SEVERING
};

/// This is a ReactionBase signal object that may be called by a ReactionBase
/// simulation algorithm
typedef boost::signals2::signal<void (ReactionBase *)> ReactionEventSignal;


/// Represents an abstract interface for simple chemical reactions of the form
/// A + B -> C.

/*! ReactionBase provides an interface for managing a chemical reaction. It is an 
 *  abstract interface, so it cannot be directly instantiated, but other concrete 
 *  classes may be derived from it. ReactionBase may have a composite object as a 
 *  parent. A signaling interface may be used to make callbacks when some event, such 
 *  as a single reaction step, has been executed.
 *  The ReactionBase indicates a forward process only. For processes in both directions, 
 *  e.g. A <-> B, two ReactionBases objects need to be defined, corresponding to A->B 
 *  and B->A.
 *  A ReactionBase tracks other ReactionBase objects that are affected if this 
 *  ReactionBase is executed. A ReactionBase may be set up such that it "signals" when a 
 *  ReactionBase event happens, in which case the corresponding callbacks are called.
 */
class ReactionBase {
protected:
	#ifdef DEBUGCONSTANTSEED
	using dependentdatatype = unordered_set<ReactionBase*, HashbyId<ReactionBase*>,
            customEqualId<ReactionBase*>>;
	#else
    using dependentdatatype = unordered_set<ReactionBase*>; ///< Pointers to
    // ReactionBase objects that depend
                                               ///< on this ReactionBase being executed
	#endif
    dependentdatatype _dependents;
    RNode* _rnode; ///< A pointer to an RNode object which is used
                   ///< to implement a Gillespie-like algorithm (e.g. NRM)
    
    Composite *_parent; ///< A pointer to a Composite object to which
                        ///< this Reaction belongs
    
    float _rate;      ///< the rate for this ReactionBase
    float _rate_bare; ///< the bare rate for this ReactionBase (original rate)

<<<<<<< HEAD
=======
    static size_t  _Idcounter;


    
>>>>>>> 0f32b732
#ifdef REACTION_SIGNALING
    unique_ptr<ReactionEventSignal> _signal;///< Can be used to broadcast a signal
                                            ///< associated with this ReactionBase
#endif
#if defined TRACK_ZERO_COPY_N || defined TRACK_UPPER_COPY_N
    bool _passivated; ///< Indicates whether the ReactionBase is currently passivated
#endif
    ReactionType _reactionType; ///< Reaction type enumeration
    
    bool _isProtoCompartment = false;///< Reaction is in proto compartment
    ///< (Do not copy as a dependent, not in ChemSim)
    
    CBound* _cBound = nullptr; ///< CBound that is attached to this reaction
    
    
    float _gnum = 0.0;
    
    string _hrcdid = "DNT";
    
    float _linkRateForward = 0.0;
    
    float _linkRateBackward = 0.0;

    floatingpoint _volumeFrac; ///< Used in compartments to store volume fraction of the compartment
    int _rateVolumeDepExp; ///< Exponent of rate dependency on volume
    ///< Dependence on bulk properties are NOT considered currently

    size_t _Id = 0;
private:

public:
    /*Multiplicative factors used to update rate of a reaction. Please note that these
     * factors do not apply to all reactions.*/

    enum RateMulFactorType {
        VOLUMEFACTOR, MECHANOCHEMICALFACTOR, MOTORWALKCONSTRAINTFACTOR,
        RESTARTPHASESWITCH, MANUALRATECHANGEFACTOR1, RATEMULFACTSIZE
    };
    array<float, RATEMULFACTSIZE> _ratemulfactors;

    void setRateMulFactor(float factor, RateMulFactorType type){

        if(factor == _ratemulfactors[type]) return;

        if(_ratemulfactors[type] == 0.0){
            _rate = _rate_bare;
            _ratemulfactors[type] = factor;
            for(uint i = 0; i < RateMulFactorType::RATEMULFACTSIZE; i++)
                _rate *= _ratemulfactors[i];
        } else {
            _rate = _rate * factor / _ratemulfactors[type];
            _ratemulfactors[type] = factor;
        }
    }
    /// The main constructor:
    /// @param rate - the rate constant (full volume) for this ReactionBase
    ReactionBase (float rate, bool isProtoCompartment, floatingpoint volumeFrac=1.0, int rateVolumeDepExp=0);
    
    /// No copying (including all derived classes)
    ReactionBase (const ReactionBase &rb) = delete;
    
    /// no assignment (including all derived classes)
    ReactionBase& operator=(ReactionBase &rb) = delete;
    
    /// Destructor
    /// @note noexcept is important here. Otherwise, gcc flags the constructor as
    /// potentially throwing, which in turn disables move operations by the STL
    /// containers. This behaviour is a gcc bug (as of gcc 4.703), and will presumbaly
    /// be fixed in the future.
    virtual ~ReactionBase() noexcept { }
    
    /// Copy this reaction using SpeciesPtrContainerVector &spcv as a source of
    /// analogous Species.
    /// @return the cloned ReactionBase pointer.
    /// @note the receving object should take care of the memory management of the
    /// returned pointer
    ReactionBase* clone(const SpeciesPtrContainerVector &spcv) {
        return cloneImpl(spcv);
    }
    
    /// (Private) implementation of the clone() method to be elaborated in derived classes
    virtual ReactionBase* cloneImpl(const SpeciesPtrContainerVector &spcv) = 0;
    
    /// Returns a pointer to the first element of the array<RSpecies*>. This pointer can
    /// be used to iterate over RSpecies* if necessary (also by relying on getM() and
    /// size() to determine the iteration limits). The corresponding array<RSpecies*> is
    /// defined by the derived classes.
    virtual RSpecies** rspecies() = 0;
    
    //aravind, June 30, 2016.
    vector<string> getreactantspecies(){
        vector<string> returnvector;
        for(int i=0;i<2;i++){
            returnvector.push_back((*(rspecies()+i))->getSpecies().getName());
        }
        return returnvector;
    }

    
    vector<string> getReactantSpecies() {
        vector<string> returnvector;
        for(auto i=0U;i<getM();++i){
            string name = (*(rspecies()+i))->getSpecies().getName();
            string namecut = name.substr(0,name.find("-",0));
            returnvector.push_back(namecut);
        }
        return returnvector;
    }
    
    vector<string> getProductSpecies() {
        vector<string> returnvector;
        for(auto i=getM();i<size();++i){
        string name = (*(rspecies()+i))->getSpecies().getName();
        string namecut = name.substr(0,name.find("-",0));
        returnvector.push_back(namecut);
        }
        return returnvector;
    }
    
    vector<species_copy_t> getReactantCopyNumbers()  {
        vector<species_copy_t> returnvector;
        for(auto i=0U;i<getM();i++)
        {returnvector.push_back((*(rspecies()+i))->getN());}
        return returnvector;
    }
    
    vector<species_copy_t> getProductCopyNumbers()  {
        vector<species_copy_t> returnvector;
        for(auto i=getM();i<size();i++)
        {returnvector.push_back((*(rspecies()+i))->getN());}
        return returnvector;
    }

    
    
    ///Set reaction type
    void setReactionType(ReactionType rxnType) {_reactionType = rxnType;}
    
    ///Get reaction type
    ReactionType getReactionType() {return _reactionType;}
    
    void setGNumber(floatingpoint gnum) {_gnum = gnum;};

	floatingpoint getGNumber() {return _gnum;};
    
    void setHRCDID(string hrcdid) {_hrcdid = hrcdid;};
    
    string getHRCDID() {return _hrcdid;};
    
    ///Set CBound
    void setCBound(CBound* cBound) {_cBound = cBound;}
    ///Get CBound
    CBound* getCBound() {return _cBound;}
    
    /// Sets the ReactionBase rate to the parameter "rate"
<<<<<<< HEAD
    void setRate(float rate) { _rate = rate; }
=======
    [[deprecated]]void setRate(float rate) {_rate=rate;}
    
>>>>>>> 0f32b732
    // Sets the scaled rate based on volume dependence.
    void recalcRateVolumeFactor() {
        // This can automatically set the "_rate" as scaled value of "rate"

        // Some possibilities of the exponent are implemented specifically to decrease the use of "pow"
        switch(_rateVolumeDepExp) {
<<<<<<< HEAD
        case 0:
            _rate = rate; break;
        case -1:
            _rate = rate / _volumeFrac; break;
        default:
            if(_volumeFrac == 1.0f) _rate = rate;
            else _rate = rate * std::pow(_volumeFrac, _rateVolumeDepExp);
            break;
=======
            case 0:
                setRateMulFactor(1.0f, VOLUMEFACTOR); break;
            case -1:
	            setRateMulFactor(1.0f / _volumeFrac, VOLUMEFACTOR); break;
            default:
                if(_volumeFrac == 1.0f) setRateMulFactor(1.0f, VOLUMEFACTOR);
                else setRateMulFactor(std::pow(_volumeFrac, _rateVolumeDepExp), VOLUMEFACTOR);
                break;
>>>>>>> 0f32b732
        }
    }
    /// Returns the rate associated with this ReactionBase.
    float getRate() const {return _rate;}
    
    /// Returns the bare rate associated with this ReactionBase
    float getBareRate() const {return _rate_bare;}
    ///aravind June 24, 2016
    void setBareRate(float a) {_rate_bare=a;}

    /// Getter and setter for compartment volume fraction
    floatingpoint getVolumeFrac()const { return _volumeFrac; }
    void setVolumeFrac(float volumeFrac) { _volumeFrac = volumeFrac; }

    /// Sets the RNode pointer associated with this ReactionBase to rhs. Usually is
    /// called only by the Gillespie-like algorithms.
    void setRnode(RNode *rhs) {_rnode=rhs;}
    /// Get the RNode pointer
    RNode* getRNode() {return _rnode;}
<<<<<<< HEAD

=======
    
    /// Returns the rate associated with this ReactionBase.
    float getRate() const {return _rate;}
    
    /// Returns the bare rate associated with this ReactionBase
    float getBareRate() const {return _rate_bare;}
    
    ///aravind June 24, 2016
    void setBareRate(float a) {
        if(_rate_bare == a) return;
        else if(_rate_bare == 0.0){
            _rate_bare = a;
            _rate = _rate_bare;
            for(uint i = 0; i < RateMulFactorType::RATEMULFACTSIZE; i++)
                _rate *= _ratemulfactors[i];
        }
        else{
            _rate = _rate*a/_rate_bare;
            _rate_bare = a;
        }
    }
>>>>>>> 0f32b732
    /// Returns a pointer to the RNode associated with this ReactionBase.
    RNode* getRnode() const {return _rnode;}
    
    /// Returns the number of reactant RSpecies
    unsigned short getM() const {return getMImpl();}
    
    /// (Private) implementation of the getM() method to be elaborated in derived classes.
    virtual unsigned short getMImpl() const = 0;
    
    /// Returns the number of product RSpecies
    unsigned short getN() const {return getNImpl();}
    
    /// (Private) implementation of the getN() method to be elaborated in derived classes.
    virtual unsigned short getNImpl() const = 0;
    
    /// Returns the total number of RSpecies
    unsigned short size() const {return sizeImpl();}
    
    /// (Private) implementation of the size() method to be elaborated in derived classes.
    virtual unsigned short sizeImpl() const = 0;
    
    /// Return the parent Composite object pointer, to which this Reaction belongs to.
    /// If not present, return a nullptr.
    Composite* getParent() {return _parent;}
    
    /// Set the parent Composite object pointer to which this Reaction belongs to.
    void setParent (Composite *other) {_parent=other;}
    
    /// Returns true if this Reaction has a parent Composite object to which it
    /// belongs to.
    bool hasParent() const {return _parent!=nullptr? true : false;}
    
    /// Get the root parent (i.e. follow the pointers of parentage until the root node
    /// in the Composition hieararchy)
    Composite* getRoot();
    
    /// Computes the product of the copy number of all reactant RSpecies.
    /// Can be used to quickly determine whether this ReactionBase should be allowed to
    /// activate - if one of the reactants has a copy number equal to zero, then zero is
    /// returned, indicating that this ReactionBase should not be (yet) activated.
    floatingpoint getProductOfReactants () const {return getProductOfReactantsImpl();}
    
    /// (Private) implementation of the getProductOfReactants() method to be elaborated
    /// in derived classes.
    virtual floatingpoint getProductOfReactantsImpl() const = 0;
    
    /// Computes the product of the copy number of all product RSpecies minus maximum
    /// allowed copy number. Can be used to quickly determine whether this ReactionBase
    /// should be allowed to activate - if one of the products has a copy number equal
    /// to the maximum allowed, then zero is returned, indicating that this ReactionBase
    /// should not be (yet) activated.
    floatingpoint getProductOfProducts () const {return getProductOfProductsImpl();}
    
    /// (Private) implementation of the getProductOfProducts() method to be elaborated
    /// in derived classes.
    virtual floatingpoint getProductOfProductsImpl() const = 0;
    
    /// Return true if the ReactionBase is currently passivated
#if defined TRACK_ZERO_COPY_N || defined  TRACK_UPPER_COPY_N
    bool isPassivated() const {return _passivated;}
#else
    bool isPassivated() const {return false;}
#endif
    
    /// Returns true of this Reaction contains Species *s either as a reactant or a
    /// product
    bool containsSpecies(Species *s) const {return containsSpeciesImpl(s);}
    
    /// (Private) implementation of the containsSpecies() method to be elaborated in
    /// derived classes.
    virtual bool containsSpeciesImpl(Species *s) const = 0;
    
#ifdef REACTION_SIGNALING
    /// Return true if this RSpecies emits signals on copy number change
    bool isSignaling () const {return _signal!=nullptr;}
    
    /// Set the signaling behavior of this ReactionBase
    void startSignaling ();
    
    /// Destroy the signal associated with this ReactionBase; all associated slots
    /// will be destroyed @note To start signaling again, startSignaling() needs to be
    /// called
    void stopSignaling ();
    
    /// Connect the callback, react_callback to a signal corresponding to
    /// ReactionBase *r.
    /// @param function<void (ReactionBase *)> const &react_callback - a function
    /// object to be called (a slot)
    /// @param int priority - lower priority slots will be called first. Default is 5.
    /// Do not use priorities 1 and 2 unless absolutely essential.
    /// @return a connection object which can be used to later disconnect this
    /// particular slot or temporarily block it
    boost::signals2::connection
        connect(function<void (ReactionBase *)> const &react_callback, int priority=5);
    
    /// Broadcasts signal indicating that the ReactionBase event has taken place
    /// This method is only called by the code which runs the chemical dynamics (i.e.
    /// Gillespie-like algorithm)
    void emitSignal() {
        if(isSignaling())
            (*_signal)(this);
    }
#endif
    
    /// Return a const reference to the set of dependent ReactionBases
    /// @note One can obtain two different lists of affected ReactionBases:
    /// 1) via getAffectedReactionBases(), where the copy numbers do influence the
    /// dependencies, and 2) via dependents(), where dependencies stop being counted
    /// if the copy numbers of reactant species drop to 0.
    const dependentdatatype& dependents() {return _dependents;}
    
    /// Returns true if two ReactionBase objects are equal.
    /// Two ReactionBase objects are equal if each of their reactants and products
    /// are equal
    friend bool operator==(const ReactionBase& a, const ReactionBase& b)
    {
        if(typeid(a) != typeid(b))
            return false;
        return a.is_equal(b);
        // Invoke virtual is_equal via derived subclass of a
        // (which should be the same as b)
    }
    
    /// (Private) implementation of the operator==(...) method to be elaborated
    /// in derived classes.
    virtual bool is_equal(const ReactionBase& b) const = 0;
    
    /// Return true if two ReactionBase are not equal.
    /// @see operator ==(const ReactionBase& a, const ReactionBase& b) above
    friend bool operator !=(const ReactionBase& a, const ReactionBase& b){
        return !(a==b);
    }
    
    /// Fire the ReactionBase - make a single step, where reactant RSpecies copy
    /// numbers are decreased by one, and the product RSpecies copy numbers are
    /// increased by one.
    /// @note This method does not send a ReactionBase event Signal. The latter is
    /// usually done from within a Gillespie-like algorithm.
    void makeStep() {makeStepImpl();}
    
    /// (Private) implementation of the makeStep() method to be elaborated in
    /// derived classes.
    virtual void makeStepImpl() = 0;
    
    /// Compute the ReactionBase propensity that is needed by a Gillespie like
    /// algorithm, rate*reactant_1.getN()*reactant_2.getN()...
    floatingpoint computePropensity() const {return computePropensityImpl();}
    
    /// (Private) implementation of the computePropensity() method to be elaborated
    /// in derived classes.
    virtual floatingpoint computePropensityImpl() const = 0;
    
    /// Usually is applied to ReactionBase objects with propensity of 0 (e.g. when one
    /// of the copy numbers of reactants has dropped to 0. This method call notifies all
    /// other ReactionBase objects that may affect this ReactionBase to stop tracking
    /// this ReactionBase. Eventually, activateReaction() may be called to restart
    /// tracking, if the propensity stops being 0.
    void passivateReaction() {passivateReactionImpl();}
    
    /// (Private) implementation of the passivateReaction() method to be elaborated in
    /// derived classes.
    virtual void passivateReactionImpl() = 0;
    
    /// Requests that ReactionBase objects that may affect this Reaction to start
    /// tracking it, which can be used to follow ReactionBase objects whose propensities
    /// change upong firing of some ReactionBase. This request is acted upon
    /// unconditionally.
    void activateReactionUnconditional() {activateReactionUnconditionalImpl();}
    
    virtual void activateReactionUnconditionalImpl() = 0;
    
    /// Requests that Reaction objects that may affect this Reaction to start tracking
    /// it, which can be used to follow Reaction objects whose propensities change upon
    /// firing of some Reaction. This request will be ignored if the Reaction's
    /// propensity is still zero.
    void activateReaction();
    
    /// Performs a simple updating of the propensity of this ReactionBase. Does not change
    /// dependents, only updates the RNode if initialized.
    void updatePropensity() {updatePropensityImpl();}
    
    virtual void updatePropensityImpl() = 0;
    
    /// Print the ReactionBases that are affacted by this ReactionBase being fired
    void printDependents() ;
    
    /// Return the list of ReactionBase objects that are affected when this
    /// ReactionBase is fired
    /// @return a vector of pointers to the affected ReactionBase objects
    /// @note This method is "expensive" because it computes from scratch the
    /// dependencies. Importantly, the copy numbers of molecules do not influence the
    /// result of this function. \sa dependents()
    virtual vector<ReactionBase*> getAffectedReactions() = 0;
    
    /// Request that the ReactionBase *r adds this ReactionBase to its list of
    /// dependents which it affects.
    void registerNewDependent(ReactionBase *r);
    
    /// Request that the ReactionBase *r removes this ReactionBase from its list of
    /// dependents which it affects.
    /// This is usually requested when the ReactionBase propensity drops to zero (i.e.
    /// via passivateReactionBase()).
    void unregisterDependent(ReactionBase *r);
    
    virtual void printToStream(ostream& os) const = 0;
    
    /// Print self into an iostream
    friend ostream& operator<<(ostream& os, const ReactionBase& rr)
    {
    	rr.printToStream(os);
        return os;
    }
    
    ///Whether the dependencies should be updated
    virtual bool updateDependencies() = 0;

    size_t getId() const { return _Id;}
};

#endif<|MERGE_RESOLUTION|>--- conflicted
+++ resolved
@@ -91,13 +91,10 @@
     float _rate;      ///< the rate for this ReactionBase
     float _rate_bare; ///< the bare rate for this ReactionBase (original rate)
 
-<<<<<<< HEAD
-=======
     static size_t  _Idcounter;
 
 
     
->>>>>>> 0f32b732
 #ifdef REACTION_SIGNALING
     unique_ptr<ReactionEventSignal> _signal;///< Can be used to broadcast a signal
                                             ///< associated with this ReactionBase
@@ -253,28 +250,14 @@
     CBound* getCBound() {return _cBound;}
     
     /// Sets the ReactionBase rate to the parameter "rate"
-<<<<<<< HEAD
-    void setRate(float rate) { _rate = rate; }
-=======
     [[deprecated]]void setRate(float rate) {_rate=rate;}
     
->>>>>>> 0f32b732
     // Sets the scaled rate based on volume dependence.
     void recalcRateVolumeFactor() {
         // This can automatically set the "_rate" as scaled value of "rate"
 
         // Some possibilities of the exponent are implemented specifically to decrease the use of "pow"
         switch(_rateVolumeDepExp) {
-<<<<<<< HEAD
-        case 0:
-            _rate = rate; break;
-        case -1:
-            _rate = rate / _volumeFrac; break;
-        default:
-            if(_volumeFrac == 1.0f) _rate = rate;
-            else _rate = rate * std::pow(_volumeFrac, _rateVolumeDepExp);
-            break;
-=======
             case 0:
                 setRateMulFactor(1.0f, VOLUMEFACTOR); break;
             case -1:
@@ -283,16 +266,8 @@
                 if(_volumeFrac == 1.0f) setRateMulFactor(1.0f, VOLUMEFACTOR);
                 else setRateMulFactor(std::pow(_volumeFrac, _rateVolumeDepExp), VOLUMEFACTOR);
                 break;
->>>>>>> 0f32b732
-        }
-    }
-    /// Returns the rate associated with this ReactionBase.
-    float getRate() const {return _rate;}
-    
-    /// Returns the bare rate associated with this ReactionBase
-    float getBareRate() const {return _rate_bare;}
-    ///aravind June 24, 2016
-    void setBareRate(float a) {_rate_bare=a;}
+        }
+    }
 
     /// Getter and setter for compartment volume fraction
     floatingpoint getVolumeFrac()const { return _volumeFrac; }
@@ -303,9 +278,6 @@
     void setRnode(RNode *rhs) {_rnode=rhs;}
     /// Get the RNode pointer
     RNode* getRNode() {return _rnode;}
-<<<<<<< HEAD
-
-=======
     
     /// Returns the rate associated with this ReactionBase.
     float getRate() const {return _rate;}
@@ -327,7 +299,6 @@
             _rate_bare = a;
         }
     }
->>>>>>> 0f32b732
     /// Returns a pointer to the RNode associated with this ReactionBase.
     RNode* getRnode() const {return _rnode;}
     
