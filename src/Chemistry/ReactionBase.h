
//------------------------------------------------------------------
//  **MEDYAN** - Simulation Package for the Mechanochemical
//               Dynamics of Active Networks, v4.0
//
//  Copyright (2015-2018)  Papoian Lab, University of Maryland
//
//                 ALL RIGHTS RESERVED
//
//  See the MEDYAN web page for more information:
//  http://www.medyan.org
//------------------------------------------------------------------

#ifndef MEDYAN_ReactionBase_h
#define MEDYAN_ReactionBase_h

#include <iostream>

#include <iostream>
#include <array>
#include <algorithm>
#include <utility>
#include <set>
#include <unordered_set>
#include <cmath>
#include <initializer_list>

#include <boost/signals2/signal.hpp>
#include <boost/signals2/connection.hpp>
#include <boost/signals2/shared_connection_block.hpp>

#include "common.h"

#include "Species.h"


//FORWARD DECLARATIONS
class CBound;
class RNode;
class Composite;
class ReactionBase;
class SpeciesPtrContainerVector;

///Enumeration for type of reaction
enum ReactionType {
    REGULAR, DIFFUSION, POLYMERIZATIONPLUSEND, POLYMERIZATIONMINUSEND,
    DEPOLYMERIZATIONPLUSEND, DEPOLYMERIZATIONMINUSEND,
    LINKERBINDING, MOTORBINDING, LINKERUNBINDING, MOTORUNBINDING,
    MOTORWALKINGFORWARD, MOTORWALKINGBACKWARD,
    AGING, FILAMENTCREATION, FILAMENTDESTRUCTION,
    BRANCHING, BRANCHUNBINDING, SEVERING
};

/// This is a ReactionBase signal object that may be called by a ReactionBase
/// simulation algorithm
typedef boost::signals2::signal<void (ReactionBase *)> ReactionEventSignal;


/// Represents an abstract interface for simple chemical reactions of the form
/// A + B -> C.

/*! ReactionBase provides an interface for managing a chemical reaction. It is an 
 *  abstract interface, so it cannot be directly instantiated, but other concrete 
 *  classes may be derived from it. ReactionBase may have a composite object as a 
 *  parent. A signaling interface may be used to make callbacks when some event, such 
 *  as a single reaction step, has been executed.
 *  The ReactionBase indicates a forward process only. For processes in both directions, 
 *  e.g. A <-> B, two ReactionBases objects need to be defined, corresponding to A->B 
 *  and B->A.
 *  A ReactionBase tracks other ReactionBase objects that are affected if this 
 *  ReactionBase is executed. A ReactionBase may be set up such that it "signals" when a 
 *  ReactionBase event happens, in which case the corresponding callbacks are called.
 */
class ReactionBase {
protected:
	#ifdef DEBUGCONSTANTSEED
	using dependentdatatype = unordered_set<ReactionBase*, HashbyId<ReactionBase*>,
            customEqualId<ReactionBase*>>;
	#else
    using dependentdatatype = unordered_set<ReactionBase*>; ///< Pointers to
    // ReactionBase objects that depend
                                               ///< on this ReactionBase being executed
	#endif
    dependentdatatype _dependents;
    RNode* _rnode; ///< A pointer to an RNode object which is used
                   ///< to implement a Gillespie-like algorithm (e.g. NRM)
    
    Composite *_parent; ///< A pointer to a Composite object to which
                        ///< this Reaction belongs
    
    float _rate;      ///< the rate for this ReactionBase
    float _rate_bare; ///< the bare rate for this ReactionBase (original rate)

    static size_t  _Idcounter;


    
#ifdef REACTION_SIGNALING
    unique_ptr<ReactionEventSignal> _signal;///< Can be used to broadcast a signal
                                            ///< associated with this ReactionBase
#endif
#if defined TRACK_ZERO_COPY_N || defined TRACK_UPPER_COPY_N
    bool _passivated; ///< Indicates whether the ReactionBase is currently passivated
#endif
    ReactionType _reactionType; ///< Reaction type enumeration
    
    bool _isProtoCompartment = false;///< Reaction is in proto compartment
    ///< (Do not copy as a dependent, not in ChemSim)
    
    CBound* _cBound = nullptr; ///< CBound that is attached to this reaction
    
    
    float _gnum = 0.0;
    
    string _hrcdid = "DNT";
    
    float _linkRateForward = 0.0;
    
    float _linkRateBackward = 0.0;

    floatingpoint _volumeFrac; ///< Used in compartments to store volume fraction of the compartment
    int _rateVolumeDepExp; ///< Exponent of rate dependency on volume
    ///< Dependence on bulk properties are NOT considered currently

    size_t _Id = 0;
private:

public:
    /*Multiplicative factors used to update rate of a reaction. Please note that these
     * factors do not apply to all reactions.*/

    enum RateMulFactorType {
        VOLUMEFACTOR, MECHANOCHEMICALFACTOR, MOTORWALKCONSTRAINTFACTOR,
        RESTARTPHASESWITCH, MANUALRATECHANGEFACTOR1, RATEMULFACTSIZE
    };
    array<float, RATEMULFACTSIZE> _ratemulfactors;

    void setRateMulFactor(float factor, RateMulFactorType type){
        //Call to this function should always be followed with call to updatePropensity

        if(factor == _ratemulfactors[type]) return;

        if(_ratemulfactors[type] == 0.0){
            _rate = _rate_bare;
            _ratemulfactors[type] = factor;
            for(unsigned i = 0; i < RateMulFactorType::RATEMULFACTSIZE; i++)
                _rate *= _ratemulfactors[i];
        } else {
            _rate = _rate * factor / _ratemulfactors[type];
            _ratemulfactors[type] = factor;
        }
    }
    /// The main constructor:
    /// @param rate - the rate constant for this ReactionBase
    ReactionBase (float rate, bool isProtoCompartment, floatingpoint volumeFrac=
    		(floatingpoint)1.0,	int rateVolumeDepExp=0);
    
    /// No copying (including all derived classes)
    ReactionBase (const ReactionBase &rb) = delete;
    
    /// no assignment (including all derived classes)
    ReactionBase& operator=(ReactionBase &rb) = delete;
    
    /// Destructor
    /// @note noexcept is important here. Otherwise, gcc flags the constructor as
    /// potentially throwing, which in turn disables move operations by the STL
    /// containers. This behaviour is a gcc bug (as of gcc 4.703), and will presumbaly
    /// be fixed in the future.
    virtual ~ReactionBase() noexcept { }
    
    /// Copy this reaction using SpeciesPtrContainerVector &spcv as a source of
    /// analogous Species.
    /// @return the cloned ReactionBase pointer.
    /// @note the receving object should take care of the memory management of the
    /// returned pointer
    ReactionBase* clone(const SpeciesPtrContainerVector &spcv) {
        return cloneImpl(spcv);
    }
    
    /// (Private) implementation of the clone() method to be elaborated in derived classes
    virtual ReactionBase* cloneImpl(const SpeciesPtrContainerVector &spcv) = 0;
    
    /// Returns a pointer to the first element of the array<RSpecies*>. This pointer can
    /// be used to iterate over RSpecies* if necessary (also by relying on getM() and
    /// size() to determine the iteration limits). The corresponding array<RSpecies*> is
    /// defined by the derived classes.
    virtual RSpecies** rspecies() = 0;
    
    //aravind, June 30, 2016.
    vector<string> getreactantspecies(){
        vector<string> returnvector;
        for(int i=0;i<2;i++){
            returnvector.push_back((*(rspecies()+i))->getSpecies().getName());
        }
        return returnvector;
    }

    
    vector<string> getReactantSpecies() {
        vector<string> returnvector;
        for(auto i=0U;i<getM();++i){
            string name = (*(rspecies()+i))->getSpecies().getName();
            string namecut = name.substr(0,name.find("-",0));
            returnvector.push_back(namecut);
        }
        return returnvector;
    }
    
    vector<string> getProductSpecies() {
        vector<string> returnvector;
        for(auto i=getM();i<size();++i){
        string name = (*(rspecies()+i))->getSpecies().getName();
        string namecut = name.substr(0,name.find("-",0));
        returnvector.push_back(namecut);
        }
        return returnvector;
    }
    
    vector<species_copy_t> getReactantCopyNumbers()  {
        vector<species_copy_t> returnvector;
        for(auto i=0U;i<getM();i++)
        {returnvector.push_back((*(rspecies()+i))->getN());}
        return returnvector;
    }
    
    vector<species_copy_t> getProductCopyNumbers()  {
        vector<species_copy_t> returnvector;
        for(auto i=getM();i<size();i++)
        {returnvector.push_back((*(rspecies()+i))->getN());}
        return returnvector;
    }

    
    
    ///Set reaction type
    void setReactionType(ReactionType rxnType) {_reactionType = rxnType;}
    
    ///Get reaction type
    ReactionType getReactionType() {return _reactionType;}
    
    void setGNumber(floatingpoint gnum) {_gnum = gnum;};

	floatingpoint getGNumber() {return _gnum;};
    
    void setHRCDID(string hrcdid) {_hrcdid = hrcdid;};
    
    string getHRCDID() {return _hrcdid;};
    
    ///Set CBound
    void setCBound(CBound* cBound) {_cBound = cBound;}
    ///Get CBound
    CBound* getCBound() {return _cBound;}
<<<<<<< HEAD

=======
>>>>>>> 547f0660
    
    // Sets the scaled rate based on volume dependence.
    void recalcRateVolumeFactor() {
        // This can automatically set the "_rate" as scaled value of "rate"

//        if(tau() < 2.0) {
//            cout << "Reaction: " << getReactionType() << ". VolFrac = " << _volumeFrac << ", bare rate = " << rate << endl;
//        }
        // Some possibilities of the exponent are implemented specifically to decrease the use of "pow"
        switch(_rateVolumeDepExp) {
            case 0:
                setRateMulFactor(1.0f, VOLUMEFACTOR); break;
            case -1:
	            setRateMulFactor(1.0f / _volumeFrac, VOLUMEFACTOR); break;
            default:
                if(_volumeFrac == 1.0f) setRateMulFactor(1.0f, VOLUMEFACTOR);
                else setRateMulFactor(std::pow(_volumeFrac, _rateVolumeDepExp), VOLUMEFACTOR);
                break;
        }
    }
    
    /// Getter and setter for compartment volume fraction
    floatingpoint getVolumeFrac()const { return _volumeFrac; }
    void setVolumeFrac(float volumeFrac) {
        _volumeFrac = volumeFrac;
        recalcRateVolumeFactor();
    }
    
    /// Sets the RNode pointer associated with this ReactionBase to rhs. Usually is
    /// called only by the Gillespie-like algorithms.
    void setRnode(RNode *rhs) {_rnode=rhs;}
    /// Get the RNode pointer
    RNode* getRNode() {return _rnode;}
    
    /// Returns the rate associated with this ReactionBase.
    float getRate() const {return _rate;}
    
    /// Returns the bare rate associated with this ReactionBase
    float getBareRate() const {return _rate_bare;}
    
    ///aravind June 24, 2016
    void setBareRate(float a) {
        if(_rate_bare == a) return;
        else if(_rate_bare == 0.0){
            _rate_bare = a;
            _rate = _rate_bare;
            for(unsigned i = 0; i < RateMulFactorType::RATEMULFACTSIZE; i++)
                _rate *= _ratemulfactors[i];
        }
        else{
            _rate = _rate*a/_rate_bare;
            _rate_bare = a;
        }
    }
    /// Returns a pointer to the RNode associated with this ReactionBase.
    RNode* getRnode() const {return _rnode;}
    
    /// Returns the number of reactant RSpecies
    unsigned short getM() const {return getMImpl();}
    
    /// (Private) implementation of the getM() method to be elaborated in derived classes.
    virtual unsigned short getMImpl() const = 0;
    
    /// Returns the number of product RSpecies
    unsigned short getN() const {return getNImpl();}
    
    /// (Private) implementation of the getN() method to be elaborated in derived classes.
    virtual unsigned short getNImpl() const = 0;
    
    /// Returns the total number of RSpecies
    unsigned short size() const {return sizeImpl();}
    
    /// (Private) implementation of the size() method to be elaborated in derived classes.
    virtual unsigned short sizeImpl() const = 0;
    
    /// Return the parent Composite object pointer, to which this Reaction belongs to.
    /// If not present, return a nullptr.
    Composite* getParent() {return _parent;}
    
    /// Set the parent Composite object pointer to which this Reaction belongs to.
    void setParent (Composite *other) {_parent=other;}
    
    /// Returns true if this Reaction has a parent Composite object to which it
    /// belongs to.
    bool hasParent() const {return _parent!=nullptr? true : false;}
    
    /// Get the root parent (i.e. follow the pointers of parentage until the root node
    /// in the Composition hieararchy)
    Composite* getRoot();
    
    /// Computes the product of the copy number of all reactant RSpecies.
    /// Can be used to quickly determine whether this ReactionBase should be allowed to
    /// activate - if one of the reactants has a copy number equal to zero, then zero is
    /// returned, indicating that this ReactionBase should not be (yet) activated.
    floatingpoint getProductOfReactants () const {return getProductOfReactantsImpl();}
    
    /// (Private) implementation of the getProductOfReactants() method to be elaborated
    /// in derived classes.
    virtual floatingpoint getProductOfReactantsImpl() const = 0;
    
    /// Computes the product of the copy number of all product RSpecies minus maximum
    /// allowed copy number. Can be used to quickly determine whether this ReactionBase
    /// should be allowed to activate - if one of the products has a copy number equal
    /// to the maximum allowed, then zero is returned, indicating that this ReactionBase
    /// should not be (yet) activated.
    floatingpoint getProductOfProducts () const {return getProductOfProductsImpl();}
    
    /// (Private) implementation of the getProductOfProducts() method to be elaborated
    /// in derived classes.
    virtual floatingpoint getProductOfProductsImpl() const = 0;
    
    /// Return true if the ReactionBase is currently passivated
#if defined TRACK_ZERO_COPY_N || defined  TRACK_UPPER_COPY_N
    bool isPassivated() const {return _passivated;}
#else
    bool isPassivated() const {return false;}
#endif
    
    /// Returns true of this Reaction contains Species *s either as a reactant or a
    /// product
    bool containsSpecies(Species *s) const {return containsSpeciesImpl(s);}
    
    /// (Private) implementation of the containsSpecies() method to be elaborated in
    /// derived classes.
    virtual bool containsSpeciesImpl(Species *s) const = 0;
    
#ifdef REACTION_SIGNALING
    /// Return true if this RSpecies emits signals on copy number change
    bool isSignaling () const {return _signal!=nullptr;}
    
    /// Set the signaling behavior of this ReactionBase
    void startSignaling ();
    
    /// Destroy the signal associated with this ReactionBase; all associated slots
    /// will be destroyed @note To start signaling again, startSignaling() needs to be
    /// called
    void stopSignaling ();
    
    /// Connect the callback, react_callback to a signal corresponding to
    /// ReactionBase *r.
    /// @param function<void (ReactionBase *)> const &react_callback - a function
    /// object to be called (a slot)
    /// @param int priority - lower priority slots will be called first. Default is 5.
    /// Do not use priorities 1 and 2 unless absolutely essential.
    /// @return a connection object which can be used to later disconnect this
    /// particular slot or temporarily block it
    boost::signals2::connection
        connect(function<void (ReactionBase *)> const &react_callback, int priority=5);
    
    /// Broadcasts signal indicating that the ReactionBase event has taken place
    /// This method is only called by the code which runs the chemical dynamics (i.e.
    /// Gillespie-like algorithm)
    void emitSignal() {
        if(isSignaling())
            (*_signal)(this);
    }
#endif
    
    /// Return a const reference to the set of dependent ReactionBases
    /// @note One can obtain two different lists of affected ReactionBases:
    /// 1) via getAffectedReactionBases(), where the copy numbers do influence the
    /// dependencies, and 2) via dependents(), where dependencies stop being counted
    /// if the copy numbers of reactant species drop to 0.
    const dependentdatatype& dependents() {return _dependents;}
    
    /// Returns true if two ReactionBase objects are equal.
    /// Two ReactionBase objects are equal if each of their reactants and products
    /// are equal
    friend bool operator==(const ReactionBase& a, const ReactionBase& b)
    {
        if(typeid(a) != typeid(b))
            return false;
        return a.is_equal(b);
        // Invoke virtual is_equal via derived subclass of a
        // (which should be the same as b)
    }
    
    /// (Private) implementation of the operator==(...) method to be elaborated
    /// in derived classes.
    virtual bool is_equal(const ReactionBase& b) const = 0;
    
    /// Return true if two ReactionBase are not equal.
    /// @see operator ==(const ReactionBase& a, const ReactionBase& b) above
    friend bool operator !=(const ReactionBase& a, const ReactionBase& b){
        return !(a==b);
    }
    
    /// Fire the ReactionBase - make a single step, where reactant RSpecies copy
    /// numbers are decreased by one, and the product RSpecies copy numbers are
    /// increased by one.
    /// @note This method does not send a ReactionBase event Signal. The latter is
    /// usually done from within a Gillespie-like algorithm.
    void makeStep() {makeStepImpl();}
    
    /// (Private) implementation of the makeStep() method to be elaborated in
    /// derived classes.
    virtual void makeStepImpl() = 0;
    
    /// Compute the ReactionBase propensity that is needed by a Gillespie like
    /// algorithm, rate*reactant_1.getN()*reactant_2.getN()...
    floatingpoint computePropensity() const {return computePropensityImpl();}
    
    /// (Private) implementation of the computePropensity() method to be elaborated
    /// in derived classes.
    virtual floatingpoint computePropensityImpl() const = 0;
    
    /// Usually is applied to ReactionBase objects with propensity of 0 (e.g. when one
    /// of the copy numbers of reactants has dropped to 0. This method call notifies all
    /// other ReactionBase objects that may affect this ReactionBase to stop tracking
    /// this ReactionBase. Eventually, activateReaction() may be called to restart
    /// tracking, if the propensity stops being 0.
    void passivateReaction() {passivateReactionImpl();}
    
    /// (Private) implementation of the passivateReaction() method to be elaborated in
    /// derived classes.
    virtual void passivateReactionImpl() = 0;
    
    /// Requests that ReactionBase objects that may affect this Reaction to start
    /// tracking it, which can be used to follow ReactionBase objects whose propensities
    /// change upong firing of some ReactionBase. This request is acted upon
    /// unconditionally.
    void activateReactionUnconditional() {activateReactionUnconditionalImpl();}
    
    virtual void activateReactionUnconditionalImpl() = 0;
    
    /// Requests that Reaction objects that may affect this Reaction to start tracking
    /// it, which can be used to follow Reaction objects whose propensities change upon
    /// firing of some Reaction. This request will be ignored if the Reaction's
    /// propensity is still zero.
    void activateReaction();
    
    /// Performs a simple updating of the propensity of this ReactionBase. Does not change
    /// dependents, only updates the RNode if initialized.
    void updatePropensity() {updatePropensityImpl();}
    
    virtual void updatePropensityImpl() = 0;
    
    /// Print the ReactionBases that are affacted by this ReactionBase being fired
    void printDependents() ;
    
    /// Return the list of ReactionBase objects that are affected when this
    /// ReactionBase is fired
    /// @return a vector of pointers to the affected ReactionBase objects
    /// @note This method is "expensive" because it computes from scratch the
    /// dependencies. Importantly, the copy numbers of molecules do not influence the
    /// result of this function. \sa dependents()
    virtual vector<ReactionBase*> getAffectedReactions() = 0;
    
    /// Request that the ReactionBase *r adds this ReactionBase to its list of
    /// dependents which it affects.
    void registerNewDependent(ReactionBase *r);
    
    /// Request that the ReactionBase *r removes this ReactionBase from its list of
    /// dependents which it affects.
    /// This is usually requested when the ReactionBase propensity drops to zero (i.e.
    /// via passivateReactionBase()).
    void unregisterDependent(ReactionBase *r);
    
    virtual void printToStream(ostream& os) const = 0;
    
    /// Print self into an iostream
    friend ostream& operator<<(ostream& os, const ReactionBase& rr)
    {
    	rr.printToStream(os);
        return os;
    }
    
    ///Whether the dependencies should be updated
    virtual bool updateDependencies() = 0;

    size_t getId() const { return _Id;}
};

#endif<|MERGE_RESOLUTION|>--- conflicted
+++ resolved
@@ -250,11 +250,9 @@
     void setCBound(CBound* cBound) {_cBound = cBound;}
     ///Get CBound
     CBound* getCBound() {return _cBound;}
-<<<<<<< HEAD
-
-=======
->>>>>>> 547f0660
-    
+
+    
+
     // Sets the scaled rate based on volume dependence.
     void recalcRateVolumeFactor() {
         // This can automatically set the "_rate" as scaled value of "rate"
