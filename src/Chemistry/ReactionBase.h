
//------------------------------------------------------------------
//  **MEDYAN** - Simulation Package for the Mechanochemical
//               Dynamics of Active Networks, v3.2.1
//
//  Copyright (2015-2018)  Papoian Lab, University of Maryland
//
//                 ALL RIGHTS RESERVED
//
//  See the MEDYAN web page for more information:
//  http://www.medyan.org
//------------------------------------------------------------------

#ifndef MEDYAN_ReactionBase_h
#define MEDYAN_ReactionBase_h

#include <iostream>

#include <iostream>
#include <array>
#include <algorithm>
#include <utility>
#include <set>
#include <unordered_set>
#include <cmath>
#include <initializer_list>

#include <boost/signals2/signal.hpp>
#include <boost/signals2/connection.hpp>
#include <boost/signals2/shared_connection_block.hpp>

#include "common.h"

#include "Species.h"

//FORWARD DECLARATIONS
class CBound;
class RNode;
class Composite;
class ReactionBase;
class SpeciesPtrContainerVector;

///Enumeration for type of reaction
enum ReactionType {
    REGULAR, DIFFUSION, POLYMERIZATIONPLUSEND, POLYMERIZATIONMINUSEND,
    DEPOLYMERIZATIONPLUSEND, DEPOLYMERIZATIONMINUSEND,
    LINKERBINDING, MOTORBINDING, LINKERUNBINDING, MOTORUNBINDING,
    MOTORWALKINGFORWARD, MOTORWALKINGBACKWARD,
    AGING, FILAMENTCREATION, FILAMENTDESTRUCTION,
    BRANCHING, BRANCHUNBINDING, SEVERING
};

/// This is a ReactionBase signal object that may be called by a ReactionBase
/// simulation algorithm
typedef boost::signals2::signal<void (ReactionBase *)> ReactionEventSignal;


/// Represents an abstract interface for simple chemical reactions of the form
/// A + B -> C.

/*! ReactionBase provides an interface for managing a chemical reaction. It is an 
 *  abstract interface, so it cannot be directly instantiated, but other concrete 
 *  classes may be derived from it. ReactionBase may have a composite object as a 
 *  parent. A signaling interface may be used to make callbacks when some event, such 
 *  as a single reaction step, has been executed.
 *  The ReactionBase indicates a forward process only. For processes in both directions, 
 *  e.g. A <-> B, two ReactionBases objects need to be defined, corresponding to A->B 
 *  and B->A.
 *  A ReactionBase tracks other ReactionBase objects that are affected if this 
 *  ReactionBase is executed. A ReactionBase may be set up such that it "signals" when a 
 *  ReactionBase event happens, in which case the corresponding callbacks are called.
 */
class ReactionBase {
protected:

    unordered_set<ReactionBase*>  _dependents; ///< Pointers to ReactionBase objects that depend
                                               ///< on this ReactionBase being executed
    
    RNode* _rnode; ///< A pointer to an RNode object which is used
                   ///< to implement a Gillespie-like algorithm (e.g. NRM)
    
    Composite *_parent; ///< A pointer to a Composite object to which
                        ///< this Reaction belongs
    
    float _rate;      ///< the rate for this ReactionBase
    float _rate_bare; ///< the bare rate for this ReactionBase (original rate)

<<<<<<< HEAD
    floatingpoint _volumeFrac; ///< Used in compartments to store volume fraction of the compartment
    int _rateVolumeDepExp; ///< Exponent of rate dependency on volume
                           ///< Dependence on bulk properties are NOT considered currently

=======

    
>>>>>>> 1e5344f8
#ifdef REACTION_SIGNALING
    unique_ptr<ReactionEventSignal> _signal;///< Can be used to broadcast a signal
                                            ///< associated with this ReactionBase
#endif
#if defined TRACK_ZERO_COPY_N || defined TRACK_UPPER_COPY_N
    bool _passivated; ///< Indicates whether the ReactionBase is currently passivated
#endif
    ReactionType _reactionType; ///< Reaction type enumeration
    
    bool _isProtoCompartment = false;///< Reaction is in proto compartment
    ///< (Do not copy as a dependent, not in ChemSim)
    
    CBound* _cBound = nullptr; ///< CBound that is attached to this reaction
    
    
    float _gnum = 0.0;
    
    string _hrcdid = "NA";
    
    float _linkRateForward = 0.0;
    
    float _linkRateBackward = 0.0;

    floatingpoint _volumeFrac; ///< Used in compartments to store volume fraction of the compartment
    int _rateVolumeDepExp; ///< Exponent of rate dependency on volume
    ///< Dependence on bulk properties are NOT considered currently
public:
    
    /// The main constructor:
    /// @param rate - the rate constant (full volume) for this ReactionBase
    ReactionBase (float rate, bool isProtoCompartment, floatingpoint volumeFrac=1.0, int rateVolumeDepExp=0);
    
    /// No copying (including all derived classes)
    ReactionBase (const ReactionBase &rb) = delete;
    
    /// no assignment (including all derived classes)
    ReactionBase& operator=(ReactionBase &rb) = delete;
    
    /// Destructor
    /// @note noexcept is important here. Otherwise, gcc flags the constructor as
    /// potentially throwing, which in turn disables move operations by the STL
    /// containers. This behaviour is a gcc bug (as of gcc 4.703), and will presumbaly
    /// be fixed in the future.
    virtual ~ReactionBase() noexcept {}
    
    /// Copy this reaction using SpeciesPtrContainerVector &spcv as a source of
    /// analogous Species.
    /// @return the cloned ReactionBase pointer.
    /// @note the receving object should take care of the memory management of the
    /// returned pointer
    ReactionBase* clone(const SpeciesPtrContainerVector &spcv) {
        return cloneImpl(spcv);
    }
    
    /// (Private) implementation of the clone() method to be elaborated in derived classes
    virtual ReactionBase* cloneImpl(const SpeciesPtrContainerVector &spcv) = 0;
    
    /// Returns a pointer to the first element of the array<RSpecies*>. This pointer can
    /// be used to iterate over RSpecies* if necessary (also by relying on getM() and
    /// size() to determine the iteration limits). The corresponding array<RSpecies*> is
    /// defined by the derived classes.
    virtual RSpecies** rspecies() = 0;
    
    //aravind, June 30, 2016.
    vector<string> getreactantspecies(){
        vector<string> returnvector;
        for(int i=0;i<2;i++){
            returnvector.push_back((*(rspecies()+i))->getSpecies().getName());
        }
        return returnvector;
    }

    
    vector<string> getReactantSpecies() {
        vector<string> returnvector;
        for(auto i=0U;i<getM();++i){
            string name = (*(rspecies()+i))->getSpecies().getName();
            string namecut = name.substr(0,name.find("-",0));
            returnvector.push_back(namecut);
        }
        return returnvector;
    }
    
    vector<string> getProductSpecies() {
        vector<string> returnvector;
        for(auto i=getM();i<size();++i){
        string name = (*(rspecies()+i))->getSpecies().getName();
        string namecut = name.substr(0,name.find("-",0));
        returnvector.push_back(namecut);
        }
        return returnvector;
    }
    
    vector<species_copy_t> getReactantCopyNumbers()  {
        vector<species_copy_t> returnvector;
        for(auto i=0U;i<getM();i++)
        {returnvector.push_back((*(rspecies()+i))->getN());}
        return returnvector;
    }
    
    vector<species_copy_t> getProductCopyNumbers()  {
        vector<species_copy_t> returnvector;
        for(auto i=getM();i<size();i++)
        {returnvector.push_back((*(rspecies()+i))->getN());}
        return returnvector;
    }

    
    
    ///Set reaction type
    void setReactionType(ReactionType rxnType) {_reactionType = rxnType;}
    
    ///Get reaction type
    ReactionType getReactionType() {return _reactionType;}
    
    void setGNumber(floatingpoint gnum) {_gnum = gnum;};

	floatingpoint getGNumber() {return _gnum;};
    
    void setHRCDID(string hrcdid) {_hrcdid = hrcdid;};
    
    string getHRCDID() {return _hrcdid;};
    
    ///Set CBound
    void setCBound(CBound* cBound) {_cBound = cBound;}
    ///Get CBound
    CBound* getCBound() {return _cBound;}
    
    /// Sets the ReactionBase rate to the parameter "rate"
    void setRate(float rate) { _rate = rate; }
    // Sets the scaled rate based on volume dependence.
    void setRateScaled(float rate) {
        // This can automatically set the "_rate" as scaled value of "rate"

        // Some possibilities of the exponent are implemented specifically to decrease the use of "pow"
        switch(_rateVolumeDepExp) {
        case 0:
            _rate = rate; break;
        case -1:
            _rate = rate / _volumeFrac; break;
        default:
            if(_volumeFrac == 1.0f) _rate = rate;
            else _rate = rate * std::pow(_volumeFrac, _rateVolumeDepExp);
            break;
        }
    }
    /// Returns the rate associated with this ReactionBase.
    float getRate() const {return _rate;}
    
    /// Returns the bare rate associated with this ReactionBase
    float getBareRate() const {return _rate_bare;}
    ///aravind June 24, 2016
    void setBareRate(float a) {_rate_bare=a;}

    /// Getter and setter for compartment volume fraction
    floatingpoint getVolumeFrac()const { return _volumeFrac; }
    void setVolumeFrac(float volumeFrac) { _volumeFrac = volumeFrac; }

    /// Sets the RNode pointer associated with this ReactionBase to rhs. Usually is
    /// called only by the Gillespie-like algorithms.
    void setRnode(RNode *rhs) {_rnode=rhs;}
    /// Get the RNode pointer
    RNode* getRNode() {return _rnode;}

    /// Returns a pointer to the RNode associated with this ReactionBase.
    RNode* getRnode() const {return _rnode;}
    
    /// Returns the number of reactant RSpecies
    unsigned short getM() const {return getMImpl();}
    
    /// (Private) implementation of the getM() method to be elaborated in derived classes.
    virtual unsigned short getMImpl() const = 0;
    
    /// Returns the number of product RSpecies
    unsigned short getN() const {return getNImpl();}
    
    /// (Private) implementation of the getN() method to be elaborated in derived classes.
    virtual unsigned short getNImpl() const = 0;
    
    /// Returns the total number of RSpecies
    unsigned short size() const {return sizeImpl();}
    
    /// (Private) implementation of the size() method to be elaborated in derived classes.
    virtual unsigned short sizeImpl() const = 0;
    
    /// Return the parent Composite object pointer, to which this Reaction belongs to.
    /// If not present, return a nullptr.
    Composite* getParent() {return _parent;}
    
    /// Set the parent Composite object pointer to which this Reaction belongs to.
    void setParent (Composite *other) {_parent=other;}
    
    /// Returns true if this Reaction has a parent Composite object to which it
    /// belongs to.
    bool hasParent() const {return _parent!=nullptr? true : false;}
    
    /// Get the root parent (i.e. follow the pointers of parentage until the root node
    /// in the Composition hieararchy)
    Composite* getRoot();
    
    /// Computes the product of the copy number of all reactant RSpecies.
    /// Can be used to quickly determine whether this ReactionBase should be allowed to
    /// activate - if one of the reactants has a copy number equal to zero, then zero is
    /// returned, indicating that this ReactionBase should not be (yet) activated.
    floatingpoint getProductOfReactants () const {return getProductOfReactantsImpl();}
    
    /// (Private) implementation of the getProductOfReactants() method to be elaborated
    /// in derived classes.
    virtual floatingpoint getProductOfReactantsImpl() const = 0;
    
    /// Computes the product of the copy number of all product RSpecies minus maximum
    /// allowed copy number. Can be used to quickly determine whether this ReactionBase
    /// should be allowed to activate - if one of the products has a copy number equal
    /// to the maximum allowed, then zero is returned, indicating that this ReactionBase
    /// should not be (yet) activated.
    floatingpoint getProductOfProducts () const {return getProductOfProductsImpl();}
    
    /// (Private) implementation of the getProductOfProducts() method to be elaborated
    /// in derived classes.
    virtual floatingpoint getProductOfProductsImpl() const = 0;
    
    /// Return true if the ReactionBase is currently passivated
#if defined TRACK_ZERO_COPY_N || defined  TRACK_UPPER_COPY_N
    bool isPassivated() const {return _passivated;}
#else
    bool isPassivated() const {return false;}
#endif
    
    /// Returns true of this Reaction contains Species *s either as a reactant or a
    /// product
    bool containsSpecies(Species *s) const {return containsSpeciesImpl(s);}
    
    /// (Private) implementation of the containsSpecies() method to be elaborated in
    /// derived classes.
    virtual bool containsSpeciesImpl(Species *s) const = 0;
    
#ifdef REACTION_SIGNALING
    /// Return true if this RSpecies emits signals on copy number change
    bool isSignaling () const {return _signal!=nullptr;}
    
    /// Set the signaling behavior of this ReactionBase
    void startSignaling ();
    
    /// Destroy the signal associated with this ReactionBase; all associated slots
    /// will be destroyed @note To start signaling again, startSignaling() needs to be
    /// called
    void stopSignaling ();
    
    /// Connect the callback, react_callback to a signal corresponding to
    /// ReactionBase *r.
    /// @param function<void (ReactionBase *)> const &react_callback - a function
    /// object to be called (a slot)
    /// @param int priority - lower priority slots will be called first. Default is 5.
    /// Do not use priorities 1 and 2 unless absolutely essential.
    /// @return a connection object which can be used to later disconnect this
    /// particular slot or temporarily block it
    boost::signals2::connection
        connect(function<void (ReactionBase *)> const &react_callback, int priority=5);
    
    /// Broadcasts signal indicating that the ReactionBase event has taken place
    /// This method is only called by the code which runs the chemical dynamics (i.e.
    /// Gillespie-like algorithm)
    void emitSignal() {
        if(isSignaling())
            (*_signal)(this);
    }
#endif
    
    /// Return a const reference to the set of dependent ReactionBases
    /// @note One can obtain two different lists of affected ReactionBases:
    /// 1) via getAffectedReactionBases(), where the copy numbers do influence the
    /// dependencies, and 2) via dependents(), where dependencies stop being counted
    /// if the copy numbers of reactant species drop to 0.
    const unordered_set<ReactionBase*>& dependents() {return _dependents;}
    
    /// Returns true if two ReactionBase objects are equal.
    /// Two ReactionBase objects are equal if each of their reactants and products
    /// are equal
    friend bool operator==(const ReactionBase& a, const ReactionBase& b)
    {
        if(typeid(a) != typeid(b))
            return false;
        return a.is_equal(b);
        // Invoke virtual is_equal via derived subclass of a
        // (which should be the same as b)
    }
    
    /// (Private) implementation of the operator==(...) method to be elaborated
    /// in derived classes.
    virtual bool is_equal(const ReactionBase& b) const = 0;
    
    /// Return true if two ReactionBase are not equal.
    /// @see operator ==(const ReactionBase& a, const ReactionBase& b) above
    friend bool operator !=(const ReactionBase& a, const ReactionBase& b){
        return !(a==b);
    }
    
    /// Fire the ReactionBase - make a single step, where reactant RSpecies copy
    /// numbers are decreased by one, and the product RSpecies copy numbers are
    /// increased by one.
    /// @note This method does not send a ReactionBase event Signal. The latter is
    /// usually done from within a Gillespie-like algorithm.
    void makeStep() {makeStepImpl();}
    
    /// (Private) implementation of the makeStep() method to be elaborated in
    /// derived classes.
    virtual void makeStepImpl() = 0;
    
    /// Compute the ReactionBase propensity that is needed by a Gillespie like
    /// algorithm, rate*reactant_1.getN()*reactant_2.getN()...
    floatingpoint computePropensity() const {return computePropensityImpl();}
    
    /// (Private) implementation of the computePropensity() method to be elaborated
    /// in derived classes.
    virtual floatingpoint computePropensityImpl() const = 0;
    
    /// Usually is applied to ReactionBase objects with propensity of 0 (e.g. when one
    /// of the copy numbers of reactants has dropped to 0. This method call notifies all
    /// other ReactionBase objects that may affect this ReactionBase to stop tracking
    /// this ReactionBase. Eventually, activateReaction() may be called to restart
    /// tracking, if the propensity stops being 0.
    void passivateReaction() {passivateReactionImpl();}
    
    /// (Private) implementation of the passivateReaction() method to be elaborated in
    /// derived classes.
    virtual void passivateReactionImpl() = 0;
    
    /// Requests that ReactionBase objects that may affect this Reaction to start
    /// tracking it, which can be used to follow ReactionBase objects whose propensities
    /// change upong firing of some ReactionBase. This request is acted upon
    /// unconditionally.
    void activateReactionUnconditional() {activateReactionUnconditionalImpl();}
    
    virtual void activateReactionUnconditionalImpl() = 0;
    
    /// Requests that Reaction objects that may affect this Reaction to start tracking
    /// it, which can be used to follow Reaction objects whose propensities change upon
    /// firing of some Reaction. This request will be ignored if the Reaction's
    /// propensity is still zero.
    void activateReaction() {
#ifdef TRACK_ZERO_COPY_N
        if(areEqual(getProductOfReactants(), 0.0)) // One of the reactants is still at zero copy n,
                                                   // no need to activate yet...
            return;
#endif
#ifdef TRACK_UPPER_COPY_N
        if(areEqual(getProductOfProducts(), 0.0)) // One of the products is at the maximum allowed
                                                  //copy number, no need to activate yet...
            return;
#endif
        activateReactionUnconditional();
    }
    
    /// Performs a simple updating of the propensity of this ReactionBase. Does not change
    /// dependents, only updates the RNode if initialized.
    void updatePropensity() {updatePropensityImpl();}
    
    virtual void updatePropensityImpl() = 0;
    
    /// Print the ReactionBases that are affacted by this ReactionBase being fired
    void printDependents() ;
    
    /// Return the list of ReactionBase objects that are affected when this
    /// ReactionBase is fired
    /// @return a vector of pointers to the affected ReactionBase objects
    /// @note This method is "expensive" because it computes from scratch the
    /// dependencies. Importantly, the copy numbers of molecules do not influence the
    /// result of this function. \sa dependents()
    virtual vector<ReactionBase*> getAffectedReactions() = 0;
    
    /// Request that the ReactionBase *r adds this ReactionBase to its list of
    /// dependents which it affects.
    void registerNewDependent(ReactionBase *r);
    
    /// Request that the ReactionBase *r removes this ReactionBase from its list of
    /// dependents which it affects.
    /// This is usually requested when the ReactionBase propensity drops to zero (i.e.
    /// via passivateReactionBase()).
    void unregisterDependent(ReactionBase *r);
    
    virtual void printToStream(ostream& os) const = 0;
    
    /// Print self into an iostream
    friend ostream& operator<<(ostream& os, const ReactionBase& rr)
    {
        rr.printToStream(os);
        return os;
    }
    
    ///Whether the dependencies should be updated
    virtual bool updateDependencies() = 0;
};



#endif<|MERGE_RESOLUTION|>--- conflicted
+++ resolved
@@ -85,15 +85,10 @@
     float _rate;      ///< the rate for this ReactionBase
     float _rate_bare; ///< the bare rate for this ReactionBase (original rate)
 
-<<<<<<< HEAD
     floatingpoint _volumeFrac; ///< Used in compartments to store volume fraction of the compartment
     int _rateVolumeDepExp; ///< Exponent of rate dependency on volume
                            ///< Dependence on bulk properties are NOT considered currently
 
-=======
-
-    
->>>>>>> 1e5344f8
 #ifdef REACTION_SIGNALING
     unique_ptr<ReactionEventSignal> _signal;///< Can be used to broadcast a signal
                                             ///< associated with this ReactionBase
