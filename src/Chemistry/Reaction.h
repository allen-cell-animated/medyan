
//------------------------------------------------------------------
//  **MEDYAN** - Simulation Package for the Mechanochemical
//               Dynamics of Active Networks, v3.2.1
//
//  Copyright (2015-2018)  Papoian Lab, University of Maryland
//
//                 ALL RIGHTS RESERVED
//
//  See the MEDYAN web page for more information:
//  http://www.medyan.org
//------------------------------------------------------------------

#ifndef MEDYAN_Reaction_h
#define MEDYAN_Reaction_h

#include "common.h"

#include "ReactionBase.h"
#include "ChemSim.h"

/// Represents a concrete chemical reaction, such as A + B -> C, where M is the number
/// of reactants and N is the number of products.

/*! Reaction<M,N> encodes a chemical reaction between M reactants and N products. It 
 *  follows the ReactionBase interface, where many methods are defined. Most of the 
 *  methods defined in Reaction<M,N> are specific implementations of virtual functions
 *  declared in ReactionBase. Hence, to a very large degree, Reaction<M,N> is an 
 *  implementation class, while ReactionBase provides the public interface for reaction 
 *  objects. The documentation of the latter should be mainly consulted when
 *  working with reactions.
 */
template <unsigned short M, unsigned short N>
    class Reaction : public ReactionBase {
    protected:
        array<RSpecies*, M+N> _rspecies; ///< An array of RSpecies objects
                                         ///< (reactants followed by products)
    public:
        /// The main constructor:
        /// @param species - are reactants and products put together into a single list
        /// (starting from reactants)
        /// @param rate - the rate constant for this ReactionBase
        Reaction(initializer_list<Species*> species,
                float rate = 0.0, bool isProtoCompartment = false, float volumeFrac = 1.0,
                int rateVolumeDepExp = 0)
                : ReactionBase(rate, isProtoCompartment, volumeFrac, rateVolumeDepExp) {
            initializeSpecies(species);
        }
        
        /// The main constructor:
        /// @param it_begin - an iterator to the beginning of an RSpecies* container
        /// @param it_end - an iterator to the end of an RSpecies* container
        /// @param rate - the rate constant for this ReactionBase
        template <typename InputContainer>
        Reaction(const InputContainer &species,
                 float rate = 0.0, bool isProtoCompartment = false, float volumeFrac = 1.0,
                 int rateVolumeDepExp = 0)
                : ReactionBase(rate, isProtoCompartment, volumeFrac, rateVolumeDepExp) {
            initializeSpecies(species);
        }
        
        /// no copying (including all derived classes)
        Reaction (const Reaction &rb) = delete;
        
        /// no assignment (including all derived classes)
        Reaction& operator=(Reaction &rb) = delete;

#ifdef BOOST_MEM_POOL
        /// Advanced memory management
        void* operator new(size_t size);
        
        void operator delete(void* ptr) noexcept;
#endif
        /// Destructor
        /// Tell Rspecies to remove this Reaction from its internal lists of reactions
        /// @note noexcept is important here. Otherwise, gcc flags the constructor as
        /// potentially throwing, which in turn disables move operations by the STL
        /// containers. This behaviour is a gcc bug (as of gcc 4.703), and will
        /// presumbaly be fixed in the future.
        virtual ~Reaction() noexcept
        {
            for(auto i=0U; i<M; ++i) _rspecies[i]->removeAsReactant(this);
            for(auto i=M; i<(M+N); ++i) _rspecies[i]->removeAsProduct(this);
        }
        
        /// Returns a pointer to the first element of array<RSpecies*, M+N>
        /// The type of the pointer is RSpecies**. In conjunction with getM() and
        /// getN(), this pointer can be used to iterate over RSpecies associated with
        /// this reaction.
        inline virtual RSpecies** rspecies() override {return &_rspecies[0];}
        
        /// Return a list of reactions which rates would be affected if this
        /// reaction were to be executed.
        virtual vector<ReactionBase*> getAffectedReactions() override
        {
            unordered_set<ReactionBase*> rxns;
            
            for(int i = 0; i < M + N; i++) {
              
                auto s = _rspecies[i];
                
                for(auto it = s->beginReactantReactions();
                         it != s->endReactantReactions(); it++) {
                    ReactionBase* r = (*it);
                    rxns.insert(r);
                }
            }
            rxns.erase(this);
            return vector<ReactionBase*>(rxns.begin(),rxns.end());
        }
        
        virtual void updatePropensityImpl() override;
        
    protected:
        /// An implementation method used by the constructor.
        template <typename InputContainer>
        void initializeSpecies(const InputContainer &species)
        {
            assert(species.size()==(M+N)
            && "Reaction<M,N> Ctor: The species number does not match the template M+N");
            transform(species.begin(),species.end(),_rspecies.begin(),
                      [](Species *s){return &s->getRSpecies();});
            
            if(!_isProtoCompartment) {
#ifdef TRACK_DEPENDENTS
                //add dependents
                for(auto &d : getAffectedReactions())
                    if(!d->isPassivated()) _dependents.insert(d);
#endif
                for(auto i=0U; i<M; ++i) _rspecies[i]->addAsReactant(this);
                for(auto i=M; i<(M+N); ++i) _rspecies[i]->addAsProduct(this);
            }

        }
        
        /// Implementation of getM()
        inline virtual unsigned short getMImpl() const override {return M;}

        /// Implementation of getN()
        inline virtual unsigned short getNImpl() const override {return N;}

        /// Implementation of size()
        inline virtual unsigned short sizeImpl() const override {return M+N;}

        /// Implementation of the operator==(...)
        virtual bool is_equal(const ReactionBase& other) const override
        {
            const Reaction<M,N> *a = this;
            const Reaction<M,N> *b = static_cast<const Reaction<M,N>*>(&other);
            auto it_pair = mismatch(a->_rspecies.begin(),a->_rspecies.end(),
                                    b->_rspecies.begin(),
            [](RSpecies* A, RSpecies* B){return A->getSpecies()==B->getSpecies();});
            if(it_pair.first==a->_rspecies.end())
                return true;
            return false;
        }
        
        /// Implementation of getProductOfReactants()
        inline virtual floatingpoint getProductOfReactantsImpl() const override
        {
            floatingpoint prod = 1;
            for(auto i=0U; i<M; ++i)
                prod*=_rspecies[i]->getN();
            return prod;
            
        }

        /// Implementation of computePropensity()
        inline virtual floatingpoint computePropensityImpl() const override
        {
            if(isPassivated()) return 0.0;
#ifdef TRACK_UPPER_COPY_N
            if(areEqual(this->Reaction<M,N>::getProductOfProductsImpl(),0.0)){
                return 0.0;
            }
#endif
            return _rate*Reaction<M,N>::getProductOfReactantsImpl();
        }
        
        /// Implementation of getProductOfProducts()
        inline virtual floatingpoint getProductOfProductsImpl() const override
        {
#ifdef TRACK_UPPER_COPY_N
            floatingpoint prod = 1;
            for(auto i=M; i<(M+N); ++i){
                prod*=_rspecies[i]->getN()-_rspecies[i]->getUpperLimitForN();
            }
            return prod;
#else
            return 1.0;
#endif
        }
    
        /// Implementation of containsSpecies()
        inline virtual bool containsSpeciesImpl(Species *s) const override
        {
            auto it = find_if(_rspecies.begin(), _rspecies.end(),
                [s](const RSpecies *rs){return (&rs->getSpecies())==s;});
            return it!=_rspecies.end();
            
        }
    
        /// Implementation of makeStep()
        inline virtual void makeStepImpl() override
        {
            for(auto i=0U; i<M; ++i) _rspecies[i]->down();
            for(auto i=M; i<(M+N); ++i) _rspecies[i]->up();
        }

        /// Implementation of activateReactionUnconditional()
        virtual void activateReactionUnconditionalImpl() override;

        /// Implementation of passivateReaction()
        virtual void passivateReactionImpl() override;
        
        /// Print information about this reaction to ostream
        virtual void printToStream(ostream& os) const override
        {
            unsigned char i=0;
            auto sit = _rspecies.cbegin();
            auto send = sit+M;
            for (; sit!=send; ++sit)
            {
                os << (*sit)->getFullName() << "{" << (*sit)->getN() << "}";
                if(i<M-1)
                os << " + ";
                ++i;
            }
            os << " ---> ";
            i=0;
            for (auto sit2 = send; sit2!=_rspecies.cend(); ++sit2)
            {
                os << (*sit2)->getFullName() << "{" << (*sit2)->getN() << "}";
                if(i<(N-1))
                    os << " + ";
                ++i;
            }
            os << ", " << "curr_rate = " << getRate() << ", a="
               << computePropensity() << ", ReactionBase ptr=" << this << "\n";
        }
        
        /// Implementation of  clone()
        virtual Reaction<M,N>* cloneImpl(
            const SpeciesPtrContainerVector &spcv) override;
        
        virtual bool updateDependencies() override {return true;}
    };


/// A diffusive reaction in the system.
/*!
 * A DiffusionReaction is very similar to the Reaction class, the only difference
 * in being the marking of a few fields. The dependencies marker will be set to true
 * when a new average for the held RSpeciesAvg is calculated (if at all). 
 * The averaging marker specifies if this diffusion reaction is using RSpeciesAvg 
 * as its product and reactant. 
 */

class DiffusionReaction : public Reaction<1,1> {
    
private:
    bool _dependencies = true; ///< A marker to represent whether the dependents of
                               ///< this reaction should be updated. This will change
                               ///< based upon the diffusing species.
    
    bool _averaging = false;  ///< Using RSpeciesAvg as reactant and product
    
public:
    /// The main constructor
    DiffusionReaction(initializer_list<Species*> species,
<<<<<<< HEAD
                      float rate = 0.0, bool isProtoCompartment = false, double volumeFrac = 1.0)
    : Reaction(species, rate, isProtoCompartment, volumeFrac, -1) {
    
=======
                      float rate = 0.0, bool isProtoCompartment = false, floatingpoint
                      volumeFrac = 1.0)
            : Reaction(species, rate, isProtoCompartment,volumeFrac,-1) {

>>>>>>> aaa07598
        //set averaging
        if(dynamic_cast<RSpeciesAvg*>(_rspecies[0]))
            _averaging = true;

        //set type
        _reactionType = ReactionType::DIFFUSION;
    }
    
    //Destructor does nothing new
    virtual ~DiffusionReaction() {}
    
#ifdef BOOST_MEM_POOL
    /// Advanced memory management
    void* operator new(size_t size);
    
    void operator delete(void* ptr) noexcept;
#endif
    
    /// Implementation of makeStep()
    inline virtual void makeStepImpl() override
    {
        _rspecies[0]->down();
        _rspecies[1]->up();
    
        //if averaging, update dependency marker
        if(_averaging) {
            
            bool newAvgR = ((RSpeciesAvg*)_rspecies[0])->newAverage();
            bool newAvgP = ((RSpeciesAvg*)_rspecies[1])->newAverage();
        
            _dependencies = newAvgR || newAvgP;
        }
    }

    ///This implementation returns the kept boolean value
    virtual bool updateDependencies() override {return _dependencies;}

    virtual void updatePropensityImpl() override;
};

#endif
<|MERGE_RESOLUTION|>--- conflicted
+++ resolved
@@ -268,16 +268,9 @@
 public:
     /// The main constructor
     DiffusionReaction(initializer_list<Species*> species,
-<<<<<<< HEAD
-                      float rate = 0.0, bool isProtoCompartment = false, double volumeFrac = 1.0)
-    : Reaction(species, rate, isProtoCompartment, volumeFrac, -1) {
-    
-=======
-                      float rate = 0.0, bool isProtoCompartment = false, floatingpoint
-                      volumeFrac = 1.0)
-            : Reaction(species, rate, isProtoCompartment,volumeFrac,-1) {
-
->>>>>>> aaa07598
+                      float rate = 0.0, bool isProtoCompartment = false, floatingpoint volumeFrac = 1.0)
+        : Reaction(species, rate, isProtoCompartment, volumeFrac, -1) {
+    
         //set averaging
         if(dynamic_cast<RSpeciesAvg*>(_rspecies[0]))
             _averaging = true;
