
//------------------------------------------------------------------
//  **MEDYAN** - Simulation Package for the Mechanochemical
//               Dynamics of Active Networks, v3.2.1
//
//  Copyright (2015-2018)  Papoian Lab, University of Maryland
//
//                 ALL RIGHTS RESERVED
//
//  See the MEDYAN web page for more information:
//  http://www.medyan.org
//------------------------------------------------------------------

#ifndef MEDYAN_Reaction_h
#define MEDYAN_Reaction_h

#include "common.h"

#include "ReactionBase.h"
#include "ChemSim.h"

/// Represents a concrete chemical reaction, such as A + B -> C, where M is the number
/// of reactants and N is the number of products.

/*! Reaction<M,N> encodes a chemical reaction between M reactants and N products. It 
 *  follows the ReactionBase interface, where many methods are defined. Most of the 
 *  methods defined in Reaction<M,N> are specific implementations of virtual functions
 *  declared in ReactionBase. Hence, to a very large degree, Reaction<M,N> is an 
 *  implementation class, while ReactionBase provides the public interface for reaction 
 *  objects. The documentation of the latter should be mainly consulted when
 *  working with reactions.
 */
template <unsigned short M, unsigned short N>
    class Reaction : public ReactionBase {
    protected:
        array<RSpecies*, M+N> _rspecies; ///< An array of RSpecies objects
                                         ///< (reactants followed by products)
    public:
        /// The main constructor:
        /// @param species - are reactants and products put together into a single list
        /// (starting from reactants)
        /// @param rate - the rate constant for this ReactionBase
        Reaction(initializer_list<Species*> species,
<<<<<<< HEAD
                float rate = 0.0, bool isProtoCompartment = false, double volumeFrac=1.0, int rateVolumeDepExp=0)
=======
                float rate = 0.0, bool isProtoCompartment = false, double volumeFrac = 1.0, int rateVolumeDepExp = 0)
>>>>>>> 945d73c6
            : ReactionBase(rate, isProtoCompartment, volumeFrac, rateVolumeDepExp) {
            initializeSpecies(species);
        }
        
        /// The main constructor:
        /// @param it_begin - an iterator to the beginning of an RSpecies* container
        /// @param it_end - an iterator to the end of an RSpecies* container
        /// @param rate - the rate constant for this ReactionBase
        template <typename InputContainer>
        Reaction(const InputContainer &species,
<<<<<<< HEAD
                 float rate = 0.0, bool isProtoCompartment = false, double volumeFrac=1.0, int rateVolumeDepExp=0)
=======
                 float rate = 0.0, bool isProtoCompartment = false, double volumeFrac = 1.0, int rateVolumeDepExp = 0)
>>>>>>> 945d73c6
            : ReactionBase(rate, isProtoCompartment, volumeFrac, rateVolumeDepExp) {
            initializeSpecies(species);
        }
        
        /// no copying (including all derived classes)
        Reaction (const Reaction &rb) = delete;
        
        /// no assignment (including all derived classes)
        Reaction& operator=(Reaction &rb) = delete;

#ifdef BOOST_MEM_POOL
        /// Advanced memory management
        void* operator new(size_t size);
        
        void operator delete(void* ptr) noexcept;
#endif
        /// Destructor
        /// Tell Rspecies to remove this Reaction from its internal lists of reactions
        /// @note noexcept is important here. Otherwise, gcc flags the constructor as
        /// potentially throwing, which in turn disables move operations by the STL
        /// containers. This behaviour is a gcc bug (as of gcc 4.703), and will
        /// presumbaly be fixed in the future.
        virtual ~Reaction() noexcept
        {
            for(auto i=0U; i<M; ++i) _rspecies[i]->removeAsReactant(this);
            for(auto i=M; i<(M+N); ++i) _rspecies[i]->removeAsProduct(this);
        }
        
        /// Returns a pointer to the first element of array<RSpecies*, M+N>
        /// The type of the pointer is RSpecies**. In conjunction with getM() and
        /// getN(), this pointer can be used to iterate over RSpecies associated with
        /// this reaction.
        inline virtual RSpecies** rspecies() override {return &_rspecies[0];}
        
        /// Return a list of reactions which rates would be affected if this
        /// reaction were to be executed.
        virtual vector<ReactionBase*> getAffectedReactions() override
        {
            unordered_set<ReactionBase*> rxns;
            
            for(int i = 0; i < M + N; i++) {
              
                auto s = _rspecies[i];
                
                for(auto it = s->beginReactantReactions();
                         it != s->endReactantReactions(); it++) {
                    ReactionBase* r = (*it);
                    rxns.insert(r);
                }
            }
            rxns.erase(this);
            return vector<ReactionBase*>(rxns.begin(),rxns.end());
        }
        
        virtual void updatePropensityImpl() override;
        
    protected:
        /// An implementation method used by the constructor.
        template <typename InputContainer>
        void initializeSpecies(const InputContainer &species)
        {
            assert(species.size()==(M+N)
            && "Reaction<M,N> Ctor: The species number does not match the template M+N");
            transform(species.begin(),species.end(),_rspecies.begin(),
                      [](Species *s){return &s->getRSpecies();});
            
            if(!_isProtoCompartment) {
#ifdef TRACK_DEPENDENTS
                //add dependents
                for(auto &d : getAffectedReactions())
                    if(!d->isPassivated()) _dependents.insert(d);
#endif
                for(auto i=0U; i<M; ++i) _rspecies[i]->addAsReactant(this);
                for(auto i=M; i<(M+N); ++i) _rspecies[i]->addAsProduct(this);
            }

        }
        
        /// Implementation of getM()
        inline virtual unsigned short getMImpl() const override {return M;}

        /// Implementation of getN()
        inline virtual unsigned short getNImpl() const override {return N;}

        /// Implementation of size()
        inline virtual unsigned short sizeImpl() const override {return M+N;}

        /// Implementation of the operator==(...)
        virtual bool is_equal(const ReactionBase& other) const override
        {
            const Reaction<M,N> *a = this;
            const Reaction<M,N> *b = static_cast<const Reaction<M,N>*>(&other);
            auto it_pair = mismatch(a->_rspecies.begin(),a->_rspecies.end(),
                                    b->_rspecies.begin(),
            [](RSpecies* A, RSpecies* B){return A->getSpecies()==B->getSpecies();});
            if(it_pair.first==a->_rspecies.end())
                return true;
            return false;
        }
        
        /// Implementation of getProductOfReactants()
        inline virtual double getProductOfReactantsImpl() const override
        {
            double prod = 1;

//            
//            if(M == 3 && N == 0){
//                //double check if the name matches
//                if(_rspecies[0]->getFullName() == _rspecies[1]->getFullName()){
//
//                    if(areEqual(_rspecies[0]->getN(),1.0)) return 0.0;
//
//                    prod*=_rspecies[0]->getN();
//                    prod*=(_rspecies[1]->getN() - 1);
//                    prod*=_rspecies[2]->getN();
//                    return prod / 2;
//                }
//            }
            
            for(auto i=0U; i<M; ++i)
                prod*=_rspecies[i]->getN();
            return prod;
            
            
        }

        /// Implementation of computePropensity()
        inline virtual double computePropensityImpl() const override
        {
            if(isPassivated()) return 0.0;
#ifdef TRACK_UPPER_COPY_N
            if(areEqual(this->Reaction<M,N>::getProductOfProductsImpl(),0.0)){
                return 0.0;
            }
#endif
            return _rate*Reaction<M,N>::getProductOfReactantsImpl();
        }
        
        /// Implementation of getProductOfProducts()
        inline virtual double getProductOfProductsImpl() const override
        {
#ifdef TRACK_UPPER_COPY_N
            double prod = 1;
            for(auto i=M; i<(M+N); ++i){
                prod*=_rspecies[i]->getN()-_rspecies[i]->getUpperLimitForN();
            }
            return prod;
#else
            return 1.0;
#endif
        }
    
        /// Implementation of containsSpecies()
        inline virtual bool containsSpeciesImpl(Species *s) const override
        {
            auto it = find_if(_rspecies.begin(), _rspecies.end(),
                [s](const RSpecies *rs){return (&rs->getSpecies())==s;});
            return it!=_rspecies.end();
            
        }
    
        /// Implementation of makeStep()
        inline virtual void makeStepImpl() override
        {
            for(auto i=0U; i<M; ++i) _rspecies[i]->down();
            for(auto i=M; i<(M+N); ++i) _rspecies[i]->up();
        }

        /// Implementation of activateReactionUnconditional()
        virtual void activateReactionUnconditionalImpl() override;

        /// Implementation of passivateReaction()
        virtual void passivateReactionImpl() override;
        
        /// Print information about this reaction to ostream
        virtual void printToStream(ostream& os) const override
        {
            unsigned char i=0;
            auto sit = _rspecies.cbegin();
            auto send = sit+M;
            for (; sit!=send; ++sit)
            {
                os << (*sit)->getFullName() << "{" << (*sit)->getN() << "}";
                if(i<M-1)
                os << " + ";
                ++i;
            }
            os << " ---> ";
            i=0;
            for (auto sit2 = send; sit2!=_rspecies.cend(); ++sit2)
            {
                os << (*sit2)->getFullName() << "{" << (*sit2)->getN() << "}";
                if(i<(N-1))
                    os << " + ";
                ++i;
            }
            os << ", " << "curr_rate = " << getRate() << ", a="
               << computePropensity() << ", ReactionBase ptr=" << this << "\n";
        }
        
        /// Implementation of  clone()
        virtual Reaction<M,N>* cloneImpl(
            const SpeciesPtrContainerVector &spcv) override;
        
        virtual bool updateDependencies() override {return true;}
    };


/// A diffusive reaction in the system.
/*!
 * A DiffusionReaction is very similar to the Reaction class, the only difference
 * in being the marking of a few fields. The dependencies marker will be set to true
 * when a new average for the held RSpeciesAvg is calculated (if at all). 
 * The averaging marker specifies if this diffusion reaction is using RSpeciesAvg 
 * as its product and reactant. 
 */

class DiffusionReaction : public Reaction<1,1> {
    
private:
    bool _dependencies = true; ///< A marker to represent whether the dependents of
                               ///< this reaction should be updated. This will change
                               ///< based upon the diffusing species.
    
    bool _averaging = false;  ///< Using RSpeciesAvg as reactant and product
    
public:
    /// The main constructor
    DiffusionReaction(initializer_list<Species*> species,
<<<<<<< HEAD
                      float rate = 0.0, bool isProtoCompartment = false, double volumeFrac=1.0)
    : Reaction(species, rate, isProtoCompartment, volumeFrac, -1) { // Inversely dependent on compartment active volume
=======
                      float rate = 0.0, bool isProtoCompartment = false, double volumeFrac = 1.0)
    : Reaction(species, rate, isProtoCompartment,volumeFrac,-1) {
>>>>>>> 945d73c6
    
        //set averaging
        if(dynamic_cast<RSpeciesAvg*>(_rspecies[0]))
            _averaging = true;
        
        //set type
        _reactionType = ReactionType::DIFFUSION;
    }
    
    //Destructor does nothing new
    virtual ~DiffusionReaction() {}
    
#ifdef BOOST_MEM_POOL
    /// Advanced memory management
    void* operator new(size_t size);
    
    void operator delete(void* ptr) noexcept;
#endif
    
    /// Implementation of makeStep()
    inline virtual void makeStepImpl() override
    {
        _rspecies[0]->down();
        _rspecies[1]->up();
    
        //if averaging, update dependency marker
        if(_averaging) {
            
            bool newAvgR = ((RSpeciesAvg*)_rspecies[0])->newAverage();
            bool newAvgP = ((RSpeciesAvg*)_rspecies[1])->newAverage();
        
            _dependencies = newAvgR || newAvgP;
        }
    }

    ///This implementation returns the kept boolean value
    virtual bool updateDependencies() override {return _dependencies;}

    virtual void updatePropensityImpl() override;
};

#endif
<|MERGE_RESOLUTION|>--- conflicted
+++ resolved
@@ -41,11 +41,7 @@
         /// (starting from reactants)
         /// @param rate - the rate constant for this ReactionBase
         Reaction(initializer_list<Species*> species,
-<<<<<<< HEAD
-                float rate = 0.0, bool isProtoCompartment = false, double volumeFrac=1.0, int rateVolumeDepExp=0)
-=======
                 float rate = 0.0, bool isProtoCompartment = false, double volumeFrac = 1.0, int rateVolumeDepExp = 0)
->>>>>>> 945d73c6
             : ReactionBase(rate, isProtoCompartment, volumeFrac, rateVolumeDepExp) {
             initializeSpecies(species);
         }
@@ -56,11 +52,7 @@
         /// @param rate - the rate constant for this ReactionBase
         template <typename InputContainer>
         Reaction(const InputContainer &species,
-<<<<<<< HEAD
-                 float rate = 0.0, bool isProtoCompartment = false, double volumeFrac=1.0, int rateVolumeDepExp=0)
-=======
                  float rate = 0.0, bool isProtoCompartment = false, double volumeFrac = 1.0, int rateVolumeDepExp = 0)
->>>>>>> 945d73c6
             : ReactionBase(rate, isProtoCompartment, volumeFrac, rateVolumeDepExp) {
             initializeSpecies(species);
         }
@@ -290,13 +282,8 @@
 public:
     /// The main constructor
     DiffusionReaction(initializer_list<Species*> species,
-<<<<<<< HEAD
-                      float rate = 0.0, bool isProtoCompartment = false, double volumeFrac=1.0)
-    : Reaction(species, rate, isProtoCompartment, volumeFrac, -1) { // Inversely dependent on compartment active volume
-=======
                       float rate = 0.0, bool isProtoCompartment = false, double volumeFrac = 1.0)
-    : Reaction(species, rate, isProtoCompartment,volumeFrac,-1) {
->>>>>>> 945d73c6
+    : Reaction(species, rate, isProtoCompartment, volumeFrac, -1) {
     
         //set averaging
         if(dynamic_cast<RSpeciesAvg*>(_rspecies[0]))
