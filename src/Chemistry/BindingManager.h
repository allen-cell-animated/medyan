--- conflicted
+++ resolved
@@ -378,13 +378,9 @@
     /// Get a random ID from the container, and remove the ID
     int getUnboundID() {
         
-<<<<<<< HEAD
-        int ri = Rand::randInteger(0, _unboundIDs.size());
-=======
         assert(_unboundIDs.size() != 0 && "Major bug: No unbound IDs, but non-zero copy numbers.");
         
         int ri = Rand::randInteger(0, _unboundIDs.size() - 1);
->>>>>>> beb73121
         int ID = _unboundIDs[ri];
         
         //delete and return
@@ -392,12 +388,9 @@
         
         return ID;
     }
-<<<<<<< HEAD
-=======
     
     ///Get all unbound ID's, but do not change container
     const vector<int>& getAllUnboundIDs() const { return _unboundIDs; }
->>>>>>> beb73121
 
 };
 
