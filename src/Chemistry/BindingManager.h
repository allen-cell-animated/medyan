--- conflicted
+++ resolved
@@ -349,7 +349,7 @@
         floatingpoint oldN=numBindingSitesstencil();
         _possibleBindingsstencil.insert(t1);
 //        _branchCylinder=(get<0>(t2));
-        floatingpoint newN=numBindingSitesstencil();
+        double newN=numBindingSitesstencil();
         updateBindingReaction(oldN,newN);}
     virtual void clearpossibleBindingsstencil() {
         floatingpoint oldN=numBindingSitesstencil();
@@ -409,20 +409,11 @@
 private:
     float _rMin; ///< Minimum reaction range
     float _rMax; ///< Maximum reaction range
-<<<<<<< HEAD
-    float _rMinsq; ///< Minimum reaction range squared
-    float _rMaxsq; ///< Maximum reaction range squared
+	float _rMinsq = _rMin * _rMin; ///< Minimum reaction range squared
+	float _rMaxsq = _rMax * _rMax; ///< Maximum reaction range squared
     floatingpoint minparamcyl2;
     floatingpoint maxparamcyl2;
     vector<floatingpoint> bindingsites;
-=======
-    float _rMinsq = _rMin * _rMin;
-    float _rMaxsq = _rMax * _rMax;
-    const std::vector<short> startInt = SysParams::Chemistry().bindingSites[0];
-    double minparamcyl2;
-    double maxparamcyl2;
-    vector<double> bindingsites;
->>>>>>> 3e143492
     static short HNLID;
     static short _idvec[2];
     int dBInt = 1;
@@ -598,22 +589,13 @@
 
     float _rMin; ///< Minimum reaction range
     float _rMax; ///< Maximum reaction range
-<<<<<<< HEAD
-    float _rMinsq; ///< Minimum reaction range squared
-    float _rMaxsq; ///< Maximum reaction range squared
-    floatingpoint minparamcyl2;
-    floatingpoint maxparamcyl2;
+	float _rMinsq = _rMin * _rMin; ///< Minimum reaction range squared
+	float _rMaxsq = _rMax * _rMax; ///< Maximum reaction range squared
+	floatingpoint minparamcyl2;
+	floatingpoint maxparamcyl2;
     vector<floatingpoint> bindingsites;
-=======
-    float _rMinsq = _rMin * _rMin;
-    float _rMaxsq = _rMax * _rMax;
-    double minparamcyl2;
-    double maxparamcyl2;
-    vector<double> bindingsites;
->>>>>>> 3e143492
     static short HNLID;
     static short _idvec[2];
-
     //possible bindings at current state. updated according to neighbor list
 #ifdef DEBUGCONSTANTSEED
     vector<vector<tuple<CCylinder*, short>>> _possibleBindings;
