--- conflicted
+++ resolved
@@ -43,11 +43,7 @@
 
 ///Enumeration for nucleation zone type. Used by BranchingManager.
 enum NucleationZoneType {
-<<<<<<< HEAD
-    ALL, BOUNDARY, TOPBOUNDARY, MEMBRANE
-=======
-    ALL, BOUNDARY, TOPBOUNDARY, SIDEBOUNDARY
->>>>>>> 3496115b
+    ALL, BOUNDARY, TOPBOUNDARY, SIDEBOUNDARY, MEMBRANE
 };
 
 /// To store and manage binding reactions.
