--- conflicted
+++ resolved
@@ -43,11 +43,7 @@
         auto r = _reactants[0];
         
         int numDiffusingReactant = 0; // Used in determining volume dependence
-<<<<<<< HEAD
-
-=======
-        
->>>>>>> 945d73c6
+
         //FIRST REACTANT MUST BE BULK OR DIFFUSING
         if (getType(r) == SpeciesType::BULK)
             reactantSpecies.push_back(_ps->getCompartmentGrid()->findSpeciesBulkByMolecule(getInt(r)));
@@ -104,15 +100,9 @@
     
     //loop through reactants, products. find all species
     auto r = _reactants[0];
-<<<<<<< HEAD
 
     int numDiffusingReactant = 0; // Used in determining volume dependence
 
-=======
-    
-    int numDiffusingReactant = 0; // Used in determining volume dependence
-    
->>>>>>> 945d73c6
     //FIRST REACTANT MUST BE BULK OR DIFFUSING
     if (getType(r) == SpeciesType::BULK)
         reactantSpecies.push_back(_ps->getCompartmentGrid()->findSpeciesBulkByMolecule(getInt(r)));
@@ -173,15 +163,9 @@
         
         //loop through reactants, products. find all species
         auto r = _reactants[0];
-<<<<<<< HEAD
 
         int numDiffusingReactant = 0; // Used in determining volume dependence
 
-=======
-        
-        int numDiffusingReactant = 0; // Used in determining volume dependence
-        
->>>>>>> 945d73c6
         //FIRST REACTANT MUST BE BULK OR DIFFUSING
         if (getType(r) == SpeciesType::BULK)
             reactantSpecies.push_back(_ps->getCompartmentGrid()->findSpeciesBulkByMolecule(getInt(r)));
