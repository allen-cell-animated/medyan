
//------------------------------------------------------------------
//  **MEDYAN** - Simulation Package for the Mechanochemical
//               Dynamics of Active Networks, v3.2.1
//
//  Copyright (2015-2018)  Papoian Lab, University of Maryland
//
//                 ALL RIGHTS RESERVED
//
//  See the MEDYAN web page for more information:
//  http://www.medyan.org
//------------------------------------------------------------------

#include "ReactionTemplate.h"

#include "CompartmentGrid.h"
#include "ChemCallbacks.h"

#include "Cylinder.h"
#include "Bead.h"

#include "SysParams.h"
#include "MathFunctions.h"

<<<<<<< HEAD
#include "CUDAcommon.h"
=======

>>>>>>> 3e143492

using namespace mathfunc;

void PolyPlusEndTemplate::addReaction(CCylinder* cc) {

<<<<<<< HEAD
    mins = chrono::high_resolution_clock::now();
=======
>>>>>>> 3e143492
    //loop through all monomers of filament
    int maxlength = cc->getSize();

    //loop through all monomers
    for(int i = 0; i < maxlength - 1; i++) {

        CMonomer* m1 = cc->getCMonomer(i);
        CMonomer* m2 = cc->getCMonomer(i+1);
        vector<Species*> reactantSpecies;
        vector<Species*> productSpecies;

        //loop through reactants, products. find all species
        auto r = _reactants[0];

        int numDiffusingReactant = 0; // Used in determining volume dependence

        //FIRST REACTANT MUST BE BULK OR DIFFUSING
        if (getType(r) == SpeciesType::BULK)
            reactantSpecies.push_back(_ps->getCompartmentGrid()->findSpeciesBulkByMolecule(getInt(r)));

        else if(getType(r) == SpeciesType::DIFFUSING) {
            Compartment* c = cc->getCompartment();
            reactantSpecies.push_back(c->findSpeciesByMolecule(getInt(r)));
            ++numDiffusingReactant;
        }

        //SECOND REACTANT MUST BE PLUS END
        r = _reactants[1];
        reactantSpecies.push_back(m1->speciesPlusEnd(getInt(r)));

        //FIRST PRODUCT MUST BE FILAMENT
        auto p = _products[0];
        productSpecies.push_back(m1->speciesFilament(getInt(p)));

        //SECOND PRODUCT MUST BE PLUS END
        p = _products[1];
        productSpecies.push_back(m2->speciesPlusEnd(getInt(p)));

        //this reaction also marks an empty bound site
        for(auto j : SysParams::Chemistry().bindingIndices[_filamentType])
            productSpecies.push_back(m1->speciesBound(j));

        //Add the reaction. If it needs a callback then attach
        vector<Species*> species = reactantSpecies;
        species.insert(species.end(), productSpecies.begin(), productSpecies.end());

        ReactionBase* rxn;

        if(SysParams::Chemistry().bindingIndices[_filamentType].size() == 3)
            rxn = new Reaction<POLYREACTANTS,POLYPRODUCTS+3>(species, _rate, false, cc->getCompartment()->getVolumeFrac(), -numDiffusingReactant);
        else if(SysParams::Chemistry().bindingIndices[_filamentType].size() == 2)
            rxn = new Reaction<POLYREACTANTS,POLYPRODUCTS+2>(species, _rate, false, cc->getCompartment()->getVolumeFrac(), -numDiffusingReactant);
        else
            rxn = new Reaction<POLYREACTANTS,POLYPRODUCTS+1>(species, _rate, false, cc->getCompartment()->getVolumeFrac(), -numDiffusingReactant);

        //callback
#ifdef REACTION_SIGNALING
        FilamentPolymerizationPlusEndCallback polyCallback(cc->getCylinder());
        ConnectionBlock rcb(rxn->connect(polyCallback,false));
#endif

        cc->addInternalReaction(rxn);
        rxn->setReactionType(ReactionType::POLYMERIZATIONPLUSEND);

        // Dissipation
        if(SysParams::Chemistry().dissTracking){
        rxn->setGNumber(_gnum);
        rxn->setHRCDID(_hrcdid);
        }



    }

<<<<<<< HEAD
    mine = chrono::high_resolution_clock::now();
    chrono::duration<floatingpoint> elapsed_time1(mine - mins);
    CUDAcommon::ppendtime.rxntempate1 += elapsed_time1.count();

    mins = chrono::high_resolution_clock::now();
=======
>>>>>>> 3e143492
    //add extension callback reaction
    CMonomer* m = cc->getCMonomer(maxlength - 1);
    vector<Species*> reactantSpecies;
    vector<Species*> productSpecies;

    //loop through reactants, products. find all species
    auto r = _reactants[0];

    int numDiffusingReactant = 0; // Used in determining volume dependence

    //FIRST REACTANT MUST BE BULK OR DIFFUSING
    if (getType(r) == SpeciesType::BULK)
        reactantSpecies.push_back(_ps->getCompartmentGrid()->findSpeciesBulkByMolecule(getInt(r)));

    else if(getType(r) == SpeciesType::DIFFUSING) {
        Compartment* c = cc->getCompartment();
        reactantSpecies.push_back(c->findSpeciesByMolecule(getInt(r)));
        ++numDiffusingReactant;
    }

    //SECOND REACTANT MUST BE PLUS END
    r = _reactants[1];
    reactantSpecies.push_back(m->speciesPlusEnd(getInt(r)));

    //FIRST PRODUCT MUST BE FILAMENT
    auto p = _products[0];
    productSpecies.push_back(m->speciesFilament(getInt(p)));

    //this reaction also marks an empty bound site
    for(auto j : SysParams::Chemistry().bindingIndices[_filamentType])
        productSpecies.push_back(m->speciesBound(j));

<<<<<<< HEAD
    mine = chrono::high_resolution_clock::now();
    chrono::duration<floatingpoint> elapsed_time2(mine - mins);
    CUDAcommon::ppendtime.rxntempate2 += elapsed_time2.count();

    mins = chrono::high_resolution_clock::now();
=======
>>>>>>> 3e143492
    //Add the reaction. If it needs a callback then attach
    vector<Species*> species = reactantSpecies;
    species.insert(species.end(), productSpecies.begin(), productSpecies.end());

    ReactionBase* rxn;
    if(SysParams::Chemistry().bindingIndices[_filamentType].size() == 3)
        rxn = new Reaction<POLYREACTANTS,POLYPRODUCTS+2>(species, _rate, false, cc->getCompartment()->getVolumeFrac(), -numDiffusingReactant);
    else if(SysParams::Chemistry().bindingIndices[_filamentType].size() == 2)
        rxn = new Reaction<POLYREACTANTS,POLYPRODUCTS+1>(species, _rate, false, cc->getCompartment()->getVolumeFrac(), -numDiffusingReactant);
    else
<<<<<<< HEAD
        rxn = new Reaction<POLYREACTANTS,POLYPRODUCTS>(species, _rate);

    mine = chrono::high_resolution_clock::now();
    chrono::duration<floatingpoint> elapsed_time3(mine - mins);
    CUDAcommon::ppendtime.rxntempate3 += elapsed_time3.count();

    mins = chrono::high_resolution_clock::now();
=======
        rxn = new Reaction<POLYREACTANTS,POLYPRODUCTS>(species, _rate, false, cc->getCompartment()->getVolumeFrac(), -numDiffusingReactant);

>>>>>>> 3e143492
    //callbacks
#ifdef REACTION_SIGNALING
    short plusEndProduct = getInt(_products[1]);
    FilamentExtensionPlusEndCallback extCallback(cc->getCylinder(), plusEndProduct);
    ConnectionBlock rcb(rxn->connect(extCallback,false));
#endif
<<<<<<< HEAD
    mine = chrono::high_resolution_clock::now();
    chrono::duration<floatingpoint> elapsed_time4(mine - mins);
    CUDAcommon::ppendtime.rxntempate4 += elapsed_time4.count();

    cc->addInternalReaction(rxn);
    rxn->setReactionType(ReactionType::POLYMERIZATIONPLUSEND);
=======

    cc->addInternalReaction(rxn);
    rxn->setReactionType(ReactionType::POLYMERIZATIONPLUSEND);
    // Dissipation
    if(SysParams::Chemistry().dissTracking){
        rxn->setGNumber(_gnum);
        rxn->setHRCDID(_hrcdid);
    }
>>>>>>> 3e143492

}

void PolyMinusEndTemplate::addReaction(CCylinder* cc) {

    //loop through all monomers of filament
    int maxlength = cc->getSize();

    //loop through all monomers
    for(int i = maxlength - 1; i > 0; i--) {

        CMonomer* m1 = cc->getCMonomer(i);
        CMonomer* m2 = cc->getCMonomer(i-1);
        vector<Species*> reactantSpecies;
        vector<Species*> productSpecies;

        //loop through reactants, products. find all species
        auto r = _reactants[0];

        int numDiffusingReactant = 0; // Used in determining volume dependence

        //FIRST REACTANT MUST BE BULK OR DIFFUSING
        if (getType(r) == SpeciesType::BULK)
            reactantSpecies.push_back(_ps->getCompartmentGrid()->findSpeciesBulkByMolecule(getInt(r)));

        else if(getType(r) == SpeciesType::DIFFUSING) {
            Compartment* c = cc->getCompartment();
            reactantSpecies.push_back(c->findSpeciesByMolecule(getInt(r)));
            ++numDiffusingReactant;
        }

        //SECOND REACTANT MUST BE MINUS END
        r = _reactants[1];
        reactantSpecies.push_back(m1->speciesMinusEnd(getInt(r)));

        //FIRST PRODUCT MUST BE FILAMENT
        auto p = _products[0];
        productSpecies.push_back(m1->speciesFilament(getInt(p)));

        //SECOND PRODUCT MUST BE MINUS END
        p = _products[1];
        productSpecies.push_back(m2->speciesMinusEnd(getInt(p)));

        //this reaction also marks an empty bound site
        for(auto j : SysParams::Chemistry().bindingIndices[_filamentType])
            productSpecies.push_back(m1->speciesBound(j));

        //Add the reaction. If it needs a callback then attach
        vector<Species*> species = reactantSpecies;
        species.insert(species.end(), productSpecies.begin(), productSpecies.end());

        ReactionBase *rxn;
        if(SysParams::Chemistry().bindingIndices[_filamentType].size() == 3)
            rxn = new Reaction<POLYREACTANTS,POLYPRODUCTS+3>(species, _rate, false, cc->getCompartment()->getVolumeFrac(), -numDiffusingReactant);
        else if(SysParams::Chemistry().bindingIndices[_filamentType].size() == 2)
            rxn = new Reaction<POLYREACTANTS,POLYPRODUCTS+2>(species, _rate, false, cc->getCompartment()->getVolumeFrac(), -numDiffusingReactant);
        else
            rxn = new Reaction<POLYREACTANTS,POLYPRODUCTS+1>(species, _rate, false, cc->getCompartment()->getVolumeFrac(), -numDiffusingReactant);

#ifdef REACTION_SIGNALING
        FilamentPolymerizationMinusEndCallback polyCallback(cc->getCylinder());
        ConnectionBlock rcb(rxn->connect(polyCallback,false));
#endif
        cc->addInternalReaction(rxn);
        rxn->setReactionType(ReactionType::POLYMERIZATIONMINUSEND);
        // Dissipation
        if(SysParams::Chemistry().dissTracking){
            rxn->setGNumber(_gnum);
            rxn->setHRCDID(_hrcdid);
        }

    }

    //add the extension callback
    CMonomer* m = cc->getCMonomer(0);
    vector<Species*> reactantSpecies;
    vector<Species*> productSpecies;

    //loop through reactants, products. find all species
    auto r = _reactants[0];

    int numDiffusingReactant = 0; // Used in determining volume dependence

    //FIRST REACTANT MUST BE BULK OR DIFFUSING
    if (getType(r) == SpeciesType::BULK)
        reactantSpecies.push_back(_ps->getCompartmentGrid()->findSpeciesBulkByMolecule(getInt(r)));

    else if(getType(r)  == SpeciesType::DIFFUSING) {
        Compartment* c = cc->getCompartment();
        reactantSpecies.push_back(c->findSpeciesByMolecule(getInt(r)));
        ++numDiffusingReactant;
    }

    //SECOND REACTANT MUST BE MINUS END
    r = _reactants[1];
    reactantSpecies.push_back(m->speciesMinusEnd(getInt(r)));

    //FIRST PRODUCT MUST BE FILAMENT
    auto p = _products[0];
    productSpecies.push_back(m->speciesFilament(getInt(p)));

    //this reaction also marks an empty bound site
    for(auto j : SysParams::Chemistry().bindingIndices[_filamentType])
        productSpecies.push_back(m->speciesBound(j));

    //Add the reaction. If it needs a callback then attach
    vector<Species*> species = reactantSpecies;
    species.insert(species.end(), productSpecies.begin(), productSpecies.end());

    ReactionBase* rxn;
    if(SysParams::Chemistry().bindingIndices[_filamentType].size() == 3)
        rxn = new Reaction<POLYREACTANTS,POLYPRODUCTS+2>(species, _rate, false, cc->getCompartment()->getVolumeFrac(), -numDiffusingReactant);
    else if(SysParams::Chemistry().bindingIndices[_filamentType].size() == 2)
        rxn = new Reaction<POLYREACTANTS,POLYPRODUCTS+1>(species, _rate, false, cc->getCompartment()->getVolumeFrac(), -numDiffusingReactant);
    else
        rxn = new Reaction<POLYREACTANTS,POLYPRODUCTS>(species, _rate, false, cc->getCompartment()->getVolumeFrac(), -numDiffusingReactant);

#ifdef REACTION_SIGNALING
    auto minusEndType = get<0>(_products[1]);
    FilamentExtensionMinusEndCallback extCallback(cc->getCylinder(), minusEndType);
    ConnectionBlock rcb(rxn->connect(extCallback,false));
#endif

    cc->addInternalReaction(rxn);
    rxn->setReactionType(ReactionType::POLYMERIZATIONMINUSEND);
    // Dissipation
    if(SysParams::Chemistry().dissTracking){
        rxn->setGNumber(_gnum);
        rxn->setHRCDID(_hrcdid);
    }
}

void DepolyPlusEndTemplate::addReaction(CCylinder* cc) {

    //loop through all monomers of filament
    int maxlength = cc->getSize();

    //loop through all monomers
    for(int i = maxlength - 1; i > 0; i--) {

        CMonomer* m1 = cc->getCMonomer(i);
        CMonomer* m2 = cc->getCMonomer(i-1);
        vector<Species*> reactantSpecies;
        vector<Species*> productSpecies;

        //loop through reactants, products. find all species

        //FIRST REACTANT  MUST BE FILAMENT
        auto r = _reactants[0];
        reactantSpecies.push_back(m2->speciesFilament(getInt(r)));

        //SECOND REACTANT MUST BE PLUSEND
        r = _reactants[1];
        reactantSpecies.push_back(m1->speciesPlusEnd(getInt(r)));

        //this reaction also needs an empty bound site
        for(auto j : SysParams::Chemistry().bindingIndices[_filamentType])
            reactantSpecies.push_back(m2->speciesBound(j));

        //FIRST PRODUCT MUST BE BULK OR DIFFUSING
        auto p = _products[0];
        if( getType(p) == SpeciesType::BULK)
            productSpecies.push_back(_ps->getCompartmentGrid()->findSpeciesBulkByMolecule(getInt(p)));

        else if(getType(p) == SpeciesType::DIFFUSING) {
            Compartment* c = cc->getCompartment();
            productSpecies.push_back(c->findSpeciesByMolecule(getInt(p)));
        }

        //SECOND PRODUCT SPECIES MUST BE PLUS END
        p = _products[1];
        productSpecies.push_back(m2->speciesPlusEnd(getInt(p)));

        //Add the reaction. If it needs a callback then attach
        vector<Species*> species = reactantSpecies;
        species.insert(species.end(), productSpecies.begin(), productSpecies.end());

        ReactionBase* rxn;

        if(SysParams::Chemistry().bindingIndices[_filamentType].size() == 3)
            rxn = new Reaction<DEPOLYREACTANTS+3,DEPOLYPRODUCTS>(species, _rate);
        else if(SysParams::Chemistry().bindingIndices[_filamentType].size() == 2)
            rxn = new Reaction<DEPOLYREACTANTS+2,DEPOLYPRODUCTS>(species, _rate);
        else
            rxn = new Reaction<DEPOLYREACTANTS+1,DEPOLYPRODUCTS>(species, _rate);

#ifdef REACTION_SIGNALING
        FilamentDepolymerizationPlusEndCallback depolyCallback(cc->getCylinder());
        ConnectionBlock rcb(rxn->connect(depolyCallback,false));
#endif

        cc->addInternalReaction(rxn);
        rxn->setReactionType(ReactionType::DEPOLYMERIZATIONPLUSEND);
        // Dissipation
        if(SysParams::Chemistry().dissTracking){
            rxn->setGNumber(_gnum);
            rxn->setHRCDID(_hrcdid);
        }
    }
}

void DepolyMinusEndTemplate::addReaction(CCylinder* cc) {

    //loop through all monomers of filament
    int maxlength = cc->getSize();

    //loop through all monomers
    for(int i = 0; i < maxlength - 1; i++) {

        CMonomer* m1 = cc->getCMonomer(i);
        CMonomer* m2 = cc->getCMonomer(i+1);
        vector<Species*> reactantSpecies;
        vector<Species*> productSpecies;

        //loop through reactants, products. find all species

        //FIRST REACTANT  MUST BE FILAMENT
        auto r = _reactants[0];
        reactantSpecies.push_back(m2->speciesFilament(getInt(r)));

        //SECOND REACTANT MUST BE MINUSEND
        r = _reactants[1];
        reactantSpecies.push_back(m1->speciesMinusEnd(getInt(r)));

        //this reaction also needs an empty bound site
        for(auto j : SysParams::Chemistry().bindingIndices[_filamentType])
            reactantSpecies.push_back(m2->speciesBound(j));

        //FIRST PRODUCT MUST BE BULK OR DIFFUSING
        auto p = _products[0];
        if(getType(p) == SpeciesType::BULK)
            productSpecies.push_back(_ps->getCompartmentGrid()->findSpeciesBulkByMolecule(getInt(p)));

        else if(getType(p) == SpeciesType::DIFFUSING) {
            Compartment* c = cc->getCompartment();
            productSpecies.push_back(c->findSpeciesByMolecule(getInt(p)));
        }

        //SECOND PRODUCT SPECIES MUST BE MINUSEND
        p = _products[1];
        productSpecies.push_back(m2->speciesMinusEnd(getInt(p)));

        //Add the reaction. If it needs a callback then attach
        vector<Species*> species = reactantSpecies;
        species.insert(species.end(), productSpecies.begin(), productSpecies.end());

        ReactionBase* rxn;

        if(SysParams::Chemistry().bindingIndices[_filamentType].size() == 3)
            rxn = new Reaction<DEPOLYREACTANTS+3,DEPOLYPRODUCTS>(species, _rate);
        else if(SysParams::Chemistry().bindingIndices[_filamentType].size() == 2)
            rxn = new Reaction<DEPOLYREACTANTS+2,DEPOLYPRODUCTS>(species, _rate);
        else
            rxn = new Reaction<DEPOLYREACTANTS+1,DEPOLYPRODUCTS>(species, _rate);

#ifdef REACTION_SIGNALING
        FilamentDepolymerizationMinusEndCallback depolyCallback(cc->getCylinder());
        ConnectionBlock rcb(rxn->connect(depolyCallback,false));
#endif

        cc->addInternalReaction(rxn);
        rxn->setReactionType(ReactionType::DEPOLYMERIZATIONMINUSEND);

        // Dissipation
        if(SysParams::Chemistry().dissTracking){
            rxn->setGNumber(_gnum);
            rxn->setHRCDID(_hrcdid);
        }
    }
}

void DepolyPlusEndTemplate::addReaction(CCylinder* cc1, CCylinder* cc2) {

    CMonomer* m1 = cc2->getCMonomer(0);
    CMonomer* m2 = cc1->getCMonomer(cc1->getSize() - 1);
    vector<Species*> reactantSpecies;
    vector<Species*> productSpecies;

    //loop through reactants, products. find all species

    //FIRST REACTANT  MUST BE FILAMENT
    auto r = _reactants[0];
    reactantSpecies.push_back(m2->speciesFilament(getInt(r)));

    //SECOND REACTANT MUST BE PLUSEND
    r = _reactants[1];
    reactantSpecies.push_back(m1->speciesPlusEnd(getInt(r)));

    //this reaction also needs an empty bound site
    for(auto j : SysParams::Chemistry().bindingIndices[_filamentType])
        reactantSpecies.push_back(m2->speciesBound(j));

    //FIRST PRODUCT MUST BE BULK OR DIFFUSING
    auto p = _products[0];
    if(getType(p) == SpeciesType::BULK)
        productSpecies.push_back(_ps->getCompartmentGrid()->findSpeciesBulkByMolecule(getInt(p)));

    else if(getType(p) == SpeciesType::DIFFUSING) {
        Compartment* c = cc2->getCompartment();
        productSpecies.push_back(c->findSpeciesByMolecule(getInt(p)));
    }

    //SECOND PRODUCT SPECIES MUST BE PLUS END
    p = _products[1];
    productSpecies.push_back(m2->speciesPlusEnd(getInt(p)));

    //Add the reaction. If it needs a callback then attach
    vector<Species*> species = reactantSpecies;
    species.insert(species.end(), productSpecies.begin(), productSpecies.end());

    ReactionBase* rxn;
    if(SysParams::Chemistry().bindingIndices[_filamentType].size() == 3)
        rxn = new Reaction<DEPOLYREACTANTS+3,DEPOLYPRODUCTS>(species, _rate);
    else if(SysParams::Chemistry().bindingIndices[_filamentType].size() == 2)
        rxn = new Reaction<DEPOLYREACTANTS+2,DEPOLYPRODUCTS>(species, _rate);
    else
        rxn = new Reaction<DEPOLYREACTANTS+1,DEPOLYPRODUCTS>(species, _rate);

#ifdef REACTION_SIGNALING
    FilamentRetractionPlusEndCallback retCallback(cc1->getCylinder());
    ConnectionBlock rcb(rxn->connect(retCallback,false));
#endif

    cc2->addCrossCylinderReaction(cc1, rxn);
    rxn->setReactionType(ReactionType::DEPOLYMERIZATIONPLUSEND);
    // Dissipation
    if(SysParams::Chemistry().dissTracking){
        rxn->setGNumber(_gnum);
        rxn->setHRCDID(_hrcdid);
    }
}

void DepolyMinusEndTemplate::addReaction(CCylinder* cc1, CCylinder* cc2) {

    CMonomer* m1 = cc1->getCMonomer(cc1->getSize() - 1);
    CMonomer* m2 = cc2->getCMonomer(0);
    vector<Species*> reactantSpecies;
    vector<Species*> productSpecies;

    //loop through reactants, products. find all species
    //FIRST REACTANT  MUST BE FILAMENT
    auto r = _reactants[0];
    reactantSpecies.push_back(m2->speciesFilament(getInt(r)));

    //SECOND REACTANT MUST BE MINUSEND
    r = _reactants[1];
    reactantSpecies.push_back(m1->speciesMinusEnd(getInt(r)));

    //this reaction also needs an empty bound site
    for(auto j : SysParams::Chemistry().bindingIndices[_filamentType])
        reactantSpecies.push_back(m2->speciesBound(j));

    //FIRST PRODUCT MUST BE BULK OR DIFFUSING
    auto p = _products[0];
    if(getType(p) == SpeciesType::BULK)
        productSpecies.push_back(_ps->getCompartmentGrid()->findSpeciesBulkByMolecule(getInt(p)));

    else if(getType(p) == SpeciesType::DIFFUSING) {
        Compartment* c = cc1->getCompartment();
        productSpecies.push_back(c->findSpeciesByMolecule(getInt(p)));
    }

    //SECOND PRODUCT SPECIES MUST BE MINUSEND
    p = _products[1];
    productSpecies.push_back(m2->speciesMinusEnd(getInt(p)));

    //Add the reaction. If it needs a callback then attach
    vector<Species*> species = reactantSpecies;
    species.insert(species.end(), productSpecies.begin(), productSpecies.end());

    ReactionBase* rxn;

    if(SysParams::Chemistry().bindingIndices[_filamentType].size() == 3)
        rxn = new Reaction<DEPOLYREACTANTS+3,DEPOLYPRODUCTS>(species, _rate);
    else if(SysParams::Chemistry().bindingIndices[_filamentType].size() == 2)
        rxn = new Reaction<DEPOLYREACTANTS+2,DEPOLYPRODUCTS>(species, _rate);
    else
        rxn = new Reaction<DEPOLYREACTANTS+1,DEPOLYPRODUCTS>(species, _rate);

#ifdef REACTION_SIGNALING
    FilamentRetractionMinusEndCallback retCallback(cc1->getCylinder());
    ConnectionBlock rcb(rxn->connect(retCallback,false));
#endif

    cc1->addCrossCylinderReaction(cc2, rxn);
    rxn->setReactionType(ReactionType::DEPOLYMERIZATIONMINUSEND);
    // Dissipation
    if(SysParams::Chemistry().dissTracking){
        rxn->setGNumber(_gnum);
        rxn->setHRCDID(_hrcdid);
    }
}

void MotorWalkPTemplate::addReaction(CCylinder* cc) {

    //loop through all monomers
    for(auto it = SysParams::Chemistry().bindingSites[_filamentType].begin();
        it != SysParams::Chemistry().bindingSites[_filamentType].end() - 1; it++) {

        int site1 = *(it);
        int site2 = *(it+1);

        CMonomer* m1 = cc->getCMonomer(site1);
        CMonomer* m2 = cc->getCMonomer(site2);
        vector<Species*> reactantSpecies;
        vector<Species*> productSpecies;

        //loop through reactants, products. find all species
        auto r = _reactants[0];
        int motorType = getInt(r);

        //FIRST REACTANT MUST BE MOTOR
        reactantSpecies.push_back(m1->speciesMotor(motorType));

        //SECOND REACTANT MUST BE BOUND
        r = _reactants[1];
        int boundType = getInt(r);

        reactantSpecies.push_back(m2->speciesBound(boundType));

        //FIRST PRODUCT MUST BE MOTOR
        auto p = _products[0];
        productSpecies.push_back(m2->speciesMotor(getInt(p)));

        //SECOND PRODUCT MUST BE BOUND
        p = _products[1];
        productSpecies.push_back(m1->speciesBound(getInt(p)));

        //Add the reaction. If it needs a callback then attach
        vector<Species*> species = reactantSpecies;
        species.insert(species.end(), productSpecies.begin(), productSpecies.end());
        ReactionBase* rxn =
        new Reaction<MWALKINGREACTANTS, MWALKINGPRODUCTS>(species, _rate);

        //callbacks
#ifdef REACTION_SIGNALING
        MotorWalkingCallback
        motorMoveCallback(cc->getCylinder(), site1, site2,
                          motorType, boundType, _ps, _dt);
        ConnectionBlock rcb(rxn->connect(motorMoveCallback, false));
#endif

        cc->addInternalReaction(rxn);
        rxn->setReactionType(ReactionType::MOTORWALKINGFORWARD);
        // Dissipation
        if(SysParams::Chemistry().dissTracking){
            rxn->setGNumber(_gnum);
            rxn->setHRCDID(_hrcdid);
        }
    }
}

void MotorWalkPTemplate::addReaction(CCylinder* cc1, CCylinder* cc2) {

    CMonomer* m1 = cc1->getCMonomer(SysParams::Chemistry().bindingSites[_filamentType].back());
    CMonomer* m2 = cc2->getCMonomer(SysParams::Chemistry().bindingSites[_filamentType].front());
    vector<Species*> reactantSpecies;
    vector<Species*> productSpecies;

    //loop through reactants, products. find all species
    auto r = _reactants[0];
    int motorType = getInt(r);

    //FIRST REACTANT MUST BE MOTOR
    reactantSpecies.push_back(m1->speciesMotor(motorType));

    //SECOND REACTANT MUST BE BOUND
    r = _reactants[1];
    int boundType = getInt(r);

    reactantSpecies.push_back(m2->speciesBound(boundType));

    //FIRST PRODUCT MUST BE MOTOR
    auto p = _products[0];
    productSpecies.push_back(m2->speciesMotor(getInt(p)));

    //SECOND PRODUCT MUST BE BOUND
    p = _products[1];
    productSpecies.push_back(m1->speciesBound(getInt(p)));

    //Add the reaction. If it needs a callback then attach
    vector<Species*> species = reactantSpecies;
    species.insert(species.end(), productSpecies.begin(), productSpecies.end());
    ReactionBase* rxn =
    new Reaction<MWALKINGREACTANTS, MWALKINGPRODUCTS>(species, _rate);

    //callbacks
#ifdef REACTION_SIGNALING
    MotorMovingCylinderCallback
    motorChangeCallback(cc1->getCylinder(), cc2->getCylinder(),
                        SysParams::Chemistry().bindingSites[_filamentType].back(),
                        SysParams::Chemistry().bindingSites[_filamentType].front(),
                        motorType, boundType, _ps);
    ConnectionBlock rcb(rxn->connect(motorChangeCallback, false));
#endif

    cc1->addCrossCylinderReaction(cc2, rxn);
    rxn->setReactionType(ReactionType::MOTORWALKINGFORWARD);
    // Dissipation
    if(SysParams::Chemistry().dissTracking){
        rxn->setGNumber(_gnum);
        rxn->setHRCDID(_hrcdid);
    }

}

void MotorWalkMTemplate::addReaction(CCylinder* cc) {

    //loop through all monomers
    for(auto it = SysParams::Chemistry().bindingSites[_filamentType].end() - 1;
        it != SysParams::Chemistry().bindingSites[_filamentType].begin(); it--) {

        int site1 = *(it);
        int site2 = *(it-1);

        CMonomer* m1 = cc->getCMonomer(site1);
        CMonomer* m2 = cc->getCMonomer(site2);
        vector<Species*> reactantSpecies;
        vector<Species*> productSpecies;

        //loop through reactants, products. find all species
        auto r = _reactants[0];
        int motorType = getInt(r);

        //FIRST REACTANT MUST BE MOTOR
        reactantSpecies.push_back(m1->speciesMotor(motorType));

        //SECOND REACTANT MUST BE BOUND
        r = _reactants[1];
        int boundType = getInt(r);

        reactantSpecies.push_back(m2->speciesBound(boundType));

        //FIRST PRODUCT MUST BE MOTOR
        auto p = _products[0];
        productSpecies.push_back(m2->speciesMotor(getInt(p)));

        //SECOND PRODUCT MUST BE BOUND
        p = _products[1];
        productSpecies.push_back(m1->speciesBound(getInt(p)));

        //Add the reaction. If it needs a callback then attach
        vector<Species*> species = reactantSpecies;
        species.insert(species.end(), productSpecies.begin(), productSpecies.end());
        ReactionBase* rxn =
        new Reaction<MWALKINGREACTANTS, MWALKINGPRODUCTS>(species, _rate);

        //callbacks
#ifdef REACTION_SIGNALING
        MotorWalkingCallback
        motorMoveCallback(cc->getCylinder(), site1, site2,
                          motorType, boundType, _ps, _dt);
        ConnectionBlock rcb(rxn->connect(motorMoveCallback, false));
#endif

        cc->addInternalReaction(rxn);
        rxn->setReactionType(ReactionType::MOTORWALKINGBACKWARD);
        // Dissipation
        if(SysParams::Chemistry().dissTracking){
            rxn->setGNumber(_gnum);
            rxn->setHRCDID(_hrcdid);
        }
    }
}

void MotorWalkMTemplate::addReaction(CCylinder* cc1, CCylinder* cc2) {

    CMonomer* m1 = cc2->getCMonomer(SysParams::Chemistry().bindingSites[_filamentType].front());
    CMonomer* m2 = cc1->getCMonomer(SysParams::Chemistry().bindingSites[_filamentType].back());
    vector<Species*> reactantSpecies;
    vector<Species*> productSpecies;

    //loop through reactants, products. find all species
    auto r = _reactants[0];
    int motorType = getInt(r);

    //FIRST REACTANT MUST BE MOTOR
    reactantSpecies.push_back(m1->speciesMotor(motorType));

    //SECOND REACTANT MUST BE BOUND
    r = _reactants[1];
    int boundType = getInt(r);

    reactantSpecies.push_back(m2->speciesBound(boundType));

    //FIRST PRODUCT MUST BE MOTOR
    auto p = _products[0];
    productSpecies.push_back(m2->speciesMotor(getInt(p)));

    //SECOND PRODUCT MUST BE BOUND
    p = _products[1];
    productSpecies.push_back(m1->speciesBound(getInt(p)));

    //Add the reaction. If it needs a callback then attach
    vector<Species*> species = reactantSpecies;
    species.insert(species.end(), productSpecies.begin(), productSpecies.end());
    ReactionBase* rxn =
    new Reaction<MWALKINGREACTANTS, MWALKINGPRODUCTS>(species, _rate);

    //callbacks
#ifdef REACTION_SIGNALING
    MotorMovingCylinderCallback
    motorChangeCallback(cc2->getCylinder(), cc1->getCylinder(),
                        SysParams::Chemistry().bindingSites[_filamentType].front(),
                        SysParams::Chemistry().bindingSites[_filamentType].back(),
                        motorType, boundType, _ps);
    ConnectionBlock rcb(rxn->connect(motorChangeCallback, false));
#endif

    cc1->addCrossCylinderReaction(cc2, rxn);
    rxn->setReactionType(ReactionType::MOTORWALKINGBACKWARD);
    // Dissipation
    if(SysParams::Chemistry().dissTracking){
        rxn->setGNumber(_gnum);
        rxn->setHRCDID(_hrcdid);
    }
}

void AgingTemplate::addReaction(CCylinder* cc) {

    //loop through all monomers of filament
    int maxlength = cc->getSize();

    //loop through all monomers
    for(int i = 0; i <= maxlength - 1; i++) {

        CMonomer* m1 = cc->getCMonomer(i);
        vector<Species*> reactantSpecies;
        vector<Species*> productSpecies;

        //FIRST REACTANT SHOULD BE FILAMENT, PLUS OR MINUS SPECIES
        auto r = _reactants[0];
        SpeciesType type = getType(r);
        int speciesInt = getInt(r);

        if(type == SpeciesType::FILAMENT) reactantSpecies.push_back(m1->speciesFilament(speciesInt));
        else if(type == SpeciesType::PLUSEND)  reactantSpecies.push_back(m1->speciesPlusEnd(speciesInt));
        else if(type == SpeciesType::MINUSEND) reactantSpecies.push_back(m1->speciesMinusEnd(speciesInt));

        //FIRST PRODUCT MUST BE FILAMENT, PLUS OR MINUS SPECIES
        auto p = _products[0];
        type = getType(p);
        speciesInt = getInt(p);

        if(type == SpeciesType::FILAMENT) productSpecies.push_back(m1->speciesFilament(speciesInt));
        else if(type == SpeciesType::PLUSEND)  productSpecies.push_back(m1->speciesPlusEnd(speciesInt));
        else if(type == SpeciesType::MINUSEND) productSpecies.push_back(m1->speciesMinusEnd(speciesInt));

        //Add the reaction
        vector<Species*> species = reactantSpecies;
        species.insert(species.end(), productSpecies.begin(), productSpecies.end());
        ReactionBase* rxn =
        new Reaction<AGINGREACTANTS,AGINGPRODUCTS>(species, _rate);

        cc->addInternalReaction(rxn);
        rxn->setReactionType(ReactionType::AGING);
        // Dissipation
        if(SysParams::Chemistry().dissTracking){
            rxn->setGNumber(_gnum);
            rxn->setHRCDID(_hrcdid);
        }

    }
}


void DestructionTemplate::addReaction(CCylinder* cc) {

    //loop through all monomers of filament
    int maxlength = cc->getSize();

    //loop through all monomers
    for(int i = 0; i < maxlength - 1; i++) {

        CMonomer* m1 = cc->getCMonomer(i);
        CMonomer* m2 = cc->getCMonomer(i+1);
        vector<Species*> reactantSpecies;
        vector<Species*> productSpecies;

        //FIRST REACTANT MUST BE PLUS END
        auto r = _reactants[0];
        reactantSpecies.push_back(m2->speciesPlusEnd(getInt(r)));

        //SECOND REACTANT MUST BE MINUS END
        r = _reactants[1];
        reactantSpecies.push_back(m1->speciesMinusEnd(getInt(r)));

        //ALL PRODUCTS MUST BE BULK OR DIFFUSING
        auto p = _products[0];
        if(getType(p) == SpeciesType::BULK)
            productSpecies.push_back(_ps->getCompartmentGrid()->findSpeciesBulkByMolecule(getInt(p)));

        else if(getType(p) == SpeciesType::DIFFUSING) {
            Compartment* c = cc->getCompartment();
            productSpecies.push_back(c->findSpeciesByMolecule(getInt(p)));
        }

        p = _products[1];

        if(getType(p) == SpeciesType::BULK)
            productSpecies.push_back(_ps->getCompartmentGrid()->findSpeciesBulkByMolecule(getInt(p)));

        else if(getType(p) == SpeciesType::DIFFUSING) {
            Compartment* c = cc->getCompartment();
            productSpecies.push_back(c->findSpeciesByMolecule(getInt(p)));
        }

        //Add the reaction
        vector<Species*> species = reactantSpecies;
        species.insert(species.end(), productSpecies.begin(), productSpecies.end());
        ReactionBase* rxn =
        new Reaction<DESTRUCTIONREACTANTS,DESTRUCTIONPRODUCTS>(species, _rate);

#ifdef REACTION_SIGNALING
        FilamentDestructionCallback dcallback(cc->getCylinder(), _ps);
        ConnectionBlock rcb(rxn->connect(dcallback,false));
#endif

        cc->addInternalReaction(rxn);
        rxn->setReactionType(ReactionType::FILAMENTDESTRUCTION);
    }
}

void DestructionTemplate::addReaction(CCylinder* cc1, CCylinder* cc2) {

    CMonomer* m1 = cc1->getCMonomer(cc1->getSize() - 1);
    CMonomer* m2 = cc2->getCMonomer(0);
    vector<Species*> reactantSpecies;
    vector<Species*> productSpecies;

    //FIRST REACTANT MUST BE PLUS END
    auto r = _reactants[0];
    reactantSpecies.push_back(m2->speciesPlusEnd(getInt(r)));

    //SECOND REACTANT MUST BE MINUS END
    r = _reactants[1];
    reactantSpecies.push_back(m1->speciesMinusEnd(getInt(r)));

    //ALL PRODUCTS MUST BE BULK OR DIFFUSING
    auto p = _products[0];
    if(getType(p) == SpeciesType::BULK)
        productSpecies.push_back(_ps->getCompartmentGrid()->findSpeciesBulkByMolecule(getInt(p)));

    else if(getType(p) == SpeciesType::DIFFUSING) {
        Compartment* c = cc1->getCompartment();
        productSpecies.push_back(c->findSpeciesByMolecule(getInt(p)));
    }

    p = _products[1];
    if(getType(p) == SpeciesType::BULK)
        productSpecies.push_back(_ps->getCompartmentGrid()->findSpeciesBulkByMolecule(getInt(p)));

    else if(getType(p) == SpeciesType::DIFFUSING) {
        Compartment* c = cc1->getCompartment();
        productSpecies.push_back(c->findSpeciesByMolecule(getInt(p)));
    }

    //Add the reaction
    vector<Species*> species = reactantSpecies;
    species.insert(species.end(), productSpecies.begin(), productSpecies.end());
    ReactionBase* rxn =
    new Reaction<DESTRUCTIONREACTANTS,DESTRUCTIONPRODUCTS>(species, _rate);

#ifdef REACTION_SIGNALING
    FilamentDestructionCallback dcallback(cc1->getCylinder(), _ps);
    ConnectionBlock rcb(rxn->connect(dcallback,false));
#endif

    cc1->addCrossCylinderReaction(cc2, rxn);
    rxn->setReactionType(ReactionType::FILAMENTDESTRUCTION);
}

void SeveringTemplate::addReaction(CCylinder* cc) {

    //loop through all monomers
    for(auto it = SysParams::Chemistry().bindingSites[_filamentType].begin();
        it != SysParams::Chemistry().bindingSites[_filamentType].end(); it++) {

        int site = *(it);
        CMonomer* m = cc->getCMonomer(site);
        vector<Species*> reactantSpecies;

        //REACTANT MUST BE FILAMENT
        auto r = _reactants[0];
        reactantSpecies.push_back(m->speciesFilament(getInt(r)));

        //IMPLICITLY NEEDS AN EMPTY BOUND
        for(auto j : SysParams::Chemistry().bindingIndices[_filamentType])
            reactantSpecies.push_back(m->speciesBound(j));

        //Add the reaction
        vector<Species*> species = reactantSpecies;

        ReactionBase* rxn;
        if(SysParams::Chemistry().bindingIndices[_filamentType].size() == 3)
            rxn = new Reaction<SEVERINGREACTANTS + 3,SEVERINGPRODUCTS>(species, _rate);
        else if(SysParams::Chemistry().bindingIndices[_filamentType].size() == 2)
            rxn = new Reaction<SEVERINGREACTANTS + 2,SEVERINGPRODUCTS>(species, _rate);
        else
            rxn = new Reaction<SEVERINGREACTANTS + 1,SEVERINGPRODUCTS>(species, _rate);

#ifdef REACTION_SIGNALING
        FilamentSeveringCallback scallback(cc->getCylinder());
        ConnectionBlock rcb(rxn->connect(scallback,false));
#endif
        cc->addInternalReaction(rxn);
        rxn->setReactionType(ReactionType::SEVERING);
    }
}

SubSystem* FilamentReactionTemplate::_ps = 0;<|MERGE_RESOLUTION|>--- conflicted
+++ resolved
@@ -22,20 +22,13 @@
 #include "SysParams.h"
 #include "MathFunctions.h"
 
-<<<<<<< HEAD
 #include "CUDAcommon.h"
-=======
-
->>>>>>> 3e143492
 
 using namespace mathfunc;
 
 void PolyPlusEndTemplate::addReaction(CCylinder* cc) {
 
-<<<<<<< HEAD
     mins = chrono::high_resolution_clock::now();
-=======
->>>>>>> 3e143492
     //loop through all monomers of filament
     int maxlength = cc->getSize();
 
@@ -110,14 +103,11 @@
 
     }
 
-<<<<<<< HEAD
     mine = chrono::high_resolution_clock::now();
     chrono::duration<floatingpoint> elapsed_time1(mine - mins);
     CUDAcommon::ppendtime.rxntempate1 += elapsed_time1.count();
 
     mins = chrono::high_resolution_clock::now();
-=======
->>>>>>> 3e143492
     //add extension callback reaction
     CMonomer* m = cc->getCMonomer(maxlength - 1);
     vector<Species*> reactantSpecies;
@@ -150,14 +140,11 @@
     for(auto j : SysParams::Chemistry().bindingIndices[_filamentType])
         productSpecies.push_back(m->speciesBound(j));
 
-<<<<<<< HEAD
     mine = chrono::high_resolution_clock::now();
     chrono::duration<floatingpoint> elapsed_time2(mine - mins);
     CUDAcommon::ppendtime.rxntempate2 += elapsed_time2.count();
 
     mins = chrono::high_resolution_clock::now();
-=======
->>>>>>> 3e143492
     //Add the reaction. If it needs a callback then attach
     vector<Species*> species = reactantSpecies;
     species.insert(species.end(), productSpecies.begin(), productSpecies.end());
@@ -168,7 +155,6 @@
     else if(SysParams::Chemistry().bindingIndices[_filamentType].size() == 2)
         rxn = new Reaction<POLYREACTANTS,POLYPRODUCTS+1>(species, _rate, false, cc->getCompartment()->getVolumeFrac(), -numDiffusingReactant);
     else
-<<<<<<< HEAD
         rxn = new Reaction<POLYREACTANTS,POLYPRODUCTS>(species, _rate);
 
     mine = chrono::high_resolution_clock::now();
@@ -176,24 +162,15 @@
     CUDAcommon::ppendtime.rxntempate3 += elapsed_time3.count();
 
     mins = chrono::high_resolution_clock::now();
-=======
-        rxn = new Reaction<POLYREACTANTS,POLYPRODUCTS>(species, _rate, false, cc->getCompartment()->getVolumeFrac(), -numDiffusingReactant);
-
->>>>>>> 3e143492
     //callbacks
 #ifdef REACTION_SIGNALING
     short plusEndProduct = getInt(_products[1]);
     FilamentExtensionPlusEndCallback extCallback(cc->getCylinder(), plusEndProduct);
     ConnectionBlock rcb(rxn->connect(extCallback,false));
 #endif
-<<<<<<< HEAD
     mine = chrono::high_resolution_clock::now();
     chrono::duration<floatingpoint> elapsed_time4(mine - mins);
     CUDAcommon::ppendtime.rxntempate4 += elapsed_time4.count();
-
-    cc->addInternalReaction(rxn);
-    rxn->setReactionType(ReactionType::POLYMERIZATIONPLUSEND);
-=======
 
     cc->addInternalReaction(rxn);
     rxn->setReactionType(ReactionType::POLYMERIZATIONPLUSEND);
@@ -202,7 +179,6 @@
         rxn->setGNumber(_gnum);
         rxn->setHRCDID(_hrcdid);
     }
->>>>>>> 3e143492
 
 }
 
@@ -932,7 +908,7 @@
     CMonomer* m2 = cc2->getCMonomer(0);
     vector<Species*> reactantSpecies;
     vector<Species*> productSpecies;
-
+    
     //FIRST REACTANT MUST BE PLUS END
     auto r = _reactants[0];
     reactantSpecies.push_back(m2->speciesPlusEnd(getInt(r)));
