
//------------------------------------------------------------------
//  **MEDYAN** - Simulation Package for the Mechanochemical
//               Dynamics of Active Networks, v3.2.1
//
//  Copyright (2015-2018)  Papoian Lab, University of Maryland
//
//                 ALL RIGHTS RESERVED
//
//  See the MEDYAN web page for more information:
//  http://www.medyan.org
//------------------------------------------------------------------

/// \section nrm_sec Next Reaction Method

/// The algorithm implemented here is based on the following reference:
/// ** Michael A. Gibson, and Jehoshua Bruck J. Phys. Chem. A, 2000,
/// 104 (9), 1876-1889 **

#ifndef MEDYAN_ChemNRMImpl_h
#define MEDYAN_ChemNRMImpl_h

#include <vector>
#include <random>

#include <boost/heap/pairing_heap.hpp>

#include "common.h"

#include "Reaction.h"
#include "ChemSimImpl.h"
#include "ChemRNode.h"
#include "CMonomer.h"

#ifdef BOOST_MEM_POOL
#include <boost/pool/pool.hpp>
#include <boost/pool/pool_alloc.hpp>
#endif

#define BOOST_POOL_MEM_PQNODE
#define BOOST_POOL_MEM_RNODENRM
#define BOOST_POOL_MEM_HEAP_ELEMENT

//FORWARD DECLARATIONS
class PQNode;
class RNodeNRM;
class ChemNRMImpl;

#if defined BOOST_MEM_POOL && defined BOOST_POOL_MEM_HEAP_ELEMENT
typedef boost::fast_pool_allocator<PQNode> fast_allocator_t;
typedef boost::heap::pairing_heap<PQNode,
        boost::heap::allocator<fast_allocator_t>> boost_heap;
typedef boost::heap::pairing_heap<PQNode,
        boost::heap::allocator<fast_allocator_t>>::handle_type handle_t;
#else
typedef boost::heap::pairing_heap<PQNode> boost_heap;
typedef boost::heap::pairing_heap<PQNode>::handle_type handle_t;
#endif
    
/// Priority Queue Node. It is stored as an element of a heap, such as
/// boost::heap::pairing_heap<PQNode>. There will be an associated heap handle which
/// can be used to dynamically access PQNode's fields
/// (e.g. boost::heap::pairing_heap<PQNode>::handle_type)

/*! 
 *  This is a simple structure which holds a pointer to RNodeNRM and stores the last 
 *  computed tau assoicated with this reaction. On some occasions tau needs to be 
 *  recomputed, for example when another reaction took place which affects this 
 *  reaction. handle_t of the corresponding heap element is used to get access to tau 
 *  (and RNodeNRM).
*/    
class PQNode {
public:
    /// Ctor
    /// @param *rnode is a pointer to the RNodeNRM instance which this PQNode tracks
    /// (no ownership - make sure it is not null)
    /// @note tau is set to infinity in the constructor
    PQNode(RNodeNRM *rnode) : _rn(rnode), _tau (numeric_limits<floatingpoint>::infinity()) {}

    /// Dtor: we only reassign _rn to null, the actual pointer needs to be deleted
    /// somewhere else to avoid memory leaks
    ~PQNode(){_rn=nullptr;}
    
    /// The PQ heap requires a comparision operator for ordering elements within the
    /// heap.
    /// @note In a bit of hack, the less operator is actually defined via real greater
    /// comparison of tau's of two corresponding PQNode objects. We do this so the top
    /// PQ node has the smallest tau and not largest.
    inline bool operator<(PQNode const &rhs) const{
        return _tau > rhs._tau;
    }
    
#ifdef BOOST_MEM_POOL
#ifdef BOOST_POOL_MEM_PQNODE
    /// Advanced memory management
    void* operator new(size_t size);
    
    void operator delete(void* ptr) noexcept;
#endif
#endif
private: 
    RNodeNRM *_rn; ///< Pointer to the reaction node (RNodeNRM) which this PQNode
                   ///< represents (or tracks)
    floatingpoint _tau;   ///< tau for this reaction for the Gibson-Bruck NRM algoritm
private:
    // Think of PQNode as a simple C-like structure (i.e. no methods),
    // but that is private to ChemNRMImpl and RNodeNRM
    friend class ChemNRMImpl;
    friend class RNodeNRM;
};

    
/// Reaction Node for the Next Reaction Method.

/*! 
 *  RNodeNRM manages a single chemical reaction within the NRM algorithm. It has a 
 *  pointer to the PQ element containing the Reaction via a handle_t object (and hence 
 *  can modify both the corresponding PQNode, such as PQNode's tau or the underlying 
 *  Reaction instance). RNodeNRM can recompute tau if needed and has auxiliary method
 *  for computing reaction's propensity. When the propensity drops to zero, the RNodeNRM 
 *  can execute the passivateReaction() method. Alternatively, passivated RNodeNRM can 
 *  be activated via activateReaction(). The main part of the NRM algoritm is
 *  implemented in the makeStep() method. 
 */
class RNodeNRM : public RNode {
public:
    /// Ctor: 
    /// @param *r is the Reaction object corresponding to this RNodeNRM
    /// @param &chem_nrm is a refernce to ChemNRMImpl object, which does the overall
    /// management of the NRM scheme (e.g. it gives acces to the heap itself, random
    /// distribution generators, etc.)
    RNodeNRM(ReactionBase *r, ChemNRMImpl &chem_nrm);
    
    /// Copying is not allowed
    RNodeNRM(const RNodeNRM& rhs) = delete;

    /// Assignment is not allowed
    RNodeNRM& operator=(RNodeNRM &rhs) = delete;
    
    /// Dtor: 1) Erases the corresponding PQNode element in the heap via the handle;
    /// 2) The RNode pointer of the tracked Reaction object is set to nullptr
    /// @note noexcept is important here. Otherwise, gcc flags the constructor as
    /// potentially throwing, which in turn disables move operations by the STL
    /// containers. This behaviour is a gcc bug (as of gcc 4.703), and will presumbaly
    /// be fixed in the future.
    virtual ~RNodeNRM() noexcept;
    
    /// This methods recomputes the reaction propensity based on current coefficients
    /// and the rate, and then obtains a corresponding new tau drawn from an exponential
    /// distribution. @note This methods modifies tau which is stored in the associated
    /// PQNode object. However, it does not update the heap - this needs to be done
    /// seprately.
    void generateNewRandTau();
    
    
    /// This method reuses a previous tau to generate a new tau based on a change
    /// in reaction propensity.@note This methods modifies tau which is stored in the associated
    /// PQNode object. However, it does not update the heap - this needs to be done seperately.
    void generateNewTau();
    
    /// Returns a pointer to the Reaction which corresponds to this RNodeNRM.
    inline ReactionBase* getReaction() const {return _react;};
    
    /// The heap is updated only with respect to the specific PQNode element which
    /// presumably was modified (e.g. via generateNewRandTau()).
    void updateHeap();
    
    /// Returns the tau from the the associated PQNode element
    inline floatingpoint getTau() const {return (*_handle)._tau;}
    
    /// Sets the tau of the the associated PQNode element. Does not update the heap.
    inline void setTau(floatingpoint tau) {(*_handle)._tau=tau;}
    
    /// Returns a handle to the associated PQNode element, which can be used to access
    /// tau, for example.
    inline handle_t& getHandle() {return _handle;}
    
    /// Return the currently stored propensity, "a", for this Reaction.
    /// @note The propensity is not recomputed in this method, so it potentially can be
    /// out of sync.
    inline floatingpoint getPropensity() const {return _a;}
    
    /// (Re)Compute and return the propensity associated with this Reaction.
    inline floatingpoint reComputePropensity() {_a=_react->computePropensity(); return _a;}

    /// Compute and return the product of reactant copy numbers. This method can be used
    /// to quickly check whether this reaction needs to be passivated, if the returned
    /// result is zero.
    inline int getProductOfReactants () {return _react->getProductOfReactants ();};
    
    /// This method calls the corresponding Reaction::makeStep() method of the
    /// underyling Reaction object
    inline void makeStep() {_react->makeStep();}
    
    /// When this method is called, a new tau is computed and the corresponding PQNode
    /// element is updated in the heap.
    /// @note This method does not activate the Reaction itself, but instead only deals
    /// with the activation process related to the corresponding PQNode element.
    virtual void activateReaction();
    
    /// When this method is called, reaction's tau is set to infinity, the propensity is
    /// set to 0, and the corresponding PQNode element is updated in the heap.
    /// @note This method does not passivate the Reaction itself, but instead only deals
    /// with the activation process related to the corresponding PQNode element.
    virtual void passivateReaction();
    
    /// Return true if the Reaction is currently passivated
    inline bool isPassivated() const {return _react->isPassivated();}
    
    /// Print information about this RNodeNRM such as tau, a and the Reaction which this
    /// RNodeNRM tracks.
    void printSelf() const;
    
    /// Print the RNode objects which are dependents of this RNode (via the tracked
    /// Reaction object dependencies)
    void printDependents() const;
    
#ifdef BOOST_MEM_POOL
#ifdef BOOST_POOL_MEM_RNODENRM
    /// Advanced memory management
    void* operator new(size_t size);
    
    void operator delete(void* ptr) noexcept;
#endif
#endif
private:
    ChemNRMImpl &_chem_nrm; ///< A reference to the ChemNRMImpl which containts the
                            ///<heap, random number generators, etc.
    handle_t _handle; ///< The handle to the associated PQNode element in the heap.
    ReactionBase *_react; ///< The pointer to the associated Reaction object. The
                          ///< corresponding memory is not managed by RNodeNRM.
    floatingpoint _a; ///< The propensity associated with the Reaction.
               ///< It may be outdated and may need to be recomputed if needed.
};


    
/// The chemical NRM implementation. 

/*! 
 *  ChemNRMImpl manages the NRM algorithm at the level of the network of reactions. In 
 *  particular, this class contains the NRM heap and the exponential random number 
 *  generator. Reaction objects can be added and removed from the ChemNRMImpl instance.
 */
class ChemNRMImpl : public ChemSimImpl {
public:
    /// Ctor: Seeds the random number generator, sets global time to 0.0 and the number
    /// of reactions to 0
    ChemNRMImpl() :
        ChemSimImpl(),
        _exp_distr(0.0), _n_reacts(0) { resetTime(); }

    /// Copying is not allowed
    ChemNRMImpl(const ChemNRMImpl &rhs) = delete;
    
    /// Assignment is not allowed
    ChemNRMImpl& operator=(ChemNRMImpl &rhs) = delete;
    
    ///Dtor: The reaction network is cleared. The RNodeNRM objects will be destructed,
    /// but Reaction objects will stay intact. When the RNodeNRM objects are destructed,
    /// they in turn destruct the corresponding PQNode element, setting the RNode
    /// pointer of the Reaction object to null. At the end, the heap itself will go out
    /// of scope.
    virtual ~ChemNRMImpl();
    
    /// Return the number of reactions in the network.
    inline size_t getSize() const {return _n_reacts;}
    
    /// Return the current global time (as defined in the NRM algorithm)
    inline floatingpoint getTime() const {return _t;}
    
    /// Sets global time to 0.0
    inline void resetTime() {_t=0.0; syncGlobalTime(); }
    
    /// Sets global time variable to ChemNRMImpl's global time
    inline void syncGlobalTime() {global_time=_t;}
    
    /// Return a pointer to the heap
    inline boost_heap* getHeap() {return &_heap;}
    
    /// Add Reaction *r to the network
    virtual void addReaction(ReactionBase *r);
    
    /// Remove Reaction *r from the network
    virtual void removeReaction(ReactionBase *r);
    
    /// A pure function (without sideeffects), which returns a random time tau, drawn
    /// from the exponential distribution, with the propensity given by a.
    floatingpoint generateTau(floatingpoint a);
        
    /// This function iterates over all RNodeNRM objects in the network, generating new
    /// tau-s for each case and subsequently updating the heap. It needs to be called
    /// before calling run(...).
    /// @note If somewhere in the middle of simulaiton initialize() is called, it will
    /// be analogous to starting the simulation from scratch, except with the Species
    /// copy numbers given at that moment in time. The global time is reset to zero
    /// again.
    virtual void initialize();
    
    /// This method runs the Gillespie algorithm for the given amount of time.
    /// @return true if successful.
    virtual bool run(floatingpoint time) {
        
        floatingpoint endTime = _t + time;
        
        while(_t < endTime) {
            bool success = makeStep();
            if(!success)
                return false;
        }
        return true;
//        cout<<"printing chemistry times "<<endTime<<" _t "<<_t<<" time "<<time<<endl;
    }
    
    /// This method runs the Gillespie algorithm for the given amount of reaction steps.
    /// @return true if successful.
    virtual bool runSteps(int steps) {
        
        for(int i = 0; i < steps; i++) {
            
            bool success = makeStep();
            if(!success)
                return false;
        }
        return true;
    }
    
    /// Prints all RNodes in the reaction network
    virtual void printReactions() const;
    
private:
    /// This is a somewhat complex subroutine which implements the main part of the
    /// Gibson-Bruck NRM algoritm. See the implementation for details. After this method
    /// returns, roughly the following will have happened:
    /// 1) The Reaction corresponding to the lowest tau RNodeNRM is
    /// executed and the corresponding Species copy numbers are changed
    /// 2) A new tau is computed from this Reaction and the corresponding PQNode element
    /// is updated in the heap
    /// 3) The other affected Reaction objects are found, their taus are recomputed and
    /// corresponding PQNode elements are updated in the heap.
    /// 4) For the Reaction and associated Species signals are emitted, if these objects
    /// broadcast signals upon change.
    /// Returns true if successful, and false if the heap is exchausted and there no
    /// more reactions to fire
    bool makeStep();
private:
    unordered_map<ReactionBase*, unique_ptr<RNodeNRM>> _map_rnodes; ///< The database of RNodeNRM objects,
                                                                    ///< representing the reaction network
    boost_heap _heap; ///< A priority queue for the NRM algorithm,
                      ///< containing PQNode elements
<<<<<<< HEAD
#ifndef DEBUGCONSTANTSEED
    mt19937 _eng; ///< Random number generator
#endif
    exponential_distribution<floatingpoint> _exp_distr; ///< Adaptor for the exponential distribution
    floatingpoint _t; ///< global time
=======
    exponential_distribution<double> _exp_distr; ///< Adaptor for the exponential distribution
    double _t; ///< global time
>>>>>>> 3e143492
    size_t _n_reacts; ///< number of reactions in the network
};
    
#endif<|MERGE_RESOLUTION|>--- conflicted
+++ resolved
@@ -30,7 +30,6 @@
 #include "Reaction.h"
 #include "ChemSimImpl.h"
 #include "ChemRNode.h"
-#include "CMonomer.h"
 
 #ifdef BOOST_MEM_POOL
 #include <boost/pool/pool.hpp>
@@ -246,10 +245,14 @@
 public:
     /// Ctor: Seeds the random number generator, sets global time to 0.0 and the number
     /// of reactions to 0
-    ChemNRMImpl() :
-        ChemSimImpl(),
-        _exp_distr(0.0), _n_reacts(0) { resetTime(); }
-
+#ifdef DEBUGCONSTANTSEED
+    ChemNRMImpl() :ChemSimImpl(),
+    _exp_distr(0.0), _n_reacts(0) { resetTime(); }
+#else
+    ChemNRMImpl() :ChemSimImpl(), _eng(rdtsc()),
+    _exp_distr(0.0), _n_reacts(0) { resetTime(); }
+#endif
+    
     /// Copying is not allowed
     ChemNRMImpl(const ChemNRMImpl &rhs) = delete;
     
@@ -309,7 +312,6 @@
                 return false;
         }
         return true;
-//        cout<<"printing chemistry times "<<endTime<<" _t "<<_t<<" time "<<time<<endl;
     }
     
     /// This method runs the Gillespie algorithm for the given amount of reaction steps.
@@ -348,16 +350,11 @@
                                                                     ///< representing the reaction network
     boost_heap _heap; ///< A priority queue for the NRM algorithm,
                       ///< containing PQNode elements
-<<<<<<< HEAD
 #ifndef DEBUGCONSTANTSEED
     mt19937 _eng; ///< Random number generator
 #endif
     exponential_distribution<floatingpoint> _exp_distr; ///< Adaptor for the exponential distribution
     floatingpoint _t; ///< global time
-=======
-    exponential_distribution<double> _exp_distr; ///< Adaptor for the exponential distribution
-    double _t; ///< global time
->>>>>>> 3e143492
     size_t _n_reacts; ///< number of reactions in the network
 };
     
