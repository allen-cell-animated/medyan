
//------------------------------------------------------------------
//  **MEDYAN** - Simulation Package for the Mechanochemical
//               Dynamics of Active Networks, v3.2.1
//
//  Copyright (2015-2018)  Papoian Lab, University of Maryland
//
//                 ALL RIGHTS RESERVED
//
//  See the MEDYAN web page for more information:
//  http://www.medyan.org
//------------------------------------------------------------------

#include "ReactionBase.h"

#include "Composite.h"

<<<<<<< HEAD
ReactionBase::ReactionBase (float rate, bool isProtoCompartment, double volumeFrac, int rateVolumeDepExp)
    : _rnode(nullptr), _parent(nullptr), _rate(rate), 
      _rate_bare(rate), _isProtoCompartment(isProtoCompartment),
      _volumeFrac(volumeFrac), _rateVolumeDepExp(rateVolumeDepExp) {
=======
ReactionBase::ReactionBase (float rate, bool isProtoCompartment, floatingpoint volumeFrac, int rateVolumeDepExp)
    : _rnode(nullptr), _parent(nullptr), _rate(rate),
    _rate_bare(rate), _isProtoCompartment(isProtoCompartment),
    _volumeFrac(volumeFrac), _rateVolumeDepExp(rateVolumeDepExp) {
>>>>>>> aaa07598
    
    // Scale the rate
    if(rateVolumeDepExp) setRateScaled(rate);

#ifdef REACTION_SIGNALING
    _signal=nullptr;
#endif
#if defined TRACK_ZERO_COPY_N || defined TRACK_UPPER_COPY_N
    _passivated=true;
#endif
}

Composite* ReactionBase::getRoot() {
    if(hasParent())
        return this->getParent()->getRoot();
    return nullptr;
}

void ReactionBase::registerNewDependent(ReactionBase *r){ _dependents.insert(r);}

void ReactionBase::unregisterDependent(ReactionBase *r){ _dependents.erase(r);}

#ifdef REACTION_SIGNALING
void ReactionBase::startSignaling () {
    _signal = unique_ptr<ReactionEventSignal>(new ReactionEventSignal);
}

void ReactionBase::stopSignaling () {
    _signal = nullptr;
}

boost::signals2::connection ReactionBase::connect(
    function<void (ReactionBase *)> const &react_callback, int priority) {
    if (!isSignaling())
        startSignaling();
    return _signal->connect(priority, react_callback);
}
#endif

void ReactionBase::printDependents()  {
    cout << "ReactionBase: ptr=" << this << "\n"
    << (*this) << "the following ReactionBase objects are dependents: ";
    if(_dependents.size()==0)
        cout << "NONE" << endl;
    else
        cout << endl;
    for(auto r : _dependents)
        cout << (*r) << endl;
}
<|MERGE_RESOLUTION|>--- conflicted
+++ resolved
@@ -15,17 +15,10 @@
 
 #include "Composite.h"
 
-<<<<<<< HEAD
-ReactionBase::ReactionBase (float rate, bool isProtoCompartment, double volumeFrac, int rateVolumeDepExp)
+ReactionBase::ReactionBase (float rate, bool isProtoCompartment, floatingpoint volumeFrac, int rateVolumeDepExp)
     : _rnode(nullptr), _parent(nullptr), _rate(rate), 
       _rate_bare(rate), _isProtoCompartment(isProtoCompartment),
       _volumeFrac(volumeFrac), _rateVolumeDepExp(rateVolumeDepExp) {
-=======
-ReactionBase::ReactionBase (float rate, bool isProtoCompartment, floatingpoint volumeFrac, int rateVolumeDepExp)
-    : _rnode(nullptr), _parent(nullptr), _rate(rate),
-    _rate_bare(rate), _isProtoCompartment(isProtoCompartment),
-    _volumeFrac(volumeFrac), _rateVolumeDepExp(rateVolumeDepExp) {
->>>>>>> aaa07598
     
     // Scale the rate
     if(rateVolumeDepExp) setRateScaled(rate);
