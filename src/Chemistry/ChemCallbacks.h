
//------------------------------------------------------------------
//  **MEDYAN** - Simulation Package for the Mechanochemical
//               Dynamics of Active Networks, v3.2.1
//
//  Copyright (2015-2018)  Papoian Lab, University of Maryland
//
//                 ALL RIGHTS RESERVED
//
//  See the MEDYAN web page for more information:
//  http://www.medyan.org
//------------------------------------------------------------------

#ifndef MEDYAN_ChemCallbacks_h
#define MEDYAN_ChemCallbacks_h

#include "common.h"
#include "utility.h"

#include "SubSystem.h"
#include "CompartmentGrid.h"
#include "Filament.h"
#include "Cylinder.h"
#include "Bead.h"
#include "Bubble.h"
#include "Linker.h"
#include "MotorGhost.h"
#include "BranchingPoint.h"
#include "Boundary.h"
#include "Structure/SurfaceMesh/Membrane.hpp"

#include "BindingManager.h"

#include "GController.h"
#include "MathFunctions.h"
#include "SysParams.h"
#include "Rand.h"
#include "DissipationTracker.h"

#include <chrono>
#include "CUDAcommon.h"

using namespace mathfunc;

#ifdef RSPECIES_SIGNALING

/// @note - A NOTE TO ALL DEVELOPERS:
///
///         When creating a RSpecies or ReactionBase callback, be sure to not include
///         in the callback structure any variables that may change in the duration
///         of the simulation (i.e. compartments, binding managers, etc). This information
///         needs to be found dynamically to ensure correct behavior - the alternative may
///         cause brutal bugs that are difficult to track in simulation.
///

/// Callback to update the compartment-local binding species based on
/// a change of copy number for an empty site.
struct UpdateBrancherBindingCallback {
    
    Cylinder* _cylinder; ///< cylinder to update
    
    short _bindingSite;  ///< binding site to update

    chrono::high_resolution_clock::time_point mins, mine;

    //Constructor, sets members
    UpdateBrancherBindingCallback(Cylinder* cylinder, short bindingSite)
    
    : _cylinder(cylinder), _bindingSite(bindingSite) {}
    
    //callback
    void operator() (RSpecies *r, int delta) {
	    mins = chrono::high_resolution_clock::now();

        //update this cylinder
        Compartment* c = _cylinder->getCompartment();
        
        for(auto &manager : c->getFilamentBindingManagers()) {
            
            if(dynamic_cast<BranchingManager*>(manager.get())) {
                
                CCylinder* cc = _cylinder->getCCylinder();
                
                //update binding sites
                if(delta == +1) {
#ifdef NLORIGINAL
                    manager->addPossibleBindings(cc, _bindingSite);
#endif
#ifdef NLSTENCILLIST
                    manager->addPossibleBindingsstencil(cc, _bindingSite);
#endif
                }
                
                else /* -1 */{
#ifdef NLORIGINAL
                    manager->removePossibleBindings(cc, _bindingSite);
#endif
#ifdef NLSTENCILLIST
                    manager->removePossibleBindingsstencil(cc, _bindingSite);
#endif
                }
            }
        }
	    mine = chrono::high_resolution_clock::now();
	    chrono::duration<floatingpoint> elapsed_time(mine - mins);
		CUDAcommon::ctime.tUpdateBrancherBindingCallback += elapsed_time.count();
	    CUDAcommon::ccount.cUpdateBrancherBindingCallback++;
    }
};

struct UpdateLinkerBindingCallback {
    
    Cylinder* _cylinder; ///< cylinder to update
    
    short _bindingSite;  ///< binding site to update

    chrono::high_resolution_clock::time_point mins, mine;

    //Constructor, sets members
    UpdateLinkerBindingCallback(Cylinder* cylinder, short bindingSite)
    
    : _cylinder(cylinder), _bindingSite(bindingSite) {}
    
    //callback
    void operator() (RSpecies *r, int delta) {
	    mins = chrono::high_resolution_clock::now();

        //update this cylinder
        Compartment* c = _cylinder->getCompartment();
        for(auto &manager : c->getFilamentBindingManagers()) {
            
            if(dynamic_cast<LinkerBindingManager*>(manager.get())) {
                
                CCylinder* cc = _cylinder->getCCylinder();
                
                //update binding sites
                if(delta == +1) {
#ifdef NLORIGINAL
                    manager->addPossibleBindings(cc, _bindingSite);
#endif
#ifdef NLSTENCILLIST
                    manager->addPossibleBindingsstencil(cc, _bindingSite);
#endif
                }

                else /* -1 */{
#ifdef NLORIGINAL
                    manager->removePossibleBindings(cc, _bindingSite);
#endif
#ifdef NLSTENCILLIST
                    manager->removePossibleBindingsstencil(cc, _bindingSite);
#endif
                }
            }
        }
	    mine = chrono::high_resolution_clock::now();
	    chrono::duration<floatingpoint> elapsed_time(mine - mins);
	    CUDAcommon::ctime.tUpdateLinkerBindingCallback += elapsed_time.count();
	    CUDAcommon::ccount.cUpdateLinkerBindingCallback++;
    }
};

struct UpdateMotorBindingCallback {
    
    Cylinder* _cylinder; ///< cylinder to update
    
    short _bindingSite;  ///< binding site to update

    chrono::high_resolution_clock::time_point mins, mine;

    //Constructor, sets members
    UpdateMotorBindingCallback(Cylinder* cylinder, short bindingSite)
    
    : _cylinder(cylinder), _bindingSite(bindingSite) {}
    
    //callback
    void operator() (RSpecies *r, int delta) {
	    mins = chrono::high_resolution_clock::now();
        //update this cylinder
        Compartment* c = _cylinder->getCompartment();
        
        for(auto &manager : c->getFilamentBindingManagers()) {
            
            if(dynamic_cast<MotorBindingManager*>(manager.get())) {
                
                CCylinder* cc = _cylinder->getCCylinder();
                
                //update binding sites
                if(delta == +1) {
#ifdef NLORIGINAL
                    manager->addPossibleBindings(cc, _bindingSite);
#endif
#ifdef NLSTENCILLIST
                    manager->addPossibleBindingsstencil(cc, _bindingSite);
#endif
                }

                else /* -1 */{
#ifdef NLORIGINAL
                    manager->removePossibleBindings(cc, _bindingSite);
#endif
#ifdef NLSTENCILLIST
                    manager->removePossibleBindingsstencil(cc, _bindingSite);
#endif
                }
            }
        }
	    mine = chrono::high_resolution_clock::now();
	    chrono::duration<floatingpoint> elapsed_time(mine - mins);
	    CUDAcommon::ctime.tUpdateMotorBindingCallback += elapsed_time.count();
	    CUDAcommon::ccount.cUpdateMotorBindingCallback++;
    }
};

struct UpdateMotorIDCallback{
    
    int _motorType; ///< type of motor to find its binding manager

    chrono::high_resolution_clock::time_point mins, mine;

    //Constructor, sets members
    UpdateMotorIDCallback(int motorType) : _motorType(motorType) {};
    
    //callback
    void operator() (RSpecies *r, int delta) {
	    mins = chrono::high_resolution_clock::now();
    //DEPRECATED AS OF 9/8/16
//        //find compartment and binding manager
//        Compartment *c = static_cast<Compartment*>(r->getSpecies().getParent());
//        MotorBindingManager* mManager = c->getMotorBindingManager(_motorType);
//        
//        if(delta == +1) {
//            //pull from motorDB of transferred ID's
//            //note that if there is no transfer ID, we are experiencing an unbinding event. The specific
//            //motor will give its ID to the corresponding binding manager.
//            int ID = MotorGhost::_motorGhosts.getTransferID();
//            
//            if(ID != -1) {
//                mManager->addUnboundID(ID);
//                
//                //we can only check this assertion of it is a diffusion event
//                assert(r->getN() == mManager->getAllUnboundIDs().size() &&
//                       "Major bug: number of unbound ID's and copy number does not match");
//            }
//            //else - create an ID. This is an addition at runtime
//            else{
//                mManager->addUnboundID(MotorGhost::_motorGhosts.getId());
//            }
//        }
//        
//        else{ /* -1 */
//            //add to the motorDB of transferred ID's
//            
//            int ID = mManager->getUnboundID();
//            MotorGhost::_motorGhosts.setTransferID(ID);
//            
//            assert(r->getN() == mManager->getAllUnboundIDs().size() &&
//                   "Major bug: number of unbound ID's and copy number does not match");
//        }
	    mine = chrono::high_resolution_clock::now();
	    chrono::duration<floatingpoint> elapsed_time(mine - mins);
	    CUDAcommon::ctime.tUpdateMotorIDCallback += elapsed_time.count();
	    CUDAcommon::ccount.cUpdateMotorIDCallback++;
    }
};


#endif

#ifdef REACTION_SIGNALING

/// Callback to extend the plus end of a Filament after a polymerization
/// Reaction occurs in the system.
struct FilamentExtensionPlusEndCallback {
    
    Cylinder* _cylinder;
    
    short _plusEnd; ///< Plus end species to mark

    chrono::high_resolution_clock::time_point mins, mine;

    //Constructor, sets members
    FilamentExtensionPlusEndCallback(Cylinder* cylinder, short plusEnd)
    : _cylinder(cylinder), _plusEnd(plusEnd){};
    
    //Callback
    void operator() (ReactionBase *r){
	    mins = chrono::high_resolution_clock::now();
        //extend the front
        Filament* f = (Filament*)(_cylinder->getParent());
        f->extendPlusEnd(_plusEnd);
	    mine = chrono::high_resolution_clock::now();
	    chrono::duration<floatingpoint> elapsed_time(mine - mins);
	    CUDAcommon::ctime.tFilamentExtensionPlusEndCallback += elapsed_time.count();
	    CUDAcommon::ccount.cFilamentExtensionPlusEndCallback++;
    }
};

/// Callback to extend the minus end of a Filament after a polymerization
/// Reaction occurs in the system.
struct FilamentExtensionMinusEndCallback {
    
    Cylinder* _cylinder;
    
    short _minusEnd; ///< Minus end species to mark

    chrono::high_resolution_clock::time_point mins, mine;

    //Constructor, sets members
    FilamentExtensionMinusEndCallback(Cylinder* cylinder, short minusEnd)
    : _cylinder(cylinder), _minusEnd(minusEnd){};
    //Callback
    void operator() (ReactionBase *r){
	    mins = chrono::high_resolution_clock::now();
        //extend the back
        Filament* f = (Filament*)(_cylinder->getParent());
        f->extendMinusEnd(_minusEnd);
	    mine = chrono::high_resolution_clock::now();
	    chrono::duration<floatingpoint> elapsed_time(mine - mins);
	    CUDAcommon::ctime.tFilamentExtensionMinusEndCallback += elapsed_time.count();
	    CUDAcommon::ccount.cFilamentExtensionMinusEndCallback++;
    }
};

/// Callback to retract the plus end of a Filament after a depolymerization
/// Reaction occurs in the system.
struct FilamentRetractionPlusEndCallback {
    
    Cylinder* _cylinder;

    chrono::high_resolution_clock::time_point mins, mine;

    //Constructor, sets members
    FilamentRetractionPlusEndCallback(Cylinder* cylinder)
    : _cylinder(cylinder) {};
    //Callback
    void operator() (ReactionBase *r){
	    mins = chrono::high_resolution_clock::now();
        Filament* f =(Filament*)( _cylinder->getParent());
        f->retractPlusEnd();
	    mine = chrono::high_resolution_clock::now();
	    chrono::duration<floatingpoint> elapsed_time(mine - mins);
	    CUDAcommon::ctime.tFilamentRetractionPlusEndCallback += elapsed_time.count();
	    CUDAcommon::ccount.cFilamentRetractionPlusEndCallback++;
    }
};

/// Callback to retract the minus end of a Filament after a depolymerization
/// Reaction occurs in the system.
struct FilamentRetractionMinusEndCallback {
    
    Cylinder* _cylinder;

    chrono::high_resolution_clock::time_point mins, mine;

    //Constructor, sets members
    FilamentRetractionMinusEndCallback(Cylinder* cylinder)
    : _cylinder(cylinder) {};
    //Callback
    void operator() (ReactionBase *r){
	    mins = chrono::high_resolution_clock::now();
        Filament* f = (Filament*)(_cylinder->getParent());
        f->retractMinusEnd();
	    mine = chrono::high_resolution_clock::now();
	    chrono::duration<floatingpoint> elapsed_time(mine - mins);
	    CUDAcommon::ctime.tFilamentRetractionMinusEndCallback += elapsed_time.count();
	    CUDAcommon::ccount.cFilamentRetractionMinusEndCallback++;
    }
};

/// Callback to polymerize the plus end of a Filament after a polymerization
/// Reaction occurs in the system.
struct FilamentPolymerizationPlusEndCallback {
    
    Cylinder* _cylinder;

    chrono::high_resolution_clock::time_point mins, mine;

    //Constructor, sets members
    FilamentPolymerizationPlusEndCallback(Cylinder* cylinder)
    : _cylinder(cylinder) {};
    //Callback
    void operator() (ReactionBase *r){
	    mins = chrono::high_resolution_clock::now();
        Filament* f = (Filament*)(_cylinder->getParent());
        f->polymerizePlusEnd();
	    mine = chrono::high_resolution_clock::now();
	    chrono::duration<floatingpoint> elapsed_time(mine - mins);
	    CUDAcommon::ctime.tFilamentPolymerizationPlusEndCallback += elapsed_time.count();
	    CUDAcommon::ccount.cFilamentPolymerizationPlusEndCallback++;
    }
};

/// Callback to polymerize the minus end of a Filament after a polymerization
/// Reaction occurs in the system.
struct FilamentPolymerizationMinusEndCallback {
    
    Cylinder* _cylinder;

    chrono::high_resolution_clock::time_point mins, mine;

    //Constructor, sets members
    FilamentPolymerizationMinusEndCallback(Cylinder* cylinder)
    : _cylinder(cylinder) {};
    //Callback
    void operator() (ReactionBase *r){
	    mins = chrono::high_resolution_clock::now();
        Filament* f = (Filament*)(_cylinder->getParent());
        f->polymerizeMinusEnd();
	    mine = chrono::high_resolution_clock::now();
	    chrono::duration<floatingpoint> elapsed_time(mine - mins);
	    CUDAcommon::ctime.tFilamentPolymerizationMinusEndCallback += elapsed_time.count();
	    CUDAcommon::ccount.cFilamentPolymerizationMinusEndCallback++;
    }
};

/// Callback to depolymerize the plus end of a Filament after a depolymerization
/// Reaction occurs in the system.
struct FilamentDepolymerizationPlusEndCallback {
    
    Cylinder* _cylinder;

    chrono::high_resolution_clock::time_point mins, mine;

    //Constructor, sets members
    FilamentDepolymerizationPlusEndCallback(Cylinder* cylinder)
    : _cylinder(cylinder) {};
    //Callback
    void operator() (ReactionBase *r){
	    mins = chrono::high_resolution_clock::now();
        Filament* f = (Filament*)(_cylinder->getParent());
        
        f->depolymerizePlusEnd();
	    mine = chrono::high_resolution_clock::now();
	    chrono::duration<floatingpoint> elapsed_time(mine - mins);
	    CUDAcommon::ctime.tFilamentDepolymerizationPlusEndCallback += elapsed_time.count();
	    CUDAcommon::ccount.cFilamentDepolymerizationPlusEndCallback++;
    }
};

/// Callback to depolymerize the back of a Filament after a depolymerization
/// Reaction occurs in the system.
struct FilamentDepolymerizationMinusEndCallback {
    
    Cylinder* _cylinder;

    chrono::high_resolution_clock::time_point mins, mine;

    //Constructor, sets members
    FilamentDepolymerizationMinusEndCallback(Cylinder* cylinder)
    : _cylinder(cylinder) {};
    //Callback
    void operator() (ReactionBase *r){
	    mins = chrono::high_resolution_clock::now();
        Filament* f = (Filament*)(_cylinder->getParent());
        f->depolymerizeMinusEnd();
	    mine = chrono::high_resolution_clock::now();
	    chrono::duration<floatingpoint> elapsed_time(mine - mins);
	    CUDAcommon::ctime.tFilamentDepolymerizationMinusEndCallback += elapsed_time.count();
	    CUDAcommon::ccount.cFilamentDepolymerizationMinusEndCallback++;
    }
};

/// Callback to unbind a BranchingPoint from a Filament
struct BranchingPointUnbindingCallback {
    
    SubSystem* _ps;
    BranchingPoint* _branchingPoint;

    chrono::high_resolution_clock::time_point mins, mine;

    BranchingPointUnbindingCallback(BranchingPoint* b, SubSystem* ps)
    : _ps(ps), _branchingPoint(b) {}
    
    void operator() (ReactionBase *r) {
	    mins = chrono::high_resolution_clock::now();

//        //@{
//        std::cout<<"Brancher unbinding "<<_branchingPoint->getFirstCylinder()->getId()<<" "
//                ""<<_branchingPoint->getPosition()
//                 <<" "<<_branchingPoint->getSecondCylinder()->getId()<<endl;
//        //@}
        //remove the branching point
        _ps->removeTrackable<BranchingPoint>(_branchingPoint);
        delete _branchingPoint;
	    mine = chrono::high_resolution_clock::now();
	    chrono::duration<floatingpoint> elapsed_time(mine - mins);
	    CUDAcommon::ctime.tBranchingPointUnbindingCallback += elapsed_time.count();
	    CUDAcommon::ccount.cBranchingPointUnbindingCallback++;
    }
    
    
};


/// Callback to create a BranchingPoint on a Filament
struct BranchingCallback {
    
    SubSystem* _ps;        ///< ptr to subsystem
    
    BranchingManager* _bManager; ///< Branching manager for this compartment
    
    short _plusEnd;        ///< Plus end marker of new cylinder
    
    float _onRate;         ///< Rate of the binding reaction
    float _offRate;        ///< Rate of the unbinding reaction

    chrono::high_resolution_clock::time_point mins, mine;

    BranchingCallback(BranchingManager* bManager, short plusEnd,
                      float onRate, float offRate, SubSystem* ps)
    
    : _ps(ps), _bManager(bManager),
    _plusEnd(plusEnd), _onRate(onRate), _offRate(offRate) {}
    
    void operator() (ReactionBase *r) {
	    mins = chrono::high_resolution_clock::now();
        BranchingPoint* b;
        float frate;
        short branchType = _bManager->getBoundInt();
        
        //choose a random binding site from manager
        tuple<CCylinder*, short> site;
#ifdef NLORIGINAL
        site = _bManager->chooseBindingSite();
#endif
#ifdef NLSTENCILLIST
        site = _bManager->chooseBindingSitesstencil();
#endif
        
        //get info from site
        Cylinder* c1 = get<0>(site)->getCylinder();
        short filType = c1->getType();
        
<<<<<<< HEAD
        double pos = double(get<1>(site)) / SysParams::Geometry().cylinderNumMon[filType];
        if(SysParams::RUNSTATE == true) {
            //Get a position and direction of a new filament
            auto x1 = c1->getFirstBead()->vcoordinate();
            auto x2 = c1->getSecondBead()->vcoordinate();
            
            //get original direction of cylinder
            auto p= midPointCoordinate(x1, x2, pos);
            vector<double> n = twoPointDirection(x1, x2);
            
            //get branch projection
#ifdef MECHANICS
            //use mechanical parameters
            double l, t;
            if(SysParams::Mechanics().BrStretchingL.size() != 0) {
                l = SysParams::Mechanics().BrStretchingL[branchType];
                t = SysParams::Mechanics().BrBendingTheta[branchType];
            }
            else {
                cout << "Branching initialization cannot occur unless mechanical parameters are specified."
                << " Using default values for Arp2/3 complex - l=10.0nm, theta=70.7deg"
                << endl;
                l = 10.0;
                t = 1.22;
            }
#else
            cout << "Branching initialization cannot occur unless mechanics is enabled. Using"
            << " default values for Arp2/3 complex - l=10.0nm, theta=70.7deg"
            << endl;
            double l = 10.0;
            double t = 1.22;
#endif
            double s = SysParams::Geometry().monomerSize[filType];
            
            auto branchPosDir = branchProjection(n, p, l, s, t);
            auto bd = get<0>(branchPosDir); auto bp = get<1>(branchPosDir);
            
            //create a new filament
            Filament* f = _ps->addTrackable<Filament>(_ps, filType, bp, bd, true, true);
=======
        floatingpoint pos = floatingpoint(get<1>(site)) / SysParams::Geometry().cylinderNumMon[filType];
        if(SysParams::RUNSTATE==true){
        //Get a position and direction of a new filament
        auto x1 = c1->getFirstBead()->vcoordinate();
        auto x2 = c1->getSecondBead()->vcoordinate();
        
        //get original direction of cylinder
        auto p= midPointCoordinate(x1, x2, pos);
        vector<floatingpoint> n = twoPointDirection(x1, x2);
        
        //get branch projection
#ifdef MECHANICS
        //use mechanical parameters
        floatingpoint l, t;
        if(SysParams::Mechanics().BrStretchingL.size() != 0) {
            l = SysParams::Mechanics().BrStretchingL[branchType];
            t = SysParams::Mechanics().BrBendingTheta[branchType];
        }
        else {
            cout << "Branching initialization cannot occur unless mechanical parameters are specified."
            << " Using default values for Arp2/3 complex - l=10.0nm, theta=70.7deg"
            << endl;
            l = 10.0;
            t = 1.22;
        }
#else
        cout << "Branching initialization cannot occur unless mechanics is enabled. Using"
        << " default values for Arp2/3 complex - l=10.0nm, theta=70.7deg"
        << endl;
        floatingpoint l = 10.0;
        floatingpoint t = 1.22;
#endif
        floatingpoint s = SysParams::Geometry().monomerSize[filType];
        
        auto branchPosDir = branchProjection(n, p, l, s, t);
        auto bd = get<0>(branchPosDir); auto bp = get<1>(branchPosDir);
        
        //create a new filament
        Filament* f = _ps->addTrackable<Filament>(_ps, filType, bp, bd, true, true);
        
        //mark first cylinder
        Cylinder* c = f->getCylinderVector().front();
        c->getCCylinder()->getCMonomer(0)->speciesPlusEnd(_plusEnd)->up();
        
        //create new branch
>>>>>>> aaa07598
            
            //mark first cylinder
            Cylinder* c = f->getCylinderVector().front();
            c->getCCylinder()->getCMonomer(0)->speciesPlusEnd(_plusEnd)->up();
            
            //create new branch
            b= _ps->addTrackable<BranchingPoint>(c1, c, branchType, pos);
            frate=_offRate;
        }
        else {
            CCylinder* c = nullptr;
            bool check = false;
            vector<tuple<tuple<CCylinder*, short>, tuple<CCylinder*, short>>> BrT=_bManager->getbtuple();
            for(auto T:BrT) {
                CCylinder* cx=get<0>(get<0>(T));
                floatingpoint p = floatingpoint(get<1>(get<0>(T)))/ floatingpoint(SysParams::Geometry().cylinderNumMon[filType]);
                if(cx->getCylinder()->getId()==c1->getId() && p==pos){
                    c=get<0>(get<1>(T));
                    check = true;
                    break;
                }}
            if(check){

                
            b= _ps->addTrackable<BranchingPoint>(c1, c->getCylinder(), branchType, pos);
                
            frate=0.0;
            }
            else {
                b = nullptr;
                cout<<"Brancher Error. Cannot find binding Site in the list. Cannot complete restart. Exiting." <<endl;
                exit(EXIT_FAILURE);
            }
        }
        
        //create off reaction
        auto cBrancher = b->getCBranchingPoint();
        
        cBrancher->setRates(_onRate, frate);
        cBrancher->createOffReaction(r, _ps);
        cBrancher->getOffReaction()->setBareRate(SysParams::BUBBareRate[branchType]);
#ifdef DYNAMICRATES

        b -> updateReactionRates();
#endif
	    mine = chrono::high_resolution_clock::now();
	    chrono::duration<floatingpoint> elapsed_time(mine - mins);
	    CUDAcommon::ctime.tBranchingCallback += elapsed_time.count();
	    CUDAcommon::ccount.cBranchingCallback++;
    }
};



/// Callback to unbind a Linker from a Filament
struct LinkerUnbindingCallback {
    
    SubSystem* _ps;
    Linker* _linker;

    chrono::high_resolution_clock::time_point mins, mine;

    LinkerUnbindingCallback(Linker* l, SubSystem* ps) : _ps(ps), _linker(l) {}
    
    void operator() (ReactionBase *r) {
	    CUDAcommon::tmin.linkerunbindingcalls++;
	    mins = chrono::high_resolution_clock::now();

//        //@{
//        std::cout<<"Linker unbinding "<<_linker->getFirstCylinder()->getId()<<" "<<_linker->getFirstPosition()
//                 <<" "<<_linker->getSecondCylinder()->getId()<<" "<<_linker->getSecondPosition()<<endl;
//        //@}
        //remove the linker
        _ps->removeTrackable<Linker>(_linker);
        delete _linker;
	    mine = chrono::high_resolution_clock::now();
	    chrono::duration<floatingpoint> elapsed_time(mine - mins);
	    CUDAcommon::ctime.tLinkerUnbindingCallback += elapsed_time.count();
	    CUDAcommon::ccount.cLinkerUnbindingCallback++;
    }
};

/// Callback to bind a Linker to Filament
struct LinkerBindingCallback {
    
    SubSystem* _ps;               ///< ptr to subsystem
    
    LinkerBindingManager* _lManager; ///< Linker binding manager for this compartment
    
    float _onRate;                ///< Rate of the binding reaction
    float _offRate;               ///< Rate of the unbinding reaction

    DissipationTracker* _dt;

    chrono::high_resolution_clock::time_point mins, mine;

    LinkerBindingCallback(LinkerBindingManager* lManager,
                          float onRate, float offRate, SubSystem* ps, DissipationTracker* dt)
    
    : _ps(ps), _lManager(lManager), _onRate(onRate), _offRate(offRate), _dt(dt) {}
    
    void operator() (ReactionBase *r) {
	    CUDAcommon::tmin.linkerbindingcalls++;
	    mins = chrono::high_resolution_clock::now();

        //get a random binding
        short linkerType = _lManager->getBoundInt();
        float f;
        
        //choose a random binding site from manager
        vector<tuple<CCylinder*, short>> site;
#ifdef NLORIGINAL
        site = _lManager->chooseBindingSites();
#endif
#ifdef NLSTENCILLIST
        site = _lManager->chooseBindingSitesstencil();
#endif
        
        Cylinder* c1 = get<0>(site[0])->getCylinder();
        Cylinder* c2 = get<0>(site[1])->getCylinder();
        
        short filType = c1->getType();
        
        // Create a linker
        int cylinderSize = SysParams::Geometry().cylinderNumMon[filType];
        
        floatingpoint pos1 = floatingpoint(get<1>(site[0])) / cylinderSize;
        floatingpoint pos2 = floatingpoint(get<1>(site[1])) / cylinderSize;
        
        Linker* l = _ps->addTrackable<Linker>(c1, c2, linkerType, pos1, pos2);
        
        //create off reaction
        auto cLinker = l->getCLinker();
        //aravind June 24, 2016.
        if(SysParams::RUNSTATE==false)
            f=0.0;
        else
            f=_offRate;
        //@
        cLinker->setRates(_onRate, f);
        cLinker->createOffReaction(r, _ps);
        
        if(SysParams::Chemistry().eventTracking){
            _dt->recordLinkerBinding(l);
        }

#ifdef DYNAMICRATES
        //reset the associated reactions
        //aravind june 24, 2016
        cLinker->getOffReaction()->setBareRate(SysParams::LUBBareRate[linkerType]);
        //@
        l->updateReactionRates();
#endif
	    mine = chrono::high_resolution_clock::now();
	    chrono::duration<floatingpoint> elapsed_time(mine - mins);
	    CUDAcommon::ctime.tLinkerBindingCallback += elapsed_time.count();
	    CUDAcommon::ccount.cLinkerBindingCallback++;
    }
};

/// Callback to unbind a MotorGhost from a Filament
struct MotorUnbindingCallback {
    
    SubSystem* _ps;
    MotorGhost* _motor;

    chrono::high_resolution_clock::time_point mins, mine;

    MotorUnbindingCallback(MotorGhost* m, SubSystem* ps) :
    
    _ps(ps), _motor(m) {}
    
    void operator() (ReactionBase *r) {
    	CUDAcommon::tmin.motorunbindingcalls++;
	    mins = chrono::high_resolution_clock::now();

        //find the motor binding manager associated with this species
//        Species* sd = &(r->rspecies()[SPECIESM_UNBINDING_INDEX]->getSpecies());
        
//        Compartment* c = static_cast<Compartment*>(sd->getParent());
//        auto mManager = c->getMotorBindingManager(_motor->getType());
        
        //DEPRECATED AS OF 9/8/16
//        
//        mManager->removeUnboundID(MotorGhost::_motorGhosts.deleteID());
//        
//        //re-add unbound ID to motor binding manager
//        mManager->addUnboundID(_motor->getId());

//        //@{
//        std::cout<<"Motor unbinding "<<_motor->getFirstCylinder()->getId()<<" "<<_motor->getFirstPosition()
//                  <<" "<<_motor->getSecondCylinder()->getId()<<" "<<_motor->getSecondPosition()<<endl;
//        //@}

        //remove the motor
        _ps->removeTrackable<MotorGhost>(_motor);
        delete _motor;
	    mine = chrono::high_resolution_clock::now();
	    chrono::duration<floatingpoint> elapsed_time(mine - mins);
	    CUDAcommon::ctime.tMotorUnbindingCallback += elapsed_time.count();
	    CUDAcommon::ccount.cMotorUnbindingCallback++;
    }
};


/// Callback to bind a MotorGhost to Filament
struct MotorBindingCallback {
    
    SubSystem* _ps;               ///< ptr to subsystem
    
    MotorBindingManager* _mManager;///< Motor binding manager for this compartment
    
    float _onRate;                ///< Rate of the binding reaction
    float _offRate;               ///< Rate of the unbinding reaction

    chrono::high_resolution_clock::time_point mins, mine;

    MotorBindingCallback(MotorBindingManager* mManager,
                         float onRate, float offRate, SubSystem* ps)
    
    : _ps(ps), _mManager(mManager), _onRate(onRate), _offRate(offRate) {}
    
    void operator() (ReactionBase *r) {
	    CUDAcommon::tmin.motorbindingcalls++;
	    mins = chrono::high_resolution_clock::now();

        //get a random binding
        short motorType = _mManager->getBoundInt();
        float f;
        //choose a random binding site from manager
        vector<tuple<CCylinder*, short>> site;
#ifdef NLORIGINAL
        site = _mManager->chooseBindingSites();
#endif
#ifdef NLSTENCILLIST
        site = _mManager->chooseBindingSitesstencil();
#endif
        
        Cylinder* c1 = get<0>(site[0])->getCylinder();
        Cylinder* c2 = get<0>(site[1])->getCylinder();
        
        short filType = c1->getType();
        
        // Create a motor
        int cylinderSize = SysParams::Geometry().cylinderNumMon[filType];
        
        floatingpoint pos1 = floatingpoint(get<1>(site[0])) / cylinderSize;
        floatingpoint pos2 = floatingpoint(get<1>(site[1])) / cylinderSize;
        
        MotorGhost* m = _ps->addTrackable<MotorGhost>(c1, c2, motorType, pos1, pos2, _onRate, _offRate);
        
        //attach an ID to the motor based on the transfer ID
        //DEPRECATED AS OF 9/22/16
//        m->setID(MotorGhost::_motorGhosts.getTransferID());
        
        //create off reaction
        auto cMotorGhost = m->getCMotorGhost();
        //aravind June 24, 2016.
        if(SysParams::RUNSTATE==false){
        f=0.0;
        }
        else
            f=_offRate;
        //@
        cMotorGhost->setRates(_onRate, f);
        cMotorGhost->createOffReaction(r, _ps);
        
#ifdef DYNAMICRATES
        //reset the associated walking reactions
        m->updateReactionRates();
        //aravind June 24,2016.
        cMotorGhost->getOffReaction()->setBareRate(SysParams::MUBBareRate[motorType]);
        //@

#endif
	    mine = chrono::high_resolution_clock::now();
	    chrono::duration<floatingpoint> elapsed_time(mine - mins);
	    CUDAcommon::ctime.tMotorBindingCallback += elapsed_time.count();
	    CUDAcommon::ccount.cMotorBindingCallback++;

    }
};

/// Callback to walk a MotorGhost on a Filament
struct MotorWalkingCallback {
    
    Cylinder* _c;        ///< Cylinder this callback is attached to
    
    short _oldPosition;  ///< Old position of motor head
    short _newPosition;  ///< New position of motor head
    
    short _motorType;    ///< Type of motor
    short _boundType;    ///< Type of bound this motor took place of
    
    SubSystem* _ps;      ///< Ptr to subsystem

    chrono::high_resolution_clock::time_point mins, mine;
    DissipationTracker* _dt;

    MotorWalkingCallback(Cylinder* c,
                         short oldPosition, short newPosition,
                         short motorType, short boundType, SubSystem* ps, DissipationTracker* dt)
    
    :_c(c), _oldPosition(oldPosition), _newPosition(newPosition),
    _motorType(motorType), _boundType(boundType), _ps(ps), _dt(dt) {}
    
    void operator() (ReactionBase* r) {
	    CUDAcommon::tmin.motorwalkingcalls++;
	    mins = chrono::high_resolution_clock::now();
//        cout<<"Motor walking begins"<<endl;
        //get species
        CCylinder* cc = _c->getCCylinder();
        CMonomer* monomer = cc->getCMonomer(_oldPosition);
        SpeciesBound* sm1 = monomer->speciesMotor(_motorType);
        
        short filType = _c->getType();
        
        //get motor
        MotorGhost* m = ((CMotorGhost*)sm1->getCBound())->getMotorGhost();


        int cylinderSize = SysParams::Geometry().cylinderNumMon[filType];

        floatingpoint oldpos = floatingpoint(_oldPosition) / cylinderSize;
        floatingpoint newpos = floatingpoint(_newPosition) / cylinderSize;
#ifdef CROSSCHECK
        auto sb = SysParams::Chemistry().motorBoundIndex[0];
	    CMonomer* monomernew = cc->getCMonomer(_newPosition);

	    cout<<"mw before speciesMotor E-0/B-1 "<<sm1->getN()<<" "
	    <<monomernew->speciesMotor(_motorType)->getN()<<endl;
	    cout<<"mw before speciesBound E-1/B-0 "<<monomer->speciesBound(sb)->getN()
	    <<" "<<monomernew->speciesBound(sb)->getN()<<endl;
#endif
	    m->moveMotorHead(_c, oldpos, newpos, _boundType, _ps);
#ifdef CROSSCHECK
	    cout<<"mw after speciesMotor E-0/B-1 "<<sm1->getN()<<" "<<
	    monomernew->speciesMotor(_motorType)->getN()<<endl;
	    cout<<"mw after speciesBound E-1/B-0 "<<monomer->speciesBound(sb)->getN()
	        <<" "<<monomernew->speciesBound(sb)->getN()<<endl;
#endif
        
#ifdef DYNAMICRATES
        //reset the associated reactions
        m->updateReactionRates();

#endif
        
        if(SysParams::Chemistry().eventTracking){
            _dt->recordWalk(m);
        }
        
        
	    mine = chrono::high_resolution_clock::now();
	    chrono::duration<floatingpoint> elapsed_time(mine - mins);
	    CUDAcommon::ctime.tMotorWalkingCallback += elapsed_time.count();
	    CUDAcommon::ccount.cMotorWalkingCallback++;
    }
};

/// Callback to walk a MotorGhost on a Filament to a new Cylinder
struct MotorMovingCylinderCallback {
    
    Cylinder* _oldC;        ///< Old cylinder the motor is attached to
    Cylinder* _newC;        ///< New cylinder motor will be attached to
    
    short _oldPosition;     ///< Old position of motor head
    short _newPosition;     ///< New position of motor head
    
    short _motorType;       ///< Type of motor
    short _boundType;       ///< Type of bound this motor is taking place of
    
    SubSystem* _ps;         ///< Ptr to subsystem

    chrono::high_resolution_clock::time_point mins, mine;

    MotorMovingCylinderCallback(Cylinder* oldC, Cylinder* newC,
                                short oldPosition, short newPosition,
                                short motorType, short boundType, SubSystem* ps)
    
    :_oldC(oldC), _newC(newC), _oldPosition(oldPosition), _newPosition(newPosition),
    _motorType(motorType), _boundType(boundType), _ps(ps) {}
    
    void operator() (ReactionBase* r) {
	    CUDAcommon::tmin.motorwalkingcalls++;
	    mins = chrono::high_resolution_clock::now();
//        cout<<"Motor moving cylinder begins"<<endl;
        //get species
        CCylinder* oldCC = _oldC->getCCylinder();
        CMonomer* monomer = oldCC->getCMonomer(_oldPosition);
        SpeciesBound* sm1 = monomer->speciesMotor(_motorType);
        short filType = _oldC->getType();

        //get motor
        MotorGhost* m = ((CMotorGhost*)sm1->getCBound())->getMotorGhost();
        
        int cylinderSize = SysParams::Geometry().cylinderNumMon[filType];
/*        cout<<"filament Type "<<filType<<endl;
        cout<<"cylinder size "<<cylinderSize<<endl;
        cout<<"Cylinder oldpos "<<_oldC->getID()<<" "<<_oldPosition<<endl;
        cout<<"Cylinder newpos "<<_newC->getID()<<" "<<_newPosition<<endl;
        cout<<"-----------"<<endl;*/
        floatingpoint oldpos = floatingpoint(_oldPosition) / cylinderSize;
        floatingpoint newpos = floatingpoint(_newPosition) / cylinderSize;
        
        m->moveMotorHead(_oldC, _newC, oldpos, newpos, _boundType, _ps);
        
#ifdef DYNAMICRATES
        //reset the associated reactions
        m->updateReactionRates();
#endif
	    mine = chrono::high_resolution_clock::now();
	    chrono::duration<floatingpoint> elapsed_time(mine - mins);
	    CUDAcommon::ctime.tMotorMovingCylinderCallback += elapsed_time.count();
	    CUDAcommon::ccount.cMotorMovingCylinderCallback++;
    }
};

/// Struct to create a new filament based on a given reaction
struct FilamentCreationCallback {
    
    //@{
    /// Integer specifying the chemical properties of first cylinder
    short _plusEnd;
    short _minusEnd;
    short _filament;
    //@}
    
    ///Filament type to create
    short _filType;
    
    Compartment* _compartment; ///< compartment to put this filament in
    SubSystem* _ps; ///< Ptr to the subsystem

    chrono::high_resolution_clock::time_point mins, mine;

    FilamentCreationCallback(short plusEnd, short minusEnd, short filament,
                             short filType, SubSystem* ps, Compartment* c = nullptr)
    
    : _plusEnd(plusEnd), _minusEnd(minusEnd), _filament(filament),
    _filType(filType), _compartment(c), _ps(ps) {}
    
    void operator() (ReactionBase* r) {
	    mins = chrono::high_resolution_clock::now();

        Compartment* c;
        
        //no compartment was set, pick a random one
        if(_compartment == nullptr)
            c = GController::getRandomCompartment();
        else
            c = _compartment;
        
        //set up a random initial position and direction
        vector<floatingpoint> position;
        vector<floatingpoint> direction;

        if(_ps->getBoundary()->getShape() == BoundaryShape::Cylinder) {
            while(true) {
                position = GController::getRandomCenterCoordinates(c);
                
                //getting random numbers between -1 and 1
                
                direction = {Rand::randfloatingpoint(-1,1), Rand::randfloatingpoint(-1,1), 0};
                normalize(direction);
                
                auto npp = nextPointProjection(position,
                                               SysParams::Geometry().cylinderSize[_filType], direction);
                
                bool inbubble = false;
                //check if within bubble
                for(auto bb : Bubble::getBubbles()) {
                    auto radius = bb->getRadius();

                    if((twoPointDistancesquared(bb->getBead()->vcoordinate(), position) < (radius * radius)) ||
                       (twoPointDistancesquared(bb->getBead()->vcoordinate(), npp) < (radius * radius))){
                        inbubble = true;
                        break;
                    }
                }

                if(inbubble) break;

                //check if within boundary && if within REPULSIONEXPIN region (set as 125nm)
                if(_ps->getBoundary()->within(position) &&
                   _ps->getBoundary()->within(npp)){
                    if(_ps->getBoundary()->distance(position) > 125 &&
                       _ps->getBoundary()->distance(npp) > 125)
                    	break;
                }

            }
            
            //create filament, set up ends and filament species
            Filament* f = _ps->addTrackable<Filament>(_ps, _filType, position, direction, true, false);
            
            //initialize the nucleation
            f->nucleate(_plusEnd, _filament, _minusEnd);
        }
        else {
            while(true) {
                position = GController::getRandomCoordinates(c);
                
                //getting random numbers between -1 and 1
                
                direction = {Rand::randfloatingpoint(-1,1), Rand::randfloatingpoint(-1,1), Rand::randfloatingpoint(-1,1)};
                normalize(direction);
                
                auto npp = nextPointProjection(position,
                                               SysParams::Geometry().cylinderSize[_filType], direction);
                
                bool inbubble = false;
                //check if within bubble
                for(auto bb : Bubble::getBubbles()) {
                    auto radius = bb->getRadius();

                    if((twoPointDistancesquared(bb->getBead()->vcoordinate(), position) < (radius * radius)) ||
                       (twoPointDistancesquared(bb->getBead()->vcoordinate(), npp) < (radius * radius))){
                        inbubble = true;
                        break;
                    }
                }

                if(inbubble) break;

<<<<<<< HEAD
                //check if within boundary and membrane[0]
                if(
                    _ps->getBoundary()->within(position) &&
                    _ps->getBoundary()->within(npp) &&
                    c->isActivated() &&
                    (c->getVolumeFrac() >= 1.0 ||
                        Membrane::getMembranes()[0]->contains(vector2Vec<3, double>(position)) &&
                        Membrane::getMembranes()[0]->contains(vector2Vec<3, double>(npp)))
                ) break;
=======
                //check if within boundary
                if(_ps->getBoundary()->within(position) &&
                   _ps->getBoundary()->within(npp))
                    break;
>>>>>>> aaa07598
            }
            
            //create filament, set up ends and filament species
            Filament* f = _ps->addTrackable<Filament>(_ps, _filType, position, direction, true, false);
            
            //initialize the nucleation
            f->nucleate(_plusEnd, _filament, _minusEnd);
        }
	    mine = chrono::high_resolution_clock::now();
	    chrono::duration<floatingpoint> elapsed_time(mine - mins);
	    CUDAcommon::ctime.tFilamentCreationCallback += elapsed_time.count();
	    CUDAcommon::ccount.cFilamentCreationCallback++;
        }

    
};

///Struct to sever a filament based on a reaction
struct FilamentSeveringCallback {
    
    Cylinder* _c1;  ///< Filament severing point

    chrono::high_resolution_clock::time_point mins, mine;

    FilamentSeveringCallback(Cylinder* c1) : _c1(c1) {}
    
    void operator() (ReactionBase* r) {
	    mins = chrono::high_resolution_clock::now();

        //reactants should be re-marked
        for(int i = 0; i < SEVERINGREACTANTS + 1; i++)
            r->rspecies()[i]->up();
        
        //sever the filament at given position
        Filament* f = (Filament*)(_c1->getParent());
        
        //create a new filament by severing
        Filament* newF = f->sever(_c1->getPosition());
        
        //if severing did not occur, return
        if(newF == nullptr) return;
	    mine = chrono::high_resolution_clock::now();
	    chrono::duration<floatingpoint> elapsed_time(mine - mins);
	    CUDAcommon::ctime.tFilamentSeveringCallback += elapsed_time.count();
	    CUDAcommon::ccount.cFilamentSeveringCallback++;
    }
};

/// Struct to destroy a filament based on a reaction
struct FilamentDestructionCallback {
    
    Cylinder* _c; ///< Cylinder to destroy
    
    SubSystem* _ps; ///< SubSystem ptr

    chrono::high_resolution_clock::time_point mins, mine;

    FilamentDestructionCallback(Cylinder* c, SubSystem* ps) : _c(c), _ps(ps) {}
    
    void operator() (ReactionBase* r) {
	    mins = chrono::high_resolution_clock::now();

        Filament* f = (Filament*)(_c->getParent());
        
        _ps->removeTrackable<Filament>(f);
        delete f;
	    mine = chrono::high_resolution_clock::now();
	    chrono::duration<floatingpoint> elapsed_time(mine - mins);
	    CUDAcommon::ctime.tFilamentDestructionCallback += elapsed_time.count();
	    CUDAcommon::ccount.cFilamentDestructionCallback++;
    }
};

#endif

#endif<|MERGE_RESOLUTION|>--- conflicted
+++ resolved
@@ -532,7 +532,6 @@
         Cylinder* c1 = get<0>(site)->getCylinder();
         short filType = c1->getType();
         
-<<<<<<< HEAD
         double pos = double(get<1>(site)) / SysParams::Geometry().cylinderNumMon[filType];
         if(SysParams::RUNSTATE == true) {
             //Get a position and direction of a new filament
@@ -572,53 +571,6 @@
             
             //create a new filament
             Filament* f = _ps->addTrackable<Filament>(_ps, filType, bp, bd, true, true);
-=======
-        floatingpoint pos = floatingpoint(get<1>(site)) / SysParams::Geometry().cylinderNumMon[filType];
-        if(SysParams::RUNSTATE==true){
-        //Get a position and direction of a new filament
-        auto x1 = c1->getFirstBead()->vcoordinate();
-        auto x2 = c1->getSecondBead()->vcoordinate();
-        
-        //get original direction of cylinder
-        auto p= midPointCoordinate(x1, x2, pos);
-        vector<floatingpoint> n = twoPointDirection(x1, x2);
-        
-        //get branch projection
-#ifdef MECHANICS
-        //use mechanical parameters
-        floatingpoint l, t;
-        if(SysParams::Mechanics().BrStretchingL.size() != 0) {
-            l = SysParams::Mechanics().BrStretchingL[branchType];
-            t = SysParams::Mechanics().BrBendingTheta[branchType];
-        }
-        else {
-            cout << "Branching initialization cannot occur unless mechanical parameters are specified."
-            << " Using default values for Arp2/3 complex - l=10.0nm, theta=70.7deg"
-            << endl;
-            l = 10.0;
-            t = 1.22;
-        }
-#else
-        cout << "Branching initialization cannot occur unless mechanics is enabled. Using"
-        << " default values for Arp2/3 complex - l=10.0nm, theta=70.7deg"
-        << endl;
-        floatingpoint l = 10.0;
-        floatingpoint t = 1.22;
-#endif
-        floatingpoint s = SysParams::Geometry().monomerSize[filType];
-        
-        auto branchPosDir = branchProjection(n, p, l, s, t);
-        auto bd = get<0>(branchPosDir); auto bp = get<1>(branchPosDir);
-        
-        //create a new filament
-        Filament* f = _ps->addTrackable<Filament>(_ps, filType, bp, bd, true, true);
-        
-        //mark first cylinder
-        Cylinder* c = f->getCylinderVector().front();
-        c->getCCylinder()->getCMonomer(0)->speciesPlusEnd(_plusEnd)->up();
-        
-        //create new branch
->>>>>>> aaa07598
             
             //mark first cylinder
             Cylinder* c = f->getCylinderVector().front();
@@ -1144,7 +1096,6 @@
 
                 if(inbubble) break;
 
-<<<<<<< HEAD
                 //check if within boundary and membrane[0]
                 if(
                     _ps->getBoundary()->within(position) &&
@@ -1154,12 +1105,6 @@
                         Membrane::getMembranes()[0]->contains(vector2Vec<3, double>(position)) &&
                         Membrane::getMembranes()[0]->contains(vector2Vec<3, double>(npp)))
                 ) break;
-=======
-                //check if within boundary
-                if(_ps->getBoundary()->within(position) &&
-                   _ps->getBoundary()->within(npp))
-                    break;
->>>>>>> aaa07598
             }
             
             //create filament, set up ends and filament species
