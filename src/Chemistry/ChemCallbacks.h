--- conflicted
+++ resolved
@@ -564,30 +564,15 @@
             double l = 10.0;
             double t = 1.22;
 #endif
-<<<<<<< HEAD
-            double s = SysParams::Geometry().monomerSize[filType];
-            
-            auto branchPosDir = branchProjection(n, p, l, s, t);
-            auto bd = get<0>(branchPosDir); auto bp = get<1>(branchPosDir);
-=======
-        floatingpoint s = SysParams::Geometry().monomerSize[filType];
+            floatingpoint s = SysParams::Geometry().monomerSize[filType];
+            
 	        //n direction vector of mother filament
 	        //p coordinate of brancher
 	        //l stretching equilibrium length
 	        //s monomer size
 	        //t bending theta.
-        auto branchPosDir = branchProjection(n, p, l, s, t);
-        auto bd = get<0>(branchPosDir); auto bp = get<1>(branchPosDir);
-        
-        //create a new filament
-        Filament* f = _ps->addTrackable<Filament>(_ps, filType, bp, bd, true, true);
-        
-        //mark first cylinder
-        Cylinder* c = f->getCylinderVector().front();
-        c->getCCylinder()->getCMonomer(0)->speciesPlusEnd(_plusEnd)->up();
-        
-        //create new branch
->>>>>>> 1e5344f8
+            auto branchPosDir = branchProjection(n, p, l, s, t);
+            auto bd = get<0>(branchPosDir); auto bp = get<1>(branchPosDir);
             
             //create a new filament
             Filament* f = _ps->addTrackable<Filament>(_ps, filType, bp, bd, true, true);
