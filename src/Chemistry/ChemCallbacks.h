--- conflicted
+++ resolved
@@ -413,7 +413,6 @@
             double l = 10.0;
             double t = 1.22;
 #endif
-<<<<<<< HEAD
             double s = SysParams::Geometry().monomerSize[filType];
             
             auto branchPosDir = branchProjection(n, p, l, s, t);
@@ -432,33 +431,9 @@
         }
         else {
             CCylinder* c = nullptr;
+            bool check = false;
             vector<tuple<tuple<CCylinder*, short>, tuple<CCylinder*, short>>> BrT=_bManager->getbtuple();
             for(auto T:BrT) {
-=======
-        double s = SysParams::Geometry().monomerSize[filType];
-        
-        auto branchPosDir = branchProjection(n, p, l, s, t);
-        auto bd = get<0>(branchPosDir); auto bp = get<1>(branchPosDir);
-        
-        //create a new filament
-        Filament* f = _ps->addTrackable<Filament>(_ps, filType, bp, bd, true, true);
-        
-        //mark first cylinder
-        Cylinder* c = f->getCylinderVector().front();
-        c->getCCylinder()->getCMonomer(0)->speciesPlusEnd(_plusEnd)->up();
-        
-        //create new branch
-            
-        b= _ps->addTrackable<BranchingPoint>(c1, c, branchType, pos);
-            
-        frate=_offRate;
-        }
-        else
-        {
-            CCylinder* c; auto check = false;
-            vector<tuple<tuple<CCylinder*, short>, tuple<CCylinder*, short>>> BrT=_bManager->getbtuple();
-            for(auto T:BrT){
->>>>>>> 3496115b
                 CCylinder* cx=get<0>(get<0>(T));
                 double p = double(get<1>(get<0>(T))) / double(SysParams::Geometry().cylinderNumMon[filType]);
                 if(cx->getCylinder()->getID()==c1->getID() && p==pos) {
@@ -467,16 +442,6 @@
                     break;
                 }
             }
-<<<<<<< HEAD
-            if(c == nullptr){
-                cout << "The cylinder for branching is not found.";
-            }
-            b= _ps->addTrackable<BranchingPoint>(c1, c->getCylinder(), branchType, pos);
-            CMonomer* x=c->getCMonomer(0);
-            x->speciesMinusEnd(0)->down();
-            x->speciesFilament(0)->up();
-            frate=0.0;
-=======
             if(check){
                 b= _ps->addTrackable<BranchingPoint>(c1, c->getCylinder(), branchType, pos);
                 frate=0.0;
@@ -486,7 +451,6 @@
                         << endl;
                 exit(EXIT_FAILURE);
             }
->>>>>>> 3496115b
         }
         
         //create off reaction
@@ -836,29 +800,22 @@
                 auto npp = nextPointProjection(position,
                                                SysParams::Geometry().cylinderSize[_filType], direction);
                 
-                //check if within boundary
-                if(_ps->getBoundary()->within(position) &&
-                   _ps->getBoundary()->within(npp))
-                    break;
-            }
-            
-<<<<<<< HEAD
-            //check if within boundary and membrane[0]
-            if(
-                _ps->getBoundary()->within(position) &&
-                _ps->getBoundary()->within(npp) &&
-                c->isActivated() &&
-                (c->getVolumeFrac() >= 1.0 ||
-                    Membrane::getMembranes()[0]->signedDistance(vector2Array<double, 3>(position)) < 0.0 &&
-                    Membrane::getMembranes()[0]->signedDistance(vector2Array<double, 3>(npp)) < 0.0)
-            ) break;
-=======
+                //check if within boundary and membrane[0]
+                if(
+                    _ps->getBoundary()->within(position) &&
+                    _ps->getBoundary()->within(npp) &&
+                    c->isActivated() &&
+                    (c->getVolumeFrac() >= 1.0 ||
+                        Membrane::getMembranes()[0]->signedDistance(vector2Array<double, 3>(position)) < 0.0 &&
+                        Membrane::getMembranes()[0]->signedDistance(vector2Array<double, 3>(npp)) < 0.0)
+                ) break;
+            }
+            
             //create filament, set up ends and filament species
             Filament* f = _ps->addTrackable<Filament>(_ps, _filType, position, direction, true, false);
             
             //initialize the nucleation
             f->nucleate(_plusEnd, _filament, _minusEnd);
->>>>>>> 3496115b
         }
     }
 
