--- conflicted
+++ resolved
@@ -587,11 +587,7 @@
             vector<tuple<tuple<CCylinder*, short>, tuple<CCylinder*, short>>> BrT=_bManager->getbtuple();
             for(auto T:BrT){
                 CCylinder* cx=get<0>(get<0>(T));
-<<<<<<< HEAD
-                double p = double(get<1>(get<0>(T)))/ double(SysParams::Geometry().cylinderNumMon[filType]);
-=======
                 floatingpoint p = floatingpoint(get<1>(get<0>(T)))/ floatingpoint(SysParams::Geometry().cylinderNumMon[filType]);
->>>>>>> 324f02ec
                 if(cx->getCylinder()->getId()==c1->getId() && p==pos){
                     c=get<0>(get<1>(T));
                     check = true;
@@ -1049,15 +1045,9 @@
                 //check if within bubble
                 for(auto bb : Bubble::getBubbles()) {
                     auto radius = bb->getRadius();
-<<<<<<< HEAD
-                    
+
                     if((twoPointDistancesquared(bb->getBead()->vcoordinate(), position) < (radius * radius)) ||
                        (twoPointDistancesquared(bb->getBead()->vcoordinate(), npp) < (radius * radius))){
-=======
-
-                    if((twoPointDistancesquared(bb->getBead()->coordinate, position) < (radius * radius)) ||
-                       (twoPointDistancesquared(bb->getBead()->coordinate, npp) < (radius * radius))){
->>>>>>> 324f02ec
                         inbubble = true;
                         break;
                     }
@@ -1097,15 +1087,9 @@
                 //check if within bubble
                 for(auto bb : Bubble::getBubbles()) {
                     auto radius = bb->getRadius();
-<<<<<<< HEAD
-                    
+
                     if((twoPointDistancesquared(bb->getBead()->vcoordinate(), position) < (radius * radius)) ||
                        (twoPointDistancesquared(bb->getBead()->vcoordinate(), npp) < (radius * radius))){
-=======
-
-                    if((twoPointDistancesquared(bb->getBead()->coordinate, position) < (radius * radius)) ||
-                       (twoPointDistancesquared(bb->getBead()->coordinate, npp) < (radius * radius))){
->>>>>>> 324f02ec
                         inbubble = true;
                         break;
                     }
