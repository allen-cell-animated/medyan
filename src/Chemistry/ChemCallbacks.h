
//------------------------------------------------------------------
//  **MEDYAN** - Simulation Package for the Mechanochemical
//               Dynamics of Active Networks, v3.2.1
//
//  Copyright (2015-2018)  Papoian Lab, University of Maryland
//
//                 ALL RIGHTS RESERVED
//
//  See the MEDYAN web page for more information:
//  http://www.medyan.org
//------------------------------------------------------------------

#ifndef MEDYAN_ChemCallbacks_h
#define MEDYAN_ChemCallbacks_h

#include "common.h"
#include "utility.h"

#include "SubSystem.h"
#include "CompartmentGrid.h"
#include "Filament.h"
#include "Cylinder.h"
#include "Bead.h"
#include "Bubble.h"
#include "Linker.h"
#include "MotorGhost.h"
#include "BranchingPoint.h"
#include "Boundary.h"

#include "BindingManager.h"

#include "GController.h"
#include "MathFunctions.h"
#include "SysParams.h"
#include "Rand.h"
#include "DissipationTracker.h"

#include <chrono>
#include "CUDAcommon.h"

using namespace mathfunc;

#ifdef RSPECIES_SIGNALING

/// @note - A NOTE TO ALL DEVELOPERS:
///
///         When creating a RSpecies or ReactionBase callback, be sure to not include
///         in the callback structure any variables that may change in the duration
///         of the simulation (i.e. compartments, binding managers, etc). This information
///         needs to be found dynamically to ensure correct behavior - the alternative may
///         cause brutal bugs that are difficult to track in simulation.
///

/// Callback to update the compartment-local binding species based on
/// a change of copy number for an empty site.
struct UpdateBrancherBindingCallback {
    
    Cylinder* _cylinder; ///< cylinder to update
    
    short _bindingSite;  ///< binding site to update

    chrono::high_resolution_clock::time_point mins, mine;
    
    //Constructor, sets members
    UpdateBrancherBindingCallback(Cylinder* cylinder, short bindingSite)
    
    : _cylinder(cylinder), _bindingSite(bindingSite) {}
    
    //callback
    void operator() (RSpecies *r, int delta) {
	    mins = chrono::high_resolution_clock::now();
        
        //update this cylinder
        Compartment* c = _cylinder->getCompartment();
        
        for(auto &manager : c->getFilamentBindingManagers()) {
            
            if(dynamic_cast<BranchingManager*>(manager.get())) {
                
                CCylinder* cc = _cylinder->getCCylinder();
                
                //update binding sites
                if(delta == +1) {
#ifdef NLORIGINAL
                    manager->addPossibleBindings(cc, _bindingSite);
#endif
#ifdef NLSTENCILLIST
                    manager->addPossibleBindingsstencil(cc, _bindingSite);
#endif
                }
                
                else /* -1 */{
#ifdef NLORIGINAL
                    manager->removePossibleBindings(cc, _bindingSite);
#endif
#ifdef NLSTENCILLIST
                    manager->removePossibleBindingsstencil(cc, _bindingSite);
#endif
                }
            }
        }
	    mine = chrono::high_resolution_clock::now();
	    chrono::duration<floatingpoint> elapsed_time(mine - mins);
		CUDAcommon::ctime.tUpdateBrancherBindingCallback += elapsed_time.count();
	    CUDAcommon::ccount.cUpdateBrancherBindingCallback++;
    }
};

struct UpdateLinkerBindingCallback {
    
    Cylinder* _cylinder; ///< cylinder to update
    
    short _bindingSite;  ///< binding site to update

    chrono::high_resolution_clock::time_point mins, mine;
    
    //Constructor, sets members
    UpdateLinkerBindingCallback(Cylinder* cylinder, short bindingSite)
    
    : _cylinder(cylinder), _bindingSite(bindingSite) {}
    
    //callback
    void operator() (RSpecies *r, int delta) {
<<<<<<< HEAD
	    mins = chrono::high_resolution_clock::now();

=======
>>>>>>> 3e143492
        //update this cylinder
        Compartment* c = _cylinder->getCompartment();
        for(auto &manager : c->getFilamentBindingManagers()) {
            
            if(dynamic_cast<LinkerBindingManager*>(manager.get())) {
                
                CCylinder* cc = _cylinder->getCCylinder();
                auto x = c->coordinates();
                //update binding sites
                if(delta == +1) {
#ifdef NLORIGINAL
                    manager->addPossibleBindings(cc, _bindingSite);
#endif
#ifdef NLSTENCILLIST
                    manager->addPossibleBindingsstencil(cc, _bindingSite);
#endif
                }

                else /* -1 */{
#ifdef NLORIGINAL
                    manager->removePossibleBindings(cc, _bindingSite);
#endif
#ifdef NLSTENCILLIST
                    manager->removePossibleBindingsstencil(cc, _bindingSite);
#endif
                }
            }
        }
	    mine = chrono::high_resolution_clock::now();
	    chrono::duration<floatingpoint> elapsed_time(mine - mins);
	    CUDAcommon::ctime.tUpdateLinkerBindingCallback += elapsed_time.count();
	    CUDAcommon::ccount.cUpdateLinkerBindingCallback++;
    }
};

struct UpdateMotorBindingCallback {
    
    Cylinder* _cylinder; ///< cylinder to update
    
    short _bindingSite;  ///< binding site to update

    chrono::high_resolution_clock::time_point mins, mine;

    //Constructor, sets members
    UpdateMotorBindingCallback(Cylinder* cylinder, short bindingSite)
    
    : _cylinder(cylinder), _bindingSite(bindingSite) {}
    
    //callback
    void operator() (RSpecies *r, int delta) {
	    mins = chrono::high_resolution_clock::now();
        //update this cylinder
        Compartment* c = _cylinder->getCompartment();
        
        for(auto &manager : c->getFilamentBindingManagers()) {
            
            if(dynamic_cast<MotorBindingManager*>(manager.get())) {
                
                CCylinder* cc = _cylinder->getCCylinder();
                
                //update binding sites
                if(delta == +1) {
#ifdef NLORIGINAL
                    manager->addPossibleBindings(cc, _bindingSite);
#endif
#ifdef NLSTENCILLIST
                    manager->addPossibleBindingsstencil(cc, _bindingSite);
#endif
                }

                else /* -1 */{
#ifdef NLORIGINAL
                    manager->removePossibleBindings(cc, _bindingSite);
#endif
#ifdef NLSTENCILLIST
                    manager->removePossibleBindingsstencil(cc, _bindingSite);
#endif
                }
            }
        }
	    mine = chrono::high_resolution_clock::now();
	    chrono::duration<floatingpoint> elapsed_time(mine - mins);
	    CUDAcommon::ctime.tUpdateMotorBindingCallback += elapsed_time.count();
	    CUDAcommon::ccount.cUpdateMotorBindingCallback++;
    }
};

struct UpdateMotorIDCallback{
    
    int _motorType; ///< type of motor to find its binding manager

    chrono::high_resolution_clock::time_point mins, mine;

    //Constructor, sets members
    UpdateMotorIDCallback(int motorType) : _motorType(motorType) {};
    
    //callback
    void operator() (RSpecies *r, int delta) {
	    mins = chrono::high_resolution_clock::now();
    //DEPRECATED AS OF 9/8/16
//        //find compartment and binding manager
//        Compartment *c = static_cast<Compartment*>(r->getSpecies().getParent());
//        MotorBindingManager* mManager = c->getMotorBindingManager(_motorType);
//        
//        if(delta == +1) {
//            //pull from motorDB of transferred ID's
//            //note that if there is no transfer ID, we are experiencing an unbinding event. The specific
//            //motor will give its ID to the corresponding binding manager.
//            int ID = MotorGhost::_motorGhosts.getTransferID();
//            
//            if(ID != -1) {
//                mManager->addUnboundID(ID);
//                
//                //we can only check this assertion of it is a diffusion event
//                assert(r->getN() == mManager->getAllUnboundIDs().size() &&
//                       "Major bug: number of unbound ID's and copy number does not match");
//            }
//            //else - create an ID. This is an addition at runtime
//            else{
//                mManager->addUnboundID(MotorGhost::_motorGhosts.getID());
//            }
//        }
//        
//        else{ /* -1 */
//            //add to the motorDB of transferred ID's
//            
//            int ID = mManager->getUnboundID();
//            MotorGhost::_motorGhosts.setTransferID(ID);
//            
//            assert(r->getN() == mManager->getAllUnboundIDs().size() &&
//                   "Major bug: number of unbound ID's and copy number does not match");
//        }
	    mine = chrono::high_resolution_clock::now();
	    chrono::duration<floatingpoint> elapsed_time(mine - mins);
	    CUDAcommon::ctime.tUpdateMotorIDCallback += elapsed_time.count();
	    CUDAcommon::ccount.cUpdateMotorIDCallback++;
    }
};


#endif

#ifdef REACTION_SIGNALING

/// Callback to extend the plus end of a Filament after a polymerization
/// Reaction occurs in the system.
struct FilamentExtensionPlusEndCallback {
    
    Cylinder* _cylinder;
    
    short _plusEnd; ///< Plus end species to mark

    chrono::high_resolution_clock::time_point mins, mine;

    //Constructor, sets members
    FilamentExtensionPlusEndCallback(Cylinder* cylinder, short plusEnd)
    : _cylinder(cylinder), _plusEnd(plusEnd){};
    
    //Callback
    void operator() (ReactionBase *r){
	    mins = chrono::high_resolution_clock::now();
        //extend the front
        Filament* f = (Filament*)(_cylinder->getParent());
        f->extendPlusEnd(_plusEnd);
	    mine = chrono::high_resolution_clock::now();
	    chrono::duration<floatingpoint> elapsed_time(mine - mins);
	    CUDAcommon::ctime.tFilamentExtensionPlusEndCallback += elapsed_time.count();
	    CUDAcommon::ccount.cFilamentExtensionPlusEndCallback++;
    }
};

/// Callback to extend the minus end of a Filament after a polymerization
/// Reaction occurs in the system.
struct FilamentExtensionMinusEndCallback {
    
    Cylinder* _cylinder;
    
    short _minusEnd; ///< Minus end species to mark

    chrono::high_resolution_clock::time_point mins, mine;
    
    //Constructor, sets members
    FilamentExtensionMinusEndCallback(Cylinder* cylinder, short minusEnd)
    : _cylinder(cylinder), _minusEnd(minusEnd){};
    //Callback
    void operator() (ReactionBase *r){
	    mins = chrono::high_resolution_clock::now();
        //extend the back
        Filament* f = (Filament*)(_cylinder->getParent());
        f->extendMinusEnd(_minusEnd);
	    mine = chrono::high_resolution_clock::now();
	    chrono::duration<floatingpoint> elapsed_time(mine - mins);
	    CUDAcommon::ctime.tFilamentExtensionMinusEndCallback += elapsed_time.count();
	    CUDAcommon::ccount.cFilamentExtensionMinusEndCallback++;
    }
};

/// Callback to retract the plus end of a Filament after a depolymerization
/// Reaction occurs in the system.
struct FilamentRetractionPlusEndCallback {
    
    Cylinder* _cylinder;

    chrono::high_resolution_clock::time_point mins, mine;

    //Constructor, sets members
    FilamentRetractionPlusEndCallback(Cylinder* cylinder)
    : _cylinder(cylinder) {};
    //Callback
    void operator() (ReactionBase *r){
	    mins = chrono::high_resolution_clock::now();
        Filament* f =(Filament*)( _cylinder->getParent());
        f->retractPlusEnd();
	    mine = chrono::high_resolution_clock::now();
	    chrono::duration<floatingpoint> elapsed_time(mine - mins);
	    CUDAcommon::ctime.tFilamentRetractionPlusEndCallback += elapsed_time.count();
	    CUDAcommon::ccount.cFilamentRetractionPlusEndCallback++;
    }
};

/// Callback to retract the minus end of a Filament after a depolymerization
/// Reaction occurs in the system.
struct FilamentRetractionMinusEndCallback {
    
    Cylinder* _cylinder;

    chrono::high_resolution_clock::time_point mins, mine;

    //Constructor, sets members
    FilamentRetractionMinusEndCallback(Cylinder* cylinder)
    : _cylinder(cylinder) {};
    //Callback
    void operator() (ReactionBase *r){
	    mins = chrono::high_resolution_clock::now();
        Filament* f = (Filament*)(_cylinder->getParent());
        f->retractMinusEnd();
	    mine = chrono::high_resolution_clock::now();
	    chrono::duration<floatingpoint> elapsed_time(mine - mins);
	    CUDAcommon::ctime.tFilamentRetractionMinusEndCallback += elapsed_time.count();
	    CUDAcommon::ccount.cFilamentRetractionMinusEndCallback++;
    }
};

/// Callback to polymerize the plus end of a Filament after a polymerization
/// Reaction occurs in the system.
struct FilamentPolymerizationPlusEndCallback {
    
    Cylinder* _cylinder;

    chrono::high_resolution_clock::time_point mins, mine;

    //Constructor, sets members
    FilamentPolymerizationPlusEndCallback(Cylinder* cylinder)
    : _cylinder(cylinder) {};
    //Callback
    void operator() (ReactionBase *r){
	    mins = chrono::high_resolution_clock::now();
        Filament* f = (Filament*)(_cylinder->getParent());
        f->polymerizePlusEnd();
	    mine = chrono::high_resolution_clock::now();
	    chrono::duration<floatingpoint> elapsed_time(mine - mins);
	    CUDAcommon::ctime.tFilamentPolymerizationPlusEndCallback += elapsed_time.count();
	    CUDAcommon::ccount.cFilamentPolymerizationPlusEndCallback++;
    }
};

/// Callback to polymerize the minus end of a Filament after a polymerization
/// Reaction occurs in the system.
struct FilamentPolymerizationMinusEndCallback {
    
    Cylinder* _cylinder;

    chrono::high_resolution_clock::time_point mins, mine;

    //Constructor, sets members
    FilamentPolymerizationMinusEndCallback(Cylinder* cylinder)
    : _cylinder(cylinder) {};
    //Callback
    void operator() (ReactionBase *r){
	    mins = chrono::high_resolution_clock::now();
        Filament* f = (Filament*)(_cylinder->getParent());
        f->polymerizeMinusEnd();
	    mine = chrono::high_resolution_clock::now();
	    chrono::duration<floatingpoint> elapsed_time(mine - mins);
	    CUDAcommon::ctime.tFilamentPolymerizationMinusEndCallback += elapsed_time.count();
	    CUDAcommon::ccount.cFilamentPolymerizationMinusEndCallback++;
    }
};

/// Callback to depolymerize the plus end of a Filament after a depolymerization
/// Reaction occurs in the system.
struct FilamentDepolymerizationPlusEndCallback {
    
    Cylinder* _cylinder;

    chrono::high_resolution_clock::time_point mins, mine;

    //Constructor, sets members
    FilamentDepolymerizationPlusEndCallback(Cylinder* cylinder)
    : _cylinder(cylinder) {};
    //Callback
    void operator() (ReactionBase *r){
	    mins = chrono::high_resolution_clock::now();
        Filament* f = (Filament*)(_cylinder->getParent());
        
        f->depolymerizePlusEnd();
	    mine = chrono::high_resolution_clock::now();
	    chrono::duration<floatingpoint> elapsed_time(mine - mins);
	    CUDAcommon::ctime.tFilamentDepolymerizationPlusEndCallback += elapsed_time.count();
	    CUDAcommon::ccount.cFilamentDepolymerizationPlusEndCallback++;
    }
};

/// Callback to depolymerize the back of a Filament after a depolymerization
/// Reaction occurs in the system.
struct FilamentDepolymerizationMinusEndCallback {
    
    Cylinder* _cylinder;

    chrono::high_resolution_clock::time_point mins, mine;
    
    //Constructor, sets members
    FilamentDepolymerizationMinusEndCallback(Cylinder* cylinder)
    : _cylinder(cylinder) {};
    //Callback
    void operator() (ReactionBase *r){
	    mins = chrono::high_resolution_clock::now();
        Filament* f = (Filament*)(_cylinder->getParent());
        f->depolymerizeMinusEnd();
	    mine = chrono::high_resolution_clock::now();
	    chrono::duration<floatingpoint> elapsed_time(mine - mins);
	    CUDAcommon::ctime.tFilamentDepolymerizationMinusEndCallback += elapsed_time.count();
	    CUDAcommon::ccount.cFilamentDepolymerizationMinusEndCallback++;
    }
};

/// Callback to unbind a BranchingPoint from a Filament
struct BranchingPointUnbindingCallback {
    
    SubSystem* _ps;
    BranchingPoint* _branchingPoint;

    chrono::high_resolution_clock::time_point mins, mine;
    
    BranchingPointUnbindingCallback(BranchingPoint* b, SubSystem* ps)
    : _ps(ps), _branchingPoint(b) {}
    
    void operator() (ReactionBase *r) {
	    mins = chrono::high_resolution_clock::now();

//        //@{
//        std::cout<<"Brancher unbinding "<<_branchingPoint->getFirstCylinder()->getID()<<" "
//                ""<<_branchingPoint->getPosition()
//                 <<" "<<_branchingPoint->getSecondCylinder()->getID()<<endl;
//        //@}
        //remove the branching point
        _ps->removeTrackable<BranchingPoint>(_branchingPoint);
        delete _branchingPoint;
	    mine = chrono::high_resolution_clock::now();
	    chrono::duration<floatingpoint> elapsed_time(mine - mins);
	    CUDAcommon::ctime.tBranchingPointUnbindingCallback += elapsed_time.count();
	    CUDAcommon::ccount.cBranchingPointUnbindingCallback++;
    }
    
    
};


/// Callback to create a BranchingPoint on a Filament
struct BranchingCallback {
    
    SubSystem* _ps;        ///< ptr to subsystem
    
    BranchingManager* _bManager; ///< Branching manager for this compartment
    
    short _plusEnd;        ///< Plus end marker of new cylinder
    
    float _onRate;         ///< Rate of the binding reaction
    float _offRate;        ///< Rate of the unbinding reaction

    chrono::high_resolution_clock::time_point mins, mine;
    
    BranchingCallback(BranchingManager* bManager, short plusEnd,
                      float onRate, float offRate, SubSystem* ps)
    
    : _ps(ps), _bManager(bManager),
    _plusEnd(plusEnd), _onRate(onRate), _offRate(offRate) {}
    
    void operator() (ReactionBase *r) {
	    mins = chrono::high_resolution_clock::now();
        BranchingPoint* b;
        float frate;
        short branchType = _bManager->getBoundInt();
        
        //choose a random binding site from manager
        tuple<CCylinder*, short> site;
#ifdef NLORIGINAL
        site = _bManager->chooseBindingSite();
#endif
#ifdef NLSTENCILLIST
        site = _bManager->chooseBindingSitesstencil();
#endif
        
        //get info from site
        Cylinder* c1 = get<0>(site)->getCylinder();
        short filType = c1->getType();
        
        floatingpoint pos = floatingpoint(get<1>(site)) / SysParams::Geometry().cylinderNumMon[filType];
        if(SysParams::RUNSTATE==true){
        //Get a position and direction of a new filament
        auto x1 = c1->getFirstBead()->coordinate;
        auto x2 = c1->getSecondBead()->coordinate;
        
        //get original direction of cylinder
        auto p= midPointCoordinate(x1, x2, pos);
        vector<floatingpoint> n = twoPointDirection(x1, x2);
        
        //get branch projection
#ifdef MECHANICS
        //use mechanical parameters
        floatingpoint l, t;
        if(SysParams::Mechanics().BrStretchingL.size() != 0) {
            l = SysParams::Mechanics().BrStretchingL[branchType];
            t = SysParams::Mechanics().BrBendingTheta[branchType];
        }
        else {
            cout << "Branching initialization cannot occur unless mechanical parameters are specified."
            << " Using default values for Arp2/3 complex - l=10.0nm, theta=70.7deg"
            << endl;
            l = 10.0;
            t = 1.22;
        }
#else
        cout << "Branching initialization cannot occur unless mechanics is enabled. Using"
        << " default values for Arp2/3 complex - l=10.0nm, theta=70.7deg"
        << endl;
        floatingpoint l = 10.0;
        floatingpoint t = 1.22;
#endif
        floatingpoint s = SysParams::Geometry().monomerSize[filType];
        
        auto branchPosDir = branchProjection(n, p, l, s, t);
        auto bd = get<0>(branchPosDir); auto bp = get<1>(branchPosDir);
        
        //create a new filament
        Filament* f = _ps->addTrackable<Filament>(_ps, filType, bp, bd, true, true);
        
        //mark first cylinder
        Cylinder* c = f->getCylinderVector().front();
        c->getCCylinder()->getCMonomer(0)->speciesPlusEnd(_plusEnd)->up();
        
        //create new branch
            
        b= _ps->addTrackable<BranchingPoint>(c1, c, branchType, pos);
            
        frate=_offRate;
        }
        else
        {
            CCylinder* c; auto check = false;
            vector<tuple<tuple<CCylinder*, short>, tuple<CCylinder*, short>>> BrT=_bManager->getbtuple();
            for(auto T:BrT){
                CCylinder* cx=get<0>(get<0>(T));
                floatingpoint p = floatingpoint(get<1>(get<0>(T)))/ floatingpoint(SysParams::Geometry().cylinderNumMon[filType]);
                if(cx->getCylinder()->getID()==c1->getID() && p==pos){
                    c=get<0>(get<1>(T));
                    check = true;
                    break;
                }
            }
            if(check){
                b= _ps->addTrackable<BranchingPoint>(c1, c->getCylinder(), branchType, pos);
                frate=0.0;
            }
            else {
                b = nullptr;
<<<<<<< HEAD
                cout<<"Brancher Error. Cannot find binding Site in the list. Cannot complete restart. Exiting." <<endl;
=======
                cout << "Brancher Error. Cannot find binding Site in the list. Cannot complete restart. Exiting."
                        << endl;
>>>>>>> 3e143492
                exit(EXIT_FAILURE);
            }
        }
        
        //create off reaction
        auto cBrancher = b->getCBranchingPoint();
        
        cBrancher->setRates(_onRate, frate);
        cBrancher->createOffReaction(r, _ps);
        cBrancher->getOffReaction()->setBareRate(SysParams::BUBBareRate[branchType]);
#ifdef DYNAMICRATES
        //Qin ----------------
        b -> updateReactionRates();
#endif
	    mine = chrono::high_resolution_clock::now();
	    chrono::duration<floatingpoint> elapsed_time(mine - mins);
	    CUDAcommon::ctime.tBranchingCallback += elapsed_time.count();
	    CUDAcommon::ccount.cBranchingCallback++;
    }
};



/// Callback to unbind a Linker from a Filament
struct LinkerUnbindingCallback {
    
    SubSystem* _ps;
    Linker* _linker;

    chrono::high_resolution_clock::time_point mins, mine;

    LinkerUnbindingCallback(Linker* l, SubSystem* ps) : _ps(ps), _linker(l) {}
    
    void operator() (ReactionBase *r) {
	    CUDAcommon::tmin.linkerunbindingcalls++;
	    mins = chrono::high_resolution_clock::now();

//        //@{
//        std::cout<<"Linker unbinding "<<_linker->getFirstCylinder()->getID()<<" "<<_linker->getFirstPosition()
//                 <<" "<<_linker->getSecondCylinder()->getID()<<" "<<_linker->getSecondPosition()<<endl;
//        //@}
        //remove the linker
        _ps->removeTrackable<Linker>(_linker);
        delete _linker;
	    mine = chrono::high_resolution_clock::now();
	    chrono::duration<floatingpoint> elapsed_time(mine - mins);
	    CUDAcommon::ctime.tLinkerUnbindingCallback += elapsed_time.count();
	    CUDAcommon::ccount.cLinkerUnbindingCallback++;
    }
};

/// Callback to bind a Linker to Filament
struct LinkerBindingCallback {
    
    SubSystem* _ps;               ///< ptr to subsystem
    
    LinkerBindingManager* _lManager; ///< Linker binding manager for this compartment
    
    float _onRate;                ///< Rate of the binding reaction
    float _offRate;               ///< Rate of the unbinding reaction
<<<<<<< HEAD

    chrono::high_resolution_clock::time_point mins, mine;

=======
    
    DissipationTracker* _dt;
    
>>>>>>> 3e143492
    LinkerBindingCallback(LinkerBindingManager* lManager,
                          float onRate, float offRate, SubSystem* ps, DissipationTracker* dt)
    
    : _ps(ps), _lManager(lManager), _onRate(onRate), _offRate(offRate), _dt(dt) {}
    
    void operator() (ReactionBase *r) {
	    CUDAcommon::tmin.linkerbindingcalls++;
	    mins = chrono::high_resolution_clock::now();
        
        //get a random binding
        short linkerType = _lManager->getBoundInt();
        float f;
        
        //choose a random binding site from manager
        vector<tuple<CCylinder*, short>> site;
#ifdef NLORIGINAL
        site = _lManager->chooseBindingSites();
#endif
#ifdef NLSTENCILLIST
        site = _lManager->chooseBindingSitesstencil();
#endif
        
        Cylinder* c1 = get<0>(site[0])->getCylinder();
        Cylinder* c2 = get<0>(site[1])->getCylinder();
        
        short filType = c1->getType();
        
        // Create a linker
        int cylinderSize = SysParams::Geometry().cylinderNumMon[filType];
        
        floatingpoint pos1 = floatingpoint(get<1>(site[0])) / cylinderSize;
        floatingpoint pos2 = floatingpoint(get<1>(site[1])) / cylinderSize;
        
        Linker* l = _ps->addTrackable<Linker>(c1, c2, linkerType, pos1, pos2);
        
        //create off reaction
        auto cLinker = l->getCLinker();
        //aravind June 24, 2016.
        if(SysParams::RUNSTATE==false)
            f=0.0;
        else
            f=_offRate;
        //@
        cLinker->setRates(_onRate, f);
        cLinker->createOffReaction(r, _ps);
        
        if(SysParams::Chemistry().eventTracking){
            _dt->recordLinkerBinding(l);
        }
        
#ifdef DYNAMICRATES
        //reset the associated reactions
        //aravind june 24, 2016
        cLinker->getOffReaction()->setBareRate(SysParams::LUBBareRate[linkerType]);
        //@
        l->updateReactionRates();
#endif
	    mine = chrono::high_resolution_clock::now();
	    chrono::duration<floatingpoint> elapsed_time(mine - mins);
	    CUDAcommon::ctime.tLinkerBindingCallback += elapsed_time.count();
	    CUDAcommon::ccount.cLinkerBindingCallback++;
    }
};

/// Callback to unbind a MotorGhost from a Filament
struct MotorUnbindingCallback {
    
    SubSystem* _ps;
    MotorGhost* _motor;

    chrono::high_resolution_clock::time_point mins, mine;

    MotorUnbindingCallback(MotorGhost* m, SubSystem* ps) :
    
    _ps(ps), _motor(m) {}
    
    void operator() (ReactionBase *r) {
    	CUDAcommon::tmin.motorunbindingcalls++;
	    mins = chrono::high_resolution_clock::now();
        
        //find the motor binding manager associated with this species
//        Species* sd = &(r->rspecies()[SPECIESM_UNBINDING_INDEX]->getSpecies());
        
//        Compartment* c = static_cast<Compartment*>(sd->getParent());
//        auto mManager = c->getMotorBindingManager(_motor->getType());
        
        //DEPRECATED AS OF 9/8/16
//        
//        mManager->removeUnboundID(MotorGhost::_motorGhosts.deleteID());
//        
//        //re-add unbound ID to motor binding manager
//        mManager->addUnboundID(_motor->getID());

        //@{
/*        std::cout<<"Motor unbinding "<<_motor->getFirstCylinder()->getID()<<" "
																			""<<_motor->getFirstPosition()*40
                  <<" "<<_motor->getSecondCylinder()->getID()<<" "
															   ""<<_motor->getSecondPosition()*40<<endl;*/
        //@}

        //remove the motor
        _ps->removeTrackable<MotorGhost>(_motor);
        delete _motor;
	    mine = chrono::high_resolution_clock::now();
	    chrono::duration<floatingpoint> elapsed_time(mine - mins);
	    CUDAcommon::ctime.tMotorUnbindingCallback += elapsed_time.count();
	    CUDAcommon::ccount.cMotorUnbindingCallback++;
    }
};


/// Callback to bind a MotorGhost to Filament
struct MotorBindingCallback {
    
    SubSystem* _ps;               ///< ptr to subsystem
    
    MotorBindingManager* _mManager;///< Motor binding manager for this compartment
    
    float _onRate;                ///< Rate of the binding reaction
    float _offRate;               ///< Rate of the unbinding reaction

    chrono::high_resolution_clock::time_point mins, mine;

    MotorBindingCallback(MotorBindingManager* mManager,
                         float onRate, float offRate, SubSystem* ps)
    
    : _ps(ps), _mManager(mManager), _onRate(onRate), _offRate(offRate) {}
    
    void operator() (ReactionBase *r) {
	    CUDAcommon::tmin.motorbindingcalls++;
	    mins = chrono::high_resolution_clock::now();
        
        //get a random binding
        short motorType = _mManager->getBoundInt();
        float f;
        //choose a random binding site from manager
        vector<tuple<CCylinder*, short>> site;
#ifdef NLORIGINAL
        site = _mManager->chooseBindingSites();
#endif
#ifdef NLSTENCILLIST
        site = _mManager->chooseBindingSitesstencil();
#endif
        
        Cylinder* c1 = get<0>(site[0])->getCylinder();
        Cylinder* c2 = get<0>(site[1])->getCylinder();
        
        short filType = c1->getType();
        
        // Create a motor
        int cylinderSize = SysParams::Geometry().cylinderNumMon[filType];
        
        floatingpoint pos1 = floatingpoint(get<1>(site[0])) / cylinderSize;
        floatingpoint pos2 = floatingpoint(get<1>(site[1])) / cylinderSize;
        
        MotorGhost* m = _ps->addTrackable<MotorGhost>(c1, c2, motorType, pos1, pos2, _onRate, _offRate);
        
        //attach an ID to the motor based on the transfer ID
        //DEPRECATED AS OF 9/22/16
//        m->setID(MotorGhost::_motorGhosts.getTransferID());
        
        //create off reaction
        auto cMotorGhost = m->getCMotorGhost();
        //aravind June 24, 2016.
        if(SysParams::RUNSTATE==false){
        f=0.0;
        }
        else {
            f=_offRate;
        }
        //@
        cMotorGhost->setRates(_onRate, f);
        cMotorGhost->createOffReaction(r, _ps);
        
#ifdef DYNAMICRATES
        //reset the associated walking reactions
        m->updateReactionRates();
        //aravind June 24,2016.
        cMotorGhost->getOffReaction()->setBareRate(SysParams::MUBBareRate[motorType]);
        //@

#endif
	    mine = chrono::high_resolution_clock::now();
	    chrono::duration<floatingpoint> elapsed_time(mine - mins);
	    CUDAcommon::ctime.tMotorBindingCallback += elapsed_time.count();
	    CUDAcommon::ccount.cMotorBindingCallback++;
        
    }
};

/// Callback to walk a MotorGhost on a Filament
struct MotorWalkingCallback {
    
    Cylinder* _c;        ///< Cylinder this callback is attached to
    
    short _oldPosition;  ///< Old position of motor head
    short _newPosition;  ///< New position of motor head
    
    short _motorType;    ///< Type of motor
    short _boundType;    ///< Type of bound this motor took place of
    
    SubSystem* _ps;      ///< Ptr to subsystem
<<<<<<< HEAD

    chrono::high_resolution_clock::time_point mins, mine;
=======
    DissipationTracker* _dt;
>>>>>>> 3e143492
    
    MotorWalkingCallback(Cylinder* c,
                         short oldPosition, short newPosition,
                         short motorType, short boundType, SubSystem* ps, DissipationTracker* dt)
    
    :_c(c), _oldPosition(oldPosition), _newPosition(newPosition),
    _motorType(motorType), _boundType(boundType), _ps(ps), _dt(dt) {}
    
    void operator() (ReactionBase* r) {
	    CUDAcommon::tmin.motorwalkingcalls++;
	    mins = chrono::high_resolution_clock::now();
//        cout<<"Motor walking begins"<<endl;
        //get species
        CCylinder* cc = _c->getCCylinder();
        CMonomer* monomer = cc->getCMonomer(_oldPosition);
        SpeciesBound* sm1 = monomer->speciesMotor(_motorType);
        
        short filType = _c->getType();
        
        //get motor
        MotorGhost* m = ((CMotorGhost*)sm1->getCBound())->getMotorGhost();


        int cylinderSize = SysParams::Geometry().cylinderNumMon[filType];
<<<<<<< HEAD

        floatingpoint oldpos = floatingpoint(_oldPosition) / cylinderSize;
        floatingpoint newpos = floatingpoint(_newPosition) / cylinderSize;
#ifdef CROSSCHECK
        auto sb = SysParams::Chemistry().motorBoundIndex[0];
	    CMonomer* monomernew = cc->getCMonomer(_newPosition);

	    cout<<"mw before speciesMotor E-0/B-1 "<<sm1->getN()<<" "
	    <<monomernew->speciesMotor(_motorType)->getN()<<endl;
	    cout<<"mw before speciesBound E-1/B-0 "<<monomer->speciesBound(sb)->getN()
	    <<" "<<monomernew->speciesBound(sb)->getN()<<endl;
#endif
	    m->moveMotorHead(_c, oldpos, newpos, _boundType, _ps);
#ifdef CROSSCHECK
	    cout<<"mw after speciesMotor E-0/B-1 "<<sm1->getN()<<" "<<
	    monomernew->speciesMotor(_motorType)->getN()<<endl;
	    cout<<"mw after speciesBound E-1/B-0 "<<monomer->speciesBound(sb)->getN()
	        <<" "<<monomernew->speciesBound(sb)->getN()<<endl;
#endif
=======
/*        cout<<"cylinder size "<<cylinderSize<<endl;
        cout<<"oldpos "<<_oldPosition<<endl;
        cout<<"newpos "<<_newPosition<<endl;
        cout<<"-----------"<<endl;*/
        double oldpos = double(_oldPosition) / cylinderSize;
        double newpos = double(_newPosition) / cylinderSize;
        if(SysParams::Chemistry().eventTracking){
        _dt->recordWalk(m);
        }
        m->moveMotorHead(_c, oldpos, newpos, _boundType, _ps);
>>>>>>> 3e143492
        
#ifdef DYNAMICRATES
        //reset the associated reactions
        m->updateReactionRates();

#endif
	    mine = chrono::high_resolution_clock::now();
	    chrono::duration<floatingpoint> elapsed_time(mine - mins);
	    CUDAcommon::ctime.tMotorWalkingCallback += elapsed_time.count();
	    CUDAcommon::ccount.cMotorWalkingCallback++;
    }
};

/// Callback to walk a MotorGhost on a Filament to a new Cylinder
struct MotorMovingCylinderCallback {
    
    Cylinder* _oldC;        ///< Old cylinder the motor is attached to
    Cylinder* _newC;        ///< New cylinder motor will be attached to
    
    short _oldPosition;     ///< Old position of motor head
    short _newPosition;     ///< New position of motor head
    
    short _motorType;       ///< Type of motor
    short _boundType;       ///< Type of bound this motor is taking place of
    
    SubSystem* _ps;         ///< Ptr to subsystem

    chrono::high_resolution_clock::time_point mins, mine;

    MotorMovingCylinderCallback(Cylinder* oldC, Cylinder* newC,
                                short oldPosition, short newPosition,
                                short motorType, short boundType, SubSystem* ps)
    
    :_oldC(oldC), _newC(newC), _oldPosition(oldPosition), _newPosition(newPosition),
    _motorType(motorType), _boundType(boundType), _ps(ps) {}
    
    void operator() (ReactionBase* r) {
	    CUDAcommon::tmin.motorwalkingcalls++;
	    mins = chrono::high_resolution_clock::now();
//        cout<<"Motor moving cylinder begins"<<endl;
        //get species
        CCylinder* oldCC = _oldC->getCCylinder();
        CMonomer* monomer = oldCC->getCMonomer(_oldPosition);
        SpeciesBound* sm1 = monomer->speciesMotor(_motorType);
        short filType = _oldC->getType();

        //get motor
        MotorGhost* m = ((CMotorGhost*)sm1->getCBound())->getMotorGhost();
//	    cout<<"motor-walk "<<m->getMMotorGhost()->stretchForce<<endl;
        
        int cylinderSize = SysParams::Geometry().cylinderNumMon[filType];
/*        cout<<"filament Type "<<filType<<endl;
        cout<<"cylinder size "<<cylinderSize<<endl;
        cout<<"Cylinder oldpos "<<_oldC->getID()<<" "<<_oldPosition<<endl;
        cout<<"Cylinder newpos "<<_newC->getID()<<" "<<_newPosition<<endl;
        cout<<"-----------"<<endl;*/
        floatingpoint oldpos = floatingpoint(_oldPosition) / cylinderSize;
        floatingpoint newpos = floatingpoint(_newPosition) / cylinderSize;
        
        m->moveMotorHead(_oldC, _newC, oldpos, newpos, _boundType, _ps);
        
#ifdef DYNAMICRATES
        //reset the associated reactions
        m->updateReactionRates();
#endif
	    mine = chrono::high_resolution_clock::now();
	    chrono::duration<floatingpoint> elapsed_time(mine - mins);
	    CUDAcommon::ctime.tMotorMovingCylinderCallback += elapsed_time.count();
	    CUDAcommon::ccount.cMotorMovingCylinderCallback++;
    }
};

/// Struct to create a new filament based on a given reaction
struct FilamentCreationCallback {
    
    //@{
    /// Integer specifying the chemical properties of first cylinder
    short _plusEnd;
    short _minusEnd;
    short _filament;
    //@}
    
    ///Filament type to create
    short _filType;
    
    Compartment* _compartment; ///< compartment to put this filament in
    SubSystem* _ps; ///< Ptr to the subsystem

    chrono::high_resolution_clock::time_point mins, mine;

    FilamentCreationCallback(short plusEnd, short minusEnd, short filament,
                             short filType, SubSystem* ps, Compartment* c = nullptr)
    
    : _plusEnd(plusEnd), _minusEnd(minusEnd), _filament(filament),
    _filType(filType), _compartment(c), _ps(ps) {}
    
    void operator() (ReactionBase* r) {
	    mins = chrono::high_resolution_clock::now();
        
        Compartment* c;
        
        //no compartment was set, pick a random one
        if(_compartment == nullptr)
            c = GController::getRandomCompartment();
        else
            c = _compartment;
        
        //set up a random initial position and direction
        vector<floatingpoint> position;
        vector<floatingpoint> direction;
        //Qin
        if(_ps->getBoundary()->getShape() == BoundaryShape::Cylinder) {
            while(true) {
                position = GController::getRandomCenterCoordinates(c);
                
                //getting random numbers between -1 and 1
                
                direction = {Rand::randfloatingpoint(-1,1), Rand::randfloatingpoint(-1,1), 0};
                normalize(direction);
                
                auto npp = nextPointProjection(position,
                                               SysParams::Geometry().cylinderSize[_filType], direction);
                
                bool inbubble = false;
                //check if within bubble
                for(auto bb : Bubble::getBubbles()) {
                    auto radius = bb->getRadius();
                    
                    if((twoPointDistancesquared(bb->getBead()->coordinate, position) < (radius * radius)) ||
                       (twoPointDistancesquared(bb->getBead()->coordinate, npp) < (radius * radius))){
                        inbubble = true;
                        break;
                    }
                }
                
                if(inbubble) break;
                
                //check if within boundary && if within REPULSIONEXPIN region (set as 125nm)
                if(_ps->getBoundary()->within(position) &&
                   _ps->getBoundary()->within(npp)){
                    
                    if(_ps->getBoundary()->distance(position) > 125 &&
                       _ps->getBoundary()->distance(npp) > 125)
                        break;
                }
                
            }
            
            //create filament, set up ends and filament species
            Filament* f = _ps->addTrackable<Filament>(_ps, _filType, position, direction, true, false);
            
            //initialize the nucleation
            f->nucleate(_plusEnd, _filament, _minusEnd);
            
//            cout << "Nucleation at t = " << tau() << ", x = " << position[0] << ", y = " << position[1] << ", z = " << position[2] << endl;
            
        }
        else {
            while(true) {
                position = GController::getRandomCoordinates(c);
                
                //getting random numbers between -1 and 1
                
                direction = {Rand::randfloatingpoint(-1,1), Rand::randfloatingpoint(-1,1), Rand::randfloatingpoint(-1,1)};
                normalize(direction);
                
                auto npp = nextPointProjection(position,
                                               SysParams::Geometry().cylinderSize[_filType], direction);
                
                bool inbubble = false;
                //check if within bubble
                for(auto bb : Bubble::getBubbles()) {
                    auto radius = bb->getRadius();
                    
                    if((twoPointDistancesquared(bb->getBead()->coordinate, position) < (radius * radius)) ||
                       (twoPointDistancesquared(bb->getBead()->coordinate, npp) < (radius * radius))){
                        inbubble = true;
                        break;
                    }
                }
                
                if(inbubble) break;
                
                //check if within boundary
                if(_ps->getBoundary()->within(position) &&
                   _ps->getBoundary()->within(npp))
                    break;
            }
            
            //create filament, set up ends and filament species
            Filament* f = _ps->addTrackable<Filament>(_ps, _filType, position, direction, true, false);
            
            //initialize the nucleation
            f->nucleate(_plusEnd, _filament, _minusEnd);
        }
<<<<<<< HEAD
	    mine = chrono::high_resolution_clock::now();
	    chrono::duration<floatingpoint> elapsed_time(mine - mins);
	    CUDAcommon::ctime.tFilamentCreationCallback += elapsed_time.count();
	    CUDAcommon::ccount.cFilamentCreationCallback++;
        }
=======
    }
>>>>>>> 3e143492

    
};

///Struct to sever a filament based on a reaction
struct FilamentSeveringCallback {
    
    Cylinder* _c1;  ///< Filament severing point

    chrono::high_resolution_clock::time_point mins, mine;
    
    FilamentSeveringCallback(Cylinder* c1) : _c1(c1) {}
    
    void operator() (ReactionBase* r) {
	    mins = chrono::high_resolution_clock::now();
        
        //reactants should be re-marked
        for(int i = 0; i < SEVERINGREACTANTS + 1; i++)
            r->rspecies()[i]->up();
        
        //sever the filament at given position
        Filament* f = (Filament*)(_c1->getParent());
        
        //create a new filament by severing
        Filament* newF = f->sever(_c1->getPosition());
        
        //if severing did not occur, return
        if(newF == nullptr) return;
	    mine = chrono::high_resolution_clock::now();
	    chrono::duration<floatingpoint> elapsed_time(mine - mins);
	    CUDAcommon::ctime.tFilamentSeveringCallback += elapsed_time.count();
	    CUDAcommon::ccount.cFilamentSeveringCallback++;
    }
};

/// Struct to destroy a filament based on a reaction
struct FilamentDestructionCallback {
    
    Cylinder* _c; ///< Cylinder to destroy
    
    SubSystem* _ps; ///< SubSystem ptr

    chrono::high_resolution_clock::time_point mins, mine;

    FilamentDestructionCallback(Cylinder* c, SubSystem* ps) : _c(c), _ps(ps) {}
    
    void operator() (ReactionBase* r) {
	    mins = chrono::high_resolution_clock::now();
        
        Filament* f = (Filament*)(_c->getParent());
        
        _ps->removeTrackable<Filament>(f);
        delete f;
	    mine = chrono::high_resolution_clock::now();
	    chrono::duration<floatingpoint> elapsed_time(mine - mins);
	    CUDAcommon::ctime.tFilamentDestructionCallback += elapsed_time.count();
	    CUDAcommon::ccount.cFilamentDestructionCallback++;
    }
};

#endif

#endif<|MERGE_RESOLUTION|>--- conflicted
+++ resolved
@@ -61,7 +61,7 @@
     short _bindingSite;  ///< binding site to update
 
     chrono::high_resolution_clock::time_point mins, mine;
-    
+
     //Constructor, sets members
     UpdateBrancherBindingCallback(Cylinder* cylinder, short bindingSite)
     
@@ -70,7 +70,7 @@
     //callback
     void operator() (RSpecies *r, int delta) {
 	    mins = chrono::high_resolution_clock::now();
-        
+
         //update this cylinder
         Compartment* c = _cylinder->getCompartment();
         
@@ -114,7 +114,7 @@
     short _bindingSite;  ///< binding site to update
 
     chrono::high_resolution_clock::time_point mins, mine;
-    
+
     //Constructor, sets members
     UpdateLinkerBindingCallback(Cylinder* cylinder, short bindingSite)
     
@@ -122,11 +122,8 @@
     
     //callback
     void operator() (RSpecies *r, int delta) {
-<<<<<<< HEAD
-	    mins = chrono::high_resolution_clock::now();
-
-=======
->>>>>>> 3e143492
+	    mins = chrono::high_resolution_clock::now();
+
         //update this cylinder
         Compartment* c = _cylinder->getCompartment();
         for(auto &manager : c->getFilamentBindingManagers()) {
@@ -134,7 +131,7 @@
             if(dynamic_cast<LinkerBindingManager*>(manager.get())) {
                 
                 CCylinder* cc = _cylinder->getCCylinder();
-                auto x = c->coordinates();
+                
                 //update binding sites
                 if(delta == +1) {
 #ifdef NLORIGINAL
@@ -307,7 +304,7 @@
     short _minusEnd; ///< Minus end species to mark
 
     chrono::high_resolution_clock::time_point mins, mine;
-    
+
     //Constructor, sets members
     FilamentExtensionMinusEndCallback(Cylinder* cylinder, short minusEnd)
     : _cylinder(cylinder), _minusEnd(minusEnd){};
@@ -447,7 +444,7 @@
     Cylinder* _cylinder;
 
     chrono::high_resolution_clock::time_point mins, mine;
-    
+
     //Constructor, sets members
     FilamentDepolymerizationMinusEndCallback(Cylinder* cylinder)
     : _cylinder(cylinder) {};
@@ -470,7 +467,7 @@
     BranchingPoint* _branchingPoint;
 
     chrono::high_resolution_clock::time_point mins, mine;
-    
+
     BranchingPointUnbindingCallback(BranchingPoint* b, SubSystem* ps)
     : _ps(ps), _branchingPoint(b) {}
     
@@ -508,7 +505,7 @@
     float _offRate;        ///< Rate of the unbinding reaction
 
     chrono::high_resolution_clock::time_point mins, mine;
-    
+
     BranchingCallback(BranchingManager* bManager, short plusEnd,
                       float onRate, float offRate, SubSystem* ps)
     
@@ -595,20 +592,17 @@
                     c=get<0>(get<1>(T));
                     check = true;
                     break;
-                }
-            }
+                }}
             if(check){
-                b= _ps->addTrackable<BranchingPoint>(c1, c->getCylinder(), branchType, pos);
-                frate=0.0;
+
+                
+            b= _ps->addTrackable<BranchingPoint>(c1, c->getCylinder(), branchType, pos);
+                
+            frate=0.0;
             }
             else {
                 b = nullptr;
-<<<<<<< HEAD
                 cout<<"Brancher Error. Cannot find binding Site in the list. Cannot complete restart. Exiting." <<endl;
-=======
-                cout << "Brancher Error. Cannot find binding Site in the list. Cannot complete restart. Exiting."
-                        << endl;
->>>>>>> 3e143492
                 exit(EXIT_FAILURE);
             }
         }
@@ -669,15 +663,11 @@
     
     float _onRate;                ///< Rate of the binding reaction
     float _offRate;               ///< Rate of the unbinding reaction
-<<<<<<< HEAD
-
-    chrono::high_resolution_clock::time_point mins, mine;
-
-=======
-    
+
     DissipationTracker* _dt;
-    
->>>>>>> 3e143492
+
+    chrono::high_resolution_clock::time_point mins, mine;
+
     LinkerBindingCallback(LinkerBindingManager* lManager,
                           float onRate, float offRate, SubSystem* ps, DissipationTracker* dt)
     
@@ -686,7 +676,7 @@
     void operator() (ReactionBase *r) {
 	    CUDAcommon::tmin.linkerbindingcalls++;
 	    mins = chrono::high_resolution_clock::now();
-        
+
         //get a random binding
         short linkerType = _lManager->getBoundInt();
         float f;
@@ -727,7 +717,7 @@
         if(SysParams::Chemistry().eventTracking){
             _dt->recordLinkerBinding(l);
         }
-        
+
 #ifdef DYNAMICRATES
         //reset the associated reactions
         //aravind june 24, 2016
@@ -757,7 +747,7 @@
     void operator() (ReactionBase *r) {
     	CUDAcommon::tmin.motorunbindingcalls++;
 	    mins = chrono::high_resolution_clock::now();
-        
+
         //find the motor binding manager associated with this species
 //        Species* sd = &(r->rspecies()[SPECIESM_UNBINDING_INDEX]->getSpecies());
         
@@ -771,12 +761,10 @@
 //        //re-add unbound ID to motor binding manager
 //        mManager->addUnboundID(_motor->getID());
 
-        //@{
-/*        std::cout<<"Motor unbinding "<<_motor->getFirstCylinder()->getID()<<" "
-																			""<<_motor->getFirstPosition()*40
-                  <<" "<<_motor->getSecondCylinder()->getID()<<" "
-															   ""<<_motor->getSecondPosition()*40<<endl;*/
-        //@}
+//        //@{
+//        std::cout<<"Motor unbinding "<<_motor->getFirstCylinder()->getID()<<" "<<_motor->getFirstPosition()
+//                  <<" "<<_motor->getSecondCylinder()->getID()<<" "<<_motor->getSecondPosition()<<endl;
+//        //@}
 
         //remove the motor
         _ps->removeTrackable<MotorGhost>(_motor);
@@ -809,7 +797,7 @@
     void operator() (ReactionBase *r) {
 	    CUDAcommon::tmin.motorbindingcalls++;
 	    mins = chrono::high_resolution_clock::now();
-        
+
         //get a random binding
         short motorType = _mManager->getBoundInt();
         float f;
@@ -845,9 +833,8 @@
         if(SysParams::RUNSTATE==false){
         f=0.0;
         }
-        else {
+        else
             f=_offRate;
-        }
         //@
         cMotorGhost->setRates(_onRate, f);
         cMotorGhost->createOffReaction(r, _ps);
@@ -864,7 +851,7 @@
 	    chrono::duration<floatingpoint> elapsed_time(mine - mins);
 	    CUDAcommon::ctime.tMotorBindingCallback += elapsed_time.count();
 	    CUDAcommon::ccount.cMotorBindingCallback++;
-        
+
     }
 };
 
@@ -880,13 +867,10 @@
     short _boundType;    ///< Type of bound this motor took place of
     
     SubSystem* _ps;      ///< Ptr to subsystem
-<<<<<<< HEAD
-
-    chrono::high_resolution_clock::time_point mins, mine;
-=======
+
+    chrono::high_resolution_clock::time_point mins, mine;
     DissipationTracker* _dt;
->>>>>>> 3e143492
-    
+
     MotorWalkingCallback(Cylinder* c,
                          short oldPosition, short newPosition,
                          short motorType, short boundType, SubSystem* ps, DissipationTracker* dt)
@@ -910,7 +894,6 @@
 
 
         int cylinderSize = SysParams::Geometry().cylinderNumMon[filType];
-<<<<<<< HEAD
 
         floatingpoint oldpos = floatingpoint(_oldPosition) / cylinderSize;
         floatingpoint newpos = floatingpoint(_newPosition) / cylinderSize;
@@ -930,18 +913,6 @@
 	    cout<<"mw after speciesBound E-1/B-0 "<<monomer->speciesBound(sb)->getN()
 	        <<" "<<monomernew->speciesBound(sb)->getN()<<endl;
 #endif
-=======
-/*        cout<<"cylinder size "<<cylinderSize<<endl;
-        cout<<"oldpos "<<_oldPosition<<endl;
-        cout<<"newpos "<<_newPosition<<endl;
-        cout<<"-----------"<<endl;*/
-        double oldpos = double(_oldPosition) / cylinderSize;
-        double newpos = double(_newPosition) / cylinderSize;
-        if(SysParams::Chemistry().eventTracking){
-        _dt->recordWalk(m);
-        }
-        m->moveMotorHead(_c, oldpos, newpos, _boundType, _ps);
->>>>>>> 3e143492
         
 #ifdef DYNAMICRATES
         //reset the associated reactions
@@ -990,7 +961,6 @@
 
         //get motor
         MotorGhost* m = ((CMotorGhost*)sm1->getCBound())->getMotorGhost();
-//	    cout<<"motor-walk "<<m->getMMotorGhost()->stretchForce<<endl;
         
         int cylinderSize = SysParams::Geometry().cylinderNumMon[filType];
 /*        cout<<"filament Type "<<filType<<endl;
@@ -1040,7 +1010,7 @@
     
     void operator() (ReactionBase* r) {
 	    mins = chrono::high_resolution_clock::now();
-        
+
         Compartment* c;
         
         //no compartment was set, pick a random one
@@ -1069,25 +1039,26 @@
                 //check if within bubble
                 for(auto bb : Bubble::getBubbles()) {
                     auto radius = bb->getRadius();
-                    
+
                     if((twoPointDistancesquared(bb->getBead()->coordinate, position) < (radius * radius)) ||
                        (twoPointDistancesquared(bb->getBead()->coordinate, npp) < (radius * radius))){
                         inbubble = true;
                         break;
                     }
                 }
-                
+
                 if(inbubble) break;
-                
+
                 //check if within boundary && if within REPULSIONEXPIN region (set as 125nm)
                 if(_ps->getBoundary()->within(position) &&
                    _ps->getBoundary()->within(npp)){
-                    
-                    if(_ps->getBoundary()->distance(position) > 125 &&
-                       _ps->getBoundary()->distance(npp) > 125)
+                    cout<<"Check this line now"<<endl;
+                    exit(EXIT_FAILURE);
+/*                    if(_ps->getBoundary()->distance(position) > 125 &&
+                       _ps->getBoundary()->distance(npp) > 125)*/
                         break;
                 }
-                
+
             }
             
             //create filament, set up ends and filament species
@@ -1095,9 +1066,6 @@
             
             //initialize the nucleation
             f->nucleate(_plusEnd, _filament, _minusEnd);
-            
-//            cout << "Nucleation at t = " << tau() << ", x = " << position[0] << ", y = " << position[1] << ", z = " << position[2] << endl;
-            
         }
         else {
             while(true) {
@@ -1115,16 +1083,16 @@
                 //check if within bubble
                 for(auto bb : Bubble::getBubbles()) {
                     auto radius = bb->getRadius();
-                    
+
                     if((twoPointDistancesquared(bb->getBead()->coordinate, position) < (radius * radius)) ||
                        (twoPointDistancesquared(bb->getBead()->coordinate, npp) < (radius * radius))){
                         inbubble = true;
                         break;
                     }
                 }
-                
+
                 if(inbubble) break;
-                
+
                 //check if within boundary
                 if(_ps->getBoundary()->within(position) &&
                    _ps->getBoundary()->within(npp))
@@ -1137,15 +1105,11 @@
             //initialize the nucleation
             f->nucleate(_plusEnd, _filament, _minusEnd);
         }
-<<<<<<< HEAD
 	    mine = chrono::high_resolution_clock::now();
 	    chrono::duration<floatingpoint> elapsed_time(mine - mins);
 	    CUDAcommon::ctime.tFilamentCreationCallback += elapsed_time.count();
 	    CUDAcommon::ccount.cFilamentCreationCallback++;
         }
-=======
-    }
->>>>>>> 3e143492
 
     
 };
@@ -1156,12 +1120,12 @@
     Cylinder* _c1;  ///< Filament severing point
 
     chrono::high_resolution_clock::time_point mins, mine;
-    
+
     FilamentSeveringCallback(Cylinder* c1) : _c1(c1) {}
     
     void operator() (ReactionBase* r) {
 	    mins = chrono::high_resolution_clock::now();
-        
+
         //reactants should be re-marked
         for(int i = 0; i < SEVERINGREACTANTS + 1; i++)
             r->rspecies()[i]->up();
@@ -1194,7 +1158,7 @@
     
     void operator() (ReactionBase* r) {
 	    mins = chrono::high_resolution_clock::now();
-        
+
         Filament* f = (Filament*)(_c->getParent());
         
         _ps->removeTrackable<Filament>(f);
