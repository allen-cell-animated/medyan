
//------------------------------------------------------------------
//  **MEDYAN** - Simulation Package for the Mechanochemical
//               Dynamics of Active Networks, v3.2.1
//
//  Copyright (2015-2018)  Papoian Lab, University of Maryland
//
//                 ALL RIGHTS RESERVED
//
//  See the MEDYAN web page for more information:
//  http://www.medyan.org
//------------------------------------------------------------------

#ifndef MEDYAN_ChemCallbacks_h
#define MEDYAN_ChemCallbacks_h

#include "common.h"
#include "utility.h"

#include "SubSystem.h"
#include "CompartmentGrid.h"
#include "Filament.h"
#include "Cylinder.h"
#include "Bead.h"
#include "Bubble.h"
#include "Linker.h"
#include "MotorGhost.h"
#include "BranchingPoint.h"
#include "Boundary.h"

#include "BindingManager.h"

#include "GController.h"
#include "MathFunctions.h"
#include "SysParams.h"
#include "Rand.h"

using namespace mathfunc;

#ifdef RSPECIES_SIGNALING

/// @note - A NOTE TO ALL DEVELOPERS:
///
///         When creating a RSpecies or ReactionBase callback, be sure to not include
///         in the callback structure any variables that may change in the duration
///         of the simulation (i.e. compartments, binding managers, etc). This information
///         needs to be found dynamically to ensure correct behavior - the alternative may
///         cause brutal bugs that are difficult to track in simulation.
///

/// Callback to update the compartment-local binding species based on
/// a change of copy number for an empty site.
struct UpdateBrancherBindingCallback {
    
    Cylinder* _cylinder; ///< cylinder to update
    
    short _bindingSite;  ///< binding site to update
    
    //Constructor, sets members
    UpdateBrancherBindingCallback(Cylinder* cylinder, short bindingSite)
    
    : _cylinder(cylinder), _bindingSite(bindingSite) {}
    
    //callback
    void operator() (RSpecies *r, int delta) {
        
        //update this cylinder
        Compartment* c = _cylinder->getCompartment();
        
        for(auto &manager : c->getFilamentBindingManagers()) {
            
            if(dynamic_cast<BranchingManager*>(manager.get())) {
                
                CCylinder* cc = _cylinder->getCCylinder();
                
                //update binding sites
                if(delta == +1) {
#ifdef NLORIGINAL
                    manager->addPossibleBindings(cc, _bindingSite);
#endif
#ifdef NLSTENCILLIST
                    manager->addPossibleBindingsstencil(cc, _bindingSite);
#endif
                }
                
                else /* -1 */{
#ifdef NLORIGINAL
                    manager->removePossibleBindings(cc, _bindingSite);
#endif
#ifdef NLSTENCILLIST
                    manager->removePossibleBindingsstencil(cc, _bindingSite);
#endif
                }
            }
        }
    }
};

struct UpdateLinkerBindingCallback {
    
    Cylinder* _cylinder; ///< cylinder to update
    
    short _bindingSite;  ///< binding site to update
    
    //Constructor, sets members
    UpdateLinkerBindingCallback(Cylinder* cylinder, short bindingSite)
    
    : _cylinder(cylinder), _bindingSite(bindingSite) {}
    
    //callback
    void operator() (RSpecies *r, int delta) {
<<<<<<< HEAD

=======
>>>>>>> 16621eab
        //update this cylinder
        Compartment* c = _cylinder->getCompartment();
        for(auto &manager : c->getFilamentBindingManagers()) {
            
            if(dynamic_cast<LinkerBindingManager*>(manager.get())) {
                
                CCylinder* cc = _cylinder->getCCylinder();
                auto x = c->coordinates();
                //update binding sites
<<<<<<< HEAD
                if(delta == +1) {
#ifdef NLORIGINAL
                    manager->addPossibleBindings(cc, _bindingSite);
#endif
#ifdef NLSTENCILLIST
                    manager->addPossibleBindingsstencil(cc, _bindingSite);
#endif
                }

                else /* -1 */{
#ifdef NLORIGINAL
                    manager->removePossibleBindings(cc, _bindingSite);
#endif
#ifdef NLSTENCILLIST
                    manager->removePossibleBindingsstencil(cc, _bindingSite);
#endif
                }
=======
                if(delta == +1) manager->addPossibleBindings(cc, _bindingSite);
                
                else /* -1 */ manager->removePossibleBindings(cc, _bindingSite);
>>>>>>> 16621eab
            }
        }
    }
};

struct UpdateMotorBindingCallback {
    
    Cylinder* _cylinder; ///< cylinder to update
    
    short _bindingSite;  ///< binding site to update
    
    //Constructor, sets members
    UpdateMotorBindingCallback(Cylinder* cylinder, short bindingSite)
    
    : _cylinder(cylinder), _bindingSite(bindingSite) {}
    
    //callback
    void operator() (RSpecies *r, int delta) {
        
        //update this cylinder
        Compartment* c = _cylinder->getCompartment();
        
        for(auto &manager : c->getFilamentBindingManagers()) {
            
            if(dynamic_cast<MotorBindingManager*>(manager.get())) {
                
                CCylinder* cc = _cylinder->getCCylinder();
                
                //update binding sites
                if(delta == +1) {
#ifdef NLORIGINAL
                    manager->addPossibleBindings(cc, _bindingSite);
#endif
#ifdef NLSTENCILLIST
                    manager->addPossibleBindingsstencil(cc, _bindingSite);
#endif
                }

                else /* -1 */{
#ifdef NLORIGINAL
                    manager->removePossibleBindings(cc, _bindingSite);
#endif
#ifdef NLSTENCILLIST
                    manager->removePossibleBindingsstencil(cc, _bindingSite);
#endif
                }
            }
        }
    }
};

struct UpdateMotorIDCallback{
    
    int _motorType; ///< type of motor to find its binding manager
    
    //Constructor, sets members
    UpdateMotorIDCallback(int motorType) : _motorType(motorType) {};
    
    //callback
    void operator() (RSpecies *r, int delta) {
        
    //DEPRECATED AS OF 9/8/16
//        //find compartment and binding manager
//        Compartment *c = static_cast<Compartment*>(r->getSpecies().getParent());
//        MotorBindingManager* mManager = c->getMotorBindingManager(_motorType);
//        
//        if(delta == +1) {
//            //pull from motorDB of transferred ID's
//            //note that if there is no transfer ID, we are experiencing an unbinding event. The specific
//            //motor will give its ID to the corresponding binding manager.
//            int ID = MotorGhost::_motorGhosts.getTransferID();
//            
//            if(ID != -1) {
//                mManager->addUnboundID(ID);
//                
//                //we can only check this assertion of it is a diffusion event
//                assert(r->getN() == mManager->getAllUnboundIDs().size() &&
//                       "Major bug: number of unbound ID's and copy number does not match");
//            }
//            //else - create an ID. This is an addition at runtime
//            else{
//                mManager->addUnboundID(MotorGhost::_motorGhosts.getID());
//            }
//        }
//        
//        else{ /* -1 */
//            //add to the motorDB of transferred ID's
//            
//            int ID = mManager->getUnboundID();
//            MotorGhost::_motorGhosts.setTransferID(ID);
//            
//            assert(r->getN() == mManager->getAllUnboundIDs().size() &&
//                   "Major bug: number of unbound ID's and copy number does not match");
//        }
    }
};


#endif

#ifdef REACTION_SIGNALING

/// Callback to extend the plus end of a Filament after a polymerization
/// Reaction occurs in the system.
struct FilamentExtensionPlusEndCallback {
    
    Cylinder* _cylinder;
    
    short _plusEnd; ///< Plus end species to mark
    
    //Constructor, sets members
    FilamentExtensionPlusEndCallback(Cylinder* cylinder, short plusEnd)
    : _cylinder(cylinder), _plusEnd(plusEnd){};
    
    //Callback
    void operator() (ReactionBase *r){
        //extend the front
        Filament* f = (Filament*)(_cylinder->getParent());
        f->extendPlusEnd(_plusEnd);
    }
};

/// Callback to extend the minus end of a Filament after a polymerization
/// Reaction occurs in the system.
struct FilamentExtensionMinusEndCallback {
    
    Cylinder* _cylinder;
    
    short _minusEnd; ///< Minus end species to mark
    
    //Constructor, sets members
    FilamentExtensionMinusEndCallback(Cylinder* cylinder, short minusEnd)
    : _cylinder(cylinder), _minusEnd(minusEnd){};
    //Callback
    void operator() (ReactionBase *r){
        //extend the back
        Filament* f = (Filament*)(_cylinder->getParent());
        f->extendMinusEnd(_minusEnd);
    }
};

/// Callback to retract the plus end of a Filament after a depolymerization
/// Reaction occurs in the system.
struct FilamentRetractionPlusEndCallback {
    
    Cylinder* _cylinder;
    
    //Constructor, sets members
    FilamentRetractionPlusEndCallback(Cylinder* cylinder)
    : _cylinder(cylinder) {};
    //Callback
    void operator() (ReactionBase *r){
        Filament* f =(Filament*)( _cylinder->getParent());
        f->retractPlusEnd();
    }
};

/// Callback to retract the minus end of a Filament after a depolymerization
/// Reaction occurs in the system.
struct FilamentRetractionMinusEndCallback {
    
    Cylinder* _cylinder;
    
    //Constructor, sets members
    FilamentRetractionMinusEndCallback(Cylinder* cylinder)
    : _cylinder(cylinder) {};
    //Callback
    void operator() (ReactionBase *r){
        Filament* f = (Filament*)(_cylinder->getParent());
        f->retractMinusEnd();
    }
};

/// Callback to polymerize the plus end of a Filament after a polymerization
/// Reaction occurs in the system.
struct FilamentPolymerizationPlusEndCallback {
    
    Cylinder* _cylinder;
    
    //Constructor, sets members
    FilamentPolymerizationPlusEndCallback(Cylinder* cylinder)
    : _cylinder(cylinder) {};
    //Callback
    void operator() (ReactionBase *r){
        Filament* f = (Filament*)(_cylinder->getParent());
        f->polymerizePlusEnd();
    }
};

/// Callback to polymerize the minus end of a Filament after a polymerization
/// Reaction occurs in the system.
struct FilamentPolymerizationMinusEndCallback {
    
    Cylinder* _cylinder;
    
    //Constructor, sets members
    FilamentPolymerizationMinusEndCallback(Cylinder* cylinder)
    : _cylinder(cylinder) {};
    //Callback
    void operator() (ReactionBase *r){
        Filament* f = (Filament*)(_cylinder->getParent());
        f->polymerizeMinusEnd();
    }
};

/// Callback to depolymerize the plus end of a Filament after a depolymerization
/// Reaction occurs in the system.
struct FilamentDepolymerizationPlusEndCallback {
    
    Cylinder* _cylinder;
    
    //Constructor, sets members
    FilamentDepolymerizationPlusEndCallback(Cylinder* cylinder)
    : _cylinder(cylinder) {};
    //Callback
    void operator() (ReactionBase *r){
        Filament* f = (Filament*)(_cylinder->getParent());
        
        f->depolymerizePlusEnd();
    }
};

/// Callback to depolymerize the back of a Filament after a depolymerization
/// Reaction occurs in the system.
struct FilamentDepolymerizationMinusEndCallback {
    
    Cylinder* _cylinder;
    
    //Constructor, sets members
    FilamentDepolymerizationMinusEndCallback(Cylinder* cylinder)
    : _cylinder(cylinder) {};
    //Callback
    void operator() (ReactionBase *r){
        Filament* f = (Filament*)(_cylinder->getParent());
        f->depolymerizeMinusEnd();
    }
};

/// Callback to unbind a BranchingPoint from a Filament
struct BranchingPointUnbindingCallback {
    
    SubSystem* _ps;
    BranchingPoint* _branchingPoint;
    
    BranchingPointUnbindingCallback(BranchingPoint* b, SubSystem* ps)
    : _ps(ps), _branchingPoint(b) {}
    
    void operator() (ReactionBase *r) {

//        //@{
//        std::cout<<"Brancher unbinding "<<_branchingPoint->getFirstCylinder()->getID()<<" "
//                ""<<_branchingPoint->getPosition()
//                 <<" "<<_branchingPoint->getSecondCylinder()->getID()<<endl;
//        //@}
        //remove the branching point
        _ps->removeTrackable<BranchingPoint>(_branchingPoint);
        delete _branchingPoint;
    }
    
    
};


/// Callback to create a BranchingPoint on a Filament
struct BranchingCallback {
    
    SubSystem* _ps;        ///< ptr to subsystem
    
    BranchingManager* _bManager; ///< Branching manager for this compartment
    
    short _plusEnd;        ///< Plus end marker of new cylinder
    
    float _onRate;         ///< Rate of the binding reaction
    float _offRate;        ///< Rate of the unbinding reaction
    
    BranchingCallback(BranchingManager* bManager, short plusEnd,
                      float onRate, float offRate, SubSystem* ps)
    
    : _ps(ps), _bManager(bManager),
    _plusEnd(plusEnd), _onRate(onRate), _offRate(offRate) {}
    
    void operator() (ReactionBase *r) {
        BranchingPoint* b;
        float frate;
        short branchType = _bManager->getBoundInt();
        
        //choose a random binding site from manager
        tuple<CCylinder*, short> site;
#ifdef NLORIGINAL
        site = _bManager->chooseBindingSite();
#endif
#ifdef NLSTENCILLIST
        site = _bManager->chooseBindingSitestencil();
#endif
        
        //get info from site
        Cylinder* c1 = get<0>(site)->getCylinder();
        short filType = c1->getType();
        
        double pos = double(get<1>(site)) / SysParams::Geometry().cylinderNumMon[filType];
        if(SysParams::RUNSTATE==true){
        //Get a position and direction of a new filament
        auto x1 = c1->getFirstBead()->coordinate;
        auto x2 = c1->getSecondBead()->coordinate;
        
        //get original direction of cylinder
        auto p= midPointCoordinate(x1, x2, pos);
        vector<double> n = twoPointDirection(x1, x2);
        
        //get branch projection
#ifdef MECHANICS
        //use mechanical parameters
        double l, t;
        if(SysParams::Mechanics().BrStretchingL.size() != 0) {
            l = SysParams::Mechanics().BrStretchingL[branchType];
            t = SysParams::Mechanics().BrBendingTheta[branchType];
        }
        else {
            cout << "Branching initialization cannot occur unless mechanical parameters are specified."
            << " Using default values for Arp2/3 complex - l=10.0nm, theta=70.7deg"
            << endl;
            l = 10.0;
            t = 1.22;
        }
#else
        cout << "Branching initialization cannot occur unless mechanics is enabled. Using"
        << " default values for Arp2/3 complex - l=10.0nm, theta=70.7deg"
        << endl;
        double l = 10.0;
        double t = 1.22;
#endif
        double s = SysParams::Geometry().monomerSize[filType];
        
        auto branchPosDir = branchProjection(n, p, l, s, t);
        auto bd = get<0>(branchPosDir); auto bp = get<1>(branchPosDir);
        
        //create a new filament
        Filament* f = _ps->addTrackable<Filament>(_ps, filType, bp, bd, true, true);
        
        //mark first cylinder
        Cylinder* c = f->getCylinderVector().front();
        c->getCCylinder()->getCMonomer(0)->speciesPlusEnd(_plusEnd)->up();
        
        //create new branch
            
        b= _ps->addTrackable<BranchingPoint>(c1, c, branchType, pos);
            
        frate=_offRate;
        }
        else
        {
            CCylinder* c; auto check = false;
            vector<tuple<tuple<CCylinder*, short>, tuple<CCylinder*, short>>> BrT=_bManager->getbtuple();
            for(auto T:BrT){
                CCylinder* cx=get<0>(get<0>(T));
                double p = double(get<1>(get<0>(T)))/ double(SysParams::Geometry().cylinderNumMon[filType]);
                if(cx->getCylinder()->getID()==c1->getID() && p==pos){
                    c=get<0>(get<1>(T));
                    check = true;
                    break;
                }
            }
            if(check){
                b= _ps->addTrackable<BranchingPoint>(c1, c->getCylinder(), branchType, pos);
                frate=0.0;
            }
            else {
                cout << "Brancher Error. Cannot find binding Site in the list. Cannot complete restart. Exiting."
                        << endl;
                exit(EXIT_FAILURE);
            }
<<<<<<< HEAD
            else {
                b = nullptr;
                cout<<"Brancher Error. Cannot find binding Site in the list. Cannot complete restart. Exiting." <<endl;
                //exit(EXIT_FAILURE);
            }
=======
>>>>>>> 16621eab
        }
        
        //create off reaction
        auto cBrancher = b->getCBranchingPoint();
        
        cBrancher->setRates(_onRate, frate);
        cBrancher->createOffReaction(r, _ps);
        cBrancher->getOffReaction()->setBareRate(SysParams::BUBBareRate[branchType]);
#ifdef DYNAMICRATES
        //Qin ----------------
        b -> updateReactionRates();
#endif
    }
};



/// Callback to unbind a Linker from a Filament
struct LinkerUnbindingCallback {
    
    SubSystem* _ps;
    Linker* _linker;
    
    LinkerUnbindingCallback(Linker* l, SubSystem* ps) : _ps(ps), _linker(l) {}
    
    void operator() (ReactionBase *r) {

//        //@{
//        std::cout<<"Linker unbinding "<<_linker->getFirstCylinder()->getID()<<" "<<_linker->getFirstPosition()
//                 <<" "<<_linker->getSecondCylinder()->getID()<<" "<<_linker->getSecondPosition()<<endl;
//        //@}
        //remove the linker
        _ps->removeTrackable<Linker>(_linker);
        delete _linker;
    }
};

/// Callback to bind a Linker to Filament
struct LinkerBindingCallback {
    
    SubSystem* _ps;               ///< ptr to subsystem
    
    LinkerBindingManager* _lManager; ///< Linker binding manager for this compartment
    
    float _onRate;                ///< Rate of the binding reaction
    float _offRate;               ///< Rate of the unbinding reaction
    
    LinkerBindingCallback(LinkerBindingManager* lManager,
                          float onRate, float offRate, SubSystem* ps)
    
    : _ps(ps), _lManager(lManager), _onRate(onRate), _offRate(offRate) {}
    
    void operator() (ReactionBase *r) {
        
        //get a random binding
        short linkerType = _lManager->getBoundInt();
        float f;
        
        //choose a random binding site from manager
        vector<tuple<CCylinder*, short>> site;
#ifdef NLORIGINAL
        site = _lManager->chooseBindingSites();
#endif
#ifdef NLSTENCILLIST
        site = _lManager->chooseBindingSitesstencil();
#endif
        
        Cylinder* c1 = get<0>(site[0])->getCylinder();
        Cylinder* c2 = get<0>(site[1])->getCylinder();
        
        short filType = c1->getType();
        
        // Create a linker
        int cylinderSize = SysParams::Geometry().cylinderNumMon[filType];
        
        double pos1 = double(get<1>(site[0])) / cylinderSize;
        double pos2 = double(get<1>(site[1])) / cylinderSize;
        
        Linker* l = _ps->addTrackable<Linker>(c1, c2, linkerType, pos1, pos2);
        
        //create off reaction
        auto cLinker = l->getCLinker();
        //aravind June 24, 2016.
        if(SysParams::RUNSTATE==false)
            f=0.0;
        else
            f=_offRate;
        //@
        cLinker->setRates(_onRate, f);
        cLinker->createOffReaction(r, _ps);
        
#ifdef DYNAMICRATES
        //reset the associated reactions
        //aravind june 24, 2016
        cLinker->getOffReaction()->setBareRate(SysParams::LUBBareRate[linkerType]);
        //@
        l->updateReactionRates();
#endif
    }
};

/// Callback to unbind a MotorGhost from a Filament
struct MotorUnbindingCallback {
    
    SubSystem* _ps;
    MotorGhost* _motor;
    
    MotorUnbindingCallback(MotorGhost* m, SubSystem* ps) :
    
    _ps(ps), _motor(m) {}
    
    void operator() (ReactionBase *r) {
        
        //find the motor binding manager associated with this species
//        Species* sd = &(r->rspecies()[SPECIESM_UNBINDING_INDEX]->getSpecies());
        
//        Compartment* c = static_cast<Compartment*>(sd->getParent());
//        auto mManager = c->getMotorBindingManager(_motor->getType());
        
        //DEPRECATED AS OF 9/8/16
//        
//        mManager->removeUnboundID(MotorGhost::_motorGhosts.deleteID());
//        
//        //re-add unbound ID to motor binding manager
//        mManager->addUnboundID(_motor->getID());

//        //@{
//        std::cout<<"Motor unbinding "<<_motor->getFirstCylinder()->getID()<<" "<<_motor->getFirstPosition()
//                  <<" "<<_motor->getSecondCylinder()->getID()<<" "<<_motor->getSecondPosition()<<endl;
//        //@}

        //remove the motor
        _ps->removeTrackable<MotorGhost>(_motor);
        delete _motor;
    }
};


/// Callback to bind a MotorGhost to Filament
struct MotorBindingCallback {
    
    SubSystem* _ps;               ///< ptr to subsystem
    
    MotorBindingManager* _mManager;///< Motor binding manager for this compartment
    
    float _onRate;                ///< Rate of the binding reaction
    float _offRate;               ///< Rate of the unbinding reaction
    
    MotorBindingCallback(MotorBindingManager* mManager,
                         float onRate, float offRate, SubSystem* ps)
    
    : _ps(ps), _mManager(mManager), _onRate(onRate), _offRate(offRate) {}
    
    void operator() (ReactionBase *r) {
        
        //get a random binding
        short motorType = _mManager->getBoundInt();
        float f;
        //choose a random binding site from manager
        vector<tuple<CCylinder*, short>> site;
#ifdef NLORIGINAL
        site = _mManager->chooseBindingSites();
#endif
#ifdef NLSTENCILLIST
        site = _mManager->chooseBindingSitesstencil();
#endif
        
        Cylinder* c1 = get<0>(site[0])->getCylinder();
        Cylinder* c2 = get<0>(site[1])->getCylinder();
        
        short filType = c1->getType();
        
        // Create a motor
        int cylinderSize = SysParams::Geometry().cylinderNumMon[filType];
        
        double pos1 = double(get<1>(site[0])) / cylinderSize;
        double pos2 = double(get<1>(site[1])) / cylinderSize;
        
        MotorGhost* m = _ps->addTrackable<MotorGhost>(c1, c2, motorType, pos1, pos2, _onRate, _offRate);
        
        //attach an ID to the motor based on the transfer ID
        //DEPRECATED AS OF 9/22/16
//        m->setID(MotorGhost::_motorGhosts.getTransferID());
        
        //create off reaction
        auto cMotorGhost = m->getCMotorGhost();
        //aravind June 24, 2016.
        if(SysParams::RUNSTATE==false){
        f=0.0;
        }
        else
            f=_offRate;
        //@
        cMotorGhost->setRates(_onRate, f);
        cMotorGhost->createOffReaction(r, _ps);
        
#ifdef DYNAMICRATES
        //reset the associated walking reactions
        m->updateReactionRates();
        //aravind June 24,2016.
        cMotorGhost->getOffReaction()->setBareRate(SysParams::MUBBareRate[motorType]);
        //@

#endif
        
    }
};

/// Callback to walk a MotorGhost on a Filament
struct MotorWalkingCallback {
    
    Cylinder* _c;        ///< Cylinder this callback is attached to
    
    short _oldPosition;  ///< Old position of motor head
    short _newPosition;  ///< New position of motor head
    
    short _motorType;    ///< Type of motor
    short _boundType;    ///< Type of bound this motor took place of
    
    SubSystem* _ps;      ///< Ptr to subsystem
    
    MotorWalkingCallback(Cylinder* c,
                         short oldPosition, short newPosition,
                         short motorType, short boundType, SubSystem* ps)
    
    :_c(c), _oldPosition(oldPosition), _newPosition(newPosition),
    _motorType(motorType), _boundType(boundType), _ps(ps) {}
    
    void operator() (ReactionBase* r) {
//        cout<<"Motor walking begins"<<endl;
        //get species
        CCylinder* cc = _c->getCCylinder();
        CMonomer* monomer = cc->getCMonomer(_oldPosition);
        SpeciesBound* sm1 = monomer->speciesMotor(_motorType);
        
        short filType = _c->getType();
        
        //get motor
        MotorGhost* m = ((CMotorGhost*)sm1->getCBound())->getMotorGhost();


        int cylinderSize = SysParams::Geometry().cylinderNumMon[filType];
/*        cout<<"cylinder size "<<cylinderSize<<endl;
        cout<<"oldpos "<<_oldPosition<<endl;
        cout<<"newpos "<<_newPosition<<endl;
        cout<<"-----------"<<endl;*/
        double oldpos = double(_oldPosition) / cylinderSize;
        double newpos = double(_newPosition) / cylinderSize;
        m->moveMotorHead(_c, oldpos, newpos, _boundType, _ps);
        
#ifdef DYNAMICRATES
        //reset the associated reactions
        m->updateReactionRates();

#endif
    }
};

/// Callback to walk a MotorGhost on a Filament to a new Cylinder
struct MotorMovingCylinderCallback {
    
    Cylinder* _oldC;        ///< Old cylinder the motor is attached to
    Cylinder* _newC;        ///< New cylinder motor will be attached to
    
    short _oldPosition;     ///< Old position of motor head
    short _newPosition;     ///< New position of motor head
    
    short _motorType;       ///< Type of motor
    short _boundType;       ///< Type of bound this motor is taking place of
    
    SubSystem* _ps;         ///< Ptr to subsystem
    
    MotorMovingCylinderCallback(Cylinder* oldC, Cylinder* newC,
                                short oldPosition, short newPosition,
                                short motorType, short boundType, SubSystem* ps)
    
    :_oldC(oldC), _newC(newC), _oldPosition(oldPosition), _newPosition(newPosition),
    _motorType(motorType), _boundType(boundType), _ps(ps) {}
    
    void operator() (ReactionBase* r) {
        
        //get species
        CCylinder* oldCC = _oldC->getCCylinder();
        CMonomer* monomer = oldCC->getCMonomer(_oldPosition);
        SpeciesBound* sm1 = monomer->speciesMotor(_motorType);
        short filType = _oldC->getType();
        
        //get motor
        MotorGhost* m = ((CMotorGhost*)sm1->getCBound())->getMotorGhost();
        
        int cylinderSize = SysParams::Geometry().cylinderNumMon[filType];
        double oldpos = double(_oldPosition) / cylinderSize;
        double newpos = double(_newPosition) / cylinderSize;
        
        m->moveMotorHead(_oldC, _newC, oldpos, newpos, _boundType, _ps);
        
#ifdef DYNAMICRATES
        //reset the associated reactions
        m->updateReactionRates();
#endif
    }
};

/// Struct to create a new filament based on a given reaction
struct FilamentCreationCallback {
    
    //@{
    /// Integer specifying the chemical properties of first cylinder
    short _plusEnd;
    short _minusEnd;
    short _filament;
    //@}
    
    ///Filament type to create
    short _filType;
    
    Compartment* _compartment; ///< compartment to put this filament in
    SubSystem* _ps; ///< Ptr to the subsystem
    
    FilamentCreationCallback(short plusEnd, short minusEnd, short filament,
                             short filType, SubSystem* ps, Compartment* c = nullptr)
    
    : _plusEnd(plusEnd), _minusEnd(minusEnd), _filament(filament),
    _filType(filType), _compartment(c), _ps(ps) {}
    
    void operator() (ReactionBase* r) {
        
        Compartment* c;
        
        //no compartment was set, pick a random one
        if(_compartment == nullptr)
            c = GController::getRandomCompartment();
        else
            c = _compartment;
        
        //set up a random initial position and direction
        vector<double> position;
        vector<double> direction;
        //Qin
        if(_ps->getBoundary()->getShape() == BoundaryShape::Cylinder) {
            while(true) {
                position = GController::getRandomCenterCoordinates(c);
                
                //getting random numbers between -1 and 1
                
                direction = {Rand::randDouble(-1,1), Rand::randDouble(-1,1), 0};
                normalize(direction);
                
                auto npp = nextPointProjection(position,
                                               SysParams::Geometry().cylinderSize[_filType], direction);
                
                bool inbubble = false;
                //check if within bubble
                for(auto bb : Bubble::getBubbles()) {
                    auto radius = bb->getRadius();
                    
                    if((twoPointDistancesquared(bb->getBead()->coordinate, position) < (radius * radius)) ||
                       (twoPointDistancesquared(bb->getBead()->coordinate, npp) < (radius * radius))){
                        inbubble = true;
                        break;
                    }
                }
                
                if(inbubble) break;
                
                //check if within boundary && if within REPULSIONEXPIN region (set as 125nm)
                if(_ps->getBoundary()->within(position) &&
                   _ps->getBoundary()->within(npp)){
                    
                    if(_ps->getBoundary()->distance(position) > 125 &&
                       _ps->getBoundary()->distance(npp) > 125)
                        break;
                }
                
            }
            
            //create filament, set up ends and filament species
            Filament* f = _ps->addTrackable<Filament>(_ps, _filType, position, direction, true, false);
            
            //initialize the nucleation
            f->nucleate(_plusEnd, _filament, _minusEnd);
            
//            cout << "Nucleation at t = " << tau() << ", x = " << position[0] << ", y = " << position[1] << ", z = " << position[2] << endl;
            
        }
        else {
            while(true) {
                position = GController::getRandomCoordinates(c);
                
                //getting random numbers between -1 and 1
                
                direction = {Rand::randDouble(-1,1), Rand::randDouble(-1,1), Rand::randDouble(-1,1)};
                normalize(direction);
                
                auto npp = nextPointProjection(position,
                                               SysParams::Geometry().cylinderSize[_filType], direction);
                
                bool inbubble = false;
                //check if within bubble
                for(auto bb : Bubble::getBubbles()) {
                    auto radius = bb->getRadius();
                    
                    if((twoPointDistancesquared(bb->getBead()->coordinate, position) < (radius * radius)) ||
                       (twoPointDistancesquared(bb->getBead()->coordinate, npp) < (radius * radius))){
                        inbubble = true;
                        break;
                    }
                }
                
                if(inbubble) break;
                
                //check if within boundary
                if(_ps->getBoundary()->within(position) &&
                   _ps->getBoundary()->within(npp))
                    break;
            }
            
            //create filament, set up ends and filament species
            Filament* f = _ps->addTrackable<Filament>(_ps, _filType, position, direction, true, false);
            
            //initialize the nucleation
            f->nucleate(_plusEnd, _filament, _minusEnd);
        }
    }

    
};

///Struct to sever a filament based on a reaction
struct FilamentSeveringCallback {
    
    Cylinder* _c1;  ///< Filament severing point
    
    FilamentSeveringCallback(Cylinder* c1) : _c1(c1) {}
    
    void operator() (ReactionBase* r) {
        
        //reactants should be re-marked
        for(int i = 0; i < SEVERINGREACTANTS + 1; i++)
            r->rspecies()[i]->up();
        
        //sever the filament at given position
        Filament* f = (Filament*)(_c1->getParent());
        
        //create a new filament by severing
        Filament* newF = f->sever(_c1->getPosition());
        
        //if severing did not occur, return
        if(newF == nullptr) return;
    }
};

/// Struct to destroy a filament based on a reaction
struct FilamentDestructionCallback {
    
    Cylinder* _c; ///< Cylinder to destroy
    
    SubSystem* _ps; ///< SubSystem ptr
    
    FilamentDestructionCallback(Cylinder* c, SubSystem* ps) : _c(c), _ps(ps) {}
    
    void operator() (ReactionBase* r) {
        
        Filament* f = (Filament*)(_c->getParent());
        
        _ps->removeTrackable<Filament>(f);
        delete f;
    }
};

#endif

#endif<|MERGE_RESOLUTION|>--- conflicted
+++ resolved
@@ -109,10 +109,6 @@
     
     //callback
     void operator() (RSpecies *r, int delta) {
-<<<<<<< HEAD
-
-=======
->>>>>>> 16621eab
         //update this cylinder
         Compartment* c = _cylinder->getCompartment();
         for(auto &manager : c->getFilamentBindingManagers()) {
@@ -122,7 +118,6 @@
                 CCylinder* cc = _cylinder->getCCylinder();
                 auto x = c->coordinates();
                 //update binding sites
-<<<<<<< HEAD
                 if(delta == +1) {
 #ifdef NLORIGINAL
                     manager->addPossibleBindings(cc, _bindingSite);
@@ -140,11 +135,6 @@
                     manager->removePossibleBindingsstencil(cc, _bindingSite);
 #endif
                 }
-=======
-                if(delta == +1) manager->addPossibleBindings(cc, _bindingSite);
-                
-                else /* -1 */ manager->removePossibleBindings(cc, _bindingSite);
->>>>>>> 16621eab
             }
         }
     }
@@ -516,14 +506,11 @@
                         << endl;
                 exit(EXIT_FAILURE);
             }
-<<<<<<< HEAD
             else {
                 b = nullptr;
                 cout<<"Brancher Error. Cannot find binding Site in the list. Cannot complete restart. Exiting." <<endl;
                 //exit(EXIT_FAILURE);
             }
-=======
->>>>>>> 16621eab
         }
         
         //create off reaction
