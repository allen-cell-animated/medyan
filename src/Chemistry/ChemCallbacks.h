
//------------------------------------------------------------------
//  **MEDYAN** - Simulation Package for the Mechanochemical
//               Dynamics of Active Networks, v3.0
//
//  Copyright (2015)  Papoian Lab, University of Maryland
//
//                 ALL RIGHTS RESERVED
//
//  See the MEDYAN web page for more information:
//  http://www.medyan.org
//------------------------------------------------------------------

#ifndef MEDYAN_ChemCallbacks_h
#define MEDYAN_ChemCallbacks_h

#include "common.h"
#include "utility.h"

#include "SubSystem.h"
#include "CompartmentGrid.h"
#include "Filament.h"
#include "Cylinder.h"
#include "Bead.h"
#include "Linker.h"
#include "MotorGhost.h"
#include "BranchingPoint.h"
#include "Boundary.h"

#include "BindingManager.h"

#include "GController.h"
#include "MathFunctions.h"
#include "SysParams.h"
#include "Rand.h"

using namespace mathfunc;

#ifdef RSPECIES_SIGNALING

/// @note - A NOTE TO ALL DEVELOPERS:
///
///         When creating a RSpecies or ReactionBase callback, be sure to not include
///         in the callback structure any variables that may change in the duration
///         of the simulation (i.e. compartments, binding managers, etc). This information
///         needs to be found dynamically to ensure correct behavior - the alternative may
///         cause brutal bugs that are difficult to track in simulation.
///

/// Callback to update the compartment-local binding species based on
/// a change of copy number for an empty site.
struct UpdateBrancherBindingCallback {
    
    Cylinder* _cylinder; ///< cylinder to update
    
    short _bindingSite;  ///< binding site to update
    
    //Constructor, sets members
    UpdateBrancherBindingCallback(Cylinder* cylinder, short bindingSite)
    
        : _cylinder(cylinder), _bindingSite(bindingSite) {}
    
    //callback
    void operator() (RSpecies *r, int delta) {
        
        //update this cylinder
        Compartment* c = _cylinder->getCompartment();
        
        for(auto &manager : c->getFilamentBindingManagers()) {
            
            if(dynamic_cast<BranchingManager*>(manager.get())) {
                
                CCylinder* cc = _cylinder->getCCylinder();
                
                //update binding sites
                if(delta == +1) manager->addPossibleBindings(cc, _bindingSite);
                
                else /* -1 */manager->removePossibleBindings(cc, _bindingSite);
            }
        }
    }
};

struct UpdateLinkerBindingCallback {
    
    Cylinder* _cylinder; ///< cylinder to update
    
    short _bindingSite;  ///< binding site to update
    
    //Constructor, sets members
    UpdateLinkerBindingCallback(Cylinder* cylinder, short bindingSite)
    
    : _cylinder(cylinder), _bindingSite(bindingSite) {}
    
    //callback
    void operator() (RSpecies *r, int delta) {
        
        //update this cylinder
        Compartment* c = _cylinder->getCompartment();
        
        for(auto &manager : c->getFilamentBindingManagers()) {
            
            if(dynamic_cast<LinkerBindingManager*>(manager.get())) {
                
                CCylinder* cc = _cylinder->getCCylinder();
                
                //update binding sites
                if(delta == +1) manager->addPossibleBindings(cc, _bindingSite);
                
                else /* -1 */manager->removePossibleBindings(cc, _bindingSite);
            }
        }
    }
};

struct UpdateMotorBindingCallback {
    
    Cylinder* _cylinder; ///< cylinder to update
    
    short _bindingSite;  ///< binding site to update
    
    //Constructor, sets members
    UpdateMotorBindingCallback(Cylinder* cylinder, short bindingSite)
    
    : _cylinder(cylinder), _bindingSite(bindingSite) {}
    
    //callback
    void operator() (RSpecies *r, int delta) {
        
        //update this cylinder
        Compartment* c = _cylinder->getCompartment();
        
        for(auto &manager : c->getFilamentBindingManagers()) {
            
            if(dynamic_cast<MotorBindingManager*>(manager.get())) {
                
                CCylinder* cc = _cylinder->getCCylinder();
                
                //update binding sites
                if(delta == +1) manager->addPossibleBindings(cc, _bindingSite);
                
                else /* -1 */ manager->removePossibleBindings(cc, _bindingSite);
            }
        }
    }
};

struct UpdateMotorIDCallback{
    
<<<<<<< HEAD
    MotorBindingManager* _mManager; ///< Motor binding manager
    
    //Constructor, sets members
    UpdateMotorIDCallback(MotorBindingManager* mManager) : _mManager(mManager){};
=======
    int _motorType; ///< type of motor to find its binding manager
    
    //Constructor, sets members
    UpdateMotorIDCallback(int motorType) : _motorType(motorType) {};
>>>>>>> beb73121
    
    //callback
    void operator() (RSpecies *r, int delta) {
        
<<<<<<< HEAD
        if(delta == +1) {
            //pull from motorDB of transferred ID's
            _mManager->addUnboundID(MotorGhost::_motorGhosts.getTransferID());
=======
        //find compartment and binding manager
        Compartment *c = static_cast<Compartment*>(r->getSpecies().getParent());
        MotorBindingManager* mManager = c->getMotorBindingManager(_motorType);
        
        if(delta == +1) {
            //pull from motorDB of transferred ID's
            //note that if there is no transfer ID, we are experiencing an unbinding event. The specific
            //motor will give its ID to the corresponding binding manager.
            int ID = MotorGhost::_motorGhosts.getTransferID();
            
            if(ID != -1) {
                mManager->addUnboundID(ID);
                
                //we can only check this assertion of it is a diffusion event
                assert(r->getN() == mManager->getAllUnboundIDs().size() &&
                       "Major bug: number of unbound ID's and copy number does not match");
            }
>>>>>>> beb73121
        }
        
        else{ /* -1 */
            //add to the motorDB of transferred ID's
<<<<<<< HEAD
            MotorGhost::_motorGhosts.setTransferID(_mManager->getUnboundID());
=======
            
            int ID = mManager->getUnboundID();
            MotorGhost::_motorGhosts.setTransferID(ID);
            
            assert(r->getN() == mManager->getAllUnboundIDs().size() &&
                   "Major bug: number of unbound ID's and copy number does not match");
>>>>>>> beb73121
        }
    }
};


#endif

#ifdef REACTION_SIGNALING

/// Callback to extend the plus end of a Filament after a polymerization
/// Reaction occurs in the system.
struct FilamentExtensionPlusEndCallback {
    
    Cylinder* _cylinder;
    
    short _plusEnd; ///< Plus end species to mark
    
    //Constructor, sets members
    FilamentExtensionPlusEndCallback(Cylinder* cylinder, short plusEnd)
        : _cylinder(cylinder), _plusEnd(plusEnd){};
    
    //Callback
    void operator() (ReactionBase *r){
        //extend the front
        Filament* f = (Filament*)(_cylinder->getParent());
        f->extendPlusEnd(_plusEnd);
    }
};

/// Callback to extend the minus end of a Filament after a polymerization
/// Reaction occurs in the system.
struct FilamentExtensionMinusEndCallback {
    
    Cylinder* _cylinder;
    
    short _minusEnd; ///< Minus end species to mark
    
    //Constructor, sets members
    FilamentExtensionMinusEndCallback(Cylinder* cylinder, short minusEnd)
        : _cylinder(cylinder), _minusEnd(minusEnd){};
    //Callback
    void operator() (ReactionBase *r){
        //extend the back
        Filament* f = (Filament*)(_cylinder->getParent());
        f->extendMinusEnd(_minusEnd);
    }
};

/// Callback to retract the plus end of a Filament after a depolymerization
/// Reaction occurs in the system.
struct FilamentRetractionPlusEndCallback {
    
    Cylinder* _cylinder;
    
    //Constructor, sets members
    FilamentRetractionPlusEndCallback(Cylinder* cylinder)
        : _cylinder(cylinder) {};
    //Callback
    void operator() (ReactionBase *r){
        Filament* f =(Filament*)( _cylinder->getParent());
        f->retractPlusEnd();
    }
};

/// Callback to retract the minus end of a Filament after a depolymerization
/// Reaction occurs in the system.
struct FilamentRetractionMinusEndCallback {
    
    Cylinder* _cylinder;
    
    //Constructor, sets members
    FilamentRetractionMinusEndCallback(Cylinder* cylinder)
        : _cylinder(cylinder) {};
    //Callback
    void operator() (ReactionBase *r){
        Filament* f = (Filament*)(_cylinder->getParent());
        f->retractMinusEnd();
    }
};

/// Callback to polymerize the plus end of a Filament after a polymerization
/// Reaction occurs in the system.
struct FilamentPolymerizationPlusEndCallback {
    
    Cylinder* _cylinder;
    
    //Constructor, sets members
    FilamentPolymerizationPlusEndCallback(Cylinder* cylinder)
        : _cylinder(cylinder) {};
    //Callback
    void operator() (ReactionBase *r){
        Filament* f = (Filament*)(_cylinder->getParent());
        f->polymerizePlusEnd();
    }
};

/// Callback to polymerize the minus end of a Filament after a polymerization
/// Reaction occurs in the system.
struct FilamentPolymerizationMinusEndCallback {
    
    Cylinder* _cylinder;
    
    //Constructor, sets members
    FilamentPolymerizationMinusEndCallback(Cylinder* cylinder)
        : _cylinder(cylinder) {};
    //Callback
    void operator() (ReactionBase *r){
        Filament* f = (Filament*)(_cylinder->getParent());
        f->polymerizeMinusEnd();
    }
};

/// Callback to depolymerize the plus end of a Filament after a depolymerization
/// Reaction occurs in the system.
struct FilamentDepolymerizationPlusEndCallback {
    
    Cylinder* _cylinder;
    
    //Constructor, sets members
    FilamentDepolymerizationPlusEndCallback(Cylinder* cylinder)
        : _cylinder(cylinder) {};
    //Callback
    void operator() (ReactionBase *r){
        Filament* f = (Filament*)(_cylinder->getParent());
        f->depolymerizePlusEnd();
    }
};

/// Callback to depolymerize the back of a Filament after a depolymerization
/// Reaction occurs in the system.
struct FilamentDepolymerizationMinusEndCallback {
    
    Cylinder* _cylinder;
    
    //Constructor, sets members
    FilamentDepolymerizationMinusEndCallback(Cylinder* cylinder)
        : _cylinder(cylinder) {};
    //Callback
    void operator() (ReactionBase *r){
        Filament* f = (Filament*)(_cylinder->getParent());
        f->depolymerizeMinusEnd();
    }
};

/// Callback to unbind a BranchingPoint from a Filament
struct BranchingPointUnbindingCallback {
    
    SubSystem* _ps;
    BranchingPoint* _branchingPoint;
    
    BranchingPointUnbindingCallback(BranchingPoint* b, SubSystem* ps)
        : _ps(ps), _branchingPoint(b) {}
    
    void operator() (ReactionBase *r) {
        
        //remove the branching point
        _ps->removeTrackable<BranchingPoint>(_branchingPoint);
        delete _branchingPoint;
    }
};


/// Callback to create a BranchingPoint on a Filament
struct BranchingCallback {
    
    SubSystem* _ps;        ///< ptr to subsystem
    
    BranchingManager* _bManager; ///< Branching manager for this compartment
    
    short _plusEnd;        ///< Plus end marker of new cylinder
    
    float _onRate;         ///< Rate of the binding reaction
    float _offRate;        ///< Rate of the unbinding reaction
    
    BranchingCallback(BranchingManager* bManager, short plusEnd,
                      float onRate, float offRate, SubSystem* ps)
    
    : _ps(ps), _bManager(bManager),
      _plusEnd(plusEnd), _onRate(onRate), _offRate(offRate) {}
    
    void operator() (ReactionBase *r) {
        
        short branchType = _bManager->getBoundInt();
        
        //choose a random binding site from manager
        auto site = _bManager->chooseBindingSite();
        
        //get info from site
        Cylinder* c1 = get<0>(site)->getCylinder();
        
        short filType = c1->getType();
        
        double pos = double(get<1>(site)) / SysParams::Geometry().cylinderNumMon[filType];
        
        //Get a position and direction of a new filament
        auto x1 = c1->getFirstBead()->coordinate;
        auto x2 = c1->getSecondBead()->coordinate;
        
        //get original direction of cylinder
        auto p= midPointCoordinate(x1, x2, pos);
        vector<double> n = twoPointDirection(x1, x2);
        
        //get branch projection
#ifdef MECHANICS
        //use mechanical parameters
        double l, t;
        
        if(SysParams::Mechanics().BrStretchingL.size() != 0) {
            l = SysParams::Mechanics().BrStretchingL[branchType];
            t = SysParams::Mechanics().BrBendingTheta[branchType];
        }
        else {
            cout << "Branching initialization cannot occur unless mechanical parameters are specified."
                 << " Using default values for Arp2/3 complex - l=10.0nm, theta=70.7deg"
                 << endl;
            l = 10.0;
            t = 1.22;
        }
#else
        cout << "Branching initialization cannot occur unless mechanics is enabled. Using"
             << " default values for Arp2/3 complex - l=10.0nm, theta=70.7deg"
             << endl;
        double l = 10.0;
        double t = 1.22;
#endif
        double s = SysParams::Geometry().monomerSize[filType];
        
        auto branchPosDir = branchProjection(n, p, l, s, t);
        auto bd = get<0>(branchPosDir); auto bp = get<1>(branchPosDir);
        
        //create a new filament
        Filament* f = _ps->addTrackable<Filament>(_ps, filType, bp, bd, true, true);
        
        //mark first cylinder
        Cylinder* c = f->getCylinderVector().front();
        c->getCCylinder()->getCMonomer(0)->speciesPlusEnd(_plusEnd)->up();
        
        //create new branch
        BranchingPoint* b= _ps->addTrackable<BranchingPoint>(c1, c, branchType, pos);
        
        //create off reaction
        auto cBrancher = b->getCBranchingPoint();
        
        cBrancher->setRates(_onRate, _offRate);
        cBrancher->createOffReaction(r, _ps);
    }
};



/// Callback to unbind a Linker from a Filament
struct LinkerUnbindingCallback {
    
    SubSystem* _ps;
    Linker* _linker;
    
    LinkerUnbindingCallback(Linker* l, SubSystem* ps) : _ps(ps), _linker(l) {}
    
    void operator() (ReactionBase *r) {
        
        //remove the linker
        _ps->removeTrackable<Linker>(_linker);
        delete _linker;
    }
};

/// Callback to bind a Linker to Filament
struct LinkerBindingCallback {
    
    SubSystem* _ps;               ///< ptr to subsystem
    
    LinkerBindingManager* _lManager; ///< Linker binding manager for this compartment
    
    float _onRate;                ///< Rate of the binding reaction
    float _offRate;               ///< Rate of the unbinding reaction

    LinkerBindingCallback(LinkerBindingManager* lManager,
                          float onRate, float offRate, SubSystem* ps)
    
        : _ps(ps), _lManager(lManager), _onRate(onRate), _offRate(offRate) {}
    
    void operator() (ReactionBase *r) {
        
        //get a random binding
        short linkerType = _lManager->getBoundInt();
        
        //choose a random binding site from manager
        auto site = _lManager->chooseBindingSites();
        
        Cylinder* c1 = get<0>(site[0])->getCylinder();
        Cylinder* c2 = get<0>(site[1])->getCylinder();
        
        short filType = c1->getType();
        
        // Create a linker
        int cylinderSize = SysParams::Geometry().cylinderNumMon[filType];
        
        double pos1 = double(get<1>(site[0])) / cylinderSize;
        double pos2 = double(get<1>(site[1])) / cylinderSize;
        
        Linker* l = _ps->addTrackable<Linker>(c1, c2, linkerType, pos1, pos2);
        
        //create off reaction
        auto cLinker = l->getCLinker();
        
        cLinker->setRates(_onRate, _offRate);
        cLinker->createOffReaction(r, _ps);
        
#ifdef DYNAMICRATES
        //reset the associated reactions
        l->updateReactionRates();
#endif
    }
};

/// Callback to unbind a MotorGhost from a Filament
struct MotorUnbindingCallback {
    
    SubSystem* _ps;
    MotorGhost* _motor;
    
    MotorUnbindingCallback(MotorGhost* m, SubSystem* ps) :
    
        _ps(ps), _motor(m) {}
    
    void operator() (ReactionBase *r) {
        
        //find the motor binding manager associated with this species
<<<<<<< HEAD
        _motor->updateCoordinate();
        Compartment* c = GController::getCompartment(_motor->coordinate);
        
=======
        Species* sd = &(r->rspecies()[SPECIESM_UNBINDING_INDEX]->getSpecies());
        
        Compartment* c = static_cast<Compartment*>(sd->getParent());
>>>>>>> beb73121
        auto mManager = c->getMotorBindingManager(_motor->getType());
        
        //re-add unbound ID to motor binding manager
        mManager->addUnboundID(_motor->getID());
        
        //remove the motor
        _ps->removeTrackable<MotorGhost>(_motor);
        delete _motor;
    }
};


/// Callback to bind a MotorGhost to Filament
struct MotorBindingCallback {
    
    SubSystem* _ps;               ///< ptr to subsystem
    
    MotorBindingManager* _mManager;///< Motor binding manager for this compartment
    
    float _onRate;                ///< Rate of the binding reaction
    float _offRate;               ///< Rate of the unbinding reaction
    
    MotorBindingCallback(MotorBindingManager* mManager,
                         float onRate, float offRate, SubSystem* ps)
    
    : _ps(ps), _mManager(mManager), _onRate(onRate), _offRate(offRate) {}
    
    void operator() (ReactionBase *r) {
        
        //get a random binding
        short motorType = _mManager->getBoundInt();
        
        //choose a random binding site from manager
        auto site = _mManager->chooseBindingSites();
        
        Cylinder* c1 = get<0>(site[0])->getCylinder();
        Cylinder* c2 = get<0>(site[1])->getCylinder();
        
        short filType = c1->getType();
        
        // Create a motor
        int cylinderSize = SysParams::Geometry().cylinderNumMon[filType];
        
        double pos1 = double(get<1>(site[0])) / cylinderSize;
        double pos2 = double(get<1>(site[1])) / cylinderSize;
        
        MotorGhost* m = _ps->addTrackable<MotorGhost>(c1, c2, motorType, pos1, pos2);
        
<<<<<<< HEAD
        //attach an ID to the motor based on the binding manager
        m->setID(_mManager->getUnboundID());
=======
        //attach an ID to the motor based on the transfer ID
        m->setID(MotorGhost::_motorGhosts.getTransferID());
>>>>>>> beb73121

        //create off reaction
        auto cMotorGhost = m->getCMotorGhost();
        
        cMotorGhost->setRates(_onRate, _offRate);
        cMotorGhost->createOffReaction(r, _ps);
        
#ifdef DYNAMICRATES
        //reset the associated walking reactions
        m->updateReactionRates();
#endif
        
    }
};

/// Callback to walk a MotorGhost on a Filament
struct MotorWalkingCallback {
    
    Cylinder* _c;        ///< Cylinder this callback is attached to
    
    short _oldPosition;  ///< Old position of motor head
    short _newPosition;  ///< New position of motor head
    
    short _motorType;    ///< Type of motor
    short _boundType;    ///< Type of bound this motor took place of
    
    SubSystem* _ps;      ///< Ptr to subsystem
    
    MotorWalkingCallback(Cylinder* c,
                        short oldPosition, short newPosition,
                        short motorType, short boundType, SubSystem* ps)
    
        :_c(c), _oldPosition(oldPosition), _newPosition(newPosition),
         _motorType(motorType), _boundType(boundType), _ps(ps) {}
    
    void operator() (ReactionBase* r) {

        //get species
        CCylinder* cc = _c->getCCylinder();
        CMonomer* monomer = cc->getCMonomer(_oldPosition);
        SpeciesBound* sm1 = monomer->speciesMotor(_motorType);
        
        short filType = _c->getType();
        
        //get motor
        MotorGhost* m = ((CMotorGhost*)sm1->getCBound())->getMotorGhost();
        
        int cylinderSize = SysParams::Geometry().cylinderNumMon[filType];
        double oldpos = double(_oldPosition) / cylinderSize;
        double newpos = double(_newPosition) / cylinderSize;
        
        m->moveMotorHead(_c, oldpos, newpos, _boundType, _ps);
        
#ifdef DYNAMICRATES
        //reset the associated reactions
        m->updateReactionRates();
#endif
    }
};

/// Callback to walk a MotorGhost on a Filament to a new Cylinder
struct MotorMovingCylinderCallback {
    
    Cylinder* _oldC;        ///< Old cylinder the motor is attached to
    Cylinder* _newC;        ///< New cylinder motor will be attached to
    
    short _oldPosition;     ///< Old position of motor head
    short _newPosition;     ///< New position of motor head
    
    short _motorType;       ///< Type of motor
    short _boundType;       ///< Type of bound this motor is taking place of
    
    SubSystem* _ps;         ///< Ptr to subsystem
    
    MotorMovingCylinderCallback(Cylinder* oldC, Cylinder* newC,
                                short oldPosition, short newPosition,
                                short motorType, short boundType, SubSystem* ps)
    
        :_oldC(oldC), _newC(newC), _oldPosition(oldPosition), _newPosition(newPosition),
         _motorType(motorType), _boundType(boundType), _ps(ps) {}
    
    void operator() (ReactionBase* r) {
        
        //get species
        CCylinder* oldCC = _oldC->getCCylinder();
        CMonomer* monomer = oldCC->getCMonomer(_oldPosition);
        SpeciesBound* sm1 = monomer->speciesMotor(_motorType);
        
        short filType = _oldC->getType();
        
        //get motor
        MotorGhost* m = ((CMotorGhost*)sm1->getCBound())->getMotorGhost();
        
        int cylinderSize = SysParams::Geometry().cylinderNumMon[filType];
        double oldpos = double(_oldPosition) / cylinderSize;
        double newpos = double(_newPosition) / cylinderSize;
        
        m->moveMotorHead(_oldC, _newC, oldpos, newpos, _boundType, _ps);
        
#ifdef DYNAMICRATES
        //reset the associated reactions
        m->updateReactionRates();
#endif
    }
};

/// Struct to create a new filament based on a given reaction
struct FilamentCreationCallback {
    
    //@{
    /// Integer specifying the chemical properties of first cylinder
    short _plusEnd;
    short _minusEnd;
    short _filament;
    //@}

    ///Filament type to create
    short _filType;
    
    Compartment* _compartment; ///< compartment to put this filament in
    SubSystem* _ps; ///< Ptr to the subsystem
    
    FilamentCreationCallback(short plusEnd, short minusEnd, short filament,
                             short filType, SubSystem* ps, Compartment* c = nullptr)
    
        : _plusEnd(plusEnd), _minusEnd(minusEnd), _filament(filament),
          _filType(filType), _compartment(c), _ps(ps) {}
    
    void operator() (ReactionBase* r) {

        Compartment* c;
        
        //no compartment was set, pick a random one
        if(_compartment == nullptr)
            c = GController::getRandomCompartment();
        else
            c = _compartment;
        
        //set up a random initial position and direction
        vector<double> position;
        vector<double> direction;
        
        while(true) {
            position = GController::getRandomCoordinates(c);
            
            //getting random numbers between -1 and 1
            direction = {Rand::randDouble(-1,1), Rand::randDouble(-1,1), Rand::randDouble(-1,1)};
            normalize(direction);
            
            auto npp = nextPointProjection(position,
            SysParams::Geometry().cylinderSize[_filType], direction);
            
            //check if within boundary
            if(_ps->getBoundary()->within(position) &&
               _ps->getBoundary()->within(npp))
                break;
        }
        
        //create filament, set up ends and filament species
        Filament* f = _ps->addTrackable<Filament>(_ps, _filType, position, direction, true, false);
        
        //initialize the nucleation
        f->nucleate(_plusEnd, _filament, _minusEnd);
    }
    
};

///Struct to sever a filament based on a reaction
struct FilamentSeveringCallback {
    
    Cylinder* _c1;  ///< Filament severing point
    
    FilamentSeveringCallback(Cylinder* c1) : _c1(c1) {}
    
    void operator() (ReactionBase* r) {
        
        //reactants should be re-marked
        for(int i = 0; i < SEVERINGREACTANTS + 1; i++)
            r->rspecies()[i]->up();
        
        //sever the filament at given position
        Filament* f = (Filament*)(_c1->getParent());
        
        //create a new filament by severing
        Filament* newF = f->sever(_c1->getPosition());
        
        //if severing did not occur, return
        if(newF == nullptr) return;
    }
};

/// Struct to destroy a filament based on a reaction
struct FilamentDestructionCallback {
    
    Cylinder* _c; ///< Cylinder to destroy
    
    SubSystem* _ps; ///< SubSystem ptr
    
    FilamentDestructionCallback(Cylinder* c, SubSystem* ps) : _c(c), _ps(ps) {}
    
    void operator() (ReactionBase* r) {
        
        Filament* f = (Filament*)(_c->getParent());
        
        _ps->removeTrackable<Filament>(f);
        delete f;
    }
};

#endif

#endif<|MERGE_RESOLUTION|>--- conflicted
+++ resolved
@@ -147,26 +147,14 @@
 
 struct UpdateMotorIDCallback{
     
-<<<<<<< HEAD
-    MotorBindingManager* _mManager; ///< Motor binding manager
-    
-    //Constructor, sets members
-    UpdateMotorIDCallback(MotorBindingManager* mManager) : _mManager(mManager){};
-=======
     int _motorType; ///< type of motor to find its binding manager
     
     //Constructor, sets members
     UpdateMotorIDCallback(int motorType) : _motorType(motorType) {};
->>>>>>> beb73121
     
     //callback
     void operator() (RSpecies *r, int delta) {
         
-<<<<<<< HEAD
-        if(delta == +1) {
-            //pull from motorDB of transferred ID's
-            _mManager->addUnboundID(MotorGhost::_motorGhosts.getTransferID());
-=======
         //find compartment and binding manager
         Compartment *c = static_cast<Compartment*>(r->getSpecies().getParent());
         MotorBindingManager* mManager = c->getMotorBindingManager(_motorType);
@@ -184,21 +172,16 @@
                 assert(r->getN() == mManager->getAllUnboundIDs().size() &&
                        "Major bug: number of unbound ID's and copy number does not match");
             }
->>>>>>> beb73121
         }
         
         else{ /* -1 */
             //add to the motorDB of transferred ID's
-<<<<<<< HEAD
-            MotorGhost::_motorGhosts.setTransferID(_mManager->getUnboundID());
-=======
             
             int ID = mManager->getUnboundID();
             MotorGhost::_motorGhosts.setTransferID(ID);
             
             assert(r->getN() == mManager->getAllUnboundIDs().size() &&
                    "Major bug: number of unbound ID's and copy number does not match");
->>>>>>> beb73121
         }
     }
 };
@@ -527,15 +510,9 @@
     void operator() (ReactionBase *r) {
         
         //find the motor binding manager associated with this species
-<<<<<<< HEAD
-        _motor->updateCoordinate();
-        Compartment* c = GController::getCompartment(_motor->coordinate);
-        
-=======
         Species* sd = &(r->rspecies()[SPECIESM_UNBINDING_INDEX]->getSpecies());
         
         Compartment* c = static_cast<Compartment*>(sd->getParent());
->>>>>>> beb73121
         auto mManager = c->getMotorBindingManager(_motor->getType());
         
         //re-add unbound ID to motor binding manager
@@ -584,13 +561,8 @@
         
         MotorGhost* m = _ps->addTrackable<MotorGhost>(c1, c2, motorType, pos1, pos2);
         
-<<<<<<< HEAD
-        //attach an ID to the motor based on the binding manager
-        m->setID(_mManager->getUnboundID());
-=======
         //attach an ID to the motor based on the transfer ID
         m->setID(MotorGhost::_motorGhosts.getTransferID());
->>>>>>> beb73121
 
         //create off reaction
         auto cMotorGhost = m->getCMotorGhost();
