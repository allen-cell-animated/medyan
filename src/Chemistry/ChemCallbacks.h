
//------------------------------------------------------------------
//  **MEDYAN** - Simulation Package for the Mechanochemical
//               Dynamics of Active Networks, v3.1
//
//  Copyright (2015-2016)  Papoian Lab, University of Maryland
//
//                 ALL RIGHTS RESERVED
//
//  See the MEDYAN web page for more information:
//  http://www.medyan.org
//------------------------------------------------------------------

#ifndef MEDYAN_ChemCallbacks_h
#define MEDYAN_ChemCallbacks_h

#include "common.h"
#include "utility.h"

#include "SubSystem.h"
#include "CompartmentGrid.h"
#include "Filament.h"
#include "Cylinder.h"
#include "Bead.h"
#include "Linker.h"
#include "MotorGhost.h"
#include "BranchingPoint.h"
#include "Boundary.h"

#include "BindingManager.h"

#include "GController.h"
#include "MathFunctions.h"
#include "SysParams.h"
#include "Rand.h"

using namespace mathfunc;

#ifdef RSPECIES_SIGNALING

/// @note - A NOTE TO ALL DEVELOPERS:
///
///         When creating a RSpecies or ReactionBase callback, be sure to not include
///         in the callback structure any variables that may change in the duration
///         of the simulation (i.e. compartments, binding managers, etc). This information
///         needs to be found dynamically to ensure correct behavior - the alternative may
///         cause brutal bugs that are difficult to track in simulation.
///

/// Callback to update the compartment-local binding species based on
/// a change of copy number for an empty site.
struct UpdateBrancherBindingCallback {
    
    Cylinder* _cylinder; ///< cylinder to update
    
    short _bindingSite;  ///< binding site to update
    
    //Constructor, sets members
    UpdateBrancherBindingCallback(Cylinder* cylinder, short bindingSite)
    
    : _cylinder(cylinder), _bindingSite(bindingSite) {}
    
    //callback
    void operator() (RSpecies *r, int delta) {
        
        //update this cylinder
        Compartment* c = _cylinder->getCompartment();
        
        for(auto &manager : c->getFilamentBindingManagers()) {
            
            if(dynamic_cast<BranchingManager*>(manager.get())) {
                
                CCylinder* cc = _cylinder->getCCylinder();
                
                //update binding sites
                if(delta == +1) manager->addPossibleBindings(cc, _bindingSite);
                
                else /* -1 */manager->removePossibleBindings(cc, _bindingSite);
            }
        }
    }
};

struct UpdateLinkerBindingCallback {
    
    Cylinder* _cylinder; ///< cylinder to update
    
    short _bindingSite;  ///< binding site to update
    
    //Constructor, sets members
    UpdateLinkerBindingCallback(Cylinder* cylinder, short bindingSite)
    
    : _cylinder(cylinder), _bindingSite(bindingSite) {}
    
    //callback
    void operator() (RSpecies *r, int delta) {

        //update this cylinder
        Compartment* c = _cylinder->getCompartment();
        
        for(auto &manager : c->getFilamentBindingManagers()) {
            
            if(dynamic_cast<LinkerBindingManager*>(manager.get())) {
                
                CCylinder* cc = _cylinder->getCCylinder();
                
                //update binding sites
                if(delta == +1) manager->addPossibleBindings(cc, _bindingSite);
                
                else /* -1 */manager->removePossibleBindings(cc, _bindingSite);
            }
        }
    }
};

struct UpdateMotorBindingCallback {
    
    Cylinder* _cylinder; ///< cylinder to update
    
    short _bindingSite;  ///< binding site to update
    
    //Constructor, sets members
    UpdateMotorBindingCallback(Cylinder* cylinder, short bindingSite)
    
    : _cylinder(cylinder), _bindingSite(bindingSite) {}
    
    //callback
    void operator() (RSpecies *r, int delta) {
        
        //update this cylinder
        Compartment* c = _cylinder->getCompartment();
        
        for(auto &manager : c->getFilamentBindingManagers()) {
            
            if(dynamic_cast<MotorBindingManager*>(manager.get())) {
                
                CCylinder* cc = _cylinder->getCCylinder();
                
                //update binding sites
                if(delta == +1) manager->addPossibleBindings(cc, _bindingSite);
                
                else /* -1 */ manager->removePossibleBindings(cc, _bindingSite);
            }
        }
    }
};

struct UpdateMotorIDCallback{
    
    int _motorType; ///< type of motor to find its binding manager
    
    //Constructor, sets members
    UpdateMotorIDCallback(int motorType) : _motorType(motorType) {};
    
    //callback
    void operator() (RSpecies *r, int delta) {
        
    //DEPRECATED AS OF 9/8/16
//        //find compartment and binding manager
//        Compartment *c = static_cast<Compartment*>(r->getSpecies().getParent());
//        MotorBindingManager* mManager = c->getMotorBindingManager(_motorType);
//        
//        if(delta == +1) {
//            //pull from motorDB of transferred ID's
//            //note that if there is no transfer ID, we are experiencing an unbinding event. The specific
//            //motor will give its ID to the corresponding binding manager.
//            int ID = MotorGhost::_motorGhosts.getTransferID();
//            
//            if(ID != -1) {
//                mManager->addUnboundID(ID);
//                
//                //we can only check this assertion of it is a diffusion event
//                assert(r->getN() == mManager->getAllUnboundIDs().size() &&
//                       "Major bug: number of unbound ID's and copy number does not match");
//            }
//            //else - create an ID. This is an addition at runtime
//            else{
//                mManager->addUnboundID(MotorGhost::_motorGhosts.getID());
//            }
//        }
//        
//        else{ /* -1 */
//            //add to the motorDB of transferred ID's
//            
//            int ID = mManager->getUnboundID();
//            MotorGhost::_motorGhosts.setTransferID(ID);
//            
//            assert(r->getN() == mManager->getAllUnboundIDs().size() &&
//                   "Major bug: number of unbound ID's and copy number does not match");
//        }
    }
};


#endif

#ifdef REACTION_SIGNALING

/// Callback to extend the plus end of a Filament after a polymerization
/// Reaction occurs in the system.
struct FilamentExtensionPlusEndCallback {
    
    Cylinder* _cylinder;
    
    short _plusEnd; ///< Plus end species to mark
    
    //Constructor, sets members
    FilamentExtensionPlusEndCallback(Cylinder* cylinder, short plusEnd)
    : _cylinder(cylinder), _plusEnd(plusEnd){};
    
    //Callback
    void operator() (ReactionBase *r){
        //extend the front
        Filament* f = (Filament*)(_cylinder->getParent());
        f->extendPlusEnd(_plusEnd);
    }
};

/// Callback to extend the minus end of a Filament after a polymerization
/// Reaction occurs in the system.
struct FilamentExtensionMinusEndCallback {
    
    Cylinder* _cylinder;
    
    short _minusEnd; ///< Minus end species to mark
    
    //Constructor, sets members
    FilamentExtensionMinusEndCallback(Cylinder* cylinder, short minusEnd)
    : _cylinder(cylinder), _minusEnd(minusEnd){};
    //Callback
    void operator() (ReactionBase *r){
        //extend the back
        Filament* f = (Filament*)(_cylinder->getParent());
        f->extendMinusEnd(_minusEnd);
    }
};

/// Callback to retract the plus end of a Filament after a depolymerization
/// Reaction occurs in the system.
struct FilamentRetractionPlusEndCallback {
    
    Cylinder* _cylinder;
    
    //Constructor, sets members
    FilamentRetractionPlusEndCallback(Cylinder* cylinder)
    : _cylinder(cylinder) {};
    //Callback
    void operator() (ReactionBase *r){
        Filament* f =(Filament*)( _cylinder->getParent());
        f->retractPlusEnd();
    }
};

/// Callback to retract the minus end of a Filament after a depolymerization
/// Reaction occurs in the system.
struct FilamentRetractionMinusEndCallback {
    
    Cylinder* _cylinder;
    
    //Constructor, sets members
    FilamentRetractionMinusEndCallback(Cylinder* cylinder)
    : _cylinder(cylinder) {};
    //Callback
    void operator() (ReactionBase *r){
        Filament* f = (Filament*)(_cylinder->getParent());
        f->retractMinusEnd();
    }
};

/// Callback to polymerize the plus end of a Filament after a polymerization
/// Reaction occurs in the system.
struct FilamentPolymerizationPlusEndCallback {
    
    Cylinder* _cylinder;
    
    //Constructor, sets members
    FilamentPolymerizationPlusEndCallback(Cylinder* cylinder)
    : _cylinder(cylinder) {};
    //Callback
    void operator() (ReactionBase *r){
        Filament* f = (Filament*)(_cylinder->getParent());
        f->polymerizePlusEnd();
    }
};

/// Callback to polymerize the minus end of a Filament after a polymerization
/// Reaction occurs in the system.
struct FilamentPolymerizationMinusEndCallback {
    
    Cylinder* _cylinder;
    
    //Constructor, sets members
    FilamentPolymerizationMinusEndCallback(Cylinder* cylinder)
    : _cylinder(cylinder) {};
    //Callback
    void operator() (ReactionBase *r){
        Filament* f = (Filament*)(_cylinder->getParent());
        f->polymerizeMinusEnd();
    }
};

/// Callback to depolymerize the plus end of a Filament after a depolymerization
/// Reaction occurs in the system.
struct FilamentDepolymerizationPlusEndCallback {
    
    Cylinder* _cylinder;
    
    //Constructor, sets members
    FilamentDepolymerizationPlusEndCallback(Cylinder* cylinder)
    : _cylinder(cylinder) {};
    //Callback
    void operator() (ReactionBase *r){
        Filament* f = (Filament*)(_cylinder->getParent());
        
        f->depolymerizePlusEnd();
    }
};

/// Callback to depolymerize the back of a Filament after a depolymerization
/// Reaction occurs in the system.
struct FilamentDepolymerizationMinusEndCallback {
    
    Cylinder* _cylinder;
    
    //Constructor, sets members
    FilamentDepolymerizationMinusEndCallback(Cylinder* cylinder)
    : _cylinder(cylinder) {};
    //Callback
    void operator() (ReactionBase *r){
        Filament* f = (Filament*)(_cylinder->getParent());
        f->depolymerizeMinusEnd();
    }
};

/// Callback to unbind a BranchingPoint from a Filament
struct BranchingPointUnbindingCallback {
    
    SubSystem* _ps;
    BranchingPoint* _branchingPoint;
    
    BranchingPointUnbindingCallback(BranchingPoint* b, SubSystem* ps)
    : _ps(ps), _branchingPoint(b) {}
    
    void operator() (ReactionBase *r) {

//        //@{
//        std::cout<<"Brancher unbinding "<<_branchingPoint->getFirstCylinder()->getID()<<" "
//                ""<<_branchingPoint->getPosition()
//                 <<" "<<_branchingPoint->getSecondCylinder()->getID()<<endl;
//        //@}
        //remove the branching point
        _ps->removeTrackable<BranchingPoint>(_branchingPoint);
        delete _branchingPoint;
    }
    
    
};


/// Callback to create a BranchingPoint on a Filament
struct BranchingCallback {
    
    SubSystem* _ps;        ///< ptr to subsystem
    
    BranchingManager* _bManager; ///< Branching manager for this compartment
    
    short _plusEnd;        ///< Plus end marker of new cylinder
    
    float _onRate;         ///< Rate of the binding reaction
    float _offRate;        ///< Rate of the unbinding reaction
    
    BranchingCallback(BranchingManager* bManager, short plusEnd,
                      float onRate, float offRate, SubSystem* ps)
    
    : _ps(ps), _bManager(bManager),
    _plusEnd(plusEnd), _onRate(onRate), _offRate(offRate) {}
    
    void operator() (ReactionBase *r) {
        BranchingPoint* b;
        float frate;
        short branchType = _bManager->getBoundInt();
        
        //choose a random binding site from manager
        auto site = _bManager->chooseBindingSite();
        
        //get info from site
        Cylinder* c1 = get<0>(site)->getCylinder();
        short filType = c1->getType();
        
        double pos = double(get<1>(site)) / SysParams::Geometry().cylinderNumMon[filType];
        if(SysParams::RUNSTATE==true){
        //Get a position and direction of a new filament
        auto x1 = c1->getFirstBead()->coordinate;
        auto x2 = c1->getSecondBead()->coordinate;
        
        //get original direction of cylinder
        auto p= midPointCoordinate(x1, x2, pos);
        vector<double> n = twoPointDirection(x1, x2);
        
        //get branch projection
#ifdef MECHANICS
        //use mechanical parameters
        double l, t;
        if(SysParams::Mechanics().BrStretchingL.size() != 0) {
            l = SysParams::Mechanics().BrStretchingL[branchType];
            t = SysParams::Mechanics().BrBendingTheta[branchType];
        }
        else {
            cout << "Branching initialization cannot occur unless mechanical parameters are specified."
            << " Using default values for Arp2/3 complex - l=10.0nm, theta=70.7deg"
            << endl;
            l = 10.0;
            t = 1.22;
        }
#else
        cout << "Branching initialization cannot occur unless mechanics is enabled. Using"
        << " default values for Arp2/3 complex - l=10.0nm, theta=70.7deg"
        << endl;
        double l = 10.0;
        double t = 1.22;
#endif
        double s = SysParams::Geometry().monomerSize[filType];
        
        auto branchPosDir = branchProjection(n, p, l, s, t);
        auto bd = get<0>(branchPosDir); auto bp = get<1>(branchPosDir);
        
        //create a new filament
        Filament* f = _ps->addTrackable<Filament>(_ps, filType, bp, bd, true, true);
        
        //mark first cylinder
        Cylinder* c = f->getCylinderVector().front();
        c->getCCylinder()->getCMonomer(0)->speciesPlusEnd(_plusEnd)->up();
        
        //create new branch
            
        b= _ps->addTrackable<BranchingPoint>(c1, c, branchType, pos);
            
        frate=_offRate;
        }
        else
        {
            CCylinder* c; auto check = false;
        vector<tuple<tuple<CCylinder*, short>, tuple<CCylinder*, short>>> BrT=_bManager->getbtuple();
            for(auto T:BrT){
                CCylinder* cx=get<0>(get<0>(T));
                double p = double(get<1>(get<0>(T)))/ double(SysParams::Geometry().cylinderNumMon[filType]);
                if(cx->getCylinder()->getID()==c1->getID() && p==pos){
                    c=get<0>(get<1>(T));
                    check = true;
                    break;
                }}
            if(check){

                
            b= _ps->addTrackable<BranchingPoint>(c1, c->getCylinder(), branchType, pos);
                
            frate=0.0;
            }
            else {
                b = nullptr;
                cout<<"Brancher Error. Cannot find binding Site in the list. Cannot complete restart. Exiting." <<endl;
                //exit(EXIT_FAILURE);
            }
        }
        
        //create off reaction
        auto cBrancher = b->getCBranchingPoint();
        
        cBrancher->setRates(_onRate, frate);
        cBrancher->createOffReaction(r, _ps);
        cBrancher->getOffReaction()->setBareRate(SysParams::BUBBareRate[branchType]);
#ifdef DYNAMICRATES
        //Qin ----------------
        b -> updateReactionRates();
#endif
    }
};



/// Callback to unbind a Linker from a Filament
struct LinkerUnbindingCallback {
    
    SubSystem* _ps;
    Linker* _linker;
    
    LinkerUnbindingCallback(Linker* l, SubSystem* ps) : _ps(ps), _linker(l) {}
    
    void operator() (ReactionBase *r) {

//        //@{
//        std::cout<<"Linker unbinding "<<_linker->getFirstCylinder()->getID()<<" "<<_linker->getFirstPosition()
//                 <<" "<<_linker->getSecondCylinder()->getID()<<" "<<_linker->getSecondPosition()<<endl;
//        //@}
        //remove the linker
        _ps->removeTrackable<Linker>(_linker);
        delete _linker;
    }
};

/// Callback to bind a Linker to Filament
struct LinkerBindingCallback {
    
    SubSystem* _ps;               ///< ptr to subsystem
    
    LinkerBindingManager* _lManager; ///< Linker binding manager for this compartment
    
    float _onRate;                ///< Rate of the binding reaction
    float _offRate;               ///< Rate of the unbinding reaction
    
    LinkerBindingCallback(LinkerBindingManager* lManager,
                          float onRate, float offRate, SubSystem* ps)
    
    : _ps(ps), _lManager(lManager), _onRate(onRate), _offRate(offRate) {}
    
    void operator() (ReactionBase *r) {
        
        //get a random binding
        short linkerType = _lManager->getBoundInt();
        float f;
        
        //choose a random binding site from manager
        auto site = _lManager->chooseBindingSites();
        
        Cylinder* c1 = get<0>(site[0])->getCylinder();
        Cylinder* c2 = get<0>(site[1])->getCylinder();
        
        short filType = c1->getType();
        
        // Create a linker
        int cylinderSize = SysParams::Geometry().cylinderNumMon[filType];
        
        double pos1 = double(get<1>(site[0])) / cylinderSize;
        double pos2 = double(get<1>(site[1])) / cylinderSize;
        
        Linker* l = _ps->addTrackable<Linker>(c1, c2, linkerType, pos1, pos2);
        
        //create off reaction
        auto cLinker = l->getCLinker();
        //aravind June 24, 2016.
        if(SysParams::RUNSTATE==false)
            f=0.0;
        else
            f=_offRate;
        //@
        cLinker->setRates(_onRate, f);
        cLinker->createOffReaction(r, _ps);
        
#ifdef DYNAMICRATES
        //reset the associated reactions
        //aravind june 24, 2016
        cLinker->getOffReaction()->setBareRate(SysParams::LUBBareRate[linkerType]);
        //@
        l->updateReactionRates();
#endif
    }
};

/// Callback to unbind a MotorGhost from a Filament
struct MotorUnbindingCallback {
    
    SubSystem* _ps;
    MotorGhost* _motor;
    
    MotorUnbindingCallback(MotorGhost* m, SubSystem* ps) :
    
    _ps(ps), _motor(m) {}
    
    void operator() (ReactionBase *r) {
        
        //find the motor binding manager associated with this species
//        Species* sd = &(r->rspecies()[SPECIESM_UNBINDING_INDEX]->getSpecies());
        
<<<<<<< HEAD
//        Compartment* c = static_cast<Compartment*>(sd->getParent());
=======
        Compartment* c = static_cast<Compartment*>(sd->getParent());
>>>>>>> ceb3ae01
//        auto mManager = c->getMotorBindingManager(_motor->getType());
        
        //DEPRECATED AS OF 9/8/16
//        
//        mManager->removeUnboundID(MotorGhost::_motorGhosts.deleteID());
//        
//        //re-add unbound ID to motor binding manager
//        mManager->addUnboundID(_motor->getID());

//        //@{
//        std::cout<<"Motor unbinding "<<_motor->getFirstCylinder()->getID()<<" "<<_motor->getFirstPosition()
//                  <<" "<<_motor->getSecondCylinder()->getID()<<" "<<_motor->getSecondPosition()<<endl;
//        //@}

        //remove the motor
        _ps->removeTrackable<MotorGhost>(_motor);
        delete _motor;
    }
};


/// Callback to bind a MotorGhost to Filament
struct MotorBindingCallback {
    
    SubSystem* _ps;               ///< ptr to subsystem
    
    MotorBindingManager* _mManager;///< Motor binding manager for this compartment
    
    float _onRate;                ///< Rate of the binding reaction
    float _offRate;               ///< Rate of the unbinding reaction
    
    MotorBindingCallback(MotorBindingManager* mManager,
                         float onRate, float offRate, SubSystem* ps)
    
    : _ps(ps), _mManager(mManager), _onRate(onRate), _offRate(offRate) {}
    
    void operator() (ReactionBase *r) {
        
        //get a random binding
        short motorType = _mManager->getBoundInt();
        float f;
        //choose a random binding site from manager
        auto site = _mManager->chooseBindingSites();
        
        Cylinder* c1 = get<0>(site[0])->getCylinder();
        Cylinder* c2 = get<0>(site[1])->getCylinder();
        
        short filType = c1->getType();
        
        // Create a motor
        int cylinderSize = SysParams::Geometry().cylinderNumMon[filType];
        
        double pos1 = double(get<1>(site[0])) / cylinderSize;
        double pos2 = double(get<1>(site[1])) / cylinderSize;
        
        MotorGhost* m = _ps->addTrackable<MotorGhost>(c1, c2, motorType, pos1, pos2, _onRate, _offRate);
        
        //attach an ID to the motor based on the transfer ID
        //DEPRECATED AS OF 9/22/16
//        m->setID(MotorGhost::_motorGhosts.getTransferID());
        
        //create off reaction
        auto cMotorGhost = m->getCMotorGhost();
        //aravind June 24, 2016.
        if(SysParams::RUNSTATE==false){
        f=0.0;
        }
        else {
            f=_offRate;
        }
        //@
        cMotorGhost->setRates(_onRate, f);
        cMotorGhost->createOffReaction(r, _ps);
        
#ifdef DYNAMICRATES
        //reset the associated walking reactions
        m->updateReactionRates();
        //aravind June 24,2016.
        cMotorGhost->getOffReaction()->setBareRate(SysParams::MUBBareRate[motorType]);
        //@

#endif
        
    }
};

/// Callback to walk a MotorGhost on a Filament
struct MotorWalkingCallback {
    
    Cylinder* _c;        ///< Cylinder this callback is attached to
    
    short _oldPosition;  ///< Old position of motor head
    short _newPosition;  ///< New position of motor head
    
    short _motorType;    ///< Type of motor
    short _boundType;    ///< Type of bound this motor took place of
    
    SubSystem* _ps;      ///< Ptr to subsystem
    
    MotorWalkingCallback(Cylinder* c,
                         short oldPosition, short newPosition,
                         short motorType, short boundType, SubSystem* ps)
    
    :_c(c), _oldPosition(oldPosition), _newPosition(newPosition),
    _motorType(motorType), _boundType(boundType), _ps(ps) {}
    
    void operator() (ReactionBase* r) {
        
        //get species
        CCylinder* cc = _c->getCCylinder();
        CMonomer* monomer = cc->getCMonomer(_oldPosition);
        SpeciesBound* sm1 = monomer->speciesMotor(_motorType);
        
        short filType = _c->getType();
        
        //get motor
        MotorGhost* m = ((CMotorGhost*)sm1->getCBound())->getMotorGhost();
        
        int cylinderSize = SysParams::Geometry().cylinderNumMon[filType];
        double oldpos = double(_oldPosition) / cylinderSize;
        double newpos = double(_newPosition) / cylinderSize;
        
        m->moveMotorHead(_c, oldpos, newpos, _boundType, _ps);
        
#ifdef DYNAMICRATES
        //reset the associated reactions
        m->updateReactionRates();

#endif
    }
};

/// Callback to walk a MotorGhost on a Filament to a new Cylinder
struct MotorMovingCylinderCallback {
    
    Cylinder* _oldC;        ///< Old cylinder the motor is attached to
    Cylinder* _newC;        ///< New cylinder motor will be attached to
    
    short _oldPosition;     ///< Old position of motor head
    short _newPosition;     ///< New position of motor head
    
    short _motorType;       ///< Type of motor
    short _boundType;       ///< Type of bound this motor is taking place of
    
    SubSystem* _ps;         ///< Ptr to subsystem
    
    MotorMovingCylinderCallback(Cylinder* oldC, Cylinder* newC,
                                short oldPosition, short newPosition,
                                short motorType, short boundType, SubSystem* ps)
    
    :_oldC(oldC), _newC(newC), _oldPosition(oldPosition), _newPosition(newPosition),
    _motorType(motorType), _boundType(boundType), _ps(ps) {}
    
    void operator() (ReactionBase* r) {
        
        //get species
        CCylinder* oldCC = _oldC->getCCylinder();
        CMonomer* monomer = oldCC->getCMonomer(_oldPosition);
        SpeciesBound* sm1 = monomer->speciesMotor(_motorType);
        short filType = _oldC->getType();
        
        //get motor
        MotorGhost* m = ((CMotorGhost*)sm1->getCBound())->getMotorGhost();
        
        int cylinderSize = SysParams::Geometry().cylinderNumMon[filType];
        double oldpos = double(_oldPosition) / cylinderSize;
        double newpos = double(_newPosition) / cylinderSize;
        
        m->moveMotorHead(_oldC, _newC, oldpos, newpos, _boundType, _ps);
        
#ifdef DYNAMICRATES
        //reset the associated reactions
        m->updateReactionRates();
#endif
    }
};

/// Struct to create a new filament based on a given reaction
struct FilamentCreationCallback {
    
    //@{
    /// Integer specifying the chemical properties of first cylinder
    short _plusEnd;
    short _minusEnd;
    short _filament;
    //@}
    
    ///Filament type to create
    short _filType;
    
    Compartment* _compartment; ///< compartment to put this filament in
    SubSystem* _ps; ///< Ptr to the subsystem
    
    FilamentCreationCallback(short plusEnd, short minusEnd, short filament,
                             short filType, SubSystem* ps, Compartment* c = nullptr)
    
    : _plusEnd(plusEnd), _minusEnd(minusEnd), _filament(filament),
    _filType(filType), _compartment(c), _ps(ps) {}
    
    void operator() (ReactionBase* r) {
        
        Compartment* c;
        
        //no compartment was set, pick a random one
        if(_compartment == nullptr)
            c = GController::getRandomCompartment();
        else
            c = _compartment;
        
        //set up a random initial position and direction
        vector<double> position;
        vector<double> direction;
        //Qin
        if(_ps->getBoundary()->getShape() == BoundaryShape::Cylinder) {
            while(true) {
                position = GController::getRandomCenterCoordinates(c);
                
                //getting random numbers between -1 and 1
                
                direction = {Rand::randDouble(-1,1), Rand::randDouble(-1,1), 0};
                normalize(direction);
                
                auto npp = nextPointProjection(position,
                                               SysParams::Geometry().cylinderSize[_filType], direction);
                
                //check if within boundary
                if(_ps->getBoundary()->within(position) &&
                   _ps->getBoundary()->within(npp))
                    break;
            }
            
            //create filament, set up ends and filament species
            Filament* f = _ps->addTrackable<Filament>(_ps, _filType, position, direction, true, false);
            
            //initialize the nucleation
            f->nucleate(_plusEnd, _filament, _minusEnd);
        }
        else {
            while(true) {
                position = GController::getRandomCoordinates(c);
                
                //getting random numbers between -1 and 1
                
                direction = {Rand::randDouble(-1,1), Rand::randDouble(-1,1), Rand::randDouble(-1,1)};
                normalize(direction);
                
                auto npp = nextPointProjection(position,
                                               SysParams::Geometry().cylinderSize[_filType], direction);
                
                //check if within boundary
                if(_ps->getBoundary()->within(position) &&
                   _ps->getBoundary()->within(npp))
                    break;
            }
            
            //create filament, set up ends and filament species
            Filament* f = _ps->addTrackable<Filament>(_ps, _filType, position, direction, true, false);
            
            //initialize the nucleation
            f->nucleate(_plusEnd, _filament, _minusEnd);
        }
        }

    
};

///Struct to sever a filament based on a reaction
struct FilamentSeveringCallback {
    
    Cylinder* _c1;  ///< Filament severing point
    
    FilamentSeveringCallback(Cylinder* c1) : _c1(c1) {}
    
    void operator() (ReactionBase* r) {
        
        //reactants should be re-marked
        for(int i = 0; i < SEVERINGREACTANTS + 1; i++)
            r->rspecies()[i]->up();
        
        //sever the filament at given position
        Filament* f = (Filament*)(_c1->getParent());
        
        //create a new filament by severing
        Filament* newF = f->sever(_c1->getPosition());
        
        //if severing did not occur, return
        if(newF == nullptr) return;
    }
};

/// Struct to destroy a filament based on a reaction
struct FilamentDestructionCallback {
    
    Cylinder* _c; ///< Cylinder to destroy
    
    SubSystem* _ps; ///< SubSystem ptr
    
    FilamentDestructionCallback(Cylinder* c, SubSystem* ps) : _c(c), _ps(ps) {}
    
    void operator() (ReactionBase* r) {
        
        Filament* f = (Filament*)(_c->getParent());
        
        _ps->removeTrackable<Filament>(f);
        delete f;
    }
};

#endif

#endif<|MERGE_RESOLUTION|>--- conflicted
+++ resolved
@@ -571,11 +571,7 @@
         //find the motor binding manager associated with this species
 //        Species* sd = &(r->rspecies()[SPECIESM_UNBINDING_INDEX]->getSpecies());
         
-<<<<<<< HEAD
 //        Compartment* c = static_cast<Compartment*>(sd->getParent());
-=======
-        Compartment* c = static_cast<Compartment*>(sd->getParent());
->>>>>>> ceb3ae01
 //        auto mManager = c->getMotorBindingManager(_motor->getType());
         
         //DEPRECATED AS OF 9/8/16
