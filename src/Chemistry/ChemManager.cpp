
//------------------------------------------------------------------
//  **MEDYAN** - Simulation Package for the Mechanochemical
//               Dynamics of Active Networks, v3.2.1
//
//  Copyright (2015-2018)  Papoian Lab, University of Maryland
//
//                 ALL RIGHTS RESERVED
//
//  See the MEDYAN web page for more information:
//  http://www.medyan.org
//------------------------------------------------------------------

#include "ChemManager.h"

#include <cmath>

#include "ChemCallbacks.h"
#include "CompartmentGrid.h"
#include "ReactionTemplate.h"
#include "BindingManager.h"

#include "SysParams.h"
#include "MathFunctions.h"
#include "Boundary.h"



using namespace mathfunc;

void ChemManager::setupBindingSites() {

    //set binding indices
    //check if binding sites are valid and mark
    for(int filType = 0; filType < SysParams::Chemistry().numFilaments; filType++) {


        if(_chemData.B_BINDING_INDEX[filType] != "") {
            auto it = find(_chemData.speciesBound[filType].begin(),
                           _chemData.speciesBound[filType].end(),
                           _chemData.B_BINDING_INDEX[filType]);

            if(it == _chemData.speciesBound[filType].end()) {

                cout << "The brancher binding site listed is not a valid bound species. Exiting."
                << endl;
                exit(EXIT_FAILURE);
            }
            else {
                SysParams::CParams.brancherBoundIndex[filType] = it - _chemData.speciesBound[filType].begin();
            }
        }

        if(_chemData.L_BINDING_INDEX[filType] != "") {

            auto it = find(_chemData.speciesBound[filType].begin(),
                           _chemData.speciesBound[filType].end(),
                           _chemData.L_BINDING_INDEX[filType]);

            if(it == _chemData.speciesBound[filType].end()) {

                cout << "The linker binding site listed is not a valid bound species. Exiting."
                << endl;
                exit(EXIT_FAILURE);
            }
            else {
                SysParams::CParams.linkerBoundIndex[filType] = it - _chemData.speciesBound[filType].begin();
            }
        }

        if(_chemData.M_BINDING_INDEX[filType] != "") {

            auto it = find(_chemData.speciesBound[filType].begin(),
                           _chemData.speciesBound[filType].end(),
                           _chemData.M_BINDING_INDEX[filType]);

            if(it == _chemData.speciesBound[filType].end()) {

                cout << "The motor binding site listed is not a valid bound species. Exiting."
                << endl;
                exit(EXIT_FAILURE);
            }
            else {
                SysParams::CParams.motorBoundIndex[filType] = it - _chemData.speciesBound[filType].begin();
            }
        }

        //for initialization of cylinders
        SysParams::CParams.bindingIndices[filType].push_back(SysParams::CParams.brancherBoundIndex[filType]);

        if(SysParams::CParams.brancherBoundIndex[filType] != SysParams::CParams.linkerBoundIndex[filType])
            SysParams::CParams.bindingIndices[filType].push_back(SysParams::CParams.linkerBoundIndex[filType]);

        if(SysParams::CParams.brancherBoundIndex[filType] != SysParams::CParams.motorBoundIndex[filType] &&
           SysParams::CParams.linkerBoundIndex[filType]   != SysParams::CParams.motorBoundIndex[filType])
            SysParams::CParams.bindingIndices[filType].push_back(SysParams::CParams.motorBoundIndex[filType]);
    }
}

void ChemManager::configCMonomer() {

    for(int filType = 0; filType < SysParams::Chemistry().numFilaments; filType++) {

        //set up static CMonomer things
        CMonomer::_numFSpecies[filType] = _chemData.speciesFilament[filType].size() +
        _chemData.speciesPlusEnd[filType].size()  +
        _chemData.speciesMinusEnd[filType].size();

        CMonomer::_numBSpecies[filType] = _chemData.speciesBound[filType].size()   +
        _chemData.speciesLinker[filType].size()  +
        _chemData.speciesMotor[filType].size()   +
        _chemData.speciesBrancher[filType].size();

        //set up species offsets
        short o1 = _chemData.speciesFilament[filType].size();
        short o2 = o1 + _chemData.speciesPlusEnd[filType].size();

        short o3 = _chemData.speciesBound[filType].size();
        short o4 = o3 + _chemData.speciesLinker[filType].size();
        short o5 = o4 + _chemData.speciesMotor[filType].size();

        //create offset vector for filament
        CMonomer::_speciesFilamentIndex[filType].insert(
                                                        CMonomer::_speciesFilamentIndex[filType].end(), {0,o1,o2});

        //create offset vector for bound
        CMonomer::_speciesBoundIndex[filType].insert(
                                                     CMonomer::_speciesBoundIndex[filType].end(), {0,o3,o4,o5});
    }
}

void ChemManager::initCMonomer(CMonomer* m, short filamentType, Compartment* c) {

    // FILAMENT SPECIES

    int fIndex = 0;
    for(auto &f : _chemData.speciesFilament[filamentType]) {
        SpeciesFilament* sf =
        c->addSpeciesFilament(SpeciesNamesDB::genUniqueFilName(f));
        m->_speciesFilament[fIndex] = sf;
        fIndex++;
    }
    for (auto &p : _chemData.speciesPlusEnd[filamentType]) {
        SpeciesPlusEnd* sp =
        c->addSpeciesPlusEnd(SpeciesNamesDB::genUniqueFilName(p));
        m->_speciesFilament[fIndex] = sp;
        fIndex++;

    }
    for (auto &mi : _chemData.speciesMinusEnd[filamentType]) {
        SpeciesMinusEnd* smi =
        c->addSpeciesMinusEnd(SpeciesNamesDB::genUniqueFilName(mi));
        m->_speciesFilament[fIndex] = smi;
        fIndex++;
    }

    // BOUND SPECIES

    int bIndex = 0;
    for (auto &b : _chemData.speciesBound[filamentType]) {
        SpeciesBound* sb =
        c->addSpeciesBound(SpeciesNamesDB::genUniqueFilName(b));
        m->_speciesBound[bIndex] = sb;
        bIndex++;
    }
    for (auto &l : _chemData.speciesLinker[filamentType]) {
        SpeciesLinker* sl =
        c->addSpeciesLinker(SpeciesNamesDB::genUniqueFilName(l));
        m->_speciesBound[bIndex] = sl;
        bIndex++;
    }
    for (auto &mo : _chemData.speciesMotor[filamentType]) {
        SpeciesMotor* sm =
        c->addSpeciesMotor(SpeciesNamesDB::genUniqueFilName(mo));
        m->_speciesBound[bIndex] = sm;
        bIndex++;
    }
    for (auto &br : _chemData.speciesBrancher[filamentType]) {
        SpeciesBrancher* sbr =
        c->addSpeciesBrancher(SpeciesNamesDB::genUniqueFilName(br));
        m->_speciesBound[bIndex] = sbr;
        bIndex++;
    }
}

void ChemManager::genFilReactionTemplates() {


    for(int filType = 0; filType < SysParams::Chemistry().numFilaments; filType++) {

        //set up reaction templates
        for(auto &r: _chemData.polymerizationReactions[filType]) {

            vector<tuple<int, SpeciesType>> reactantTemplate;
            vector<tuple<int, SpeciesType>> productTemplate;
            FilamentReactionDirection d;

            vector<string> reactants = get<0>(r);
            vector<string> products = get<1>(r);
            //read strings, and look up type

            //Checks on number of reactants, products
            if(reactants.size() != POLYREACTANTS ||
               products.size() != POLYPRODUCTS) {
                cout << "Invalid polymerization reaction. Exiting." << endl;
                exit(EXIT_FAILURE);
            }

            //FIRST SPECIES MUST BE BULK OR DIFFUSING
            auto reactant = reactants[0];
            if(reactant.find("BULK") != string::npos) {

                //Look up species, make sure in list
                string name = reactant.substr(0, reactant.find(":"));
                auto it = find_if(_chemData.speciesBulk.begin(), _chemData.speciesBulk.end(),
                                  [name](tuple<string, int, double, double, string, string, double>
                                         element) {
                                      return get<0>(element) == name ? true : false; });

                if(it == _chemData.speciesBulk.end()) {
                    cout <<
                    "A bulk species that was included in a reaction was not initialized. Exiting."
                    << endl;
                    exit(EXIT_FAILURE);
                }
                reactantTemplate.push_back( tuple<int, SpeciesType>(
                                                                    SpeciesNamesDB::stringToInt(name), SpeciesType::BULK));
            }

            else if(reactant.find("DIFFUSING") != string::npos) {

                //Look up species, make sure in list
                string name = reactant.substr(0, reactant.find(":"));
                auto it = find_if(_chemData.speciesDiffusing.begin(),_chemData.speciesDiffusing.end(),
                                  [name](tuple<string, int, double, double, double,
                                          string, int, string, double> element) {
                                      return get<0>(element) == name ? true : false; });
                if(it == _chemData.speciesDiffusing.end()) {
                    cout <<
                    "A diffusing species that was included in a reaction was not initialized. Exiting."
                    << endl;
                    exit(EXIT_FAILURE);
                }
                reactantTemplate.push_back(tuple<int, SpeciesType>(
                                                                   SpeciesNamesDB::stringToInt(name), SpeciesType::DIFFUSING));
            }
            else {
                cout <<
                "First species listed in a polymerization reaction must be either bulk or diffusing. Exiting."
                << endl;
                exit(EXIT_FAILURE);
            }

            //SECOND SPECIES MUST BE PLUS OR MINUS END
            reactant = reactants[1];
            if(reactant.find("PLUSEND") != string::npos) {

                //look up species, make sure in list
                string name = reactant.substr(0, reactant.find(":"));
                auto it = find(_chemData.speciesPlusEnd[filType].begin(), _chemData.speciesPlusEnd[filType].end(), name);
                int position = 0;

                if(it != _chemData.speciesPlusEnd[filType].end()) {

                    //get position of iterator
                    position = distance(_chemData.speciesPlusEnd[filType].begin(), it);
                    reactantTemplate.push_back(tuple<int, SpeciesType>(position, SpeciesType::PLUSEND));

                    d = FilamentReactionDirection::FORWARD;
                }
                else {
                    cout <<
                    "A plus end species that was included in a reaction was not initialized. Exiting."
                    << endl;
                    exit(EXIT_FAILURE);
                }
            }

            else if(reactant.find("MINUSEND") != string::npos) {

                //look up species, make sure in list
                string name = reactant.substr(0, reactant.find(":"));
                auto it = find(_chemData.speciesMinusEnd[filType].begin(), _chemData.speciesMinusEnd[filType].end(), name);
                int position = 0;

                if(it != _chemData.speciesMinusEnd[filType].end()) {

                    //get position of iterator
                    position = distance(_chemData.speciesMinusEnd[filType].begin(), it);
                    reactantTemplate.push_back(tuple<int, SpeciesType>(position, SpeciesType::MINUSEND));

                    d = FilamentReactionDirection::BACKWARD;
                }
                else {
                    cout <<
                    "A minus end species that was included in a reaction was not initialized. Exiting."
                    << endl;
                    exit(EXIT_FAILURE);
                }
            }
            else {

                cout <<
                "Second species listed in a polymerization reaction must be either plusend or minusend. Exiting."
                << endl;
                exit(EXIT_FAILURE);

            }

            //FIRST PRODUCT SPECIES MUST BE FILAMENT SPECIES
            auto product = products[0];
            if(product.find("FILAMENT") != string::npos) {

                //look up species, make sure in list
                string name = product.substr(0, product.find(":"));
                auto it = find(_chemData.speciesFilament[filType].begin(), _chemData.speciesFilament[filType].end(), name);
                int position = 0;

                if(it != _chemData.speciesFilament[filType].end()) {

                    //get position of iterator
                    position = distance(_chemData.speciesFilament[filType].begin(), it);
                    productTemplate.push_back(tuple<int, SpeciesType>(position, SpeciesType::FILAMENT));
                }
                else {
                    cout <<
                    "A filament species that was included in a reaction was not initialized. Exiting."
                    << endl;
                    exit(EXIT_FAILURE);
                }
            }
            else {
                cout <<
                "Third species listed in a polymerization reaction must be filament. Exiting."
                << endl;
                exit(EXIT_FAILURE);
            }

            //SECOND PRODUCT SPECIES MUST BE PLUS OR MINUS END
            product = products[1];
            //read strings, and look up type
            if(product.find("PLUSEND") != string::npos) {

                //look up species, make sure in list
                string name = product.substr(0, product.find(":"));
                auto it = find(_chemData.speciesPlusEnd[filType].begin(), _chemData.speciesPlusEnd[filType].end(), name);
                int position = 0;

                if(it != _chemData.speciesPlusEnd[filType].end()) {

                    //get position of iterator
                    position = distance(_chemData.speciesPlusEnd[filType].begin(), it);
                    productTemplate.push_back(tuple<int, SpeciesType>(position, SpeciesType::PLUSEND));
                }
                else {
                    cout <<
                    "A plusend species that was included in a reaction was not initialized. Exiting."
                    << endl;
                    exit(EXIT_FAILURE);
                }
            }

            else if(product.find("MINUSEND") != string::npos) {

                //look up species, make sure in list
                string name = product.substr(0, product.find(":"));
                auto it = find(_chemData.speciesMinusEnd[filType].begin(), _chemData.speciesMinusEnd[filType].end(), name);
                int position = 0;

                if(it != _chemData.speciesMinusEnd[filType].end()) {

                    //get position of iterator
                    position = distance(_chemData.speciesMinusEnd[filType].begin(), it);
                    productTemplate.push_back(tuple<int, SpeciesType>(position, SpeciesType::MINUSEND));
                }
                else {
                    cout <<
                    "A plusend species that was included in a reaction was not initialized. Exiting."
                    << endl;
                    exit(EXIT_FAILURE);
                }
            }
            else {
                cout <<
                "Fourth species listed in a polymerization reaction must be either plusend or minusend. Exiting."
                << endl;
                exit(EXIT_FAILURE);
            }

            //Add polymerization managers
            if(d == FilamentReactionDirection::FORWARD)
                _filRxnTemplates[filType].emplace_back(
                                                       new PolyPlusEndTemplate(filType, reactantTemplate, productTemplate, get<2>(r)));
            else
                _filRxnTemplates[filType].emplace_back(
                                                       new PolyMinusEndTemplate(filType, reactantTemplate, productTemplate, get<2>(r)));
        }

        //set up reaction templates
        for(auto &r: _chemData.depolymerizationReactions[filType]) {

            vector<tuple<int, SpeciesType>> reactantTemplate;
            vector<tuple<int, SpeciesType>> productTemplate;
            FilamentReactionDirection d;

            vector<string> reactants = get<0>(r);
            vector<string> products = get<1>(r);
            //read strings, and look up type

            //Checks on number of reactants, products
            if(reactants.size() != DEPOLYREACTANTS ||
               products.size() != DEPOLYPRODUCTS) {
                cout << "Invalid depolymerization reaction. Exiting." << endl;
                exit(EXIT_FAILURE);
            }

            //FIRST REACTANT SPECIES MUST BE FILAMENT SPECIES
            auto reactant = reactants[0];
            if(reactant.find("FILAMENT") != string::npos) {

                //look up species, make sure in list
                string name = reactant.substr(0, reactant.find(":"));
                auto it = find(_chemData.speciesFilament[filType].begin(), _chemData.speciesFilament[filType].end(), name);
                int position = 0;

                if(it != _chemData.speciesFilament[filType].end()) {

                    //get position of iterator
                    position = distance(_chemData.speciesFilament[filType].begin(), it);
                    reactantTemplate.push_back(tuple<int, SpeciesType>(position, SpeciesType::FILAMENT));
                }
                else {
                    cout <<
                    "A filament species that was included in a reaction was not initialized. Exiting."
                    << endl;
                    exit(EXIT_FAILURE);
                }
            }
            else {
                cout <<
                "First species listed in a depolymerization reaction must be filament. Exiting."
                << endl;
                exit(EXIT_FAILURE);
            }

            //SECOND REACTANT SPECIES MUST BE PLUS OR MINUS END
            reactant = reactants[1];
            //read strings, and look up type
            if(reactant.find("PLUSEND") != string::npos) {

                //look up species, make sure in list
                string name = reactant.substr(0, reactant.find(":"));
                auto it = find(_chemData.speciesPlusEnd[filType].begin(), _chemData.speciesPlusEnd[filType].end(), name);
                int position = 0;

                if(it != _chemData.speciesPlusEnd[filType].end()) {

                    //get position of iterator
                    position = distance(_chemData.speciesPlusEnd[filType].begin(), it);
                    reactantTemplate.push_back(tuple<int, SpeciesType>(position, SpeciesType::PLUSEND));

                    d = FilamentReactionDirection::BACKWARD;
                }
                else {
                    cout <<
                    "A plusend species that was included in a reaction was not initialized. Exiting."
                    << endl;
                    exit(EXIT_FAILURE);
                }
            }

            else if(reactant.find("MINUSEND") != string::npos) {

                //look up species, make sure in list
                string name = reactant.substr(0, reactant.find(":"));
                auto it = find(_chemData.speciesMinusEnd[filType].begin(), _chemData.speciesMinusEnd[filType].end(), name);
                int position = 0;

                if(it != _chemData.speciesMinusEnd[filType].end()) {

                    //get position of iterator
                    position = distance(_chemData.speciesMinusEnd[filType].begin(), it);
                    reactantTemplate.push_back(tuple<int, SpeciesType>(position, SpeciesType::MINUSEND));
                    d = FilamentReactionDirection::FORWARD;
                }
                else {
                    cout <<
                    "A minusend species that was included in a reaction was not initialized. Exiting."
                    << endl;
                    exit(EXIT_FAILURE);
                }
            }
            else {
                cout <<
                "Second species listed in a depolymerization reaction must be either plusend or minusend. Exiting."
                << endl;
                exit(EXIT_FAILURE);
            }


            //FIRST PRODUCT SPECIES MUST BE BULK OR DIFFUSING
            auto product = products[0];
            if(product.find("BULK") != string::npos) {

                //Look up species, make sure in list
                string name = product.substr(0, product.find(":"));
                auto it = find_if(_chemData.speciesBulk.begin(), _chemData.speciesBulk.end(),
                                  [name](tuple<string, int, double, double, string,
                                          string, double> element) {
                                      return get<0>(element) == name ? true : false; });

                if(it == _chemData.speciesBulk.end()) {
                    cout <<
                    "A bulk species that was included in a reaction was not initialized. Exiting."
                    << endl;
                    exit(EXIT_FAILURE);
                }
                productTemplate.push_back(tuple<int, SpeciesType>(
                                                                  SpeciesNamesDB::stringToInt(name), SpeciesType::BULK));
            }

            else if(product.find("DIFFUSING") != string::npos) {

                //Look up species, make sure in list
                string name = product.substr(0, product.find(":"));
                auto it = find_if(_chemData.speciesDiffusing.begin(),_chemData.speciesDiffusing.end(),
                                  [name](tuple<string, int, double, double, double, string, int, string, double> element) {
                                      return get<0>(element) == name ? true : false; });
                if(it == _chemData.speciesDiffusing.end()) {
                    cout <<
                    "A diffusing species that was included in a reaction was not initialized. Exiting."
                    << endl;
                    exit(EXIT_FAILURE);
                }
                productTemplate.push_back(tuple<int, SpeciesType>(
                                                                  SpeciesNamesDB::stringToInt(name), SpeciesType::DIFFUSING));
            }
            else {
                cout <<
                "Third species listed in a depolymerization reaction must be either bulk or diffusing. Exiting."
                << endl;
                exit(EXIT_FAILURE);
            }

            //SECOND PRODUCT SPECIES MUST BE PLUS OR MINUS END
            product = products[1];
            if(product.find("PLUSEND") != string::npos) {

                //look up species, make sure in list
                string name = product.substr(0, product.find(":"));
                auto it = find(_chemData.speciesPlusEnd[filType].begin(), _chemData.speciesPlusEnd[filType].end(), name);
                int position = 0;

                if(it != _chemData.speciesPlusEnd[filType].end()) {

                    //get position of iterator
                    position = distance(_chemData.speciesPlusEnd[filType].begin(), it);
                    productTemplate.push_back(tuple<int, SpeciesType>(position, SpeciesType::PLUSEND));
                }
                else {
                    cout <<
                    "A plus end species that was included in a reaction was not initialized. Exiting."
                    << endl;
                    exit(EXIT_FAILURE);
                }
            }

            else if(product.find("MINUSEND") != string::npos) {

                //look up species, make sure in list
                string name = product.substr(0, product.find(":"));
                auto it = find(_chemData.speciesMinusEnd[filType].begin(), _chemData.speciesMinusEnd[filType].end(), name);
                int position = 0;

                if(it != _chemData.speciesMinusEnd[filType].end()) {

                    //get position of iterator
                    position = distance(_chemData.speciesMinusEnd[filType].begin(), it);
                    productTemplate.push_back(tuple<int, SpeciesType>(position, SpeciesType::MINUSEND));
                }
                else {
                    cout <<
                    "A minus end species that was included in a reaction was not initialized. Exiting."
                    << endl;
                    exit(EXIT_FAILURE);
                }
            }
            else {
                cout <<
                "Fourth species listed in a depolymerization reaction must be either plusend or minusend. Exiting."
                << endl;
                exit(EXIT_FAILURE);
            }

            //Add depolymerization managers
            if(d == FilamentReactionDirection::FORWARD)
                _filRxnTemplates[filType].emplace_back(
                                                       new DepolyMinusEndTemplate(filType, reactantTemplate, productTemplate, get<2>(r)));
            else
                _filRxnTemplates[filType].emplace_back(
                                                       new DepolyPlusEndTemplate(filType, reactantTemplate, productTemplate, get<2>(r)));
        }

        for(auto &r: _chemData.motorWalkingReactions[filType]) {

            vector<tuple<int, SpeciesType>> reactantTemplate;
            vector<tuple<int, SpeciesType>> productTemplate;

            vector<string> reactants = get<0>(r);
            vector<string> products = get<1>(r);
            //read strings, and look up type
            ReactionType type;
            string species1;

            //Checks on number of reactants, products
            if(reactants.size() != MWALKINGREACTANTS ||
               products.size() != MWALKINGPRODUCTS) {
                cout << "Invalid motor walking reaction. Exiting." << endl;
                exit(EXIT_FAILURE);
            }

            //FIRST REACTANT SPECIES MUST BE MOTOR
            auto reactant = reactants[0];
            if(reactant.find("MOTOR") != string::npos) {

                //look up species, make sure in list
                string name = reactant.substr(0, reactant.find(":"));
                auto it = find(_chemData.speciesMotor[filType].begin(), _chemData.speciesMotor[filType].end(), name);
                int position = 0;

                if(it != _chemData.speciesMotor[filType].end()) {
                    species1 = name;

                    //check if forward or backward walking
                    if(reactant.find("N+1") != string::npos)
                        type = ReactionType::MOTORWALKINGBACKWARD;
                    else
                        type = ReactionType::MOTORWALKINGFORWARD;

                    //get position of iterator
                    position = distance(_chemData.speciesMotor[filType].begin(), it);
                    reactantTemplate.push_back(tuple<int, SpeciesType>(position, SpeciesType::MOTOR));
                }
                else {
                    cout <<
                    "A motor species that was included in a reaction was not initialized. Exiting."
                    << endl;
                    exit(EXIT_FAILURE);
                }
            }
            else{
                cout <<
                "First species listed in a motor walking reaction must be motor. Exiting."
                << endl;
                exit(EXIT_FAILURE);
            }


            //SECOND REACTANT SPECIES MUST BE EMPTY SITE
            reactant = reactants[1];
            //read strings, and look up type
            if(reactant.find("BOUND") != string::npos) {

                //look up species, make sure in list
                string name = reactant.substr(0, reactant.find(":"));
                auto it = find(_chemData.speciesBound[filType].begin(), _chemData.speciesBound[filType].end(), name);
                int position = 0;

                if(it != _chemData.speciesBound[filType].end()) {

                    //get position of iterator
                    position = distance(_chemData.speciesBound[filType].begin(), it);

                    if(position != SysParams::CParams.motorBoundIndex[filType]) {
                        cout <<
                        "Second species listed in a motor walking reaction must be the corresponding motor empty site. Exiting."
                        << endl;
                        exit(EXIT_FAILURE);
                    }

                    reactantTemplate.push_back(tuple<int, SpeciesType>(position, SpeciesType::BOUND));
                }
                else {
                    cout <<
                    "A bound species that was included in a reaction was not initialized. Exiting."
                    << endl;
                    exit(EXIT_FAILURE);
                }
            }
            else{
                cout <<
                "Second species listed in a motor walking reaction must be bound. Exiting."
                << endl;
                exit(EXIT_FAILURE);
            }

            //FIRST PRODUCT SPECIES MUST BE MOTOR
            auto product = products[0];
            if(product.find("MOTOR") != string::npos) {

                //look up species, make sure in list
                string name = product.substr(0, product.find(":"));
                auto it = find(_chemData.speciesMotor[filType].begin(), _chemData.speciesMotor[filType].end(), name);
                int position = 0;

                if(name != species1) {
                    cout <<
                    "Motor species in reactants and products of motor walking reaction must be same. Exiting."
                    << endl;
                    exit(EXIT_FAILURE);
                }

                if((product.find("N+1") != string::npos && type != ReactionType::MOTORWALKINGFORWARD)) {

                    cout <<
                    "Motor walking reaction must have a direction (Check N and N+1 distinctions). Exiting."
                    <<endl;
                    exit(EXIT_FAILURE);

                }

                if(it != _chemData.speciesMotor[filType].end()) {

                    //get position of iterator
                    position = distance(_chemData.speciesMotor[filType].begin(), it);
                    productTemplate.push_back(tuple<int, SpeciesType>(position, SpeciesType::MOTOR));
                }
                else {
                    cout <<
                    "A motor species that was included in a reaction was not initialized. Exiting."
                    << endl;
                    exit(EXIT_FAILURE);
                }
            }
            else {
                cout <<
                "Third species listed in a motor walking reaction must be motor. Exiting."
                << endl;
                exit(EXIT_FAILURE);
            }

            //SECOND PRODUCT SPECIES MUST BE EMPTY SITE
            product = products[1];
            if(product.find("BOUND") != string::npos) {

                //look up species, make sure in list
                string name = product.substr(0, product.find(":"));
                auto it = find(_chemData.speciesBound[filType].begin(), _chemData.speciesBound[filType].end(), name);
                int position = 0;

                if(it != _chemData.speciesBound[filType].end()) {

                    //get position of iterator
                    position = distance(_chemData.speciesBound[filType].begin(), it);

                    if(position != SysParams::CParams.motorBoundIndex[filType]) {
                        cout <<
                        "Second species listed in a motor walking reaction must be the corresponding motor empty site. Exiting."
                        << endl;
                        exit(EXIT_FAILURE);
                    }

                    productTemplate.push_back(tuple<int, SpeciesType>(position, SpeciesType::BOUND));
                }
                else {
                    cout <<
                    "A bound species that was included in a reaction was not initialized. Exiting."
                    << endl;
                    exit(EXIT_FAILURE);
                }
            }
            else{
                cout <<
                "Fourth species listed in a motor walking reaction must be bound. Exiting."
                << endl;
                exit(EXIT_FAILURE);
            }

            //add reaction
            if(type == ReactionType::MOTORWALKINGFORWARD)
                _filRxnTemplates[filType].emplace_back(
                                                       new MotorWalkPTemplate(filType, reactantTemplate, productTemplate, get<2>(r)));
            else {
                _filRxnTemplates[filType].emplace_back(
                                                       new MotorWalkMTemplate(filType, reactantTemplate, productTemplate, get<2>(r)));
            }
        }

        //set up reaction templates
        for(auto &r: _chemData.agingReactions[filType]) {

            vector<tuple<int, SpeciesType>> reactantTemplate;
            vector<tuple<int, SpeciesType>> productTemplate;

            vector<string> reactants = get<0>(r);
            vector<string> products = get<1>(r);
            //read strings, and look up type

            //Checks on number of reactants, products
            if(reactants.size() != AGINGREACTANTS ||
               products.size() != AGINGPRODUCTS) {
                cout << "Invalid aging reaction. Exiting." << endl;
                exit(EXIT_FAILURE);
            }

            //FIRST REACTANT SPECIES MUST BE FILAMENT, PLUS OR MINUS END
            auto reactant = reactants[0];
            //read strings, and look up type
            if(reactant.find("FILAMENT") != string::npos) {

                //look up species, make sure in list
                string name = reactant.substr(0, reactant.find(":"));
                auto it = find(_chemData.speciesFilament[filType].begin(), _chemData.speciesFilament[filType].end(), name);
                int position = 0;

                if(it != _chemData.speciesFilament[filType].end()) {

                    //get position of iterator
                    position = distance(_chemData.speciesFilament[filType].begin(), it);
                    reactantTemplate.push_back(tuple<int, SpeciesType>(position, SpeciesType::FILAMENT));
                }
                else {
                    cout <<
                    "A filament species that was included in a reaction was not initialized. Exiting."
                    << endl;
                    exit(EXIT_FAILURE);
                }
            }
            else if(reactant.find("PLUSEND") != string::npos) {

                //look up species, make sure in list
                string name = reactant.substr(0, reactant.find(":"));
                auto it = find(_chemData.speciesPlusEnd[filType].begin(), _chemData.speciesPlusEnd[filType].end(), name);
                int position = 0;

                if(it != _chemData.speciesPlusEnd[filType].end()) {

                    //get position of iterator
                    position = distance(_chemData.speciesPlusEnd[filType].begin(), it);
                    reactantTemplate.push_back(tuple<int, SpeciesType>(position, SpeciesType::PLUSEND));
                }
                else {
                    cout <<
                    "A plus end species that was included in a reaction was not initialized. Exiting."
                    << endl;
                    exit(EXIT_FAILURE);
                }
            }
            else if(reactant.find("MINUSEND") != string::npos) {

                //look up species, make sure in list
                string name = reactant.substr(0, reactant.find(":"));
                auto it = find(_chemData.speciesMinusEnd[filType].begin(), _chemData.speciesMinusEnd[filType].end(), name);
                int position = 0;

                if(it != _chemData.speciesMinusEnd[filType].end()) {

                    //get position of iterator
                    position = distance(_chemData.speciesMinusEnd[filType].begin(), it);
                    reactantTemplate.push_back(tuple<int, SpeciesType>(position, SpeciesType::MINUSEND));
                }
                else {
                    cout <<
                    "A minus end species that was included in a reaction was not initialized. Exiting."
                    << endl;
                    exit(EXIT_FAILURE);
                }
            }
            else{
                cout <<
                "First species listed in an aging reaction must be filament. Exiting."
                << endl;
                exit(EXIT_FAILURE);
            }

            //FIRST PRODUCT SPECIES MUST BE FILAMENT, PLUS, OR MINUS END
            auto product = products[0];
            //read strings, and look up type
            if(product.find("FILAMENT") != string::npos) {

                //look up species, make sure in list
                string name = product.substr(0, product.find(":"));
                auto it = find(_chemData.speciesFilament[filType].begin(), _chemData.speciesFilament[filType].end(), name);
                int position = 0;

                if(it != _chemData.speciesFilament[filType].end()) {

                    //get position of iterator
                    position = distance(_chemData.speciesFilament[filType].begin(), it);
                    productTemplate.push_back(tuple<int, SpeciesType>(position, SpeciesType::FILAMENT));
                }
                else {
                    cout <<
                    "A filament species that was included in a reaction was not initialized. Exiting."
                    << endl;
                    exit(EXIT_FAILURE);
                }
            }
            else if(product.find("PLUSEND") != string::npos) {

                //look up species, make sure in list
                string name = product.substr(0, product.find(":"));
                auto it = find(_chemData.speciesPlusEnd[filType].begin(), _chemData.speciesPlusEnd[filType].end(), name);
                int position = 0;

                if(it != _chemData.speciesPlusEnd[filType].end()) {

                    //get position of iterator
                    position = distance(_chemData.speciesPlusEnd[filType].begin(), it);
                    productTemplate.push_back(tuple<int, SpeciesType>(position, SpeciesType::PLUSEND));
                }
                else {
                    cout <<
                    "A plus end species that was included in a reaction was not initialized. Exiting."
                    << endl;
                    exit(EXIT_FAILURE);
                }
            }
            else if(product.find("MINUSEND") != string::npos) {

                //look up species, make sure in list
                string name = product.substr(0, product.find(":"));
                auto it = find(_chemData.speciesMinusEnd[filType].begin(), _chemData.speciesMinusEnd[filType].end(), name);
                int position = 0;

                if(it != _chemData.speciesMinusEnd[filType].end()) {

                    //get position of iterator
                    position = distance(_chemData.speciesMinusEnd[filType].begin(), it);
                    productTemplate.push_back(tuple<int, SpeciesType>(position, SpeciesType::MINUSEND));
                }
                else {
                    cout <<
                    "A minus end species that was included in a reaction was not initialized. Exiting."
                    << endl;
                    exit(EXIT_FAILURE);
                }
            }
            else{
                cout <<
                "Second species listed in an aging reaction must be bound. Exiting."
                << endl;
                exit(EXIT_FAILURE);
            }

            //add reaction
            _filRxnTemplates[filType].emplace_back(new AgingTemplate(filType, reactantTemplate, productTemplate, get<2>(r)));
        }


        //set up reaction templates
        for(auto &r: _chemData.destructionReactions[filType]) {

            vector<tuple<int, SpeciesType>> reactantTemplate;
            vector<tuple<int, SpeciesType>> productTemplate;

            vector<string> reactants = get<0>(r);
            vector<string> products = get<1>(r);
            //read strings, and look up type

            //Checks on number of reactants, products
            if(reactants.size() != DESTRUCTIONREACTANTS ||
               products.size() != DESTRUCTIONPRODUCTS ) {
                cout << "Invalid destruction reaction. Exiting." << endl;
                exit(EXIT_FAILURE);
            }

            //FIRST SPECIES MUST BE PLUS END
            auto reactant = reactants[0];
            if(reactant.find("PLUSEND") != string::npos) {

                //look up species, make sure in list
                string name = reactant.substr(0, reactant.find(":"));
                auto it = find(_chemData.speciesPlusEnd[filType].begin(), _chemData.speciesPlusEnd[filType].end(), name);

                if(it != _chemData.speciesPlusEnd[filType].end()) {
                    //get position of iterator
                    int position = distance(_chemData.speciesPlusEnd[filType].begin(), it);
                    reactantTemplate.push_back(tuple<int, SpeciesType>(position, SpeciesType::PLUSEND));
                }
                else {
                    cout <<
                    "A plus end species that was included in a reaction was not initialized. Exiting."
                    << endl;
                    exit(EXIT_FAILURE);
                }
            }
            else {
                cout <<
                "First species listed in a destruction reaction must be plus end. Exiting."
                << endl;
                exit(EXIT_FAILURE);
            }

            //SECOND SPECIES MUST BE MINUS END
            reactant = reactants[1];
            if(reactant.find("MINUSEND") != string::npos) {

                //look up species, make sure in list
                string name = reactant.substr(0, reactant.find(":"));
                auto it = find(_chemData.speciesMinusEnd[filType].begin(), _chemData.speciesMinusEnd[filType].end(), name);

                if(it != _chemData.speciesMinusEnd[filType].end()) {
                    //get position of iterator
                    int position = distance(_chemData.speciesMinusEnd[filType].begin(), it);
                    reactantTemplate.push_back(tuple<int, SpeciesType>(position, SpeciesType::MINUSEND));
                }
                else {
                    cout <<
                    "A minus end species that was included in a reaction was not initialized. Exiting."
                    << endl;
                    exit(EXIT_FAILURE);
                }
            }
            else {
                cout <<
                "Second species listed in a destruction reaction must be minus end. Exiting."
                << endl;
                exit(EXIT_FAILURE);
            }

            ///ALL PRODUCTS MUST BE BULK OR DIFFUSING
            for (auto &product : products) {

                if(product.find("BULK") != string::npos) {

                    //Look up species, make sure in list
                    string name = product.substr(0, product.find(":"));
                    auto it = find_if(_chemData.speciesBulk.begin(), _chemData.speciesBulk.end(),
                                      [name](tuple<string, int, double, double, string, string,
                                              double> element) {
                                          return get<0>(element) == name ? true : false; });

                    if(it == _chemData.speciesBulk.end()) {
                        cout <<
                        "A bulk species that was included in a reaction was not initialized. Exiting."
                        << endl;
                        exit(EXIT_FAILURE);
                    }
                    productTemplate.push_back(tuple<int, SpeciesType>(
                                                                      SpeciesNamesDB::stringToInt(name), SpeciesType::BULK));
                }

                else if(product.find("DIFFUSING") != string::npos) {

                    //Look up species, make sure in list
                    string name = product.substr(0, product.find(":"));
                    auto it = find_if(_chemData.speciesDiffusing.begin(),_chemData.speciesDiffusing.end(),
                                      [name](tuple<string, int, double, double, double, string, int, string, double> element) {
                                          return get<0>(element) == name ? true : false; });
                    if(it == _chemData.speciesDiffusing.end()) {
                        cout <<
                        "A diffusing species that was included in a reaction was not initialized. Exiting."
                        << endl;
                        exit(EXIT_FAILURE);
                    }
                    productTemplate.push_back(tuple<int, SpeciesType>(
                                                                      SpeciesNamesDB::stringToInt(name), SpeciesType::DIFFUSING));
                }
                else {
                    cout <<
                    "Third species listed in a destruction reaction must be either bulk or diffusing. Exiting."
                    << endl;
                    exit(EXIT_FAILURE);
                }
            }

            //add reaction
            _filRxnTemplates[filType].emplace_back(new DestructionTemplate(filType, reactantTemplate, productTemplate, get<2>(r)));
        }

        //set up reaction templates
        for(auto &r: _chemData.severingReactions[filType]) {

            vector<tuple<int, SpeciesType>> reactantTemplate;
            vector<tuple<int, SpeciesType>> productTemplate;

            string reactant = get<0>(r);
            //read strings, and look up type


            // SPECIES MUST BE FILAMENT
            if(reactant.find("FILAMENT") != string::npos) {

                //look up species, make sure in list
                string name = reactant.substr(0, reactant.find(":"));
                auto it = find(_chemData.speciesFilament[filType].begin(), _chemData.speciesFilament[filType].end(), name);
                int position = 0;

                if(it != _chemData.speciesFilament[filType].end()) {
                    //get position of iterator
                    position = distance(_chemData.speciesFilament[filType].begin(), it);
                    reactantTemplate.push_back(tuple<int, SpeciesType>(position, SpeciesType::FILAMENT));
                }
                else {
                    cout <<
                    "A filament species that was included in a reaction was not initialized. Exiting."
                    << endl;
                    exit(EXIT_FAILURE);
                }
            }
            else {
                cout <<
                "Reactant species listed in a severing reaction must be filament. Exiting."
                << endl;
                exit(EXIT_FAILURE);
            }

            //add reaction
            _filRxnTemplates[filType].emplace_back(new SeveringTemplate(filType, reactantTemplate, productTemplate, get<1>(r)));
        }
    }
}

void ChemManager::genFilBindingReactions() {

    auto grid = _subSystem->getCompartmentGrid();

    //init subsystem ptr
    FilamentBindingManager::_subSystem = _subSystem;
    double rMax, rMin;
    bool status = false;
#ifdef HYBRID_NLSTENCILLIST
    //If linker and motor reactions exist, create HybridBindingSearchManager
    short totalreactions = 0;
    for(int filType = 0; filType < SysParams::Chemistry().numFilaments; filType++) {
        totalreactions += _chemData.linkerReactions[filType].size() +
        _chemData.motorReactions[filType].size();
    }
    if(totalreactions)
        status = true;
    for (auto C : grid->getCompartments()) {
        HybridBindingSearchManager *Hbsn = new HybridBindingSearchManager(C);
        C->addHybridBindingSearchManager(Hbsn);
    }
#endif
    
    for(int filType = 0; filType < SysParams::Chemistry().numFilaments; filType++) {

        //loop through all compartments
        for(auto C : grid->getCompartments()) {

            int managerIndex = 0;
            int linkerIndex = 0;
            int motorIndex = 0;

            for(auto &r: _chemData.branchingReactions[filType]) {

                vector<Species*> reactantSpecies;
                vector<Species*> productSpecies;

                vector<string> reactants = get<0>(r);
                vector<string> products = get<1>(r);

                //Checks on number of reactants, products
                if(reactants.size() != BRANCHINGREACTANTS ||
                   products.size() != BRANCHINGPRODUCTS) {
                    cout << "Invalid branching reaction. Exiting." << endl;
                    exit(EXIT_FAILURE);
                }
                string brancherName;

                //FIRST PRODUCT SPECIES MUST BE BRANCHER
                short brancherInt;

                auto product = products[0];
                if(product.find("BRANCHER") != string::npos) {

                    //look up species, make sure in list
                    string name = product.substr(0, product.find(":"));
                    auto it = find(_chemData.speciesBrancher[filType].begin(), _chemData.speciesBrancher[filType].end(), name);

                    if(it != _chemData.speciesBrancher[filType].end()) {

                        brancherName = name;

                        //get position of iterator
                        brancherInt = distance(_chemData.speciesBrancher[filType].begin(), it);
                    }
                    else {
                        cout <<
                        "A brancher species that was included in a reaction was not initialized. Exiting."
                        << endl;
                        exit(EXIT_FAILURE);
                    }
                }
                else{
                    cout <<
                    "Fourth species listed in a branching reaction must be brancher. Exiting."
                    << endl;
                    exit(EXIT_FAILURE);
                }

                //SECOND PRODUCT SPECIES MUST BE PLUS END
                short plusEnd;

                product = products[1];
                if(product.find("PLUSEND") != string::npos) {

                    //look up species, make sure in list
                    string name = product.substr(0, product.find(":"));
                    auto it = find(_chemData.speciesPlusEnd[filType].begin(), _chemData.speciesPlusEnd[filType].end(), name);

                    if(it != _chemData.speciesPlusEnd[filType].end()) {

                        //get position of iterator
                        plusEnd = distance(_chemData.speciesPlusEnd[filType].begin(), it);
                    }
                    else {
                        cout <<
                        "A plus end species that was included in a reaction was not initialized. Exiting."
                        << endl;
                        exit(EXIT_FAILURE);
                    }
                }
                else {
                    cout <<
                    "Second product species listed in a branching reaction must be plus end. Exiting."
                    << endl;
                    exit(EXIT_FAILURE);
                }
<<<<<<< HEAD
                
=======

>>>>>>> 945d73c6
                int numDiffusingReactant = 0; // Used in determining volume dependence

                //FIRST AND SECOND REACTANTS MUST BE BULK OR DIFFUSING
                auto reactant = reactants[0];

                if(reactant.find("BULK") != string::npos) {

                    //Look up species, make sure in list
                    string name = reactant.substr(0, reactant.find(":"));

                    auto it = find_if(_chemData.speciesBulk.begin(), _chemData.speciesBulk.end(),
                                      [name](tuple<string, int, double, double, string, string,
                                              double> element) {
                                          return get<0>(element) == name ? true : false; });

                    if(it == _chemData.speciesBulk.end()) {
                        cout <<
                        "A bulk species that was included in a reaction was not initialized. Exiting."
                        << endl;
                        exit(EXIT_FAILURE);
                    }
                    reactantSpecies.push_back(grid->findSpeciesBulkByName(name));
                }

                else if(reactant.find("DIFFUSING") != string::npos) {

                    //Look up species, make sure in list
                    string name = reactant.substr(0, reactant.find(":"));

                    auto it = find_if(_chemData.speciesDiffusing.begin(),_chemData.speciesDiffusing.end(),
                                      [name](tuple<string, int, double, double, double, string, int, string, double> element) {
                                          return get<0>(element) == name ? true : false; });
                    if(it == _chemData.speciesDiffusing.end()) {
                        cout <<
                        "A diffusing species that was included in a reaction was not initialized. Exiting."
                        << endl;
                        exit(EXIT_FAILURE);
                    }
                    reactantSpecies.push_back(C->findSpeciesByName(name));

                    ++numDiffusingReactant;
                }
                else {
                    cout <<
                    "First species listed in a branching reaction must be either bulk or diffusing. Exiting."
                    << endl;
                    exit(EXIT_FAILURE);
                }

                reactant = reactants[1];

                if(reactant.find("BULK") != string::npos) {

                    //Look up species, make sure in list
                    string name = reactant.substr(0, reactant.find(":"));
                    auto it = find_if(_chemData.speciesBulk.begin(), _chemData.speciesBulk.end(),
                                      [name](tuple<string, int, double, double, string, string,
                                              double> element) {
                                          return get<0>(element) == name ? true : false; });

                    if(it == _chemData.speciesBulk.end()) {
                        cout <<
                        "A bulk species that was included in a reaction was not initialized. Exiting."
                        << endl;
                        exit(EXIT_FAILURE);
                    }
                    reactantSpecies.push_back(grid->findSpeciesBulkByName(name));
                }

                else if(reactant.find("DIFFUSING") != string::npos) {

                    //Look up species, make sure in list
                    string name = reactant.substr(0, reactant.find(":"));
                    auto it = find_if(_chemData.speciesDiffusing.begin(),_chemData.speciesDiffusing.end(),
                                      [name](tuple<string, int, double, double, double, string, int, string, double> element) {
                                          return get<0>(element) == name ? true : false; });
                    if(it == _chemData.speciesDiffusing.end()) {
                        cout <<
                        "A diffusing species that was included in a reaction was not initialized. Exiting."
                        << endl;
                        exit(EXIT_FAILURE);
                    }
                    reactantSpecies.push_back(C->findSpeciesByName(name));

                    ++numDiffusingReactant;
                }
                else {
                    cout <<
                    "Second species listed in a branching reaction must be either bulk or diffusing. Exiting."
                    << endl;
                    exit(EXIT_FAILURE);
                }

                //THIRD REACTANT SPECIES MUST BE BOUND
                reactant = reactants[2];
                if(reactant.find("BOUND") != string::npos) {

                    //look up species, make sure in list
                    string name = reactant.substr(0, reactant.find(":"));
                    auto it = find(_chemData.speciesBound[filType].begin(), _chemData.speciesBound[filType].end(), name);
                    int position = 0;

                    if(it != _chemData.speciesBound[filType].end()) {

                        //get position of iterator
                        position = distance(_chemData.speciesBound[filType].begin(), it);

                        if(position != SysParams::CParams.brancherBoundIndex[filType]) {
                            cout <<
                            "Third species listed in a branching reaction must be the corresponding brancher empty site. Exiting."
                            << endl;
                            exit(EXIT_FAILURE);
                        }

                        //find the species single binding, push
                        string bename = SpeciesNamesDB::genBindingName(brancherName, name);

                        reactantSpecies.push_back(C->findSpeciesByName(bename));
                    }
                    else {
                        cout <<
                        "A bound species that was included in a reaction was not initialized. Exiting."
                        << endl;
                        exit(EXIT_FAILURE);
                    }
                }
                else{
                    cout <<
                    "Third species listed in a branching reaction must be bound. Exiting."
                    << endl;
                    exit(EXIT_FAILURE);
                }

                //Create reaction
                float onRate = get<2>(r);
                float offRate = get<3>(r);
                auto temp=SysParams::BUBBareRate;
                if(temp.size()>0)
                    temp[brancherInt]=offRate;
                else
                    temp.push_back(offRate);
                SysParams::BUBBareRate=temp;
                //get nucleation zone
                string nzstr = get<4>(r);
                NucleationZoneType nucleationZone;
                if(nzstr == "ALL")
                    nucleationZone = NucleationZoneType::ALL;
                else if(nzstr == "BOUNDARY")
                    nucleationZone = NucleationZoneType::BOUNDARY;
                else if(nzstr == "TOPBOUNDARY")
                    nucleationZone = NucleationZoneType::TOPBOUNDARY;
                else if(nzstr == "SIDEBOUNDARY")
                    nucleationZone = NucleationZoneType::SIDEBOUNDARY;
<<<<<<< HEAD
                else if(nzstr == "MEMBRANE")
                    nucleationZone = NucleationZoneType::MEMBRANE;
=======
                else if (nzstr == "RIGHTBOUNDARY")
                    nucleationZone = NucleationZoneType::RIGHTBOUNDARY;
>>>>>>> 945d73c6
                else {
                    cout << "Nucleation zone type specified in a branching reaction not valid. Exiting." << endl;
                    exit(EXIT_FAILURE);
                }
                double nucleationDist = get<5>(r);
<<<<<<< HEAD
                
=======

>>>>>>> 945d73c6
                ReactionBase* rxn = new Reaction<3,0>(reactantSpecies, onRate, false, C->getVolumeFrac(), -numDiffusingReactant);
                rxn->setReactionType(ReactionType::BRANCHING);

                C->addInternalReaction(rxn);

                //create manager
                BranchingManager* bManager = new BranchingManager(rxn, C, brancherInt, brancherName, filType,
                                                                  nucleationZone, nucleationDist);
                C->addFilamentBindingManager(bManager);

                bManager->setMIndex(managerIndex++);


                //attach callback
                BranchingCallback bcallback(bManager, plusEnd, onRate, offRate, _subSystem);
                ConnectionBlock rcb(rxn->connect(bcallback,false));
            }

            for(auto &r: _chemData.linkerReactions[filType]) {

                vector<Species*> reactantSpecies;
                vector<Species*> productSpecies;

                vector<string> reactants = get<0>(r);
                vector<string> products = get<1>(r);

                //Checks on number of reactants, products
                if(reactants.size() != LMBINDINGREACTANTS ||
                   products.size() != LMBINDINGPRODUCTS) {
                    cout << "Invalid linker reaction. Exiting." << endl;
                    exit(EXIT_FAILURE);
                }

                //FIRST TWO SPECIES IN PRODUCTS MUST BE LINKER
                auto product = products[0];

                short linkerInt;
                string linkerName;

                if(product.find("LINKER") != string::npos) {

                    //look up species, make sure in list
                    string name = product.substr(0, product.find(":"));
                    linkerName = name;
                    auto it = find(_chemData.speciesLinker[filType].begin(), _chemData.speciesLinker[filType].end(), name);

                    if(it != _chemData.speciesLinker[filType].end()) {

                        linkerName = name;

                        //get position of iterator
                        linkerInt = distance(_chemData.speciesLinker[filType].begin(), it);
                    }
                    else {
                        cout <<
                        "A linker species that was included in a reaction was not initialized. Exiting." <<
                        endl;
                        exit(EXIT_FAILURE);
                    }
                }
                else {
                    cout <<
                    "Fourth species listed in a linker reaction must be linker. Exiting."
                    << endl;
                    exit(EXIT_FAILURE);
                }

                product = products[1];
                if(product.find("LINKER") != string::npos) {

                    //look up species, make sure in list
                    string name = product.substr(0, product.find(":"));
                    auto it = find(_chemData.speciesLinker[filType].begin(), _chemData.speciesLinker[filType].end(), name);

                    auto name_prod = products[0].substr(0, products[0].find(":"));

                    if(name != name_prod) {
                        cout <<
                        "Linker species in reactants and products of linker reaction must be same. Exiting." <<
                        endl;
                        exit(EXIT_FAILURE);
                    }
                    if(it == _chemData.speciesLinker[filType].end()) {
                        cout <<
                        "A linker species that was included in a reaction was not initialized. Exiting." <<
                        endl;
                        exit(EXIT_FAILURE);
                    }
                }

                else {
                    cout <<
                    "Fifth species listed in a linker reaction must be linker. Exiting."
                    << endl;
                    exit(EXIT_FAILURE);
                }

                //FIRST TWO REACTANTS SHOULD BE BOUND
                auto reactant = reactants[0];
                if(reactant.find("BOUND") != string::npos) {

                    //look up species, make sure in list
                    string name = reactant.substr(0, reactant.find(":"));
                    auto it = find(_chemData.speciesBound[filType].begin(), _chemData.speciesBound[filType].end(), name);
                    int position = 0;

                    if(it != _chemData.speciesBound[filType].end()) {

                        //get position of iterator
                        position = distance(_chemData.speciesBound[filType].begin(), it);

                        if(position != SysParams::CParams.linkerBoundIndex[filType]) {
                            cout <<
                            "First species listed in a linker reaction must be the corresponding linker empty site. Exiting."
                            << endl;
                            exit(EXIT_FAILURE);
                        }

                        //find the species pair binding, push
                        string lname = SpeciesNamesDB::genBindingName(linkerName, name);

                        reactantSpecies.push_back(C->findSpeciesByName(lname));
                    }
                    else {
                        cout <<
                        "A bound species that was included in a reaction was not initialized. Exiting."
                        << endl;
                        exit(EXIT_FAILURE);
                    }
                }
                else {
                    cout <<
                    "First species listed in a linker reaction must be bound. Exiting."
                    << endl;
                    exit(EXIT_FAILURE);
                }
                reactant = reactants[1];
                if(reactant.find("BOUND") != string::npos) {

                    //look up species, make sure in list
                    string name = reactant.substr(0, reactant.find(":"));
                    auto it = find(_chemData.speciesBound[filType].begin(), _chemData.speciesBound[filType].end(), name);
                    int position = 0;

                    if(it != _chemData.speciesBound[filType].end()) {

                        //get position of iterator
                        position = distance(_chemData.speciesBound[filType].begin(), it);

                        if(position != SysParams::CParams.linkerBoundIndex[filType]) {
                            cout <<
                            "Second species listed in a linker reaction must be the corresponding linker empty site. Exiting."
                            << endl;
                            exit(EXIT_FAILURE);
                        }
                    }

                    else if(it == _chemData.speciesBound[filType].end()) {
                        cout <<
                        "A bound species that was included in a reaction was not initialized. Exiting."
                        << endl;
                        exit(EXIT_FAILURE);
                    }
                    else if(name != reactants[0]) {
                        cout <<
                        "Both bound species listed in a linker reaction must be the same. Exiting."
                        << endl;
                        exit(EXIT_FAILURE);
                    }
                }
                else {
                    cout <<
                    "Second species listed in a linker reaction must be bound. Exiting."
                    << endl;
                    exit(EXIT_FAILURE);
                }
<<<<<<< HEAD
                
                int numDiffusingReactant = 0; // Used in determining volume dependence
                
=======

                int numDiffusingReactant = 0; // Used in determining volume dependence

>>>>>>> 945d73c6
                //THIRD REACTANT SPECIES SHOULD BE BULK OR DIFFUSING
                reactant = reactants[2];
                if(reactant.find("BULK") != string::npos) {

                    //Look up species, make sure in list
                    string name = reactant.substr(0, reactant.find(":"));
                    auto it = find_if(_chemData.speciesBulk.begin(), _chemData.speciesBulk.end(),
                                      [name](tuple<string, int, double, double, string, string,
                                              double> element) {
                                          return get<0>(element) == name ? true : false; });

                    if(it == _chemData.speciesBulk.end()) {
                        cout <<
                        "A bulk species that was included in a reaction was not initialized. Exiting."
                        << endl;
                        exit(EXIT_FAILURE);
                    }
                    reactantSpecies.push_back(grid->findSpeciesBulkByName(name));
                }

                else if(reactant.find("DIFFUSING") != string::npos) {

                    //Look up species, make sure in list
                    string name = reactant.substr(0, reactant.find(":"));
                    auto it = find_if(_chemData.speciesDiffusing.begin(),_chemData.speciesDiffusing.end(),
                                      [name](tuple<string, int, double, double, double, string, int, string, double> element) {
                                          return get<0>(element) == name ? true : false; });
                    if(it == _chemData.speciesDiffusing.end()) {
                        cout <<
                        "A diffusing species that was included in a reaction was not initialized. Exiting."
                        << endl;
                        exit(EXIT_FAILURE);
                    }
                    reactantSpecies.push_back(C->findSpeciesByName(name));

                    ++numDiffusingReactant;
                }
                else {
                    cout << "Third species listed in a linker reaction must be bulk or diffusing. Exiting."
                    << endl;
                    exit(EXIT_FAILURE);
                }

                double onRate = get<2>(r);
                double offRate = get<3>(r);
                //aravind 24, June, 2016.
                auto temp=SysParams::LUBBareRate;
                if(temp.size()>0)
                    temp[linkerInt]=offRate;
                else
                    temp.push_back(offRate);
                SysParams::LUBBareRate=temp;
                rMin = get<4>(r);
                rMax = get<5>(r);
<<<<<<< HEAD
                
=======

>>>>>>> 945d73c6
                ReactionBase* rxn = new Reaction<2,0>(reactantSpecies, onRate, false, C->getVolumeFrac(), -numDiffusingReactant);
                rxn->setReactionType(ReactionType::LINKERBINDING);

                C->addInternalReaction(rxn);

                //create manager
                LinkerBindingManager* lManager = new LinkerBindingManager(rxn, C, linkerInt, linkerName,
                                                                          filType, rMax, rMin);

                C->addFilamentBindingManager(lManager);

                lManager->setNLIndex(linkerIndex++);
                lManager->setMIndex(managerIndex++);

                //attach callback
                LinkerBindingCallback lcallback(lManager, onRate, offRate, _subSystem);
                ConnectionBlock rcb(rxn->connect(lcallback,false));
#ifdef HYBRID_NLSTENCILLIST
                auto Hbsm = C->getHybridBindingSearchManager();
                //1 refers to linker binding manager
                Hbsm->setbindingsearchparameter(lManager, 1, 0,0,rMax,rMin);
#endif
            }

            for(auto &r: _chemData.motorReactions[filType]) {

                vector<Species*> reactantSpecies;
                vector<Species*> productSpecies;

                vector<string> reactants = get<0>(r);
                vector<string> products = get<1>(r);

                //Checks on number of reactants, products
                if(reactants.size() != LMBINDINGREACTANTS ||
                   products.size() != LMBINDINGPRODUCTS) {
                    cout << "Invalid motor reaction. Exiting." << endl;
                    exit(EXIT_FAILURE);
                }

                //FIRST TWO SPECIES IN PRODUCTS MUST BE MOTOR
                auto product = products[0];

                short motorInt;
                string motorName;

                if(product.find("MOTOR") != string::npos) {

                    //look up species, make sure in list
                    string name = product.substr(0, product.find(":"));
                    motorName = name;
                    auto it = find(_chemData.speciesMotor[filType].begin(), _chemData.speciesMotor[filType].end(), name);

                    if(it != _chemData.speciesMotor[filType].end()) {

                        motorName = name;

                        //get position of iterator
                        motorInt = distance(_chemData.speciesMotor[filType].begin(), it);
                    }
                    else {
                        cout <<
                        "A motor species that was included in a reaction was not initialized. Exiting." <<
                        endl;
                        exit(EXIT_FAILURE);
                    }
                }
                else {
                    cout <<
                    "Fourth species listed in a motor reaction must be motor. Exiting."
                    << endl;
                    exit(EXIT_FAILURE);
                }

                product = products[1];
                if(product.find("MOTOR") != string::npos) {

                    //look up species, make sure in list
                    string name = product.substr(0, product.find(":"));
                    auto it = find(_chemData.speciesMotor[filType].begin(), _chemData.speciesMotor[filType].end(), name);

                    auto name_prod = products[0].substr(0, products[0].find(":"));

                    if(name != name_prod) {
                        cout <<
                        "Motor species in reactants and products of motor reaction must be same. Exiting." <<
                        endl;
                        exit(EXIT_FAILURE);
                    }
                    if(it == _chemData.speciesMotor[filType].end()) {
                        cout <<
                        "A motor species that was included in a reaction was not initialized. Exiting." <<
                        endl;
                        exit(EXIT_FAILURE);
                    }
                }
                else {
                    cout <<
                    "Fifth species listed in a motor reaction must be motor. Exiting."
                    << endl;
                    exit(EXIT_FAILURE);
                }

                //FIRST TWO REACTANTS SHOULD BE BOUND
                auto reactant = reactants[0];
                if(reactant.find("BOUND") != string::npos) {

                    //look up species, make sure in list
                    string name = reactant.substr(0, reactant.find(":"));
                    auto it = find(_chemData.speciesBound[filType].begin(), _chemData.speciesBound[filType].end(), name);
                    int position = 0;

                    if(it != _chemData.speciesBound[filType].end()) {

                        //get position of iterator
                        position = distance(_chemData.speciesBound[filType].begin(), it);

                        if(position != SysParams::CParams.motorBoundIndex[filType]) {
                            cout <<
                            "First species listed in a motor reaction must be the corresponding motor empty site. Exiting."
                            << endl;
                            exit(EXIT_FAILURE);
                        }

                        //find the species pair binding, push
                        string mname = SpeciesNamesDB::genBindingName(motorName, name);

                        reactantSpecies.push_back(C->findSpeciesByName(mname));
                    }
                    else {
                        cout <<
                        "A bound species that was included in a reaction was not initialized. Exiting."
                        << endl;
                        exit(EXIT_FAILURE);
                    }
                }
                else {
                    cout <<
                    "First species listed in a motor reaction must be bound. Exiting."
                    << endl;
                    exit(EXIT_FAILURE);
                }
                reactant = reactants[1];
                if(reactant.find("BOUND") != string::npos) {

                    //look up species, make sure in list
                    string name = reactant.substr(0, reactant.find(":"));
                    auto it = find(_chemData.speciesBound[filType].begin(), _chemData.speciesBound[filType].end(), name);
                    int position = 0;

                    if(it != _chemData.speciesBound[filType].end()) {
                        //get position of iterator
                        position = distance(_chemData.speciesBound[filType].begin(), it);

                        if(position != SysParams::CParams.motorBoundIndex[filType]) {
                            cout <<
                            "Second species listed in a motor reaction must be the corresponding motor empty site. Exiting."
                            << endl;
                            exit(EXIT_FAILURE);
                        }
                    }
                    else if(it == _chemData.speciesBound[filType].end()) {
                        cout <<
                        "A bound species that was included in a reaction was not initialized. Exiting."
                        << endl;
                        exit(EXIT_FAILURE);
                    }
                    else if(name != reactants[0]) {
                        cout <<
                        "Both bound species listed in a motor reaction must be the same. Exiting."
                        << endl;
                        exit(EXIT_FAILURE);
                    }
                }
                else {
                    cout <<
                    "Second species listed in a motor reaction must be bound. Exiting."
                    << endl;
                    exit(EXIT_FAILURE);
                }

                int numDiffusingReactant = 0; // Used in determining volume dependence
<<<<<<< HEAD
                
=======

>>>>>>> 945d73c6
                //THIRD REACTANT SPECIES SHOULD BE BULK OR DIFFUSING
                reactant = reactants[2];
                if(reactant.find("BULK") != string::npos) {

                    //Look up species, make sure in list
                    string name = reactant.substr(0, reactant.find(":"));
                    auto it = find_if(_chemData.speciesBulk.begin(), _chemData.speciesBulk.end(),
                                      [name](tuple<string, int, double, double, string, string,
                                              double> element) {
                                          return get<0>(element) == name ? true : false; });

                    if(it == _chemData.speciesBulk.end()) {
                        cout <<
                        "A bulk species that was included in a reaction was not initialized. Exiting."
                        << endl;
                        exit(EXIT_FAILURE);
                    }
                    reactantSpecies.push_back(grid->findSpeciesBulkByName(name));
                }

                else if(reactant.find("DIFFUSING") != string::npos) {

                    //Look up species, make sure in list
                    string name = reactant.substr(0, reactant.find(":"));
                    auto it = find_if(_chemData.speciesDiffusing.begin(),_chemData.speciesDiffusing.end(),
                                      [name](tuple<string, int, double, double, double, string, int, string, double> element) {
                                          return get<0>(element) == name ? true : false; });
                    if(it == _chemData.speciesDiffusing.end()) {
                        cout <<
                        "A diffusing species that was included in a reaction was not initialized. Exiting."
                        << endl;
                        exit(EXIT_FAILURE);
                    }
                    reactantSpecies.push_back(C->findSpeciesByName(name));

                    ++numDiffusingReactant;
                }
                else {
                    cout << "Third species listed in a motor reaction must be bulk or diffusing. Exiting."
                    << endl;
                    exit(EXIT_FAILURE);
                }

                double onRate = get<2>(r);
                double offRate = get<3>(r);
                //aravind June 24, 2016.
                auto temp=SysParams::MUBBareRate;
                if(temp.size()>0)
                    temp[motorInt]=offRate;
                else
                    temp.push_back(offRate);
                SysParams::MUBBareRate=temp;
                rMin = get<4>(r);
                rMax = get<5>(r);

                //multiply by num heads to get rate
                ///CHANGED
                ReactionBase* rxn = new Reaction<2,0>(reactantSpecies, onRate, false, C->getVolumeFrac(), -numDiffusingReactant);
                rxn->setReactionType(ReactionType::MOTORBINDING);

                C->addInternalReaction(rxn);

                //create manager
                MotorBindingManager* mManager = new MotorBindingManager(rxn, C, motorInt, motorName,
                                                                        filType, rMax, rMin);
                C->addFilamentBindingManager(mManager);

                mManager->setNLIndex(motorIndex++);
                mManager->setMIndex(managerIndex++);

                //attach callback
                MotorBindingCallback mcallback(mManager, onRate, offRate, _subSystem);
                ConnectionBlock rcb(rxn->connect(mcallback,false));
#ifdef HYBRID_NLSTENCILLIST
                auto Hbsm = C->getHybridBindingSearchManager();
                //2 let's it identify with a motor binding manager
                Hbsm->setbindingsearchparameter(mManager, 2, 0,0,rMax,rMin);
#endif
            }
        }

        //init neighbor lists
        //get a compartment

        Compartment* C0 = grid->getCompartments()[0];
#ifndef HYBRID_NLSTENCILLIST
        
        for(auto &manager : C0->getFilamentBindingManagers()) {

            LinkerBindingManager* lManager;
            MotorBindingManager* mManager;

            if((lManager = dynamic_cast<LinkerBindingManager*>(manager.get()))) {

                auto nl =
                        new CylinderCylinderNL(lManager->getRMax() + SysParams::Geometry().cylinderSize[filType],
                                               0.0, true);
//                new CylinderCylinderNL(lManager->getRMax() + SysParams::Geometry().cylinderSize[filType],
//                                   max(lManager->getRMin() - SysParams::Geometry().cylinderSize[filType], 0.0), true);

                //add to subsystem and manager
                LinkerBindingManager::_neighborLists.push_back(nl);
                _subSystem->addNeighborList(nl);
            }

            else if((mManager = dynamic_cast<MotorBindingManager*>(manager.get()))) {

                auto nl =
                        new CylinderCylinderNL(mManager->getRMax() + SysParams::Geometry().cylinderSize[filType],
                                               0.0, true);
//                new CylinderCylinderNL(mManager->getRMax() + SysParams::Geometry().cylinderSize[filType],
//                                   max(mManager->getRMin() - SysParams::Geometry().cylinderSize[filType], 0.0), true);

                //add to subsystem and manager
                MotorBindingManager::_neighborLists.push_back(nl);
                _subSystem->addNeighborList(nl);
//#ifdef CUDAACCL_NL
//                mManager->assigncudavars();
//#endif
            }
        }
#endif
    }
#ifdef HYBRID_NLSTENCILLIST
    Compartment *C0 = grid->getCompartments()[0];
    //status checks if there are linker and motor binding reactions for this
    // filamentType
    if (status) {
        HybridBindingSearchManager::_HneighborList = _subSystem->getHNeighborList();
        auto Hmanager = C0->getHybridBindingSearchManager();
        Hmanager->addtoHNeighborList();
    }
    _subSystem->initializeHNeighborList();
#endif
}

void ChemManager::genSpecies(Compartment& protoCompartment) {

    auto grid = _subSystem->getCompartmentGrid();

    // add diffusing species (zero copy number for now)
    for(auto &sd : _chemData.speciesDiffusing) {

        auto name = get<0>(sd);
        auto diffRate = get<2>(sd);
        auto rtypeStr = get<5>(sd);
        auto numEvents = get<6>(sd);

        RSpeciesType type;
        string rsptype(rtypeStr);

        if(rsptype == "AVG")
            type = RSpeciesType::AVG;
        else if (rsptype == "REG")
            type = RSpeciesType::REG;

        Species* s = protoCompartment.addSpeciesDiffusing(name, 0, max_ulim, type);

        //set num events if averaging
        if(rsptype == "AVG")
            ((RSpeciesAvg*)&s->getRSpecies())->setNumEvents(numEvents);

        protoCompartment.setDiffusionRate(name, diffRate);
    }

    // add bulk species (zero copy number for now)
    for(auto &sb : _chemData.speciesBulk) {

        auto name = get<0>(sb);
        auto rtypeStr = get<4>(sb);

        RSpeciesType type;
        string rsptype(rtypeStr);

        if(rsptype == "CONST")
            type = RSpeciesType::CONST;
        else if (rsptype == "REG")
            type = RSpeciesType::REG;

        grid->addSpeciesBulk(name, 0, max_ulim, type);
    }

    for(int filType = 0; filType < SysParams::Chemistry().numFilaments; filType++) {

        // create single binding and pair binding species
        for(auto &sb : _chemData.speciesBrancher[filType]) {

            //look at brancher reaction that is associated with this species
            for(auto &rb : _chemData.branchingReactions[filType]) {

                auto reactants = get<0>(rb);
                auto products = get<1>(rb);

                auto sb_bound = products[0].substr(0, products[0].find(":"));

                //                std::cout << reactants.size() << " " << products.size() << endl;

                //basic check because we have not yet checked reactions
                if(reactants.size() != BRANCHINGREACTANTS ||
                   products.size() != BRANCHINGPRODUCTS) {
                    cout << "Invalid branching reaction. Exiting." << endl;
                    exit(EXIT_FAILURE);
                }

                if(sb_bound == sb) {
                    //look at bound species associated
                    string bound = reactants[2].substr(0, reactants[2].find(":"));

                    auto it = find(_chemData.speciesBound[filType].begin(), _chemData.speciesBound[filType].end(), bound);

                    //quick check for validity
                    if(it == _chemData.speciesBound[filType].end()) {
                        cout <<
                        "A bound species that was included in a reaction was not initialized. Exiting."
                        << endl;
                        exit(EXIT_FAILURE);
                    }

                    //add a single binding species with name sb + bound
                    protoCompartment.addSpeciesSingleBinding(SpeciesNamesDB::genBindingName(sb, bound));
                }
            }
        }

        for(auto &sl : _chemData.speciesLinker[filType]) {

            //look at linker reaction that is associated with this species
            for(auto &rl : _chemData.linkerReactions[filType]) {

                auto reactants = get<0>(rl);
                auto products = get<1>(rl);

                //basic check because we have not yet checked reactions
                if(reactants.size() != LMBINDINGREACTANTS ||
                   products.size() != LMBINDINGPRODUCTS) {
                    cout << "Invalid linker reaction. Exiting." << endl;
                    exit(EXIT_FAILURE);
                }

                auto sl_bound = products[0].substr(0, products[0].find(":"));

                if(sl_bound == sl) {

                    //look at bound species associated
                    string bound = reactants[0].substr(0, reactants[0].find(":"));

                    auto it = find(_chemData.speciesBound[filType].begin(), _chemData.speciesBound[filType].end(), bound);

                    //quick check for validity
                    if(it == _chemData.speciesBound[filType].end()) {
                        cout <<
                        "A bound species that was included in a reaction was not initialized. Exiting."
                        << endl;
                        exit(EXIT_FAILURE);
                    }

                    //add a single binding species with name sl + bound
                    protoCompartment.addSpeciesPairBinding(SpeciesNamesDB::genBindingName(sl, bound));
                }
            }
        }

        for(auto &sm : _chemData.speciesMotor[filType]) {

            //look at brancher reaction that is associated with this species
            for(auto &rm : _chemData.motorReactions[filType]) {

                auto reactants = get<0>(rm);
                auto products = get<1>(rm);

                //basic check because we have not yet checked reactions
                if(reactants.size() != LMBINDINGREACTANTS ||
                   products.size() != LMBINDINGPRODUCTS) {
                    cout << "Invalid motor reaction. Exiting." << endl;
                    exit(EXIT_FAILURE);
                }

                auto sm_bound = products[0].substr(0, products[0].find(":"));

                if(sm_bound == sm) {

                    //look at bound species associated
                    string bound = reactants[0].substr(0, reactants[0].find(":"));

                    auto it = find(_chemData.speciesBound[filType].begin(), _chemData.speciesBound[filType].end(), bound);

                    //quick check for validity
                    if(it == _chemData.speciesBound[filType].end()) {
                        cout <<
                        "A bound species that was included in a reaction was not initialized. Exiting."
                        << endl;
                        exit(EXIT_FAILURE);
                    }

                    //add a single binding species with name sm + bound
                    protoCompartment.addSpeciesPairBinding(SpeciesNamesDB::genBindingName(sm, bound));
                }
            }
        }

    }
}

void ChemManager::updateCopyNumbers() {
    //Special protocol if move boundary protocol exists
    int tsaxis = SysParams::Boundaries().transfershareaxis;
    double cmpsize = 0.0;
    //X axis
    if(tsaxis == 0)
        cmpsize = SysParams::Geometry().compartmentSizeX;
        //Yaxis
    else if(tsaxis == 1)
        cmpsize = SysParams::Geometry().compartmentSizeY;
        //Z axis
    else if(tsaxis == 2)
        cmpsize = SysParams::Geometry().compartmentSizeZ;
    auto grid = _subSystem->getCompartmentGrid();

    //look at copy number for each species
    for(auto &s : _chemData.speciesDiffusing) {

        auto name = get<0>(s);
        auto copyNumber = get<1>(s);
        auto releaseTime = get<3>(s);
        auto removalTime = get<4>(s);
        auto cpynummanipulationType = get<7>(s);
        auto holdmolarity = get<8>(s);
        double factor = SysParams::Geometry().compartmentSizeX * SysParams::Geometry()
                        .compartmentSizeY * SysParams::Geometry().compartmentSizeZ * 6.023*1e-7;
        int updatedbasecopynumber = (int)(holdmolarity * factor);

        if(tau() >= releaseTime) {

            //add randomly in compartment
            while (copyNumber > 0) {

                //find a random compartment within the boundary
                Compartment* randomCompartment;
                while(true) {
                    randomCompartment = GController::getRandomCompartment();
                    if(randomCompartment->isActivated()) break;
                }
                //find the species, increase copy number
                Species* species = randomCompartment->findSpeciesByName(name);

                species->up();
                species->updateReactantPropensities();

                copyNumber--;

                //set zero copy number
                if(copyNumber == 0) get<1>(s) = 0;
            }

            //Change copy number if moveboundary is defined and if species is NOT past
            // removal.
            if(tsaxis >=0) {
                if (tsaxis < 3 && get<1>(s) != -1 &&
                    cpynummanipulationType ==
                    "BASECONC") {
                    //set the coordinate that will help you find the necessary Base compartment
                    double distancetocompare = 0.0;
                    if (SysParams::Boundaries().planestomove == 2 &&
                        cpynummanipulationType != "NONE") {
                        cout
                                << "Cannot set base concentration if both end planes are mobile as"
                                   " specified in BOUNDARYMOVE. Exiting." << endl;
                        exit(EXIT_FAILURE);
                    }
                        //if you are moving right, top or back boundaries, use left, bottom or
                        // front boundaries as the base.
                    else if (SysParams::Boundaries().planestomove == 0)
                        distancetocompare = cmpsize / 2;
                        //if you are moving  left, bottom or front boundaries, use right, top or
                        // back boundaries as the base.
                    else if (SysParams::Boundaries().planestomove == 1) {
                        double systemspan = 0.0;
                        if (tsaxis == 0)
                            systemspan = SysParams::Geometry().NX * SysParams::Geometry()
                                    .compartmentSizeX;
                        else if (tsaxis == 1)
                            systemspan = SysParams::Geometry().NY * SysParams::Geometry()
                                    .compartmentSizeY;
                        else if (tsaxis == 2)
                            systemspan = SysParams::Geometry().NZ *
                                         SysParams::Geometry().compartmentSizeZ;
                        distancetocompare = -cmpsize / 2 + systemspan;
                    }
                    //Find the base compartment and set copy number.
                    for (auto c:_subSystem->getCompartmentGrid()->getCompartments()) {
                        if (c->coordinates()[tsaxis] == distancetocompare) {
                            //find the species, increase copy number
                            Species *species = c->findSpeciesByName(name);
                            int copynum = updatedbasecopynumber - species->getN();
                            while (copynum < 0) {
                                species->down();
                                species->updateReactantPropensities();
                                copynum++;
                            }
                            while (copynum > 0) {
                                species->up();
                                species->updateReactantPropensities();
                                copynum--;
                            }
                            std::cout << c->coordinates()[tsaxis] << " "
                                      << species->getFullName() << " " << species->getN()
                                      << endl;
                        }
                    }
                }
            }
        }

        if(tau() >= removalTime && !areEqual(removalTime,0.0) && get<1>(s) != -1) {

            ///remove species from all compartments
            for(auto C : grid->getCompartments()) {

                Species* species = C->findSpeciesByName(name);

                while(species->getN() > 0) {

                    species->down();
                    species->updateReactantPropensities();
                }
            }
            ///set as removed by marking copy number to -1
            get<1>(s) = -1;
        }
    }

    for(auto &s : _chemData.speciesBulk) {

        auto name = get<0>(s);
        auto copyNumber = get<1>(s);
        auto releaseTime = get<2>(s);
        auto removalTime = get<3>(s);
        auto cpynummanipulationType = get<5>(s);
        auto holdmolarity = get<6>(s);
        double factor = Boundary::systemvolume * 6.023*1e-7;
        if(tau() >= releaseTime && copyNumber != 0) {

            //find the species, set copy number
            Species* species = grid->findSpeciesBulkByName(name);
            species->setN(copyNumber);

            //activate reactions
            species->activateReactantReactions();

            //set zero copy number
            get<1>(s) = 0;
        }
        //if copy number changes with concentration
        if(tau() >= releaseTime && cpynummanipulationType != "NONE"){
            //find the species, set copy number
            if(cpynummanipulationType == "BULKCONC") {
                int updatedcpynumber = (int)(holdmolarity * factor);
                Species *species = grid->findSpeciesBulkByName(name);
                species->setN(updatedcpynumber);

                //activate reactions
                species->activateReactantReactions();
            }

        }
        if(tau() >= removalTime && !areEqual(removalTime,0.0) && get<1>(s) != -1) {

            Species* species = grid->findSpeciesBulkByName(name);

            species->setN(0);

            //activate reactions
            species->passivateReactantReactions();

            ///set as removed by marking copy number to -1
            get<1>(s) = -1;
        }
    }
}

void ChemManager::genGeneralReactions(Compartment& protoCompartment) {

    auto grid = _subSystem->getCompartmentGrid();

    //go through reactions, add each
    for(auto &r: _chemData.genReactions) {

        vector<Species*> reactantSpecies;
        vector<Species*> productSpecies;

        vector<string> reactants = get<0>(r);
        vector<string> products = get<1>(r);
<<<<<<< HEAD
        
        int numDiffusingReactant = 0; // Used in determining volume dependence
        
=======

        int numDiffusingReactant = 0; // Used in determining volume dependence

>>>>>>> 945d73c6
        for(auto &reactant : reactants) {

            if(reactant.find("BULK") != string::npos) {

                //Look up species, make sure in list
                string name = reactant.substr(0, reactant.find(":"));
                auto it = find_if(_chemData.speciesBulk.begin(), _chemData.speciesBulk.end(),
                                  [name](tuple<string, int, double, double, string, string, double>
                                         element) {
                                   return get<0>(element) == name ? true : false; });

                if(it == _chemData.speciesBulk.end()) {
                    cout <<
                    "A bulk species that was included in a reaction was not initialized. Exiting."
                    << endl;
                    exit(EXIT_FAILURE);
                }
                reactantSpecies.push_back(grid->findSpeciesBulkByName(name));
            }

            else if(reactant.find("DIFFUSING") != string::npos) {

                //Look up species, make sure in list
                string name = reactant.substr(0, reactant.find(":"));
                auto it =
                find_if(_chemData.speciesDiffusing.begin(), _chemData.speciesDiffusing.end(),
                        [name](tuple<string, int, double, double, double, string, int, string, double> element) {
                            return get<0>(element) == name ? true : false; });
                if(it == _chemData.speciesDiffusing.end()) {
                    cout <<
                    "A diffusing species that was included in a reaction was not initialized. Exiting."
                    << endl;
                    exit(EXIT_FAILURE);
                }
                reactantSpecies.push_back(protoCompartment.findSpeciesByName(name));

                ++numDiffusingReactant;
            }
            else {
                cout <<
                "All reactants and products in a general reaction must be bulk or diffusing. Exiting."
                << endl;
                exit(EXIT_FAILURE);
            }
        }

        for(auto &product : products) {

            if(product.find("BULK") != string::npos) {

                //Look up species, make sure in list
                string name = product.substr(0, product.find(":"));
                auto it = find_if(_chemData.speciesBulk.begin(), _chemData.speciesBulk.end(),
                                  [name](tuple<string, int, double, double, string,
                                          string, double> element) {
                                      return get<0>(element) == name ? true : false; });

                if(it == _chemData.speciesBulk.end()) {
                    cout <<
                    "A bulk species that was included in a reaction was not initialized. Exiting."
                    << endl;
                    exit(EXIT_FAILURE);
                }
                productSpecies.push_back(grid->findSpeciesBulkByName(name));
            }

            else if(product.find("DIFFUSING") != string::npos) {

                //Look up species, make sure in list
                string name = product.substr(0, product.find(":"));
                auto it =
                find_if(_chemData.speciesDiffusing.begin(), _chemData.speciesDiffusing.end(),
                        [name](tuple<string, int, double, double, double, string, int, string, double> element) {
                            return get<0>(element) == name ? true : false; });
                if(it == _chemData.speciesDiffusing.end()) {
                    cout <<
                    "A diffusing species that was included in a reaction was not initialized. Exiting."
                    << endl;
                    exit(EXIT_FAILURE);
                }
                productSpecies.push_back(protoCompartment.findSpeciesByName(name));
            }
            else {
                cout <<
                "All reactants and products in a general reaction must be bulk or diffusing. Exiting."
                << endl;
                exit(EXIT_FAILURE);
            }
        }
        //add the reaction
        vector<Species*> species = reactantSpecies;
        species.insert(species.end(), productSpecies.begin(), productSpecies.end());

        ReactionBase* rxn;
        //create the reaction

        //<1,1>
        if(reactantSpecies.size() == 1 && productSpecies.size() == 1)
            rxn = new Reaction<1,1>(species, get<2>(r), true, 1.0, -numDiffusingReactant);
        //<2,1>
        else if(reactantSpecies.size() == 2 && productSpecies.size() == 1)
            rxn = new Reaction<2,1>(species, get<2>(r), true, 1.0, -numDiffusingReactant);
        //<1,2>
        else if(reactantSpecies.size() == 1 && productSpecies.size() == 2)
            rxn = new Reaction<1,2>(species, get<2>(r), true, 1.0, -numDiffusingReactant);
        //<2,0>
        else if(reactantSpecies.size() == 2 && productSpecies.size() == 0)
            rxn = new Reaction<2,0>(species, get<2>(r), true, 1.0, -numDiffusingReactant);
        //<2,2>
        else if(reactantSpecies.size() == 2 && productSpecies.size() == 2)
            rxn = new Reaction<2,2>(species, get<2>(r), true, 1.0, -numDiffusingReactant);
        //<1,3>
        else if(reactantSpecies.size() == 1 && productSpecies.size() == 3)
            rxn = new Reaction<1,3>(species, get<2>(r), true, 1.0, -numDiffusingReactant);
        //<2,2>
        else if(reactantSpecies.size() == 2 && productSpecies.size() == 3)
            rxn = new Reaction<2,3>(species, get<2>(r), true, 1.0, -numDiffusingReactant);
        //<3,2>
        else if(reactantSpecies.size() == 3 && productSpecies.size() == 2)
            rxn = new Reaction<3,2>(species, get<2>(r), true, 1.0, -numDiffusingReactant);
        else {
            cout <<
            "General reaction specified does not match any existing templates. Exiting."
            <<endl;
            exit(EXIT_FAILURE);
        }

        //add to compartment
        protoCompartment.addInternalReaction(rxn);
        rxn->setReactionType(ReactionType::REGULAR);
    }
}

void ChemManager::genBulkReactions() {

    auto grid = _subSystem->getCompartmentGrid();

    //go through reactions, add each
    for(auto &r: _chemData.bulkReactions) {

        vector<Species*> reactantSpecies;
        vector<Species*> productSpecies;

        vector<string> reactants = get<0>(r);
        vector<string> products = get<1>(r);

        for(auto &reactant : reactants) {
            if(reactant.find("BULK") != string::npos) {

                //Look up species, make sure in list
                string name = reactant.substr(0, reactant.find(":"));
                auto it = find_if(_chemData.speciesBulk.begin(), _chemData.speciesBulk.end(),
                                  [name](tuple<string, int, double, double, string,
                                          string, double> element) {
                                      return get<0>(element) == name ? true : false; });

                if(it == _chemData.speciesBulk.end()) {
                    cout <<
                    "A bulk species that was included in a reaction was not initialized. Exiting."
                    << endl;
                    exit(EXIT_FAILURE);
                }
                reactantSpecies.push_back(grid->findSpeciesBulkByName(name));
            }
            else {
                cout <<
                "All reactants and products in a bulk reaction must be bulk. Exiting."
                << endl;
                exit(EXIT_FAILURE);
            }
        }

        for(auto &product : products) {
            if(product.find("BULK") != string::npos) {

                //Look up species, make sure in list
                string name = product.substr(0, product.find(":"));
                auto it = find_if(_chemData.speciesBulk.begin(), _chemData.speciesBulk.end(),
                                  [name](tuple<string, int, double, double, string, string,
                                          double> element) {
                                      return get<0>(element) == name ? true : false; });

                if(it == _chemData.speciesBulk.end()) {
                    cout <<
                    "A bulk species that was included in a reaction was not initialized. Exiting."
                    << endl;
                    exit(EXIT_FAILURE);
                }
                productSpecies.push_back(grid->findSpeciesBulkByName(name));
            }
            else {
                cout <<
                "All reactants and products in a bulk reaction must be bulk. Exiting."
                << endl;
                exit(EXIT_FAILURE);
            }
        }
        //add the reaction
        vector<Species*> species = reactantSpecies;
        species.insert(species.end(), productSpecies.begin(), productSpecies.end());

        ReactionBase* rxn;
        //create the reaction

        //<1,1>
        if(reactantSpecies.size() == 1 && productSpecies.size() == 1)
            rxn = new Reaction<1,1>(species, get<2>(r));
        //<2,1>
        else if(reactantSpecies.size() == 2 && productSpecies.size() == 1)
            rxn = new Reaction<2,1>(species, get<2>(r));
        //<1,2>
        else if(reactantSpecies.size() == 1 && productSpecies.size() == 2)
            rxn = new Reaction<1,2>(species, get<2>(r));
        //<2,0>
        else if(reactantSpecies.size() == 2 && productSpecies.size() == 0)
            rxn = new Reaction<2,0>(species, get<2>(r));
        //<2,2>
        else if(reactantSpecies.size() == 2 && productSpecies.size() == 2)
            rxn = new Reaction<2,2>(species, get<2>(r));
        //<1,3>
        else if(reactantSpecies.size() == 1 && productSpecies.size() == 3)
            rxn = new Reaction<1,3>(species, get<2>(r));
        //<2,2>
        else if(reactantSpecies.size() == 2 && productSpecies.size() == 3)
            rxn = new Reaction<2,3>(species, get<2>(r));
        //<3,2>
        else if(reactantSpecies.size() == 3 && productSpecies.size() == 2)
            rxn = new Reaction<3,2>(species, get<2>(r));
        else {
            cout << "Bulk reaction specified does not match any existing templates. Exiting."
            <<endl;
            exit(EXIT_FAILURE);
        }

        //add to grid
        grid->addBulkReactionUnique(unique_ptr<ReactionBase>(rxn));
        rxn->setReactionType(ReactionType::REGULAR);
    }
}

void ChemManager::genNucleationReactions() {

    auto grid = _subSystem->getCompartmentGrid();

#if !defined(REACTION_SIGNALING)
    if(!_chemData.nucleationReactions.empty()) {

        cout << "Nucleation reactions rely on reaction signaling. Please set this "
        << "compilation macro. Exiting." << endl;
        exit(EXIT_FAILURE);
    }
#endif
    for(int filType = 0; filType < SysParams::Chemistry().numFilaments; filType++) {

        //loop through all compartments
        for(auto C : grid->getCompartments()) {

            //go through reactions, add each
            for(auto &r: _chemData.nucleationReactions[filType]) {

                vector<Species*> reactantSpecies;

                vector<string> reactants = get<0>(r);
                vector<string> products = get<1>(r);

                if(reactants.size() != NUCLEATIONREACTANTS ||
                   products.size() != NUCLEATIONPRODUCTS) {
                    cout << "Invalid nucleation reaction. Exiting." << endl;
                    exit(EXIT_FAILURE);
                }
                bool diffusing = false;
<<<<<<< HEAD
                
=======

>>>>>>> 945d73c6
                int numDiffusingReactant = 0; // Used in determining volume dependence

                for(auto &reactant : reactants) {
                    if(reactant.find("BULK") != string::npos) {

                        //Look up species, make sure in list
                        string name = reactant.substr(0, reactant.find(":"));
                        auto it = find_if(_chemData.speciesBulk.begin(), _chemData.speciesBulk.end(),
                                          [name](tuple<string, int, double, double,
                                                  string, string, double> element) {
                                              return get<0>(element) == name ? true : false; });

                        if(it == _chemData.speciesBulk.end()) {
                            cout <<
                            "A bulk species that was included in a reaction was not initialized. Exiting."
                            << endl;
                            exit(EXIT_FAILURE);
                        }
                        reactantSpecies.push_back(
                                                  grid->findSpeciesBulkByName(name));
                    }

                    else if(reactant.find("DIFFUSING") != string::npos) {

                        //Look up species, make sure in list
                        string name = reactant.substr(0, reactant.find(":"));
                        auto it =
                                find_if(_chemData.speciesDiffusing.begin(), _chemData.speciesDiffusing.end(),
                                        [name](tuple<string, int, double, double, double, string, int, string, double> element) {
                                            return get<0>(element) == name ? true : false; });
                        if(it == _chemData.speciesDiffusing.end()) {
                            cout <<
                            "A diffusing species that was included in a reaction was not initialized. Exiting."
                            << endl;
                            exit(EXIT_FAILURE);
                        }
                        reactantSpecies.push_back(C->findSpeciesByName(name));
                        diffusing = true;

                        ++numDiffusingReactant;
                    }
                    else {
                        cout <<
                        "All reactants and products in a general reaction must be bulk or diffusing. Exiting."
                        << endl;
                        exit(EXIT_FAILURE);
                    }
                }

                //add the reaction. The products will only be involved in creating the
                //callback needed to create a new filament
                ReactionBase* rxn = new Reaction<2,0>(reactantSpecies, get<2>(r), false, C->getVolumeFrac(), -numDiffusingReactant);
                rxn->setReactionType(ReactionType::FILAMENTCREATION);

                C->addInternalReaction(rxn);

                reactantSpecies.clear();

                //now, loop through products, add callback
                short plusEnd;
                short minusEnd;
                short filament;

                //FIRST SPECIES MUST BE PLUS END
                auto product = products[0];
                if(product.find("PLUSEND") != string::npos) {

                    //look up species, make sure in list
                    string name = product.substr(0, product.find(":"));
                    auto it = find(_chemData.speciesPlusEnd[filType].begin(), _chemData.speciesPlusEnd[filType].end(), name);

                    if(it != _chemData.speciesPlusEnd[filType].end()) {
                        //get position of iterator
                        plusEnd = distance(_chemData.speciesPlusEnd[filType].begin(), it);
                    }
                    else {
                        cout <<
                        "A plus end species that was included in a reaction was not initialized. Exiting."
                        << endl;
                        exit(EXIT_FAILURE);
                    }
                }
                else {
                    cout <<
                    "First product species listed in a nucleation reaction must be plus end. Exiting."
                    << endl;
                    exit(EXIT_FAILURE);
                }

                //SECOND SPECIES MUST BE FILAMENT
                product = products[1];
                if(product.find("FILAMENT") != string::npos) {

                    //look up species, make sure in list
                    string name = product.substr(0, product.find(":"));
                    auto it = find(_chemData.speciesFilament[filType].begin(), _chemData.speciesFilament[filType].end(), name);

                    if(it != _chemData.speciesFilament[filType].end()) {
                        //get position of iterator
                        filament = distance(_chemData.speciesFilament[filType].begin(), it);
                    }
                    else {
                        cout <<
                        "A filament species that was included in a reaction was not initialized. Exiting."
                        << endl;
                        exit(EXIT_FAILURE);
                    }
                }
                else {
                    cout <<
                    "Second product species listed in a nucleation reaction must be filament. Exiting."
                    << endl;
                    exit(EXIT_FAILURE);
                }

                //THIRD SPECIES MUST BE MINUSEND
                product = products[2];
                if(product.find("MINUSEND") != string::npos) {

                    //look up species, make sure in list
                    string name = product.substr(0, product.find(":"));
                    auto it = find(_chemData.speciesMinusEnd[filType].begin(), _chemData.speciesMinusEnd[filType].end(), name);

                    if(it != _chemData.speciesMinusEnd[filType].end()) {
                        //get position of iterator
                        minusEnd = distance(_chemData.speciesMinusEnd[filType].begin(), it);
                    }
                    else {
                        cout <<
                        "A minus end species that was included in a reaction was not initialized. Exiting."
                        << endl;
                        exit(EXIT_FAILURE);
                    }
                }
                else {
                    cout <<
                    "Third product species listed in a nucleation reaction must be minus end. Exiting."
                    << endl;
                    exit(EXIT_FAILURE);
                }

                //if the reaction had any diffusing species, create the filament
                //in a random position within that compartment
                Compartment* creationCompartment;
                if(diffusing) creationCompartment = C;
                else creationCompartment = GController::getRandomCompartment();

                //now, add the callback
#ifdef REACTION_SIGNALING
                FilamentCreationCallback
                fcallback(plusEnd, filament, minusEnd, filType, _subSystem, creationCompartment);
                ConnectionBlock rcb(rxn->connect(fcallback,false));
#endif
            }
        }
    }
}

void ChemManager::initializeSystem(ChemSim* chemSim) {

    auto grid = _subSystem->getCompartmentGrid();

    setupBindingSites();
    configCMonomer();

    //Setup all species diffusing and bulk
    Compartment& cProto = grid->getProtoCompartment();

    genSpecies(cProto);

    //will print reactions as well
    genGeneralReactions(cProto);
    genBulkReactions();

    //initialize all compartments equivalent to cproto
    //will copy all general and bulk reactions
    for(auto C : grid->getCompartments())
        *C = cProto;

    //auto shape = _subSystem->getBoundary()->getShape();
    if(_subSystem->getBoundary() && _subSystem->getBoundary()->getShape() == BoundaryShape::Cylinder) {
         for(auto C : grid->getCompartments())
             //C->generateAllScaleDiffusionReactions();
             C->generateAllDiffusionReactions();
    }

    else {
        for(auto C : grid->getCompartments())
            C->generateAllDiffusionReactions();
    }

    //try initial copy number setting
    updateCopyNumbers();

    genNucleationReactions();
    genFilBindingReactions();

    //add reactions in compartment grid to chemsim
    grid->addChemSimReactions(chemSim);

    genFilReactionTemplates();
}


void ChemManager::initializeCCylinder(CCylinder* cc,
                                      bool extensionFront,
                                      bool extensionBack,
                                      bool initialization) {

    //get some related objects
    Compartment* C = cc->getCompartment();
    Cylinder* c = cc->getCylinder();

    Filament* f = (Filament*)(c->getParent());
    short filType = f->getType();
    //add monomers to cylinder
    for(int i = 0; i < cc->getSize(); i++) {
        CMonomer* m = new CMonomer(filType);
        initCMonomer(m, filType, C);
        cc->addCMonomer(m);

        if(find(SysParams::Chemistry().bindingSites[filType].begin(),
                SysParams::Chemistry().bindingSites[filType].end(), i)
           !=  SysParams::Chemistry().bindingSites[filType].end()) {

            //add callback to all binding sites
            UpdateBrancherBindingCallback bcallback(c, i);

            Species* bs = cc->getCMonomer(i)->speciesBound(
                                                           SysParams::CParams.brancherBoundIndex[filType]);
            ConnectionBlock rcbb(bs->connect(bcallback,false));

            UpdateLinkerBindingCallback lcallback(c, i);

            Species* ls = cc->getCMonomer(i)->speciesBound(
                                                           SysParams::CParams.linkerBoundIndex[filType]);
            ConnectionBlock rcbl(ls->connect(lcallback,false));

            UpdateMotorBindingCallback mcallback(c, i);

            Species* ms = cc->getCMonomer(i)->speciesBound(
                                                           SysParams::CParams.motorBoundIndex[filType]);
            ConnectionBlock rcbm(ms->connect(mcallback,false));
        }
    }

    //get last ccylinder
    CCylinder* lastcc = nullptr;

    //extension of front
    if(extensionFront) {
        lastcc = f->getCylinderVector().back()->getCCylinder();
        for(auto &r : _filRxnTemplates[filType]) r->addReaction(lastcc, cc);
    }
    //extension of back
    else if(extensionBack) {
        lastcc = f->getCylinderVector().front()->getCCylinder();
        for(auto &r : _filRxnTemplates[filType]) r->addReaction(cc, lastcc);
    }

    //Base case, initialization
    else if (initialization) {
        //Check if this is the first cylinder
        if(!f->getCylinderVector().empty()) {

            //remove plus end from last, add to this.
            lastcc = f->getCylinderVector().back()->getCCylinder();
            CMonomer* m1 = lastcc->getCMonomer(lastcc->getSize() - 1);
            m1->speciesPlusEnd(0)->down();

            //fill last cylinder with default filament value
            m1->speciesFilament(0)->up();

            for(auto j : SysParams::CParams.bindingIndices[filType])
                m1->speciesBound(j)->up();

            if(!SysParams::RUNSTATE){
#ifdef MECHANICS
                int nummonomers = min((int) round(c->getMCylinder()->getEqLength()/ SysParams::Geometry().monomerSize[filType]),SysParams::Geometry().cylinderNumMon[filType]);
                CMonomer* m2 = cc->getCMonomer(nummonomers - 1);

                m2->speciesPlusEnd(0)->up();

                //fill new cylinder with default filament value
                for(int i = 0; i < nummonomers - 1; i++) {
                    cc->getCMonomer(i)->speciesFilament(0)->up();

                    for(auto j : SysParams::CParams.bindingIndices[filType])
                        cc->getCMonomer(i)->speciesBound(j)->up();
                }
#endif
            }
            else{
                CMonomer* m2 = cc->getCMonomer(cc->getSize() - 1);
                m2->speciesPlusEnd(0)->up();
                //fill new cylinder with default filament value
                for(int i = 0; i < cc->getSize() - 1; i++) {
                    cc->getCMonomer(i)->speciesFilament(0)->up();

                    for(auto j : SysParams::CParams.bindingIndices[filType])
                        cc->getCMonomer(i)->speciesBound(j)->up();
                }
            }

            for(auto &r : _filRxnTemplates[filType]) r->addReaction(lastcc, cc);
        }
        //this is first one
        else {

            //set back and front
            CMonomer* m1 = cc->getCMonomer(cc->getSize() - 1);
            m1->speciesPlusEnd(0)->up();


            if(SysParams::RUNSTATE){
                CMonomer* m2 = cc->getCMonomer(0);
                m2->speciesMinusEnd(0)->up();
                //fill with default filament value
                for(int i = 1; i < cc->getSize() - 1; i++) {
                    cc->getCMonomer(i)->speciesFilament(0)->up();

                    for(auto j : SysParams::CParams.bindingIndices[filType])
                        cc->getCMonomer(i)->speciesBound(j)->up();
                }


            }
            else {
#ifdef MECHANICS

                int nummonomers = min((int) round(c->getMCylinder()->getEqLength()/ SysParams::Geometry().monomerSize[filType]),SysParams::Geometry().cylinderNumMon[filType]);
                CMonomer* m1 = cc->getCMonomer(SysParams::Geometry().cylinderNumMon[filType] - nummonomers);
                m1->speciesMinusEnd(0)->up();
                //fill with default filament value
                for(int i = SysParams::Geometry().cylinderNumMon[filType] - nummonomers + 1; i < cc->getSize() - 1; i++) {
                    cc->getCMonomer(i)->speciesFilament(0)->up();

                    for(auto j : SysParams::CParams.bindingIndices[filType])
                        cc->getCMonomer(i)->speciesBound(j)->up();
                }
#else
                CMonomer* m2 = cc->getCMonomer(0);
                m2->speciesMinusEnd(0)->up();
                //fill with default filament value
                for(int i = 1; i < cc->getSize() - 1; i++) {
                    cc->getCMonomer(i)->speciesFilament(0)->up();

                    for(auto j : SysParams::CParams.bindingIndices[filType])
                        cc->getCMonomer(i)->speciesBound(j)->up();
                }

#endif
            }
        }
    }
    //Add all reaction templates to this cylinder
    for(auto &r : _filRxnTemplates[filType]) { r->addReaction(cc); }
}<|MERGE_RESOLUTION|>--- conflicted
+++ resolved
@@ -1219,11 +1219,7 @@
                     << endl;
                     exit(EXIT_FAILURE);
                 }
-<<<<<<< HEAD
-                
-=======
-
->>>>>>> 945d73c6
+
                 int numDiffusingReactant = 0; // Used in determining volume dependence
 
                 //FIRST AND SECOND REACTANTS MUST BE BULK OR DIFFUSING
@@ -1377,23 +1373,16 @@
                     nucleationZone = NucleationZoneType::TOPBOUNDARY;
                 else if(nzstr == "SIDEBOUNDARY")
                     nucleationZone = NucleationZoneType::SIDEBOUNDARY;
-<<<<<<< HEAD
+                else if (nzstr == "RIGHTBOUNDARY")
+                    nucleationZone = NucleationZoneType::RIGHTBOUNDARY;
                 else if(nzstr == "MEMBRANE")
                     nucleationZone = NucleationZoneType::MEMBRANE;
-=======
-                else if (nzstr == "RIGHTBOUNDARY")
-                    nucleationZone = NucleationZoneType::RIGHTBOUNDARY;
->>>>>>> 945d73c6
                 else {
                     cout << "Nucleation zone type specified in a branching reaction not valid. Exiting." << endl;
                     exit(EXIT_FAILURE);
                 }
                 double nucleationDist = get<5>(r);
-<<<<<<< HEAD
-                
-=======
-
->>>>>>> 945d73c6
+
                 ReactionBase* rxn = new Reaction<3,0>(reactantSpecies, onRate, false, C->getVolumeFrac(), -numDiffusingReactant);
                 rxn->setReactionType(ReactionType::BRANCHING);
 
@@ -1570,15 +1559,9 @@
                     << endl;
                     exit(EXIT_FAILURE);
                 }
-<<<<<<< HEAD
-                
+
                 int numDiffusingReactant = 0; // Used in determining volume dependence
-                
-=======
-
-                int numDiffusingReactant = 0; // Used in determining volume dependence
-
->>>>>>> 945d73c6
+
                 //THIRD REACTANT SPECIES SHOULD BE BULK OR DIFFUSING
                 reactant = reactants[2];
                 if(reactant.find("BULK") != string::npos) {
@@ -1633,11 +1616,7 @@
                 SysParams::LUBBareRate=temp;
                 rMin = get<4>(r);
                 rMax = get<5>(r);
-<<<<<<< HEAD
-                
-=======
-
->>>>>>> 945d73c6
+
                 ReactionBase* rxn = new Reaction<2,0>(reactantSpecies, onRate, false, C->getVolumeFrac(), -numDiffusingReactant);
                 rxn->setReactionType(ReactionType::LINKERBINDING);
 
@@ -1819,11 +1798,7 @@
                 }
 
                 int numDiffusingReactant = 0; // Used in determining volume dependence
-<<<<<<< HEAD
-                
-=======
-
->>>>>>> 945d73c6
+
                 //THIRD REACTANT SPECIES SHOULD BE BULK OR DIFFUSING
                 reactant = reactants[2];
                 if(reactant.find("BULK") != string::npos) {
@@ -2316,15 +2291,9 @@
 
         vector<string> reactants = get<0>(r);
         vector<string> products = get<1>(r);
-<<<<<<< HEAD
-        
+
         int numDiffusingReactant = 0; // Used in determining volume dependence
-        
-=======
-
-        int numDiffusingReactant = 0; // Used in determining volume dependence
-
->>>>>>> 945d73c6
+
         for(auto &reactant : reactants) {
 
             if(reactant.find("BULK") != string::npos) {
@@ -2596,11 +2565,7 @@
                     exit(EXIT_FAILURE);
                 }
                 bool diffusing = false;
-<<<<<<< HEAD
-                
-=======
-
->>>>>>> 945d73c6
+
                 int numDiffusingReactant = 0; // Used in determining volume dependence
 
                 for(auto &reactant : reactants) {
