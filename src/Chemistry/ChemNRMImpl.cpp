
//------------------------------------------------------------------
//  **MEDYAN** - Simulation Package for the Mechanochemical
//               Dynamics of Active Networks, v3.2.1
//
//  Copyright (2015-2018)  Papoian Lab, University of Maryland
//
//                 ALL RIGHTS RESERVED
//
//  See the MEDYAN web page for more information:
//  http://www.medyan.org
//------------------------------------------------------------------

#include <iostream>
#include <chrono>
#include "Rand.h"
#ifdef BOOST_MEM_POOL
    #include <boost/pool/pool.hpp>
    #include <boost/pool/pool_alloc.hpp>
    #include <boost/math/special_functions/fpclassify.hpp>
#endif

#include "ChemNRMImpl.h"
#include "Rand.h"
#include "CController.h"

#ifdef BOOST_MEM_POOL
#ifdef BOOST_POOL_MEM_RNODENRM
boost::pool<> allocator_rnodenrm(sizeof(RNodeNRM),BOOL_POOL_NSIZE);
#endif

#ifdef BOOST_POOL_MEM_PQNODE
boost::pool<> allocator_pqnode(sizeof(PQNode),BOOL_POOL_NSIZE);
#endif


#ifdef BOOST_POOL_MEM_PQNODE
void* PQNode::operator new(size_t size) {
    void *ptr = boost::fast_pool_allocator<PQNode>::allocate();
    return ptr;
}

void PQNode::operator delete(void* ptr) noexcept {
    boost::fast_pool_allocator<PQNode>::deallocate((PQNode*)ptr);
}
#endif

#ifdef BOOST_POOL_MEM_RNODENRM
void* RNodeNRM::operator new(size_t size) {
    void *ptr = boost::fast_pool_allocator<RNodeNRM>::allocate();
    return ptr;
}

void RNodeNRM::operator delete(void* ptr) noexcept {
    boost::fast_pool_allocator<RNodeNRM>::deallocate((RNodeNRM*)ptr);
}
#endif
#endif

RNodeNRM::RNodeNRM(ReactionBase *r, ChemNRMImpl &chem_nrm)
    : _chem_nrm (chem_nrm), _react(r) {
    _react->setRnode(this);
     boost_heap *heap = _chem_nrm.getHeap();
    _handle = heap->emplace(this);
    _a = _react->computePropensity();
}

RNodeNRM::~RNodeNRM() noexcept {
    boost_heap *heap = _chem_nrm.getHeap();
    heap->erase(_handle);
    _react->setRnode(nullptr);
}

void RNodeNRM::printSelf() const {
    cout << "RNodeNRM: ptr=" << this << ", tau=" << getTau() <<
        ", a=" << _a << ", points to Reaction:\n";
    cout << (*_react);
}

void RNodeNRM::printDependents() const {
    cout << "RNodeNRM: ptr=" << this
    << ", the following RNodeNRM objects are dependents:\n\n";
    for(auto rit = _react->dependents().begin();
        rit!=_react->dependents().end(); ++rit){
        RNodeNRM *rn_other = (RNodeNRM*)((*rit)->getRnode());
        rn_other->printSelf();
    }
    cout << endl;
}

void RNodeNRM::updateHeap() {
    boost_heap *heap = _chem_nrm.getHeap();
    heap->update(_handle);
}

void RNodeNRM::generateNewRandTau() {
    floatingpoint newTau;
    reComputePropensity();//calculated new _a

#ifdef TRACK_ZERO_COPY_N
    newTau = _chem_nrm.generateTau(_a) + _chem_nrm.getTime();
#else
    if(_a<1.0e-10) // numeric_limits< floatingpoint >::min()
        newTau = numeric_limits<floatingpoint>::infinity();
    else
        newTau = _chem_nrm.generateTau(_a) + _chem_nrm.getTime();
#endif
    setTau(newTau);
//    std::cout<<"generating R and Tau reaction"<<endl;
//    printSelf();
}

void RNodeNRM::activateReaction() {
//    std::cout<<"activate Reaction"<<endl;
    generateNewRandTau();
    updateHeap();
}

void RNodeNRM::passivateReaction() {
//    std::cout<<"passivate RNodeNRM "<<endl;
    _a=0;
    floatingpoint tau = numeric_limits<floatingpoint>::infinity();
    setTau(tau);
    updateHeap();
}

void ChemNRMImpl::initialize() {
    resetTime();
    for (auto &x : _map_rnodes){
        auto rn = x.second.get();
        rn->getReaction()->activateReaction();
    }
}

ChemNRMImpl::~ChemNRMImpl() {
    _map_rnodes.clear();
}

<<<<<<< HEAD
floatingpoint ChemNRMImpl::generateTau(floatingpoint a){
    exponential_distribution<floatingpoint>::param_type pm(a);
    
=======
double ChemNRMImpl::generateTau(double a){
    exponential_distribution<double>::param_type pm(a);

>>>>>>> 3e143492
    _exp_distr.param(pm);
    Rand::counter++;
    Rand::Ncounter++;
//    std::cout<<"Counters N "<<Rand::Ncounter<<" D "<<Rand::Dcounter<<" T "<<Rand::counter<<
//            endl;
    return _exp_distr(Rand::eng);
}

bool ChemNRMImpl::makeStep() {

    //try to get a reaction
    if(_heap.empty()) {
        cout << "There are no reactions to fire, returning..." << endl;
        return false;
    }
    RNodeNRM *rn = _heap.top()._rn;
    floatingpoint tau_top = rn->getTau();
    if(tau_top==numeric_limits<floatingpoint>::infinity()){
        cout << "The heap has been exhausted - no more reactions to fire, returning..." << endl;
        return false;
    }
    ///DEBUG
    //assert heap ordering
    if(tau_top < _t) {
        cout << "ERROR: The heap is not correctly sorted, returning..." << endl;
        cout << "Tau top = " << tau_top << endl;
        cout << "Tau current = " << _t << endl;
        cout << "Reaction type = " << rn->getReaction()->getReactionType() << endl;
        rn->printSelf();
        return false;
    }

<<<<<<< HEAD
//    if(rn->getReaction()->getReactionType() == ReactionType::LINKERBINDING) {
//
//        cout << "Stopping to check linker rxn." << endl;
//    }

    floatingpoint t_prev = _t;
=======
    double t_prev = _t;
>>>>>>> 3e143492

    _t=tau_top;

    syncGlobalTime();
<<<<<<< HEAD

   /* std::cout<<"------------"<<endl;
    rn->printSelf();
    std::cout<<"------------"<<endl;
    auto rctnts = rn->getReaction()->getParent();
    cout<<(rctnts == NULL)<<endl;
    cout<<rctnts<<endl;*/
//    rn->printSelf();

=======
    //std::cout<<"------------"<<endl;
    //rn->printSelf();
    //std::cout<<"------------"<<endl;

    //Dissipation
    if(SysParams::Chemistry().dissTracking){
    ReactionBase* react = rn->getReaction();
    _dt->updateDelGChem(react);
    }
>>>>>>> 3e143492
    rn->makeStep();



#if defined TRACK_ZERO_COPY_N || defined TRACK_UPPER_COPY_N
    if(!rn->isPassivated()){
#endif
        //std::cout<<"Update R and Tau for fired reaction"<<endl;
        rn->generateNewRandTau();
        rn->updateHeap();
#if defined TRACK_ZERO_COPY_N || defined TRACK_UPPER_COPY_N
    }
#endif
    // Updating dependencies
    ReactionBase *r = rn->getReaction();

    if(r->updateDependencies()) {

        for(auto rit = r->dependents().begin(); rit!=r->dependents().end(); ++rit){

            RNodeNRM *rn_other = (RNodeNRM*)((*rit)->getRnode());
            floatingpoint a_old = rn_other->getPropensity();

            //recompute propensity
            rn_other->reComputePropensity();

            floatingpoint tau_new;
            floatingpoint tau_old = rn_other->getTau();

            floatingpoint a_new = rn_other->getPropensity();

#ifdef TRACK_ZERO_COPY_N
            //recompute tau
            tau_new = (a_old/a_new)*(tau_old-_t)+_t;
#else
            //recompute tau
            if(a_new<1.0e-15) // numeric_limits< floatingpoint >::min()
                tau_new = numeric_limits<floatingpoint>::infinity();
            else if (a_old<1.0e-15){
                rn_other->generateNewRandTau();
                tau_new = rn_other->getTau();
            }
            else{
                tau_new = (a_old/a_new)*(tau_old-_t)+_t;
            }
#endif
            if(boost::math::isnan(tau_new)){tau_new=numeric_limits<floatingpoint>::infinity();}
            ///DEBUG
            if(tau_new < _t) {

                cout << "WARNING: Generated tau may be incorrect. " << endl;

                cout << "Tau new = " << tau_new << endl;
                cout << "Tau old = " << tau_old << endl;
                cout << "Current global t = " << _t << endl;
                cout << "Previous global t = " << t_prev << endl;
                cout << "a_old = " << a_old << endl;
                cout << "a_new = " << a_new << endl;

                cout << "Reaction type = " << rn->getReaction()->getReactionType() << endl;


                rn->printSelf();
                rn_other->printSelf();
            }

            rn_other->setTau(tau_new);
            rn_other->updateHeap();
        }
    }
#ifdef REACTION_SIGNALING
    // Send signal
    r->emitSignal();
#endif
    return true;
}

void ChemNRMImpl::addReaction(ReactionBase *r) {
    _map_rnodes.emplace(r,make_unique<RNodeNRM>(r,*this));
    ++_n_reacts;
}

void ChemNRMImpl::removeReaction(ReactionBase *r) {
    _map_rnodes.erase(r);
    --_n_reacts;
}

void ChemNRMImpl::printReactions() const {
    for (auto &x : _map_rnodes){
        auto rn = x.second.get();
        rn->printSelf();
    }
}<|MERGE_RESOLUTION|>--- conflicted
+++ resolved
@@ -117,7 +117,6 @@
 }
 
 void RNodeNRM::passivateReaction() {
-//    std::cout<<"passivate RNodeNRM "<<endl;
     _a=0;
     floatingpoint tau = numeric_limits<floatingpoint>::infinity();
     setTau(tau);
@@ -136,21 +135,19 @@
     _map_rnodes.clear();
 }
 
-<<<<<<< HEAD
 floatingpoint ChemNRMImpl::generateTau(floatingpoint a){
     exponential_distribution<floatingpoint>::param_type pm(a);
     
-=======
-double ChemNRMImpl::generateTau(double a){
-    exponential_distribution<double>::param_type pm(a);
-
->>>>>>> 3e143492
     _exp_distr.param(pm);
+#ifdef DEBUGCONSTANTSEED
     Rand::counter++;
     Rand::Ncounter++;
 //    std::cout<<"Counters N "<<Rand::Ncounter<<" D "<<Rand::Dcounter<<" T "<<Rand::counter<<
-//            endl;
-    return _exp_distr(Rand::eng);
+//             endl;
+    return _exp_distr(Rand::_eng);
+#else
+    return _exp_distr(_eng);
+#endif
 }
 
 bool ChemNRMImpl::makeStep() {
@@ -177,31 +174,15 @@
         return false;
     }
 
-<<<<<<< HEAD
 //    if(rn->getReaction()->getReactionType() == ReactionType::LINKERBINDING) {
 //
 //        cout << "Stopping to check linker rxn." << endl;
 //    }
 
     floatingpoint t_prev = _t;
-=======
-    double t_prev = _t;
->>>>>>> 3e143492
 
     _t=tau_top;
-
     syncGlobalTime();
-<<<<<<< HEAD
-
-   /* std::cout<<"------------"<<endl;
-    rn->printSelf();
-    std::cout<<"------------"<<endl;
-    auto rctnts = rn->getReaction()->getParent();
-    cout<<(rctnts == NULL)<<endl;
-    cout<<rctnts<<endl;*/
-//    rn->printSelf();
-
-=======
     //std::cout<<"------------"<<endl;
     //rn->printSelf();
     //std::cout<<"------------"<<endl;
@@ -211,11 +192,7 @@
     ReactionBase* react = rn->getReaction();
     _dt->updateDelGChem(react);
     }
->>>>>>> 3e143492
     rn->makeStep();
-
-
-
 #if defined TRACK_ZERO_COPY_N || defined TRACK_UPPER_COPY_N
     if(!rn->isPassivated()){
 #endif
