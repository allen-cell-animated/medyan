
//------------------------------------------------------------------
//  **MEDYAN** - Simulation Package for the Mechanochemical
//               Dynamics of Active Networks, v3.2.1
//
//  Copyright (2015-2018)  Papoian Lab, University of Maryland
//
//                 ALL RIGHTS RESERVED
//
//  See the MEDYAN web page for more information:
//  http://www.medyan.org
//------------------------------------------------------------------

#include <iostream>
#include <chrono>
#include "Rand.h"
#ifdef BOOST_MEM_POOL
    #include <boost/pool/pool.hpp>
    #include <boost/pool/pool_alloc.hpp>
    #include <boost/math/special_functions/fpclassify.hpp>
#endif

#include "ChemNRMImpl.h"
#include "Rand.h"

#ifdef BOOST_MEM_POOL
#ifdef BOOST_POOL_MEM_RNODENRM
boost::pool<> allocator_rnodenrm(sizeof(RNodeNRM),BOOL_POOL_NSIZE);
#endif

#ifdef BOOST_POOL_MEM_PQNODE
boost::pool<> allocator_pqnode(sizeof(PQNode),BOOL_POOL_NSIZE);
#endif


#ifdef BOOST_POOL_MEM_PQNODE
void* PQNode::operator new(size_t size) {
    void *ptr = boost::fast_pool_allocator<PQNode>::allocate();
    return ptr;
}

void PQNode::operator delete(void* ptr) noexcept {
    boost::fast_pool_allocator<PQNode>::deallocate((PQNode*)ptr);
}
#endif

#ifdef BOOST_POOL_MEM_RNODENRM
void* RNodeNRM::operator new(size_t size) {
    void *ptr = boost::fast_pool_allocator<RNodeNRM>::allocate();
    return ptr;
}

void RNodeNRM::operator delete(void* ptr) noexcept {
    boost::fast_pool_allocator<RNodeNRM>::deallocate((RNodeNRM*)ptr);
}
#endif
#endif

RNodeNRM::RNodeNRM(ReactionBase *r, ChemNRMImpl &chem_nrm)
    : _chem_nrm (chem_nrm), _react(r) {
    _react->setRnode(this);
     boost_heap *heap = _chem_nrm.getHeap();
    _handle = heap->emplace(this);
    _a = _react->computePropensity();
}

RNodeNRM::~RNodeNRM() noexcept {
    boost_heap *heap = _chem_nrm.getHeap();
    heap->erase(_handle);
    _react->setRnode(nullptr);
}

void RNodeNRM::printSelf() const {
    cout << "RNodeNRM: ptr=" << this << ", tau=" << getTau() <<
        ", a=" << _a << ", points to Reaction:\n";
    cout << (*_react);
}

void RNodeNRM::printDependents() const {
    cout << "RNodeNRM: ptr=" << this
    << ", the following RNodeNRM objects are dependents:\n\n";
    for(auto rit = _react->dependents().begin();
        rit!=_react->dependents().end(); ++rit){
        RNodeNRM *rn_other = (RNodeNRM*)((*rit)->getRnode());
        rn_other->printSelf();
    }
    cout << endl;
}

void RNodeNRM::updateHeap() {
    boost_heap *heap = _chem_nrm.getHeap();
    heap->update(_handle);
}

void RNodeNRM::generateNewRandTau() {
    double newTau;
    reComputePropensity();//calculated new _a

#ifdef TRACK_ZERO_COPY_N
    newTau = _chem_nrm.generateTau(_a) + _chem_nrm.getTime();
#else
    if(_a<1.0e-10) // numeric_limits< double >::min()
        newTau = numeric_limits<double>::infinity();
    else
        newTau = _chem_nrm.generateTau(_a) + _chem_nrm.getTime();
#endif
    setTau(newTau);
//    std::cout<<"generating R and Tau reaction"<<endl;
//    printSelf();
<<<<<<< HEAD
=======
//    std::cout<<endl;
>>>>>>> 16621eab
}

void RNodeNRM::activateReaction() {
//    std::cout<<"activate Reaction"<<endl;
    generateNewRandTau();
    updateHeap();
}

void RNodeNRM::passivateReaction() {
    _a=0;
    double tau = numeric_limits<double>::infinity();
    setTau(tau);
    updateHeap();
}

void ChemNRMImpl::initialize() {
    resetTime();
    for (auto &x : _map_rnodes){
        auto rn = x.second.get();
        rn->getReaction()->activateReaction();
    }
}

ChemNRMImpl::~ChemNRMImpl() {
    _map_rnodes.clear();
}

double ChemNRMImpl::generateTau(double a){
    exponential_distribution<double>::param_type pm(a);

    _exp_distr.param(pm);
<<<<<<< HEAD
#ifdef DEBUGCONSTANTSEED
    Rand::counter++;
    Rand::Ncounter++;
//    std::cout<<"Counters N "<<Rand::Ncounter<<" D "<<Rand::Dcounter<<" T "<<Rand::counter<<
//             endl;
    return _exp_distr(Rand::_eng);
#else
    return _exp_distr(_eng);
#endif
=======
    Rand::counter++;
    Rand::Ncounter++;
//    std::cout<<"Counters N "<<Rand::Ncounter<<" D "<<Rand::Dcounter<<" T "<<Rand::counter<<
//            endl;
    return _exp_distr(Rand::eng);
>>>>>>> 16621eab
}

bool ChemNRMImpl::makeStep() {

    //try to get a reaction
    if(_heap.empty()) {
        cout << "There are no reactions to fire, returning..." << endl;
        return false;
    }
    RNodeNRM *rn = _heap.top()._rn;
    double tau_top = rn->getTau();
    if(tau_top==numeric_limits<double>::infinity()){
        cout << "The heap has been exhausted - no more reactions to fire, returning..." << endl;
        return false;
    }
    ///DEBUG
    //assert heap ordering
    if(tau_top < _t) {
        cout << "ERROR: The heap is not correctly sorted, returning..." << endl;
        cout << "Tau top = " << tau_top << endl;
        cout << "Tau current = " << _t << endl;
        cout << "Reaction type = " << rn->getReaction()->getReactionType() << endl;
        rn->printSelf();
        return false;
    }
<<<<<<< HEAD

//    if(rn->getReaction()->getReactionType() == ReactionType::LINKERBINDING) {
//
//        cout << "Stopping to check linker rxn." << endl;
//    }

=======
    
>>>>>>> 16621eab
    double t_prev = _t;

    _t=tau_top;
    syncGlobalTime();
<<<<<<< HEAD
/*    std::cout<<"------------"<<endl;
    rn->printSelf();
    std::cout<<"------------"<<endl;*/
=======
//    std::cout<<"----------------"<<endl;
//    rn->printSelf();
//    std::cout<<"----------------"<<endl;
>>>>>>> 16621eab
    rn->makeStep();
#if defined TRACK_ZERO_COPY_N || defined TRACK_UPPER_COPY_N
    if(!rn->isPassivated()){
#endif
        //std::cout<<"Update R and Tau for fired reaction"<<endl;
        rn->generateNewRandTau();
        rn->updateHeap();
#if defined TRACK_ZERO_COPY_N || defined TRACK_UPPER_COPY_N
    }
#endif
    // Updating dependencies
    ReactionBase *r = rn->getReaction();

    if(r->updateDependencies()) {

        for(auto rit = r->dependents().begin(); rit!=r->dependents().end(); ++rit){

            RNodeNRM *rn_other = (RNodeNRM*)((*rit)->getRnode());
            double a_old = rn_other->getPropensity();

            //recompute propensity
            rn_other->reComputePropensity();

            double tau_new;
            double tau_old = rn_other->getTau();

            double a_new = rn_other->getPropensity();

#ifdef TRACK_ZERO_COPY_N
            //recompute tau
            tau_new = (a_old/a_new)*(tau_old-_t)+_t;
#else
            //recompute tau
            if(a_new<1.0e-15) // numeric_limits< double >::min()
                tau_new = numeric_limits<double>::infinity();
            else if (a_old<1.0e-15){
                rn_other->generateNewRandTau();
                tau_new = rn_other->getTau();
            }
            else{
                tau_new = (a_old/a_new)*(tau_old-_t)+_t;
            }
#endif
            if(boost::math::isnan(tau_new)){tau_new=numeric_limits<double>::infinity();}
            ///DEBUG
            if(tau_new < _t) {

                cout << "WARNING: Generated tau may be incorrect. " << endl;

                cout << "Tau new = " << tau_new << endl;
                cout << "Tau old = " << tau_old << endl;
                cout << "Current global t = " << _t << endl;
                cout << "Previous global t = " << t_prev << endl;
                cout << "a_old = " << a_old << endl;
                cout << "a_new = " << a_new << endl;

                cout << "Reaction type = " << rn->getReaction()->getReactionType() << endl;


                rn->printSelf();
                rn_other->printSelf();
            }

            rn_other->setTau(tau_new);
            rn_other->updateHeap();
        }
    }
#ifdef REACTION_SIGNALING
    // Send signal
    r->emitSignal();
#endif
    return true;
}

void ChemNRMImpl::addReaction(ReactionBase *r) {
    _map_rnodes.emplace(r,make_unique<RNodeNRM>(r,*this));
    ++_n_reacts;
}

void ChemNRMImpl::removeReaction(ReactionBase *r) {
    _map_rnodes.erase(r);
    --_n_reacts;
}

void ChemNRMImpl::printReactions() const {
    for (auto &x : _map_rnodes){
        auto rn = x.second.get();
        rn->printSelf();
    }
}<|MERGE_RESOLUTION|>--- conflicted
+++ resolved
@@ -107,10 +107,6 @@
     setTau(newTau);
 //    std::cout<<"generating R and Tau reaction"<<endl;
 //    printSelf();
-<<<<<<< HEAD
-=======
-//    std::cout<<endl;
->>>>>>> 16621eab
 }
 
 void RNodeNRM::activateReaction() {
@@ -142,23 +138,11 @@
     exponential_distribution<double>::param_type pm(a);
 
     _exp_distr.param(pm);
-<<<<<<< HEAD
-#ifdef DEBUGCONSTANTSEED
-    Rand::counter++;
-    Rand::Ncounter++;
-//    std::cout<<"Counters N "<<Rand::Ncounter<<" D "<<Rand::Dcounter<<" T "<<Rand::counter<<
-//             endl;
-    return _exp_distr(Rand::_eng);
-#else
-    return _exp_distr(_eng);
-#endif
-=======
     Rand::counter++;
     Rand::Ncounter++;
 //    std::cout<<"Counters N "<<Rand::Ncounter<<" D "<<Rand::Dcounter<<" T "<<Rand::counter<<
 //            endl;
     return _exp_distr(Rand::eng);
->>>>>>> 16621eab
 }
 
 bool ChemNRMImpl::makeStep() {
@@ -184,29 +168,14 @@
         rn->printSelf();
         return false;
     }
-<<<<<<< HEAD
-
-//    if(rn->getReaction()->getReactionType() == ReactionType::LINKERBINDING) {
-//
-//        cout << "Stopping to check linker rxn." << endl;
-//    }
-
-=======
     
->>>>>>> 16621eab
     double t_prev = _t;
 
     _t=tau_top;
     syncGlobalTime();
-<<<<<<< HEAD
 /*    std::cout<<"------------"<<endl;
     rn->printSelf();
     std::cout<<"------------"<<endl;*/
-=======
-//    std::cout<<"----------------"<<endl;
-//    rn->printSelf();
-//    std::cout<<"----------------"<<endl;
->>>>>>> 16621eab
     rn->makeStep();
 #if defined TRACK_ZERO_COPY_N || defined TRACK_UPPER_COPY_N
     if(!rn->isPassivated()){
