--- conflicted
+++ resolved
@@ -13,12 +13,8 @@
 
 #include <iostream>
 #include <chrono>
-<<<<<<< HEAD
-
-=======
 #include <cmath>
-#include "Rand.h"
->>>>>>> 7e9c6a69
+
 #ifdef BOOST_MEM_POOL
     #include <boost/pool/pool.hpp>
     #include <boost/pool/pool_alloc.hpp>
@@ -276,11 +272,6 @@
             else {
                 tau_new = (a_old/a_new)*(tau_old-_t) + _t;
             }
-<<<<<<< HEAD
-
-=======
-#endif
->>>>>>> 7e9c6a69
             if(std::isnan(tau_new)){tau_new=numeric_limits<floatingpoint>::infinity();}
             ///DEBUG
             if(tau_new < _t) {
