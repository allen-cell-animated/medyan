
//------------------------------------------------------------------
//  **MEDYAN** - Simulation Package for the Mechanochemical
//               Dynamics of Active Networks, v4.0
//
//  Copyright (2015-2018)  Papoian Lab, University of Maryland
//
//                 ALL RIGHTS RESERVED
//
//  See the MEDYAN web page for more information:
//  http://www.medyan.org
//------------------------------------------------------------------

#include "ChemGillespieImpl.h"
#include "Rand.h"

#include "Rand.h"

RNodeGillespie::RNodeGillespie(ReactionBase *r, ChemGillespieImpl &chem_Gillespie)
    :_chem_Gillespie (chem_Gillespie), _react(r) {
    _react->setRnode(this);
    reset();
}

RNodeGillespie::~RNodeGillespie() noexcept {
    _react->setRnode(nullptr);
}


void RNodeGillespie::printSelf() const {
    cout << "RNodeGillespie: ptr=" << this << ", a=" << _a << ", a_penult=" <<
        _a_prev << ", points to Reaction:\n";
    cout << (*_react);
}

void RNodeGillespie::printDependents() const {
    cout << "RNodeGillespie: ptr=" << this <<
        ", the following RNodeGillespie objects are dependents:\n\n";
    for(auto rit = _react->dependents().begin();
        rit!=_react->dependents().end(); ++rit){
        
        RNodeGillespie *rn_other = (RNodeGillespie*)((*rit)->getRnode());
        rn_other->printSelf();
    }
    cout << endl;
}

void RNodeGillespie::activateReaction() {
    _chem_Gillespie.activateReaction(getReaction());
}

void RNodeGillespie::passivateReaction() {
    _chem_Gillespie.passivateReaction(getReaction());
}

void ChemGillespieImpl::initialize() {
    resetTime();
    for (auto &x : _map_rnodes){
        auto rn = x.second.get();
#ifdef TRACK_DEPENDENTS
        rn->getReaction()->activateReactionUnconditional();
#endif
        rn->reset();
    }
    _a_total = computeTotalA();
}


ChemGillespieImpl::~ChemGillespieImpl() noexcept{
    _map_rnodes.clear();
}

floatingpoint ChemGillespieImpl::generateTau(floatingpoint a) {
<<<<<<< HEAD

#if defined(_MSC_VER) && defined(_DEBUG) // MSVC requires the parameter to be positive
    if(a == 0.0) {
        _exp_distr.param(exponential_distribution<floatingpoint>::param_type(numeric_limits<floatingpoint>::min()));
        return numeric_limits<floatingpoint>::infinity();
    }
#endif

    exponential_distribution<floatingpoint>::param_type pm(a);
    _exp_distr.param(pm);
=======
>>>>>>> 48c38dec
    #ifdef DEBUGCONSTANTSEED
    Rand::chemistrycounter++;
    #endif
    return safeExpDist(_exp_distr, a, Rand::eng);

}

floatingpoint ChemGillespieImpl::generateUniform() {
    #ifdef DEBUGCONSTANTSEED
    Rand::chemistrycounter++;
    #endif
    return _uniform_distr(Rand::eng);

}

floatingpoint ChemGillespieImpl::computeTotalA() {
    floatingpoint rates_sum = 0;
    for (auto &x : _map_rnodes){
        auto rn = x.second.get();
        if(rn->getReaction()->isPassivated())
            continue;
        rates_sum+=rn->getPropensity();
    }
    return rates_sum;
}

bool ChemGillespieImpl::makeStep() {
    RNodeGillespie *rn_selected = nullptr;
    
    //Gillespie algorithm's first step; We assume that _a_total is up to date
    floatingpoint tau = generateTau(_a_total);
    _t+=tau;
    syncGlobalTime();
    
    //Gillespie algorithm's second step: finding which reaction happened;
    floatingpoint mu = _a_total*generateUniform();
    floatingpoint rates_sum = 0;
    for (auto &x : _map_rnodes){
        
        auto rn = x.second.get();
        if(rn->getReaction()->isPassivated()) continue;
        
        rates_sum+=rn->getPropensity();
        
        if(rates_sum>mu){
            rn_selected = rn;
            break;
        }
    }
    if(rn_selected==nullptr){
        cout << "ChemGillespieImpl::makeStep() for loop: rates_sum=" <<
            rates_sum << ", mu=" << mu << ", _a_total=" << _a_total << endl;
        throw runtime_error("ChemGillespieImpl::makeStep(): No Reaction was selected during the Gillespie step!");
    }
    floatingpoint a_new, a_penult;
    rn_selected->makeStep();
    if(!rn_selected->isPassivated()){
        rn_selected->reComputePropensity();
        a_new = rn_selected->getPropensity();
        a_penult = rn_selected->getPenultStepPropensity();
        _a_total = _a_total - a_penult + a_new;
    }

    // Updating dependencies
    ReactionBase *r = rn_selected->getReaction();
    
    if(r->updateDependencies()) {
        for(auto rit = r->dependents().begin(); rit!=r->dependents().end(); ++rit){
            RNodeGillespie *rn_other = (RNodeGillespie*)((*rit)->getRnode());
            rn_other->reComputePropensity();
            a_new = rn_other->getPropensity();
            a_penult = rn_other->getPenultStepPropensity();
            _a_total = _a_total - a_penult + a_new;
        }
    }
    
    // Send signal
#ifdef REACTION_SIGNALING
    r->emitSignal();
#endif
    syncGlobalTime();
    return true;
}

void ChemGillespieImpl::addReaction(ReactionBase *r) {
    _map_rnodes.emplace(r,make_unique<RNodeGillespie>(r,*this));
    ++_n_reacts;
}

void ChemGillespieImpl::removeReaction(ReactionBase *r) {
    _map_rnodes.erase(r);
    --_n_reacts;
}

void ChemGillespieImpl::printReactions() const {
    for (auto &x : _map_rnodes){
        auto rn = x.second.get();
        rn->printSelf();
    }
}

void ChemGillespieImpl::activateReaction(ReactionBase *r) {
    auto mit = _map_rnodes.find(r);
    if(mit!=_map_rnodes.end()){
        RNodeGillespie *rn_this = mit->second.get();
        rn_this->reComputePropensity();
        floatingpoint a_new = rn_this->getPropensity();
        floatingpoint a_penult = rn_this->getPenultStepPropensity();
        _a_total = _a_total - a_penult + a_new;
    }
    else
        throw out_of_range(
        "ChemGillespieImpl::activateReaction(...): Reaction not found!");
}

void ChemGillespieImpl::passivateReaction(ReactionBase *r) {
    auto mit = _map_rnodes.find(r);
    if(mit==_map_rnodes.end())
        throw out_of_range(
        "ChemGillespieImpl::passivateReaction(...): Reaction not found!");
    RNodeGillespie *rn_this = mit->second.get();
    
    floatingpoint a_new, a_penult;
    a_penult = rn_this->getPropensity();
    rn_this->setPenultA(a_penult);
    a_new = 0;
    rn_this->setA(a_new);
    _a_total = _a_total - a_penult + a_new;
}
<|MERGE_RESOLUTION|>--- conflicted
+++ resolved
@@ -71,19 +71,6 @@
 }
 
 floatingpoint ChemGillespieImpl::generateTau(floatingpoint a) {
-<<<<<<< HEAD
-
-#if defined(_MSC_VER) && defined(_DEBUG) // MSVC requires the parameter to be positive
-    if(a == 0.0) {
-        _exp_distr.param(exponential_distribution<floatingpoint>::param_type(numeric_limits<floatingpoint>::min()));
-        return numeric_limits<floatingpoint>::infinity();
-    }
-#endif
-
-    exponential_distribution<floatingpoint>::param_type pm(a);
-    _exp_distr.param(pm);
-=======
->>>>>>> 48c38dec
     #ifdef DEBUGCONSTANTSEED
     Rand::chemistrycounter++;
     #endif
