
//------------------------------------------------------------------
//  **MEDYAN** - Simulation Package for the Mechanochemical
//               Dynamics of Active Networks, v3.2.1
//
//  Copyright (2015-2018)  Papoian Lab, University of Maryland
//
//                 ALL RIGHTS RESERVED
//
//  See the MEDYAN web page for more information:
//  http://www.medyan.org
//------------------------------------------------------------------

#include "ChemGillespieImpl.h"
#include "Rand.h"

RNodeGillespie::RNodeGillespie(ReactionBase *r, ChemGillespieImpl &chem_Gillespie)
    :_chem_Gillespie (chem_Gillespie), _react(r) {
    _react->setRnode(this);
    reset();
}

RNodeGillespie::~RNodeGillespie() noexcept {
    _react->setRnode(nullptr);
}


void RNodeGillespie::printSelf() const {
    cout << "RNodeGillespie: ptr=" << this << ", a=" << _a << ", a_penult=" <<
        _a_prev << ", points to Reaction:\n";
    cout << (*_react);
}

void RNodeGillespie::printDependents() const {
    cout << "RNodeGillespie: ptr=" << this <<
        ", the following RNodeGillespie objects are dependents:\n\n";
    for(auto rit = _react->dependents().begin();
        rit!=_react->dependents().end(); ++rit){
        
        RNodeGillespie *rn_other = (RNodeGillespie*)((*rit)->getRnode());
        rn_other->printSelf();
    }
    cout << endl;
}

void RNodeGillespie::activateReaction() {
    _chem_Gillespie.activateReaction(getReaction());
}

void RNodeGillespie::passivateReaction() {
//    std::cout<<"passivate RNodeGillespie::passivateReaction"<<endl;
    _chem_Gillespie.passivateReaction(getReaction());
}

void ChemGillespieImpl::initialize() {
    resetTime();
    for (auto &x : _map_rnodes){
        auto rn = x.second.get();
#ifdef TRACK_DEPENDENTS
        rn->getReaction()->activateReactionUnconditional();
#endif
        rn->reset();
    }
    _a_total = computeTotalA();
}


ChemGillespieImpl::~ChemGillespieImpl() noexcept{
    _map_rnodes.clear();
}

floatingpoint ChemGillespieImpl::generateTau(floatingpoint a) {
    exponential_distribution<floatingpoint>::param_type pm(a);
    _exp_distr.param(pm);
    Rand::counter++;
    return _exp_distr(Rand::eng);
}

<<<<<<< HEAD
floatingpoint ChemGillespieImpl::generateUniform() {
#ifdef DEBUGCONSTANTSEED
    return _uniform_distr(Rand::_eng);
#else
    return _uniform_distr(_eng);
#endif
=======
double ChemGillespieImpl::generateUniform() {
    Rand::counter++;
    return _uniform_distr(Rand::eng);
>>>>>>> 3e143492
}

floatingpoint ChemGillespieImpl::computeTotalA() {
    floatingpoint rates_sum = 0;
    for (auto &x : _map_rnodes){
        auto rn = x.second.get();
        if(rn->getReaction()->isPassivated())
            continue;
        rates_sum+=rn->getPropensity();
    }
    return rates_sum;
}

bool ChemGillespieImpl::makeStep() {
    RNodeGillespie *rn_selected = nullptr;
    
    //Gillespie algorithm's first step; We assume that _a_total is up to date
    floatingpoint tau = generateTau(_a_total);
    _t+=tau;
    syncGlobalTime();
    
    //Gillespie algorithm's second step: finding which reaction happened;
    floatingpoint mu = _a_total*generateUniform();
    floatingpoint rates_sum = 0;
    for (auto &x : _map_rnodes){
        
        auto rn = x.second.get();
        if(rn->getReaction()->isPassivated()) continue;
        
        rates_sum+=rn->getPropensity();
        
        if(rates_sum>mu){
            rn_selected = rn;
            break;
        }
    }
    if(rn_selected==nullptr){
        cout << "ChemGillespieImpl::makeStep() for loop: rates_sum=" <<
            rates_sum << ", mu=" << mu << ", _a_total=" << _a_total << endl;
        throw runtime_error("ChemGillespieImpl::makeStep(): No Reaction was selected during the Gillespie step!");
    }
    floatingpoint a_new, a_penult;
    rn_selected->makeStep();
    if(!rn_selected->isPassivated()){
        rn_selected->reComputePropensity();
        a_new = rn_selected->getPropensity();
        a_penult = rn_selected->getPenultStepPropensity();
        _a_total = _a_total - a_penult + a_new;
    }

    // Updating dependencies
    ReactionBase *r = rn_selected->getReaction();
    
    if(r->updateDependencies()) {
        for(auto rit = r->dependents().begin(); rit!=r->dependents().end(); ++rit){
            RNodeGillespie *rn_other = (RNodeGillespie*)((*rit)->getRnode());
            rn_other->reComputePropensity();
            a_new = rn_other->getPropensity();
            a_penult = rn_other->getPenultStepPropensity();
            _a_total = _a_total - a_penult + a_new;
        }
    }
    
    // Send signal
#ifdef REACTION_SIGNALING
    r->emitSignal();
#endif
    syncGlobalTime();
    return true;
}

void ChemGillespieImpl::addReaction(ReactionBase *r) {
    _map_rnodes.emplace(r,make_unique<RNodeGillespie>(r,*this));
    ++_n_reacts;
}

void ChemGillespieImpl::removeReaction(ReactionBase *r) {
    _map_rnodes.erase(r);
    --_n_reacts;
}

void ChemGillespieImpl::printReactions() const {
    for (auto &x : _map_rnodes){
        auto rn = x.second.get();
        rn->printSelf();
    }
}

void ChemGillespieImpl::activateReaction(ReactionBase *r) {
    auto mit = _map_rnodes.find(r);
    if(mit!=_map_rnodes.end()){
        RNodeGillespie *rn_this = mit->second.get();
        rn_this->reComputePropensity();
        floatingpoint a_new = rn_this->getPropensity();
        floatingpoint a_penult = rn_this->getPenultStepPropensity();
        _a_total = _a_total - a_penult + a_new;
    }
    else
        throw out_of_range(
        "ChemGillespieImpl::activateReaction(...): Reaction not found!");
}

void ChemGillespieImpl::passivateReaction(ReactionBase *r) {
//    std::cout<<"passivate ChemGillespieImpl::passivateReaction"<<endl;
    auto mit = _map_rnodes.find(r);
    if(mit==_map_rnodes.end())
        throw out_of_range(
        "ChemGillespieImpl::passivateReaction(...): Reaction not found!");
    RNodeGillespie *rn_this = mit->second.get();
    
    floatingpoint a_new, a_penult;
    a_penult = rn_this->getPropensity();
    rn_this->setPenultA(a_penult);
    a_new = 0;
    rn_this->setA(a_new);
    _a_total = _a_total - a_penult + a_new;
}
<|MERGE_RESOLUTION|>--- conflicted
+++ resolved
@@ -48,7 +48,6 @@
 }
 
 void RNodeGillespie::passivateReaction() {
-//    std::cout<<"passivate RNodeGillespie::passivateReaction"<<endl;
     _chem_Gillespie.passivateReaction(getReaction());
 }
 
@@ -72,22 +71,20 @@
 floatingpoint ChemGillespieImpl::generateTau(floatingpoint a) {
     exponential_distribution<floatingpoint>::param_type pm(a);
     _exp_distr.param(pm);
-    Rand::counter++;
-    return _exp_distr(Rand::eng);
-}
-
-<<<<<<< HEAD
+#ifdef DEBUGCONSTANTSEED
+    Rand::Ncounter++;
+    return _exp_distr(Rand::_eng);
+#else
+    return _exp_distr(_eng);
+#endif
+}
+
 floatingpoint ChemGillespieImpl::generateUniform() {
 #ifdef DEBUGCONSTANTSEED
     return _uniform_distr(Rand::_eng);
 #else
     return _uniform_distr(_eng);
 #endif
-=======
-double ChemGillespieImpl::generateUniform() {
-    Rand::counter++;
-    return _uniform_distr(Rand::eng);
->>>>>>> 3e143492
 }
 
 floatingpoint ChemGillespieImpl::computeTotalA() {
@@ -191,7 +188,6 @@
 }
 
 void ChemGillespieImpl::passivateReaction(ReactionBase *r) {
-//    std::cout<<"passivate ChemGillespieImpl::passivateReaction"<<endl;
     auto mit = _map_rnodes.find(r);
     if(mit==_map_rnodes.end())
         throw out_of_range(
