--- conflicted
+++ resolved
@@ -26,16 +26,12 @@
     static std::uniform_int_distribution<int> _int_distr;
 
 public:
-<<<<<<< HEAD
-    static std::mt19937 eng; ///< The global random generator.
-=======
-    static mt19937 eng;
+    static std::mt19937 eng;
     #ifdef DEBUGCONSTANTSEED
     static int intcounter;
     static int floatcounter;
     static int chemistrycounter;
 	#endif
->>>>>>> 0f32b732
 
     ///Get a random floatingpoint between low and high
     static inline floatingpoint randfloatingpoint(floatingpoint low, floatingpoint high) {
