--- conflicted
+++ resolved
@@ -14,10 +14,7 @@
 #ifndef MEDYAN_Rand_h
 #define MEDYAN_Rand_h
 
-<<<<<<< HEAD
-=======
 #include <cmath>
->>>>>>> 48c38dec
 #include <limits>
 #include <random>
 #include <type_traits>
