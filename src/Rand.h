--- conflicted
+++ resolved
@@ -21,30 +21,16 @@
 class Rand {
     
 private:
-<<<<<<< HEAD
     static std::uniform_int_distribution<int> _int_distr;
-=======
->>>>>>> 3496115b
     
-    static uniform_int_distribution<int> _int_distr;
-
 public:
-<<<<<<< HEAD
     static std::mt19937 eng; ///< The global random generator.
     static std::mt19937 engFixed; ///< Currently only used in tests.
 
-    ///Get a random double between low and high
-    static inline double randDouble(double low, double high) {
-        return ((float)_int_distr(eng) / std::numeric_limits<int>::max()) * (high - low) + low;
-    }
-    ///Get a random integer between low and high
-    static inline int randInteger(int low, int high) {
-        return low + (_int_distr(eng) % (high - low + 1));
-=======
-    static mt19937 eng;
     static long counter;
     static long Dcounter;
     static long Ncounter;
+
     ///Get a random double between low and high
     static inline double randDouble(double low, double high) {
         counter++;
@@ -56,9 +42,7 @@
         counter++;
         int y =_int_distr(eng); 
         int x = low + (y % (high - low + 1));
-        std::cout<<"RandomInteger "<<x<<" "<<y<<" "<<high<<" "<<low<<" "<<counter<<" "<<Dcounter<<" "<<Ncounter<<endl;
         return x;
->>>>>>> 3496115b
     }
 };
 
