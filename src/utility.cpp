--- conflicted
+++ resolved
@@ -13,27 +13,16 @@
 
 #include "utility.h"
 
-<<<<<<< HEAD
-#if defined(_MSC_VER)
-// preprocessors to use __rdtsc() for MSVC only
-#  include <intrin.h>
-#  pragma intrinsic(__rdtsc)
-=======
 #include "util/environment.h"
 
 #ifdef COMPILER_MSVC
     #include <intrin.h>
     #pragma intrinsic(__rdtsc)
->>>>>>> 945d73c6
 #endif
 
 unsigned long long rdtsc(){
 
-<<<<<<< HEAD
-#if defined(_MSC_VER) // MSVC only
-=======
 #ifdef COMPILER_MSVC
->>>>>>> 945d73c6
     return __rdtsc();
 
 #else
