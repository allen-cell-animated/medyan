--- conflicted
+++ resolved
@@ -227,16 +227,10 @@
     int filamentCounter = 0;
     while (filamentCounter < numFilaments) {
         
-<<<<<<< HEAD
+
         floatingpoint l = Rand::randfloatingpoint(0,2 * M_PI);
         floatingpoint h = Rand::randfloatingpoint(-M_PI/2, M_PI/2);
-=======
-        //restrict filament creation
-        double l = Rand::randDouble(-3 * M_PI/4, -M_PI/4);
-        double h = Rand::randDouble(-M_PI/4, M_PI/4);
-//        double l = Rand::randDouble(0,2 * M_PI);
-//        double h = Rand::randDouble(-M_PI/2, M_PI/2);
->>>>>>> 3756ffcd
+
         
         vector<floatingpoint> point1;
         point1.push_back(_coordMTOC[0] + _radius * cos(l) * cos(h));
