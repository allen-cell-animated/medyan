
//------------------------------------------------------------------
//  **MEDYAN** - Simulation Package for the Mechanochemical
//               Dynamics of Active Networks, v4.0
//
//  Copyright (2015-2018)  Papoian Lab, University of Maryland
//
//                 ALL RIGHTS RESERVED
//
//  See the MEDYAN web page for more information:
//  http://www.medyan.org
//------------------------------------------------------------------

#include "FilamentInitializer.h"

#include "Boundary.h"
#include "Bubble.h"
#include "Bead.h"
#include "SubSystem.h"

#include "MathFunctions.h"
#include "GController.h"
#include "SysParams.h"
#include "Rand.h"

using namespace mathfunc;

FilamentData RandomFilamentDist::createFilaments(Boundary* b, int numFilaments,
                                                              int filamentType,
                                                              int lenFilaments) {
    
    vector<tuple<short, vector<floatingpoint>, vector<floatingpoint>>> filaments;
    vector<tuple<string, short, vector<vector<floatingpoint>>>> dummy;
    vector<tuple<string, short, vector<floatingpoint>>> dummy2;
    vector<vector<floatingpoint>> dummy3;
    //Create random distribution of filaments
    int filamentCounter = 0;

    //if boundary shape is cylinder, create filament in the center of system and perpendicular to Z axis
    if(b->getShape() == BoundaryShape::Cylinder) {

        while (filamentCounter < numFilaments) {

            //Create a random filament vector one cylinder long
            vector<floatingpoint> firstPoint = GController::getRandomCenterCoordinates();

            floatingpoint directionX = Rand::randfloatingpoint(-1,1);
            floatingpoint directionY = Rand::randfloatingpoint(-1,1);

<<<<<<< HEAD
            floatingpoint directionZ = Rand::randfloatingpoint(-1,1);;
=======
            floatingpoint directionZ = Rand::randfloatingpoint(-1,1);
>>>>>>> 56243cd9
            vector<floatingpoint> direction = normalizeVector({directionX, directionY, directionZ});

            vector<floatingpoint> secondPoint =
                nextPointProjection(firstPoint,(floatingpoint)lenFilaments *
                SysParams::Geometry().cylinderSize[filamentType] - 0.01, direction);

            //check if these points are outside bubbles
            bool inBubble = false;
            for(auto bb : Bubble::getBubbles()) {
                auto radius = bb->getRadius();

                if((twoPointDistancesquared(bb->getBead()->vcoordinate(), firstPoint) < (radius * radius)) ||
                   (twoPointDistancesquared(bb->getBead()->vcoordinate(), secondPoint) < (radius * radius)))
                    inBubble = true;
            }

            //check if too close to the boundary
            bool outsideCutoff = false;
            if(b->distance(firstPoint) < 125 ||
               b->distance(secondPoint) < 125 ) {
                outsideCutoff = true;
            }

            if(b->within(firstPoint) && b->within(secondPoint) && !inBubble && !outsideCutoff) {
                filaments.emplace_back(filamentType, firstPoint, secondPoint);
                filamentCounter++;
            }
        }
        return make_tuple(filaments, dummy, dummy2, dummy3);
    }

    else{
        while (filamentCounter < numFilaments) {

            //Create a random filament vector one cylinder long
            vector<floatingpoint> firstPoint = GController::getRandomCoordinates();

            floatingpoint directionX = Rand::randfloatingpoint(-1,1);
            floatingpoint directionY = Rand::randfloatingpoint(-1,1);
            floatingpoint directionZ = Rand::randfloatingpoint(-1,1);
            vector<floatingpoint> direction = normalizeVector({directionX, directionY, directionZ});

            vector<floatingpoint> secondPoint =
            nextPointProjection(firstPoint,(floatingpoint)lenFilaments *
                                SysParams::Geometry().cylinderSize[filamentType] - 0.01,
                                direction);

            //check if these points are outside bubbles
            bool inBubble = false;
            for(auto bb : Bubble::getBubbles()) {
                auto radius = bb->getRadius();
                
                if((twoPointDistancesquared(bb->getBead()->vcoordinate(), firstPoint) < (radius * radius)) ||
                   (twoPointDistancesquared(bb->getBead()->vcoordinate(), secondPoint) < (radius * radius)))
                    inBubble = true;
            }

            //check if within cutoff of boundary
            bool outsideCutoff = false;
            if(b->distance(firstPoint) < SysParams::Boundaries().BoundaryCutoff / 4.0 ||
               b->distance(secondPoint) < SysParams::Boundaries().BoundaryCutoff / 4.0) {
                outsideCutoff = true;
            }

            if(b->within(firstPoint) && b->within(secondPoint) && !inBubble && !outsideCutoff) {
                filaments.emplace_back(filamentType, firstPoint, secondPoint);
                filamentCounter++;
            }
        }
        return make_tuple(filaments, dummy, dummy2, dummy3);

    }



}
FilamentData ConnectedFilamentDist::createFilaments(Boundary* b, int numFilaments,
                                                    int filamentType,
                                                    int lenFilaments) {

    ///SET THIS SPACING PARAMETER
    floatingpoint maxSpacing = 50;
    
    vector<tuple<short, vector<floatingpoint>, vector<floatingpoint>>> filaments;
    vector<tuple<string, short, vector<vector<floatingpoint>>>> dummy;
    vector<tuple<string, short, vector<floatingpoint>>> dummy2;
    vector<vector<floatingpoint>> dummy3;
    
    ///First filament as normal
    //Create a random filament vector one cylinder long
    vector<floatingpoint> firstPoint = {500,1000,1000};
    
    vector<floatingpoint> direction = normalizeVector({1, 0, 0});
    
    vector<floatingpoint> secondPoint =
    nextPointProjection(firstPoint,(floatingpoint)lenFilaments *
                        SysParams::Geometry().cylinderSize[filamentType] - 0.01, direction);
    
    floatingpoint len = twoPointDistance(firstPoint, secondPoint);
    filaments.emplace_back(filamentType, firstPoint, secondPoint);
    
    vector<floatingpoint> prevFirstPoint = firstPoint;
    vector<floatingpoint> prevSecondPoint = secondPoint;
    
    floatingpoint safeDist = SysParams::Boundaries().BoundaryCutoff;
    
    ///now create properly distanced network
    int filamentCounter = 1;
    while (filamentCounter < numFilaments) {
    
        ///pick a random distance from a random point on the chain
        direction = twoPointDirection(firstPoint, secondPoint);
        len = twoPointDistance(firstPoint, secondPoint);
        floatingpoint randomSeg = Rand::randfloatingpoint(0, len);
        
        vector<floatingpoint> randomPoint = nextPointProjection(firstPoint, randomSeg, direction);
        
        //now pick another random point which is within a certain distance away
        floatingpoint directionX = Rand::randfloatingpoint(-1,1);
        floatingpoint directionY = Rand::randfloatingpoint(-1,1);
        floatingpoint directionZ = Rand::randfloatingpoint(-1,1);
        vector<floatingpoint> randDirection = normalizeVector({directionX, directionY, directionZ});
        
        floatingpoint randomDist = Rand::randfloatingpoint(0, maxSpacing);
        vector<floatingpoint> nextRandomPoint = nextPointProjection(randomPoint, randomDist, randDirection);
        
        //now pick another random direction for the next filament creation
        directionX = Rand::randfloatingpoint(-1,1);
        directionY = Rand::randfloatingpoint(-1,1);
        directionZ = Rand::randfloatingpoint(-1,1);
        randDirection = normalizeVector({directionX, directionY, directionZ});
    
        //random length spacing for new filament
        floatingpoint randomLengthSpacing = Rand::randfloatingpoint(0, (floatingpoint)lenFilaments *
                                     SysParams::Geometry().cylinderSize[filamentType] - 0.01);
        
        firstPoint = nextPointProjection(nextRandomPoint, randomLengthSpacing, randDirection);
        
        //switch rand direction and create second point
        randDirection[0] = - randDirection[0];
        randDirection[1] = - randDirection[1];
        randDirection[2] = - randDirection[2];
        
        secondPoint = nextPointProjection(firstPoint, (floatingpoint)lenFilaments *
                      SysParams::Geometry().cylinderSize[filamentType] - 0.01, randDirection);
        
        //choose if within boundary
        if(b->within(firstPoint) && b->within(secondPoint) &&
           b->distance(firstPoint) > safeDist &&
           b->distance(secondPoint) > safeDist) {
            filaments.emplace_back(filamentType, firstPoint, secondPoint);
            
            prevFirstPoint = firstPoint;
            prevSecondPoint = secondPoint;
            
            filamentCounter++;
        }
        else { //reset
            firstPoint = prevFirstPoint;
            secondPoint = prevSecondPoint;
        }
        
    }
    
    return make_tuple(filaments,dummy,dummy2, dummy3);
}

FilamentData MTOCFilamentDist::createFilaments(Boundary* b, int numFilaments,
                                               int filamentType,
                                               int lenFilaments) {
    
    vector<tuple<short, vector<floatingpoint>, vector<floatingpoint>>> filaments;
    vector<tuple<string, short, vector<vector<floatingpoint>>>> dummy;
    vector<vector<floatingpoint>> dummy3;
    vector<tuple<string, short, vector<floatingpoint>>> dummy2;
    int filamentCounter = 0;
    
    auto theta1 = SysParams::SpecialInputs().mtocTheta1;
    auto theta2 = SysParams::SpecialInputs().mtocTheta2;
    auto phi1 = SysParams::SpecialInputs().mtocPhi1;
    auto phi2 = SysParams::SpecialInputs().mtocPhi2;


    while (filamentCounter < numFilaments) {
        

        floatingpoint l = Rand::randfloatingpoint(theta1 * 2 * M_PI,theta2 * 2 * M_PI);
        floatingpoint h = Rand::randfloatingpoint(phi1 * M_PI - M_PI/2, phi2 * M_PI - M_PI/2);
        
        
        vector<floatingpoint> point1;
        point1.push_back(_coordMTOC[0] + _radius * cos(l) * cos(h));
        point1.push_back(_coordMTOC[1] + _radius * sin(h));
                
        // add restrictions to MTOC filament position in Cylinder boundary condition
        if(b->getShape() == BoundaryShape::Cylinder){
            point1.push_back(_coordMTOC[2]);
        }
        else{
            point1.push_back(_coordMTOC[2] + _radius * sin(l) * cos(h));
        }
        
        // get projection outward from the MTOC
        auto dir = normalizeVector(twoPointDirection(_coordMTOC, point1));
        auto point2 = nextPointProjection(point1,
                                          SysParams::Geometry().cylinderSize[filamentType]*lenFilaments - 0.01, dir);
        
        filaments.emplace_back(filamentType, point1, point2);
        
        filamentCounter++;
    }
    
    return make_tuple(filaments,dummy,dummy2, dummy3);
}
FilamentData AFMFilamentDist::createFilaments(Boundary* b, int numFilaments,
                                                            int filamentType,
                                                            int lenFilaments) {
    
    vector<tuple<short, vector<floatingpoint>, vector<floatingpoint>>> filaments;
    vector<tuple<string, short, vector<vector<floatingpoint>>>> dummy;
    vector<vector<floatingpoint>> dummy3;
    vector<tuple<string, short, vector<floatingpoint>>> dummy2;
    int filamentCounter = 0;
    while (filamentCounter < numFilaments) {
        

        floatingpoint l = Rand::randfloatingpoint(0,2 * M_PI);
        floatingpoint h = Rand::randfloatingpoint(-M_PI/2, M_PI/2);

        

        vector<floatingpoint> point1;
        point1.push_back(_coordAFM[0] + _radius * cos(l) * cos(h));
        point1.push_back(_coordAFM[1] + _radius * sin(h));
        point1.push_back(_coordAFM[2] + _radius * sin(l) * cos(h));

        
        // get projection outward from the AFM
        auto dir = normalizeVector(twoPointDirection(_coordAFM, point1));
        auto point2 = nextPointProjection(point1,
            SysParams::Geometry().cylinderSize[filamentType]*lenFilaments - 0.01, dir);
        
        //check if these points are outside bubbles
        bool inBubble = false;
        for(auto bb : Bubble::getBubbles()) {
            auto radius = bb->getRadius();
            
            if((twoPointDistancesquared(bb->getBead()->vcoordinate(), point1) < (radius * radius)) ||
               (twoPointDistancesquared(bb->getBead()->vcoordinate(), point2) < (radius * radius)))
            inBubble = true;
        }
        
        //check if within cutoff of boundary
        bool outsideCutoff = false;
        if(b->distance(point1) < SysParams::Boundaries().BoundaryCutoff / 4.0 ||
           b->distance(point2) < SysParams::Boundaries().BoundaryCutoff / 4.0) {
            outsideCutoff = true;
        }
        
        if(b->within(point1) && b->within(point2) && !inBubble && !outsideCutoff) {
            filaments.emplace_back(filamentType, point1, point2);
            filamentCounter++;
        }
        
    }
    
    return make_tuple(filaments,dummy,dummy2, dummy3);
}<|MERGE_RESOLUTION|>--- conflicted
+++ resolved
@@ -47,11 +47,7 @@
             floatingpoint directionX = Rand::randfloatingpoint(-1,1);
             floatingpoint directionY = Rand::randfloatingpoint(-1,1);
 
-<<<<<<< HEAD
-            floatingpoint directionZ = Rand::randfloatingpoint(-1,1);;
-=======
             floatingpoint directionZ = Rand::randfloatingpoint(-1,1);
->>>>>>> 56243cd9
             vector<floatingpoint> direction = normalizeVector({directionX, directionY, directionZ});
 
             vector<floatingpoint> secondPoint =
