
//------------------------------------------------------------------
//  **MEDYAN** - Simulation Package for the Mechanochemical
//               Dynamics of Active Networks, v4.0
//
//  Copyright (2015-2018)  Papoian Lab, University of Maryland
//
//                 ALL RIGHTS RESERVED
//
//  See the MEDYAN web page for more information:
//  http://www.medyan.org
//------------------------------------------------------------------

#include "FilamentInitializer.h"

#include "Boundary.h"
#include "Bubble.h"
#include "Bead.h"
<<<<<<< HEAD
#include "Structure/SurfaceMesh/Membrane.hpp"
#include "Structure/SurfaceMesh/MembraneRegion.hpp"
=======
#include "SubSystem.h"
>>>>>>> 04800e52

#include "MathFunctions.h"
#include "GController.h"
#include "SysParams.h"
#include "Rand.h"

using namespace mathfunc;

FilamentData RandomFilamentDist::createFilaments(const MembraneRegion<Membrane>& mr,
                                                 int numFilaments,
                                                 int filamentType,
                                                 int lenFilaments) {
    
    vector<tuple<short, vector<floatingpoint>, vector<floatingpoint>>> filaments;
    vector<tuple<string, short, vector<vector<floatingpoint>>>> dummy;
    vector<tuple<string, short, vector<floatingpoint>>> dummy2;
    vector<vector<floatingpoint>> dummy3;
    //Create random distribution of filaments
    int filamentCounter = 0;
    
    Boundary *b = mr.getBoundary();
    
    //Qin, if boundary shape is cylinder, create filament in the center of system and vertical to Z axis
    if(b && b->getShape() == BoundaryShape::Cylinder) {
        
        while (filamentCounter < numFilaments) {

            //Create a random filament vector one cylinder long
            vector<floatingpoint> firstPoint = GController::getRandomCenterCoordinates();

            floatingpoint directionX = Rand::randfloatingpoint(-1,1);
            floatingpoint directionY = Rand::randfloatingpoint(-1,1);

            floatingpoint directionZ = 0;
            vector<floatingpoint> direction = normalizeVector({directionX, directionY, directionZ});

            vector<floatingpoint> secondPoint =
                nextPointProjection(firstPoint,(floatingpoint)lenFilaments *
                SysParams::Geometry().cylinderSize[filamentType] - 0.01, direction);

            //check if these points are outside bubbles
            bool inBubble = false;
            for(auto bb : Bubble::getBubbles()) {
                auto radius = bb->getRadius();

                if((twoPointDistancesquared(bb->getBead()->vcoordinate(), firstPoint) < (radius * radius)) ||
                   (twoPointDistancesquared(bb->getBead()->vcoordinate(), secondPoint) < (radius * radius)))
                    inBubble = true;
            }

            //check if within cutoff of boundary
            bool outsideCutoff = false;
            if(b->distance(firstPoint) < SysParams::Boundaries().BoundaryCutoff / 4.0 ||
               b->distance(secondPoint) < SysParams::Boundaries().BoundaryCutoff / 4.0) {
                outsideCutoff = true;
            }

            if(b->within(firstPoint) && b->within(secondPoint) && !inBubble && !outsideCutoff) {
                filaments.emplace_back(filamentType, firstPoint, secondPoint);
                filamentCounter++;
            }
        }
        return make_tuple(filaments, dummy, dummy2, dummy3);
    }

    else{
        while (filamentCounter < numFilaments) {

            //Create a random filament vector one cylinder long
            vector<floatingpoint> firstPoint = GController::getRandomCoordinates();

            floatingpoint directionX = Rand::randfloatingpoint(-1,1);
            floatingpoint directionY = Rand::randfloatingpoint(-1,1);
            floatingpoint directionZ = Rand::randfloatingpoint(-1,1);
            vector<floatingpoint> direction = normalizeVector({directionX, directionY, directionZ});

            vector<floatingpoint> secondPoint =
            nextPointProjection(firstPoint,(floatingpoint)lenFilaments *
                                SysParams::Geometry().cylinderSize[filamentType] - 0.01,
                                direction);

            //check if these points are outside bubbles
            bool inBubble = false;
            for(auto bb : Bubble::getBubbles()) {
                auto radius = bb->getRadius();
                
                if((twoPointDistancesquared(bb->getBead()->vcoordinate(), firstPoint) < (radius * radius)) ||
                   (twoPointDistancesquared(bb->getBead()->vcoordinate(), secondPoint) < (radius * radius)))
                    inBubble = true;
            }

            //check if within cutoff of boundary
            bool outsideCutoff = mr.getBoundary() && (
                mr.getBoundary()->distance(firstPoint) < SysParams::Boundaries().BoundaryCutoff / 4.0 ||
                mr.getBoundary()->distance(secondPoint) < SysParams::Boundaries().BoundaryCutoff / 4.0
            );
            
            if(mr.contains(vector2Vec<3, floatingpoint>(firstPoint)) && mr.contains(vector2Vec<3, floatingpoint>(secondPoint)) && !inBubble && !outsideCutoff) {
                filaments.emplace_back(filamentType, firstPoint, secondPoint);
                filamentCounter++;
            }
        }
        return make_tuple(filaments, dummy, dummy2, dummy3);

    }



}

FilamentData ConnectedFilamentDist::createFilaments(const MembraneRegion<Membrane>& mr,
                                                    int numFilaments,
                                                    int filamentType,
                                                    int lenFilaments) {

    ///SET THIS SPACING PARAMETER
    floatingpoint maxSpacing = 50;
    
    vector<tuple<short, vector<floatingpoint>, vector<floatingpoint>>> filaments;
    vector<tuple<string, short, vector<vector<floatingpoint>>>> dummy;
    vector<tuple<string, short, vector<floatingpoint>>> dummy2;
    vector<vector<floatingpoint>> dummy3;
    
    ///First filament as normal
    //Create a random filament vector one cylinder long
    vector<floatingpoint> firstPoint = {500,1000,1000};
    
    vector<floatingpoint> direction = normalizeVector({1, 0, 0});
    
    vector<floatingpoint> secondPoint =
    nextPointProjection(firstPoint,(floatingpoint)lenFilaments *
                        SysParams::Geometry().cylinderSize[filamentType] - 0.01, direction);
    
    floatingpoint len = twoPointDistance(firstPoint, secondPoint);
    filaments.emplace_back(filamentType, firstPoint, secondPoint);
    
    vector<floatingpoint> prevFirstPoint = firstPoint;
    vector<floatingpoint> prevSecondPoint = secondPoint;
    
    floatingpoint safeDist = SysParams::Boundaries().BoundaryCutoff;
    
    ///now create properly distanced network
    int filamentCounter = 1;
    while (filamentCounter < numFilaments) {
    
        ///pick a random distance from a random point on the chain
        direction = twoPointDirection(firstPoint, secondPoint);
        len = twoPointDistance(firstPoint, secondPoint);
        floatingpoint randomSeg = Rand::randfloatingpoint(0, len);
        
        vector<floatingpoint> randomPoint = nextPointProjection(firstPoint, randomSeg, direction);
        
        //now pick another random point which is within a certain distance away
        floatingpoint directionX = Rand::randfloatingpoint(-1,1);
        floatingpoint directionY = Rand::randfloatingpoint(-1,1);
        floatingpoint directionZ = Rand::randfloatingpoint(-1,1);
        vector<floatingpoint> randDirection = normalizeVector({directionX, directionY, directionZ});
        
        floatingpoint randomDist = Rand::randfloatingpoint(0, maxSpacing);
        vector<floatingpoint> nextRandomPoint = nextPointProjection(randomPoint, randomDist, randDirection);
        
        //now pick another random direction for the next filament creation
        directionX = Rand::randfloatingpoint(-1,1);
        directionY = Rand::randfloatingpoint(-1,1);
        directionZ = Rand::randfloatingpoint(-1,1);
        randDirection = normalizeVector({directionX, directionY, directionZ});
    
        //random length spacing for new filament
        floatingpoint randomLengthSpacing = Rand::randfloatingpoint(0, (floatingpoint)lenFilaments *
                                     SysParams::Geometry().cylinderSize[filamentType] - 0.01);
        
        firstPoint = nextPointProjection(nextRandomPoint, randomLengthSpacing, randDirection);
        
        //switch rand direction and create second point
        randDirection[0] = - randDirection[0];
        randDirection[1] = - randDirection[1];
        randDirection[2] = - randDirection[2];
        
        secondPoint = nextPointProjection(firstPoint, (floatingpoint)lenFilaments *
                      SysParams::Geometry().cylinderSize[filamentType] - 0.01, randDirection);
        
        //choose if within boundary
        if(
            mr.contains(vector2Vec<3, floatingpoint>(firstPoint)) && mr.contains(vector2Vec<3, floatingpoint>(secondPoint)) && (
                !mr.getBoundary() || (
                    mr.getBoundary()->distance(firstPoint) > safeDist &&
                    mr.getBoundary()->distance(secondPoint) > safeDist
                )
            )
        ) {
            filaments.emplace_back(filamentType, firstPoint, secondPoint);
            
            prevFirstPoint = firstPoint;
            prevSecondPoint = secondPoint;
            
            filamentCounter++;
        }
        else { //reset
            firstPoint = prevFirstPoint;
            secondPoint = prevSecondPoint;
        }
        
    }
    
    return make_tuple(filaments,dummy,dummy2, dummy3);
}

<<<<<<< HEAD
FilamentData MTOCFilamentDist::createFilaments(const MembraneRegion<Membrane>& mr,
                                               int numFilaments,
=======
FilamentData MTOCFilamentDist::createFilaments(Boundary* b, int numFilaments,
>>>>>>> 04800e52
                                               int filamentType,
                                               int lenFilaments) {
    
    vector<tuple<short, vector<floatingpoint>, vector<floatingpoint>>> filaments;
    vector<tuple<string, short, vector<vector<floatingpoint>>>> dummy;
    vector<vector<floatingpoint>> dummy3;
    vector<tuple<string, short, vector<floatingpoint>>> dummy2;
    int filamentCounter = 0;
    
    auto theta1 = SysParams::SpecialInputs().mtocTheta1;
    auto theta2 = SysParams::SpecialInputs().mtocTheta2;
    auto phi1 = SysParams::SpecialInputs().mtocPhi1;
    auto phi2 = SysParams::SpecialInputs().mtocPhi2;


    while (filamentCounter < numFilaments) {
        

        floatingpoint l = Rand::randfloatingpoint(theta1 * 2 * M_PI,theta2 * 2 * M_PI);
        floatingpoint h = Rand::randfloatingpoint(phi1 * M_PI - M_PI/2, phi2 * M_PI - M_PI/2);
        
        
        vector<floatingpoint> point1;
        point1.push_back(_coordMTOC[0] + _radius * cos(l) * cos(h));
        point1.push_back(_coordMTOC[1] + _radius * sin(h));
                
        // add restrictions to MTOC filament position in Cylinder boundary condition
        if(b->getShape() == BoundaryShape::Cylinder){
            point1.push_back(_coordMTOC[2]);
        }
        else{
            point1.push_back(_coordMTOC[2] + _radius * sin(l) * cos(h));
        }
        
        // get projection outward from the MTOC
        auto dir = normalizeVector(twoPointDirection(_coordMTOC, point1));
        auto point2 = nextPointProjection(point1,
                                          SysParams::Geometry().cylinderSize[filamentType]*lenFilaments - 0.01, dir);
        
        filaments.emplace_back(filamentType, point1, point2);
        
        filamentCounter++;
    }
    
    return make_tuple(filaments,dummy,dummy2, dummy3);
}
FilamentData AFMFilamentDist::createFilaments(Boundary* b, int numFilaments,
                                                            int filamentType,
                                                            int lenFilaments) {
    
    vector<tuple<short, vector<floatingpoint>, vector<floatingpoint>>> filaments;
    vector<tuple<string, short, vector<vector<floatingpoint>>>> dummy;
    vector<vector<floatingpoint>> dummy3;
    vector<tuple<string, short, vector<floatingpoint>>> dummy2;
    int filamentCounter = 0;
    while (filamentCounter < numFilaments) {
        

        floatingpoint l = Rand::randfloatingpoint(0,2 * M_PI);
        floatingpoint h = Rand::randfloatingpoint(-M_PI/2, M_PI/2);

        

        vector<floatingpoint> point1;
        point1.push_back(_coordAFM[0] + _radius * cos(l) * cos(h));
        point1.push_back(_coordAFM[1] + _radius * sin(h));
        point1.push_back(_coordAFM[2] + _radius * sin(l) * cos(h));

        
        // get projection outward from the AFM
        auto dir = normalizeVector(twoPointDirection(_coordAFM, point1));
        auto point2 = nextPointProjection(point1,
            SysParams::Geometry().cylinderSize[filamentType]*lenFilaments - 0.01, dir);
        
        //check if these points are outside bubbles
        bool inBubble = false;
        for(auto bb : Bubble::getBubbles()) {
            auto radius = bb->getRadius();
            
            if((twoPointDistancesquared(bb->getBead()->vcoordinate(), point1) < (radius * radius)) ||
               (twoPointDistancesquared(bb->getBead()->vcoordinate(), point2) < (radius * radius)))
            inBubble = true;
        }
        
        //check if within cutoff of boundary
        bool outsideCutoff = false;
        if(b->distance(point1) < SysParams::Boundaries().BoundaryCutoff / 4.0 ||
           b->distance(point2) < SysParams::Boundaries().BoundaryCutoff / 4.0) {
            outsideCutoff = true;
        }
        
        if(b->within(point1) && b->within(point2) && !inBubble && !outsideCutoff) {
            filaments.emplace_back(filamentType, point1, point2);
            filamentCounter++;
        }
        
    }
    
    return make_tuple(filaments,dummy,dummy2, dummy3);
}<|MERGE_RESOLUTION|>--- conflicted
+++ resolved
@@ -16,12 +16,9 @@
 #include "Boundary.h"
 #include "Bubble.h"
 #include "Bead.h"
-<<<<<<< HEAD
 #include "Structure/SurfaceMesh/Membrane.hpp"
 #include "Structure/SurfaceMesh/MembraneRegion.hpp"
-=======
 #include "SubSystem.h"
->>>>>>> 04800e52
 
 #include "MathFunctions.h"
 #include "GController.h"
@@ -229,12 +226,8 @@
     return make_tuple(filaments,dummy,dummy2, dummy3);
 }
 
-<<<<<<< HEAD
 FilamentData MTOCFilamentDist::createFilaments(const MembraneRegion<Membrane>& mr,
                                                int numFilaments,
-=======
-FilamentData MTOCFilamentDist::createFilaments(Boundary* b, int numFilaments,
->>>>>>> 04800e52
                                                int filamentType,
                                                int lenFilaments) {
     
@@ -249,6 +242,7 @@
     auto phi1 = SysParams::SpecialInputs().mtocPhi1;
     auto phi2 = SysParams::SpecialInputs().mtocPhi2;
 
+    Boundary *b = mr.getBoundary();
 
     while (filamentCounter < numFilaments) {
         
@@ -262,7 +256,7 @@
         point1.push_back(_coordMTOC[1] + _radius * sin(h));
                 
         // add restrictions to MTOC filament position in Cylinder boundary condition
-        if(b->getShape() == BoundaryShape::Cylinder){
+        if(b && b->getShape() == BoundaryShape::Cylinder){
             point1.push_back(_coordMTOC[2]);
         }
         else{
