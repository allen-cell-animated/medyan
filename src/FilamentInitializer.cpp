--- conflicted
+++ resolved
@@ -36,19 +36,12 @@
     vector<vector<double>> dummy3;
     //Create random distribution of filaments
     int filamentCounter = 0;
-<<<<<<< HEAD
     
     Boundary *b = mr.getBoundary();
     
     //Qin, if boundary shape is cylinder, create filament in the center of system and vertical to Z axis
     if(b && b->getShape() == BoundaryShape::Cylinder) {
         
-=======
-
-    //Qin, if boundary shape is cylinder, create filament in the center of system and perpendicular to Z axis
-    if(b->getShape() == BoundaryShape::Cylinder) {
-
->>>>>>> 945d73c6
         while (filamentCounter < numFilaments) {
 
             //Create a random filament vector one cylinder long
@@ -117,22 +110,12 @@
             }
 
             //check if within cutoff of boundary
-<<<<<<< HEAD
             bool outsideCutoff = mr.getBoundary() && (
                 mr.getBoundary()->distance(firstPoint) < SysParams::Boundaries().BoundaryCutoff / 4.0 ||
                 mr.getBoundary()->distance(secondPoint) < SysParams::Boundaries().BoundaryCutoff / 4.0
             );
             
             if(mr.contains(vector2Vec<3, double>(firstPoint)) && mr.contains(vector2Vec<3, double>(secondPoint)) && !inBubble && !outsideCutoff) {
-=======
-            bool outsideCutoff = false;
-            if(b->distance(firstPoint) < SysParams::Boundaries().BoundaryCutoff / 4.0 ||
-               b->distance(secondPoint) < SysParams::Boundaries().BoundaryCutoff / 4.0) {
-                outsideCutoff = true;
-            }
-
-            if(b->within(firstPoint) && b->within(secondPoint) && !inBubble && !outsideCutoff) {
->>>>>>> 945d73c6
                 filaments.emplace_back(filamentType, firstPoint, secondPoint);
                 filamentCounter++;
             }
