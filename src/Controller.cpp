
//------------------------------------------------------------------
//  **MEDYAN** - Simulation Package for the Mechanochemical
//               Dynamics of Active Networks, v4.0
//
//  Copyright (2015-2018)  Papoian Lab, University of Maryland
//
//                 ALL RIGHTS RESERVED
//
//  See the MEDYAN web page for more information:
//  http://www.medyan.org
//------------------------------------------------------------------

#include <random>
#include <chrono>
#include <unordered_set>

#include "Controller.h"

#include "Parser.h"
#include "Output.h"
#include "SubSystem.h"
#include "Boundary.h"
#include "CompartmentGrid.h"

#include "FilamentInitializer.h"
#include "BubbleInitializer.h"

#include "Filament.h"
#include "Cylinder.h"
#include "Linker.h"
#include "MotorGhost.h"
#include "BranchingPoint.h"
#include "Bubble.h"
#include "MTOC.h"
#include "Structure/SurfaceMesh/Membrane.hpp"
#include "Structure/SurfaceMesh/MembraneHierarchy.hpp"
#include "Structure/SurfaceMesh/MembraneRegion.hpp"
#include "Structure/SurfaceMesh/SurfaceMeshGeneratorPreset.hpp"

#include "SysParams.h"
#include "MathFunctions.h"
#include "MController.h"
#include "Cylinder.h"
#include <unordered_map>
#include <tuple>
#include <vector>
#include <algorithm>
#include "Rand.h"
#include "ChemManager.h"
#include "Restart.h"
#ifdef CUDAACCL
#include "nvToolsExt.h"
#endif
#include "Util/Io/Log.hpp"
#include "Util/Profiler.hpp"
using namespace mathfunc;

<<<<<<< HEAD
namespace {

void invalidateMembraneMeshIndexCache() {
    for(auto m : Membrane::getMembranes()) {
        m->getMesh().getMetaAttribute().cacheValid = false;
    }
}

void pinBubbles() {

    // Only pin once
    static bool pinned = false;
    if(pinned) return;

    //loop through beads, check if within pindistance
    for(auto bb : Bubble::getBubbles()) {

        Bead* const b = bb->getBead();

        b->pinnedPosition = b->vcoordinate();
        b->addAsPinned();
    }

    pinned = true;
} // pinBubbles()

} // namespace

Controller::Controller(SubSystem* s) : _subSystem(s) {

    //init subsystem
    _subSystem = new SubSystem();

    //init controllers
    _mController   = new MController(_subSystem);
    _cController   = new CController(_subSystem);
    _gController   = new GController(_subSystem);
    _drController  = new DRController();
=======
Controller::Controller() :
    _mController(&_subSystem),
    _cController(&_subSystem),
    _gController(&_subSystem) {
>>>>>>> d0c383aa

    //set Trackable's subsystem ptr
    Trackable::_subSystem = &_subSystem;
}

void Controller::initialize(string inputFile,
                            string inputDirectory,
                            string outputDirectory, int threads) {

    SysParams::INITIALIZEDSTATUS = false;
    SysParams::numthreads = threads;
    //general check of macros
#if defined(DYNAMICRATES) && (!defined(CHEMISTRY) || !defined(MECHANICS))
    LOG(FATAL) << "If dynamic rates is turned on, chemistry and mechanics must be "
         << "defined. Please set these compilation macros and try again. Exiting.";
    exit(EXIT_FAILURE);
#endif

    //init input directory
    _inputDirectory  = inputDirectory + "/";
    _outputDirectory = outputDirectory + "/";

    //Parse input, get parameters
    _inputFile = inputFile;
    SystemParser p(inputFile);

    //snapshot type output
    cout << endl;

    //trajectory-style data
    _outputs.push_back(new BasicSnapshot(_outputDirectory + "snapshot.traj", &_subSystem));
    _outputs.push_back(new BirthTimes(_outputDirectory + "birthtimes.traj", &_subSystem));
    _outputs.push_back(new Forces(_outputDirectory + "forces.traj", &_subSystem));
    _outputs.push_back(new Tensions(_outputDirectory + "tensions.traj", &_subSystem));

    _outputs.push_back(new PlusEnd(_outputDirectory + "plusend.traj", &_subSystem));
    //ReactionOut should be the last one in the output list
    //Otherwise incorrect deltaMinusEnd or deltaPlusEnd values may be genetrated.
    _outputs.push_back(new ReactionOut(_outputDirectory + "monomers.traj", &_subSystem));
    //add br force out and local diffussing species concentration
    _outputs.push_back(new BRForces(_outputDirectory + "repulsion.traj", &_subSystem));
    //_outputs.push_back(new PinForces(_outputDirectory + "pinforce.traj", &_subSystem));

    //Always read geometry, check consistency
    p.readGeoParams();
    if(!SysParams::checkGeoParameters()) exit(EXIT_FAILURE);

    //CALLING ALL CONTROLLERS TO INITIALIZE
    //Initialize geometry controller
    cout << "---" << endl;
    LOG(STEP) << "Initializing geometry...";
    _gController.initializeGrid();
    LOG(INFO) << "Done.";

    //Initialize boundary
    cout << "---" << endl;
    LOG(STEP) << "Initializing boundary...";

    auto BTypes = p.readBoundaryType();
    p.readBoundParams();

    //initialize
    _gController.initializeBoundary(BTypes);
    LOG(INFO) << "Done.";

#ifdef MECHANICS
    //read algorithm and types
    auto MTypes = p.readMechanicsFFType();
    auto MAlgorithm = p.readMechanicsAlgorithm();

    //read const parameters
    p.readMechParams();

    //Initialize Mechanical controller
    cout << "---" << endl;
    LOG(STEP) << "Initializing mechanics...";
    _mController.initialize(MTypes, MAlgorithm);
    LOG(INFO) << "Done.";

#endif

#ifdef CHEMISTRY
    //Activate necessary compartments for diffusion
    _gController.setActiveCompartments();

<<<<<<< HEAD
    if(_subSystem->getBoundary()->getShape() == BoundaryShape::Cylinder){
        for(auto C : _subSystem->getCompartmentGrid()->getCompartments()){
            C->computeSlicedVolumeArea(Compartment::SliceMethod::CylinderBoundary);
        }
    }
    else{
        for(auto C : _subSystem->getCompartmentGrid()->getCompartments()){
            C->computeNonSlicedVolumeArea();
=======
    if(_subSystem.getBoundary()->getShape() == BoundaryShape::Cylinder){
        for(auto C : _subSystem.getCompartmentGrid()->getCompartments()){
            C->getSlicedVolumeArea();
        }
    }
    else{
        for(auto C : _subSystem.getCompartmentGrid()->getCompartments()){
            C->getNonSlicedVolumeArea();
>>>>>>> d0c383aa
        }
    }
    //Calculate surface area and volume for reaction rate scaling


    //read parameters
    p.readChemParams();

    //Initialize chemical controller
    cout << "---" << endl;
    LOG(STEP) << "Initializing chemistry...";
    //read algorithm
    auto CAlgorithm = p.readChemistryAlgorithm();
    auto CSetup = p.readChemistrySetup();
    _cAlgorithm=CAlgorithm;
    //run time for sim
    _runTime = CAlgorithm.runTime;

    //freq of snapshots, minimizations, neighborlist updates
    _snapshotTime = CAlgorithm.snapshotTime;
    _minimizationTime = CAlgorithm.minimizationTime;
    _neighborListTime = CAlgorithm.neighborListTime;

    //if run time was not set, look for runsteps parameters
    _runSteps = CAlgorithm.runSteps;
    _snapshotSteps = CAlgorithm.snapshotSteps;
    _minimizationSteps = CAlgorithm.minimizationSteps;
    _neighborListSteps = CAlgorithm.neighborListSteps;

    ChemistryData ChemData;

    if(CSetup.inputFile != "") {
        ChemistryParser cp(_inputDirectory + CSetup.inputFile);
        ChemData = cp.readChemistryInput();
        _chemData=ChemData;
    }
    else {
        LOG(FATAL) << "Need to specify a chemical input file. Exiting.";
        exit(EXIT_FAILURE);
    }

    // create the dissiption tracking object
    _dt = new DissipationTracker(&_mController);
    _cController.initialize(CAlgorithm.algorithm, ChemData, _dt);
    LOG(INFO) << "Done.";

    //Set up chemistry output if any
    string chemsnapname = _outputDirectory + "chemistry.traj";
    _outputs.push_back(new Chemistry(chemsnapname, &_subSystem, ChemData,
                                     _subSystem.getCompartmentGrid()));

    ChemSim* _cs = _cController.getCS();

    string concenname = _outputDirectory + "concentration.traj";
    _outputs.push_back(new Concentrations(concenname, &_subSystem, ChemData));




    if(SysParams::CParams.dissTracking){
    //Set up dissipation output if dissipation tracking is enabled
    string disssnapname = _outputDirectory + "dissipation.traj";
    _outputs.push_back(new Dissipation(disssnapname, &_subSystem, _cs));

    //Set up HRCD output if dissipation tracking is enabled
    string hrcdsnapname = _outputDirectory + "HRCD.traj";
    _outputs.push_back(new HRCD(hrcdsnapname, &_subSystem, _cs));
    }

    if(SysParams::CParams.eventTracking){
    //Set up MotorWalkingEvents if event tracking is enabled
    string motorwalkingevents = _outputDirectory + "motorwalkingevents.traj";
    _outputs.push_back(new MotorWalkingEvents(motorwalkingevents, &_subSystem, _cs));

    //Set up LinkerUnbindingEvents if event tracking is enabled
    string linkerunbindingevents = _outputDirectory + "linkerunbindingevents.traj";
    _outputs.push_back(new LinkerUnbindingEvents(linkerunbindingevents, &_subSystem, _cs));

    //Set up LinkerBindingEvents if event tracking is enabled
    string linkerbindingevents = _outputDirectory + "linkerbindingevents.traj";
    _outputs.push_back(new LinkerBindingEvents(linkerbindingevents, &_subSystem, _cs));
    }


    //Set up CMGraph output
    string cmgraphsnapname = _outputDirectory + "CMGraph.traj";
    _outputs.push_back(new CMGraph(cmgraphsnapname, &_subSystem));



//    //Set up Turnover output if any
//    string turnover = _outputDirectory + "Turnover.traj";
//    _outputs.push_back(new FilamentTurnoverTimes(turnover, &_subSystem));

#endif

#ifdef DYNAMICRATES
    cout << "---" << endl;
    LOG(STEP) << "Initializing dynamic rates...";
    //read dynamic rate parameters
    p.readDyRateParams();

    //read dynamic rate types
    DynamicRateType DRTypes = p.readDynamicRateType();

    //init controller
    _drController.initialize(DRTypes);
    LOG(INFO) << "Done.";

#endif

    //Check consistency of all chemistry and mechanics parameters
    cout << "---" << endl;
    LOG(STEP) << "Checking cross-parameter consistency...";
#ifdef CHEMISTRY
    if(!SysParams::checkChemParameters(ChemData))
        exit(EXIT_FAILURE);
#endif
#ifdef MECHANICS
    if(!SysParams::checkMechParameters(MTypes))
        exit(EXIT_FAILURE);
#endif
#ifdef DYNAMICRATES
    if(!SysParams::checkDyRateParameters(DRTypes))
        exit(EXIT_FAILURE);
#endif

    // Initialize the membrane mesh adapter
    // Currently the values are simply represented as magic numbers
    _meshAdapter = std::make_unique< adaptive_mesh::MembraneMeshAdapter >(
        typename adaptive_mesh::MembraneMeshAdapter::Parameter {
            // Topology
            adaptive_mesh::surface_mesh_min_degree,
            adaptive_mesh::surface_mesh_max_degree,
            adaptive_mesh::edge_flip_min_dot_normal,
            adaptive_mesh::edge_collapse_min_quality_improvement,
            adaptive_mesh::edge_collapse_min_dot_normal,
            // Relocation
            adaptive_mesh::vertex_relaxation_epsilon,
            adaptive_mesh::vertex_relaxation_dt,
            adaptive_mesh::vertex_relocation_max_iter_relocation,
            adaptive_mesh::vertex_relocation_max_iter_tot,
            // Size diffusion
            adaptive_mesh::size_measure_curvature_resolution,
            adaptive_mesh::size_measure_max,
            adaptive_mesh::size_measure_diffuse_iter,
            // Main loop
            adaptive_mesh::mesh_adaptation_topology_max_iter,
            adaptive_mesh::mesh_adaptation_soft_max_iter,
            adaptive_mesh::mesh_adaptation_hard_max_iter
        }
    );
    
    LOG(INFO) << "Done.";

    //setup initial network configuration
    setupInitialNetwork(p);

    //setup special structures
    setupSpecialStructures(p);

    SysParams::INITIALIZEDSTATUS = true;
}

void Controller::setupInitialNetwork(SystemParser& p) {

    //Read bubble setup, parse bubble input file if needed
    BubbleSetup BSetup = p.readBubbleSetup();
    BubbleData bubbles;

    cout << "---" << endl;
    cout << "Initializing bubbles...";

    if(BSetup.inputFile != "") {
        BubbleParser bp(_inputDirectory + BSetup.inputFile);
        bubbles = bp.readBubbles();
    }
    //add other bubbles if specified
    BubbleInitializer* bInit = new RandomBubbleDist();

    auto bubblesGen = bInit->createBubbles(_subSystem.getBoundary(),
                                           BSetup.numBubbles,
                                           BSetup.bubbleType);
    bubbles.insert(bubbles.end(), bubblesGen.begin(), bubblesGen.end());
    delete bInit;

    //add bubbles
    for (auto it: bubbles) {

        auto coord = get<1>(it);
        auto type = get<0>(it);

        if(type >= SysParams::Mechanics().numBubbleTypes) {
            cout << "Bubble data specified contains an "
                 <<"invalid bubble type. Exiting." << endl;
            exit(EXIT_FAILURE);
        }
        _subSystem.addTrackable<Bubble>(&_subSystem, coord, type);
    }
    cout << "Done. " << bubbles.size() << " bubbles created." << endl;

    /**************************************************************************
    Now starting to add the membrane into the network.
    **************************************************************************/
    MembraneSetup MemSetup = p.readMembraneSetup();
    
    cout << "---" << endl;
    cout << "Initializing membranes...";

    std::vector< MembraneParser::MembraneInfo > membraneData;
    if(MemSetup.inputFile != "") {
        membraneData = MembraneParser(_inputDirectory + MemSetup.inputFile).readMembranes();
    }

    for(const auto& param : MemSetup.meshParam) {
        const auto newMesh = mesh_gen::generateMeshViaParams< floatingpoint >(param);
        membraneData.push_back({newMesh.vertexCoordinateList, newMesh.triangleList});
    }
    
    // add membranes
    for (auto& it: membraneData) {
        
        short type = 0; // Currently set as default(0).
        
        if(type >= SysParams::Chemistry().numMembranes) {
            cout << "Membrane data specified contains an invalid membrane type. Exiting." << endl;
            exit(EXIT_FAILURE);
        }

        Membrane* newMembrane = _subSystem->addTrackable<Membrane>(
            _subSystem,
            type,
            it.vertexCoordinateList,
            it.triangleVertexIndexList
        );
    }
    cout << "Done. " << membraneData.size() << " membranes created." << endl;

    // Create a region inside the membrane
    _regionInMembrane = (
        membraneData.empty() ?
        make_unique<MembraneRegion<Membrane>>(_subSystem->getBoundary()) :
        MembraneRegion<Membrane>::makeByChildren(MembraneHierarchy< Membrane >::root())
    );
    _subSystem->setRegionInMembrane(_regionInMembrane.get());

    // Optimize the membrane
    membraneAdaptiveRemesh();
    updatePositions();

    // Deactivate all the compartments outside membrane, and mark boundaries as interesting
    for(auto c : _subSystem->getCompartmentGrid()->getCompartments()) {
        if(!c->getTriangles().empty()) {
            // Contains triangles, so this compartment is at the boundary.
            c->boundaryInteresting = true;

            // Update partial activate status
            c->computeSlicedVolumeArea(Compartment::SliceMethod::Membrane);
            _cController->updateActivation(c, Compartment::ActivateReason::Membrane);

        } else if( ! _regionInMembrane->contains(vector2Vec<3, floatingpoint>(c->coordinates()))) {
            // Compartment is outside the membrane
            _cController->deactivate(c, true);
        }
    }

    // Transfer species from all the inactive compartments
    {
        vector<Compartment*> ac, ic;
        for(auto c : _subSystem->getCompartmentGrid()->getCompartments()) {
            if(c->isActivated()) ac.push_back(c);
            else                 ic.push_back(c);
        }
        auto nac = ac.size();
        for(auto c : ic) {
            for(auto &sp : c->getSpeciesContainer().species()) {
                int copyNumber = sp->getN();
                unordered_set<Species*> sp_targets;
                if(sp->getFullName().find("Bound") == string::npos) {
                    while(copyNumber > 0) {
                        sp->down();
                        auto tc = ac[Rand::randInteger(0, nac-1)];
                        auto sp_target = tc->findSpeciesByName(sp->getName());
                        sp_targets.insert(sp_target);
                        sp_target->up();
                        --copyNumber;
                    }
                }
                for(auto sp_target : sp_targets)
                    sp_target->updateReactantPropensities();
                sp->updateReactantPropensities();
            }
        }
    }

    /**************************************************************************
    Now starting to add the filaments into the network.
    **************************************************************************/
    // Read filament setup, parse filament input file if needed
    FilamentSetup FSetup = p.readFilamentSetup();
    
    cout << "---" << endl;
//    HybridBindingSearchManager::setdOut();
    cout << "Initializing filaments...";

    if(FSetup.inputFile != "") {
        FilamentParser fp(_inputDirectory + FSetup.inputFile);
        filaments = fp.readFilaments();
    }
    fil=get<0>(filaments);
    //add other filaments if specified
    FilamentInitializer* fInit = new RandomFilamentDist();
<<<<<<< HEAD
    
    auto filamentsGen = fInit->createFilaments(*_regionInMembrane,
=======

    auto filamentsGen = fInit->createFilaments(_subSystem.getBoundary(),
>>>>>>> d0c383aa
                                               FSetup.numFilaments,
                                               FSetup.filamentType,
                                               FSetup.filamentLength);
    auto filGen=get<0>(filamentsGen);
    fil.insert(fil.end(), filGen.begin(), filGen.end());
    delete fInit;

    //add filaments

    for (auto it: fil) {

        auto coord1 = get<1>(it);
        auto coord2 = get<2>(it);
        auto type = get<0>(it);

        if(type >= SysParams::Chemistry().numFilaments) {
            cout << "Filament data specified contains an "
                 <<"invalid filament type. Exiting." << endl;
            exit(EXIT_FAILURE);
        }
        vector<vector<floatingpoint>> coords = {coord1, coord2};

        if(coord2.size()==3){

            floatingpoint d = twoPointDistance(coord1, coord2);
            vector<floatingpoint> tau = twoPointDirection(coord1, coord2);
            int numSegment = static_cast<int>(std::round(d / SysParams::Geometry().cylinderSize[type]));

            // check how many segments can fit between end-to-end of the filament
            if (numSegment == 0)
                _subSystem.addTrackable<Filament>(&_subSystem, type, coords, 2, FSetup.projectionType);
            else
                _subSystem.addTrackable<Filament>(&_subSystem, type, coords, numSegment + 1, FSetup.projectionType);
        }
        else if(coord2.size()>3){
            int numSegment = coord2.size()/3;
            vector<vector<floatingpoint>> coords;
            coords.push_back(coord1);
            for(int id=0;id<numSegment;id++)
                coords.push_back({coord2[id*3],coord2[id*3+1],coord2[id*3+2]});

            if (numSegment == 0)
                _subSystem.addTrackable<Filament>(&_subSystem, type, coords, 2, FSetup.projectionType);
            else
                _subSystem.addTrackable<Filament>(&_subSystem, type, coords, numSegment + 1, FSetup.projectionType);
        }
    }
    cout << "Done. " << fil.size() << " filaments created." << endl;
    cout<<"Total cylinders "<<Cylinder::getCylinders().size()<<endl;
}

void Controller::setupSpecialStructures(SystemParser& p) {

    cout << "---" << endl;
    cout << "Setting up special structures...";

    SpecialSetupType SType = p.readSpecialSetupType();

    //set up a MTOC if desired
    //For now, uses 20 filaments
    if(SType.mtoc) {

        MTOC* mtoc = _subSystem.addTrackable<MTOC>();

        //create the bubble in top part of grid, centered in x,y
        floatingpoint bcoordx = GController::getSize()[0] / 2;
        floatingpoint bcoordy = GController::getSize()[1] / 2;
        floatingpoint bcoordz = GController::getSize()[2] * 5 / 6;

        vector<floatingpoint> bcoords = {bcoordx, bcoordy, bcoordz};
        Bubble* b = _subSystem.addTrackable<Bubble>(&_subSystem, bcoords, SType.mtocBubbleType);

        mtoc->setBubble(b);

        FilamentInitializer *init = new MTOCFilamentDist(bcoords,
                                                         SysParams::Mechanics().BubbleRadius[SType.mtocBubbleType]);

        auto filaments = init->createFilaments(_subSystem.getBoundary(),
                                               SType.mtocNumFilaments,
                                               SType.mtocFilamentType,
                                               SType.mtocFilamentLength);
        //add filaments
        filamentData fil=get<0>(filaments);
        for (auto it: fil) {

            auto coord1 = get<1>(it);
            auto coord2 = get<2>(it);

            vector<vector<floatingpoint>> coords = {coord1, coord2};

            floatingpoint d = twoPointDistance(coord1, coord2);
            vector<floatingpoint> tau = twoPointDirection(coord1, coord2);

            int numSegment = d / SysParams::Geometry().cylinderSize[SType.mtocFilamentType];

            // check how many segments can fit between end-to-end of the filament
            Filament *f = _subSystem.addTrackable<Filament>(&_subSystem, SType.mtocFilamentType,
                                                             coords, numSegment + 1, "ARC");

            mtoc->addFilament(f);
        }
    }
    cout << "Done." << endl;
}

void Controller::activatedeactivateComp(){

    if(SysParams::Boundaries().transfershareaxis>=0){
        fCompmap.clear();
        bCompmap.clear();
        activatecompartments.clear();
        ControlfrontbackEndComp();
//            std::cout<<fCompmap.size()<<" "<<bCompmap.size()<<" "<<activatecompartments.size()<<endl;
        for(auto it=activatecompartments.begin();it!=activatecompartments.end();it++)
        {
            if(!(*it)->isActivated())
                _cController.activate(*it);
        }
        //deactivate compartments starting from the right extreme
        for (std::multimap<int,Compartment*>::reverse_iterator it=fCompmap.rbegin(); it!=fCompmap.rend(); ++it)
            _cController.deactivate(it->second);
        //deactivate compartments starting from the left extreme
        for (std::multimap<int,Compartment*>::iterator it=bCompmap.begin(); it!=bCompmap.end(); ++it)
            _cController.deactivate(it->second);
        fCompmap.clear();
        bCompmap.clear();

//            std::cout<<"Printing diffusing actin copy numbers."<<endl;
//
//            for(auto C : _subSystem->getCompartmentGrid()->getCompartments()){
//                for(auto sd : _chemData.speciesDiffusing) {
//                    string name = get<0>(sd);
//                    if(name.find("AD") != string::npos){
//                        auto s = C->findSpeciesByName(name);
//                        auto copyNum = s->getN();
//
//                        std::cout <<C->coordinates()[0]<<" "<<copyNum<<" ";
//                    }
//                }
//            }
//            std::cout<<endl;
    }
}

void Controller::ControlfrontbackEndComp(){
    Compartment* maxcomp=NULL;
    Compartment* mincomp=NULL;
    int tsaxis = SysParams::Boundaries().transfershareaxis;
    int planestomove = SysParams::Boundaries().planestomove;
    bool maxcompstate = false;
    bool mincompstate = false;
    if(planestomove == 2 || planestomove == 0) maxcompstate = true;
    if(planestomove == 2 || planestomove == 1) mincompstate = true;
    floatingpoint systemspan = 0.0;
    floatingpoint cmpsize = 0.0;
    if(tsaxis == 0)
    {systemspan = SysParams::Geometry().NX * SysParams::Geometry()
                                                              .compartmentSizeX;
    cmpsize = SysParams::Geometry().compartmentSizeX;}
    else if(tsaxis == 1) {
        systemspan = SysParams::Geometry().NY * SysParams::Geometry()
                .compartmentSizeY;
        cmpsize = SysParams::Geometry().compartmentSizeY;
    }
    else if(tsaxis == 2) {
        systemspan = SysParams::Geometry().NZ * SysParams::Geometry().compartmentSizeZ;
        cmpsize = SysParams::Geometry().compartmentSizeZ;
    }
    //copy vector to prevcopy
    bounds_prev[0] = bounds[0];bounds_prev[1] = bounds[1];
    bounds[0] = 0.0; bounds[1] =  systemspan;
    for(auto C : _subSystem.getCompartmentGrid()->getCompartments()){
        auto cyls=C->getCylinders();
        if(cyls.size()>0){
            //maxcomp refers to the compartment on the right extreme of reaction volume
            // that represents the current chemical boundary of the system.
            if(maxcompstate) {
                if (maxcomp == NULL)
                    maxcomp = C;
                else {
                    //get current maxcomp coordinates
                    auto mcoord = maxcomp->coordinates();
                    //get compartment coorinates
                    auto ccord = C->coordinates();
                    //compare to see if the compartment is further to the right of maxcomp.
                    if (mcoord[SysParams::Boundaries().transfershareaxis] <
                        ccord[SysParams::Boundaries()
                                .transfershareaxis])
                        maxcomp = C;
                }
            }
            //mincomp refers to the compartment on the left extreme of reaction volume
            // that represents the current chemical boundary of the system.
            if(mincompstate) {
                if (mincomp == NULL)
                    mincomp = C;
                else {
                    auto mcoord = mincomp->coordinates();
                    auto ccord = C->coordinates();
                    //compare to see if the compartment is further to the left of mincomp.
                    if (mcoord[SysParams::Boundaries().transfershareaxis] >
                        ccord[SysParams::Boundaries().transfershareaxis])
                        mincomp = C;
                }
            }
        }
    }

    if(maxcompstate) {
        std::cout<<"1 maxcomp "<<maxcomp->coordinates()[0]<<endl;
        // front end is defined two compartments away from the current maxcomp.
        auto cmaxcomp = maxcomp->coordinates();
        //get the neighbor who is to the right of maxcomp.
        for (auto C:maxcomp->getNeighbours()) {
            auto cC = C->coordinates();
            if (cmaxcomp[SysParams::Boundaries().transfershareaxis] <
                cC[SysParams::Boundaries().transfershareaxis])
                maxcomp = C;
        }
        std::cout<<"2 maxcomp "<<maxcomp->coordinates()[0]<<endl;
        cmaxcomp = maxcomp->coordinates();
        //get the neighbor who is to the right of maxcomp.
        for (auto C:maxcomp->getNeighbours()) {
            auto cC = C->coordinates();
            if (cmaxcomp[SysParams::Boundaries().transfershareaxis] <
                cC[SysParams::Boundaries().transfershareaxis])
                maxcomp = C;
        }
        std::cout<<"3 maxcomp "<<maxcomp->coordinates()[0]<<endl;
        cmaxcomp = maxcomp->coordinates();
        assert((maxcomp != NULL) && "Non existent maxcomp. Exiting.");
        //Loop through compartments
        for (auto C : _subSystem.getCompartmentGrid()->getCompartments()) {
            auto cC = C->coordinates();
            //if compartment is to the right of maxcomp and activated, add to a vector to
            // deactivate later.
            if (cC[SysParams::Boundaries().transfershareaxis] >
                cmaxcomp[SysParams::Boundaries().transfershareaxis]) {
                if (C->isActivated())
                    fCompmap.insert(pair<int, Compartment *>(
                            cC[SysParams::Boundaries().transfershareaxis], C));
            }
                //if compartment is to the left of maxcomp and not active, add to a vector to
                // activate later.
            else {
                if (!(C->isActivated()))
                    activatecompartments.push_back(C);
            }
        }
        bounds[1] = maxcomp->coordinates()[SysParams::Boundaries().transfershareaxis] +
                cmpsize/2;
    }
    //back end is defined as the compartment that is two compartments to the left of
    // mincomp.
    if(mincompstate) {
        auto cmincomp = mincomp->coordinates();
        //get the neighbor who is to the left of mincomp.
        for (auto C:mincomp->getNeighbours()) {
            auto cC = C->coordinates();
            if (cmincomp[SysParams::Boundaries().transfershareaxis] >
                cC[SysParams::Boundaries().transfershareaxis])
                mincomp = C;
        }
        cmincomp = mincomp->coordinates();
        //get the neighbor who is to the left of mincomp.
        for (auto C:mincomp->getNeighbours()) {
            auto cC = C->coordinates();
            if (cmincomp[SysParams::Boundaries().transfershareaxis] >
                cC[SysParams::Boundaries().transfershareaxis])
                mincomp = C;
        }
        cmincomp = mincomp->coordinates();
        assert(mincomp != NULL && "Non existent mincomp. Exiting.");
        //Loop through compartments
        for (auto C : _subSystem.getCompartmentGrid()->getCompartments()) {
            auto cC = C->coordinates();
            //if compartment C is to the left of mincomp and was added to
            // activatecompartments vector, remove. If it is already active, add to a vector
            // to deactivate later.
            if (cC[SysParams::Boundaries().transfershareaxis] <
                cmincomp[SysParams::Boundaries().transfershareaxis]) {
                auto it = std::find(activatecompartments.begin(),
                                    activatecompartments.end(), C);
                if (it != activatecompartments.end())
                    activatecompartments.erase(it);
                if (C->isActivated()) {
                    bCompmap.insert(pair<int, Compartment *>(
                            cC[SysParams::Boundaries().transfershareaxis], C));
                }
            }
        }
        bounds[0] = mincomp->coordinates()[SysParams::Boundaries().transfershareaxis] -
                cmpsize/2;
    }
    //print the maximum (right boundary) and minimum (left boundary) compartment spans.
    std::cout<<"Maxbound "<<bounds[1]<<" Minbound "<<bounds[0]<<endl;
}

void Controller::moveBoundary(floatingpoint deltaTau) {
    //calculate distance to move
    floatingpoint dist = SysParams::Boundaries().moveSpeed * deltaTau;

    if(SysParams::Boundaries().transfershareaxis>=0){
        vector<floatingpoint> distvec= {0.0, 0.0, 0.0, 0.0, 0.0, 0.0};

        if(SysParams::Boundaries().transfershareaxis == 0){
            distvec[0] = bounds[0] - bounds_prev[0];
            distvec[1] = bounds[1] - bounds_prev[1];
        }
        else if(SysParams::Boundaries().transfershareaxis == 1){
            distvec[2] = bounds[0] - bounds_prev[0];
            distvec[3] = bounds[1] - bounds_prev[1];
        }
        else if(SysParams::Boundaries().transfershareaxis == 2){
            distvec[4] = bounds[0] - bounds_prev[0];
            distvec[5] = bounds[1] - bounds_prev[1];
        }
        _subSystem.getBoundary()->move(distvec);
    }
        //deprecated not good to use.
    else if(abs(dist)>0){
        vector<floatingpoint> distvec = {dist, -dist, dist, -dist, dist, -dist};
        //move it
        if(tau() >= SysParams::Boundaries().moveStartTime &&
           tau() <= SysParams::Boundaries().moveEndTime)
            _subSystem.getBoundary()->move(distvec);

        //activate, deactivate necessary compartments
        for(auto C : _subSystem.getCompartmentGrid()->getCompartments()) {

            if(_subSystem.getBoundary()->within(C)) {

                if(C->isActivated()) continue;
                else _cController.activate(C);
            }
            else {
                if(!C->isActivated()) continue;
                else _cController.deactivate(C);
            }
        }
    }
    //calculate system volume.
    _subSystem.getBoundary()->volume();
}

void Controller::updateActiveCompartments() {
    // For this function to work, we must assume that each minimization step
    // will push the membrane boundary no more than 1 compartment, so that
    // changes will only happen at the neighborhood of the previous boundary.
    auto& allMembranes = Membrane::getMembranes();

    // Currently only the 0th membrane will be considered
    if(allMembranes.size()) {
        Membrane* theMembrane = allMembranes[0];
        // For non empty compartments, we mark them as interesting and update their status
        // For the "interesting" compartments last round but now empty, we fully activate or deactivate them
        // For the rest we do nothing, assuming that the membranes will NOT move across a whole compartment
        for(auto c: GController::getCompartmentGrid()->getCompartments()) {
            auto& ts = c->getTriangles();
            if(!ts.empty()) {
                // Update partial activate status
                c->computeSlicedVolumeArea(Compartment::SliceMethod::Membrane);
                _cController->updateActivation(c, Compartment::ActivateReason::Membrane);

                // No matter whether the compartment is interesting before, mark it as interesting
                c->boundaryInteresting = true;
            } else if(c->boundaryInteresting) { // Interesting last round but now empty
                bool inMembrane = (
                    (!theMembrane->isClosed()) ||
                    (theMembrane->contains(vector2Vec<3, floatingpoint>(c->coordinates())))
                );
                if(inMembrane) {
                    // Fully activate the compartment
                    c->resetVolumeFrac();
					const auto& fullArea = GController::getCompartmentArea();
                    c->setPartialArea({{
                        fullArea[0], fullArea[0],
						fullArea[1], fullArea[1],
						fullArea[2], fullArea[2]
                    }});
                    _cController->updateActivation(c, Compartment::ActivateReason::Membrane);
                } else {
                    // Deactivate the compartment
                    _cController->deactivate(c);
                }

                // Mark the compartment as not interesting
                c->boundaryInteresting = false;
            }
        }
    } // Otherwise, no membrane exists. Do nothing
}

void Controller::executeSpecialProtocols() {

    //making filaments static
    if(SysParams::Chemistry().makeFilamentsStatic &&
       SysParams::Chemistry().makeFilamentsStaticTime <= tau()) {

        //loop through all cylinders, passivate (de)polymerization
        for(auto c : Cylinder::getCylinders())
            c->getCCylinder()->passivatefilreactions();
    }

    //making linkers static
    if(SysParams::Chemistry().makeLinkersStatic &&
       SysParams::Chemistry().makeLinkersStaticTime <= tau()) {

        // loop through all linkers, passivate unbinding
        for(auto l: Linker::getLinkers())
            l->getCLinker()->getOffReaction()->passivateReaction();
    }


    if(SysParams::Mechanics().pinBoundaryFilaments &&
       tau() >= SysParams::Mechanics().pinTime) {

        pinBoundaryFilaments();
    }

    //Qin
    if(SysParams::Mechanics().pinLowerBoundaryFilaments &&
       tau() >= SysParams::Mechanics().pinTime) {

        pinLowerBoundaryFilaments();
    }

    if(SysParams::Mechanics().pinBubbles && tau() >= SysParams::Mechanics().pinTime) {
        pinBubbles();
    }
}

void Controller::updatePositions() {
	chrono::high_resolution_clock::time_point minsp, minep;
    //NEED TO UPDATE CYLINDERS FIRST
	minsp = chrono::high_resolution_clock::now();
    //Reset Cylinder update position state
    Cylinder::setpositionupdatedstate = false;
    for(auto c : Cylinder::getCylinders())
    	c->updatePosition();
#ifdef OPTIMOUT
    cout<<"Cylinder position updated"<<endl;
#endif
    //Reset state to updated state
	Cylinder::setpositionupdatedstate = true;
	minep = chrono::high_resolution_clock::now();
    chrono::duration<floatingpoint> compartment_update(minep - minsp);
    updatepositioncylinder += compartment_update.count();

    minsp = chrono::high_resolution_clock::now();
    //update all other moveables
    for(auto m : _subSystem.getMovables()) m->updatePosition();

    minep = chrono::high_resolution_clock::now();
    chrono::duration<floatingpoint> compartment_update2(minep - minsp);
    updatepositionmovable += compartment_update2.count();
}

#ifdef DYNAMICRATES
void Controller::updateReactionRates() {
    /// update all reactables
    for(auto r : _subSystem.getReactables()) r->updateReactionRates();
}
#endif

void Controller::updateNeighborLists() {
    chrono::high_resolution_clock::time_point mins, mine;

    mins = chrono::high_resolution_clock::now();
    //Full reset of neighbor lists
    _subSystem.resetNeighborLists();
//	cout<<"updated NeighborLists"<<endl;
    mine = chrono::high_resolution_clock::now();
    chrono::duration<floatingpoint> elapsed_runnl2(mine - mins);
    nl2time += elapsed_runnl2.count();
#ifdef CHEMISTRY
    mins = chrono::high_resolution_clock::now();
    _subSystem.updateBindingManagers();
#ifdef OPTIMOUT
	cout<<"updated BindingManagers"<<endl;
#endif
    mine = chrono::high_resolution_clock::now();
    chrono::duration<floatingpoint> elapsed_runb(mine - mins);
    bmgrtime += elapsed_runb.count();
//    std::cout<<"time split "<<elapsed_runnl2.count()<<" "<<elapsed_runbvec.count()<<" "
//            ""<<elapsed_runb.count()<<endl;
#endif
}

void Controller::resetCounters() {
    for(Filament* f : Filament::getFilaments()) f->resetCounters();
}

void Controller::pinBoundaryFilaments() {

    //if we've already added pinned filaments, return
    if(Bead::getPinnedBeads().size() != 0)
        return;

    //loop through beads, check if within pindistance
    for(auto b : Bead::getBeads()) {

        //pin only beads who are at the front of a plus end cylinder or back of a minus end cylinder
        Filament* f = (Filament*) b->getParent();
        Cylinder* plusEndC = f->getPlusEndCylinder();
        Cylinder* minusEndC = f->getMinusEndCylinder();

        if((plusEndC->getSecondBead() == b) ||
           (minusEndC->getFirstBead() == b)) {

            cout << _subSystem.getBoundary()->distance(b->vcoordinate()) << endl;
            cout << SysParams::Mechanics().pinDistance << endl;


            //if within dist to boundary, add
            if(_subSystem.getBoundary()->distance(b->vcoordinate()) < SysParams::Mechanics().pinDistance) {

                b->pinnedPosition = b->vcoordinate();
                b->addAsPinned();
            }
        }
    }
}

void Controller::pinLowerBoundaryFilaments() {

    //renew pinned filament list everytime

    //loop through beads, check if within pindistance
    for(auto b : Bead::getBeads()) {

        //pin all beads besides plus end and minus end cylinder
        Filament* f = (Filament*) b->getParent();
        Cylinder* plusEndC = f->getPlusEndCylinder();
        Cylinder* minusEndC = f->getMinusEndCylinder();

        if((plusEndC->getSecondBead() != b) ||
           (minusEndC->getFirstBead() != b)) {

            //cout << _subSystem->getBoundary()->lowerdistance(b->vcoordinate()) << endl;
            //cout << SysParams::Mechanics().pinDistance << endl;

            auto index = Rand::randfloatingpoint(0,1);
            //cout << index <<endl;
            //if within dist to boundary and index > 0.5, add
            if(_subSystem.getBoundary()->lowerdistance(b->vcoordinate()) < SysParams::Mechanics().pinDistance
               && index < SysParams::Mechanics().pinFraction && b->isPinned() == false) {
                //cout << index << endl;
                b->pinnedPosition = b->vcoordinate();
                b->addAsPinned();
            }
        }
    }
}

void Controller::membraneAdaptiveRemesh() const {
    // Requires _meshAdapter to be already initialized
    for(auto m : Membrane::getMembranes()) {
        _meshAdapter->adapt(m->getMesh());

        // Update necessary geometry for the system
        m->updateGeometryValueForSystem();
    }
}

void Controller::run() {

#ifdef CHEMISTRY
    floatingpoint tauLastSnapshot = 0;
    floatingpoint tauLastMinimization = 0;
    floatingpoint tauLastNeighborList = 0;
    floatingpoint oldTau = 0;

    long stepsLastSnapshot = 0;
    long stepsLastMinimization = 0;
    long stepsLastNeighborList = 0;

    long totalSteps = 0;
#endif
    chrono::high_resolution_clock::time_point chk1, chk2, mins, mine;
    chk1 = chrono::high_resolution_clock::now();
//RESTART PHASE BEGINS
    if(SysParams::RUNSTATE==false){
        cout<<"RESTART PHASE BEINGS."<<endl;
        Restart* _restart = new Restart(&_subSystem, filaments,_chemData);
//Step 1. Turn off diffusion, passivate filament reactions and empty binding managers.
//        _restart->settorestartphase();
        cout<<"Turned off Diffusion, filament reactions."<<endl;
//Step 2. Add bound species to their respective binding managers. Turn off unbinding, update propensities.
        //_restart->addtoHeaplinkermotor();
        _restart->addtoHeapbranchers();
        _restart->addtoHeaplinkermotor();
        cout<<"Bound species added to reaction heap."<<endl;
//Step 2A. Turn off diffusion, passivate filament reactions and empty binding managers.
        _restart->settorestartphase();
//Step 3. ############ RUN LINKER/MOTOR REACTIONS TO BIND BRANCHERS, LINKERS, MOTORS AT RESPECTIVE POSITIONS.#######
        cout<<"Reactions to be fired "<<_restart->getnumchemsteps()<<endl;
        _cController.runSteps(_restart->getnumchemsteps());
        cout<<"Reactions fired! Displaying heap"<<endl;
//Step 4. Display the number of reactions yet to be fired. Should be zero.
        for(auto C : _subSystem.getCompartmentGrid()->getCompartments()) {
            for(auto &Mgr:C->getFilamentBindingManagers()){
                int numsites = 0;
#ifdef NLORIGINAL
                numsites = Mgr->numBindingSites();
#endif
#ifdef NLSTENCILLIST
                numsites = Mgr->numBindingSitesstencil();
#endif
                if(numsites == 0)
                    cout<< numsites<<" ";
                else{
                    cout<<endl;
                    cout<<"Few reactions are not fired! Cannot restart this trajectory. Exiting ..."<<endl;
                    exit(EXIT_FAILURE);
                }
            }}
        cout<<endl;
        _restart->redistributediffusingspecies();
        cout<<"Diffusion rates restored, diffusing molecules redistributed."<<endl;

//Step 4.5. re-add pin positions
        SystemParser p(_inputFile);
        FilamentSetup filSetup = p.readFilamentSetup();

        if(SysParams::Mechanics().pinBoundaryFilaments){
            PinRestartParser ppin(_inputDirectory + filSetup.pinRestartFile);
            ppin.resetPins();}

//Step 5. run mcontroller, update system, turn off restart state.
        updatePositions();
        updateNeighborLists();

        mins = chrono::high_resolution_clock::now();
        cout<<"Minimizing energy"<<endl;

<<<<<<< HEAD
        invalidateMembraneMeshIndexCache();
        _mController->run(false);
=======
        _mController.run(false);
>>>>>>> d0c383aa
#ifdef OPTIMOUT
        mine= chrono::high_resolution_clock::now();
        chrono::duration<floatingpoint> elapsed_runm(mine - mins);
        minimizationtime += elapsed_runm.count();
        std::cout<<"Time taken for minimization "<<elapsed_runm.count()<<endl;
#endif
        SysParams::RUNSTATE=true;

        //reupdate positions and neighbor lists
        updatePositions();
        updateNeighborLists();

//Step 6. Set Off rates back to original value.
        for(auto LL : Linker::getLinkers())
        {
            LL->getCLinker()->setOffRate(LL->getCLinker()->getOffReaction()->getBareRate());
            LL->getCLinker()->getOffReaction()->setRate(LL->getCLinker()->getOffReaction()->getBareRate());
            LL->updateReactionRates();
            LL->getCLinker()->getOffReaction()->updatePropensity();

        }
        for(auto MM : MotorGhost::getMotorGhosts())
        {
            MM->getCMotorGhost()->setOffRate(MM->getCMotorGhost()->getOffReaction()->getBareRate());
            MM->getCMotorGhost()->getOffReaction()->setRate(MM->getCMotorGhost()->getOffReaction()->getBareRate());
            MM->updateReactionRates();
            MM->getCMotorGhost()->getOffReaction()->updatePropensity();
        }
        int dummy=0;
        for (auto BB: BranchingPoint::getBranchingPoints()) {
            dummy++;
            BB->getCBranchingPoint()->setOffRate(BB->getCBranchingPoint()->getOffReaction()->getBareRate());
            BB->getCBranchingPoint()->getOffReaction()->setRate(BB->getCBranchingPoint()->getOffReaction()->getBareRate());
            BB->getCBranchingPoint()->getOffReaction()->updatePropensity();
        }
//STEP 7: Get cylinders, activate filament reactions.
        for(auto C : _subSystem.getCompartmentGrid()->getCompartments()) {
            for(auto x : C->getCylinders()) {
                x->getCCylinder()->activatefilreactions();
                x->getCCylinder()->activatefilcrossreactions();
            }}
        cout<<"Unbinding rates of bound species restored. filament reactions activated"<<endl;
//@
#ifdef CHEMISTRY
        _subSystem.updateBindingManagers();
#endif
#ifdef DYNAMICRATES
        updateReactionRates();
#endif
        cout<< "Restart procedures completed. Starting original Medyan framework"<<endl;
        cout << "---" << endl;
        resetglobaltime();
        _cController.restart();
        cout << "Current simulation time = "<< tau() << endl;
        //restart phase ends
    }
#ifdef CHEMISTRY
    tauLastSnapshot = tau();
    oldTau = 0;
#endif

#ifdef MECHANICS
    cout<<"Minimizing energy"<<endl;
    mins = chrono::high_resolution_clock::now();
    invalidateMembraneMeshIndexCache();
    // update neighorLists before and after minimization. Need excluded volume
    // interactions.
<<<<<<< HEAD
	_subSystem->resetNeighborLists();
    _mController->run(false);
    membraneAdaptiveRemesh();
=======
	_subSystem.resetNeighborLists();
    _mController.run(false);
>>>>>>> d0c383aa
    mine= chrono::high_resolution_clock::now();
    chrono::duration<floatingpoint> elapsed_runm2(mine - mins);
    minimizationtime += elapsed_runm2.count();
#ifdef OPTIMOUT
    std::cout<<"Time taken for minimization "<<elapsed_runm2.count()<<endl;
#endif

    //activate/deactivate compartments
    mins = chrono::high_resolution_clock::now();
    //set initial values of variables.
    int tsaxis = SysParams::Boundaries().transfershareaxis;
    floatingpoint systemspan = 0.0;
    if(tsaxis == 0)
        systemspan = SysParams::Geometry().NX * SysParams::Geometry().compartmentSizeX;
    else if(tsaxis == 1)
        systemspan = SysParams::Geometry().NY * SysParams::Geometry().compartmentSizeY;
    else if(tsaxis == 2)
        systemspan = SysParams::Geometry().NZ * SysParams::Geometry().compartmentSizeZ;
    //copy vector to prevcopy
    bounds_prev[1] = systemspan;bounds_prev[0] = 0.0;
    bounds[1] = systemspan; bounds[0] =  0.0;
    activatedeactivateComp();
    moveBoundary(0.0);
    mine= chrono::high_resolution_clock::now();
    chrono::duration<floatingpoint> elapsed_runspl(mine - mins);
    specialtime += elapsed_runspl.count();

    //reupdate positions and neighbor lists
    mins = chrono::high_resolution_clock::now();
    updatePositions();
#ifdef OPTIMOUT
    cout<<"Positions updated"<<endl;
#endif
    updateNeighborLists();
#ifdef OPTIMOUT
    mine= chrono::high_resolution_clock::now();
    chrono::duration<floatingpoint> elapsed_runnl(mine - mins);
    nltime += elapsed_runnl.count();
    std::cout<<"NL time "<<elapsed_runnl.count()<<endl;
    mins = chrono::high_resolution_clock::now();
#endif
#ifdef DYNAMICRATES
    updateReactionRates();
#endif
    mine= chrono::high_resolution_clock::now();
    chrono::duration<floatingpoint> elapsed_runrxn(mine - mins);
    rxnratetime += elapsed_runrxn.count();
#endif

#ifdef CHEMISTRY
    tauLastSnapshot = tau();
    oldTau = 0;
#endif
    for(auto o: _outputs) o->print(0);
    resetCounters();

    cout << "Starting simulation..." << endl;

    int i = 1;

    //if runtime was specified, use this
    if(!areEqual(_runTime, 0.0)) {

#ifdef CHEMISTRY
        //activate/deactivate compartments
        mins = chrono::high_resolution_clock::now();
        activatedeactivateComp();
	    // set initial mechanical energy of system through a call to force field manager if dissipation tracking is enabled
	    if(SysParams::CParams.dissTracking){
		    _dt->setG1();
	    }
        mine= chrono::high_resolution_clock::now();
        chrono::duration<floatingpoint> elapsed_runspl(mine - mins);
        specialtime += elapsed_runspl.count();
        while(tau() <= _runTime) {
            //run ccontroller
            #ifdef OPTIMOUT
            cout<<"Starting chemistry"<<endl;
			#endif
            SysParams::DURINGCHEMISTRY = true;
            mins = chrono::high_resolution_clock::now();
            floatingpoint chemistryTime = _minimizationTime;
            //1 ms
//            chemistryTime = 0.001;
            auto var = !_cController.run(chemistryTime);
            mine= chrono::high_resolution_clock::now();
            chrono::duration<floatingpoint> elapsed_runchem(mine - mins);
            chemistrytime += elapsed_runchem.count();
            SysParams::DURINGCHEMISTRY = false;

            //Printing walking reaction
            /*auto mwalk = CUDAcommon::mwalk;
            cout<<"Motor-Walking statistics"<<endl;
            cout<<"MW C2C "<<mwalk.contracttocontract<<endl;
            cout<<"MW S2S "<<mwalk.stretchtostretch<<endl;
            cout<<"MW E2E "<<mwalk.equibtoequib<<endl;
            cout<<"MW C2S "<<mwalk.contracttostretch<<endl;
            cout<<"MW S2C "<<mwalk.stretchtocontract<<endl;
            cout<<"MW E2C "<<mwalk.equibtocontract<<endl;
            cout<<"MW E2S "<<mwalk.equibtostretch<<endl;
			//reset counters
            CUDAcommon::mwalk.contracttocontract = 0;
	        CUDAcommon::mwalk.stretchtocontract = 0;
	        CUDAcommon::mwalk.contracttostretch = 0;
	        CUDAcommon::mwalk.stretchtostretch = 0;
	        CUDAcommon::mwalk.equibtoequib = 0;
	        CUDAcommon::mwalk.equibtostretch = 0;
	        CUDAcommon::mwalk.equibtocontract = 0;*/

            //Printing stretch forces
/*            cout<<"Motor-forces ";
            for(auto m: MotorGhost::getMotorGhosts()){
                std::cout<<m->getMMotorGhost()->stretchForce<<" ";
            }
            cout<<endl;
            cout<<"Linker-forces ";
            for(auto l: Linker::getLinkers()){
                std::cout<<l->getMLinker()->stretchForce<<" ";
            }
            cout<<endl;*/
#ifdef OPTIMOUT
	        auto mtimex = CUDAcommon::tmin;
	        cout<<"motorbinding calls "<<mtimex.motorbindingcalls<<endl;
	        cout<<"motorunbinding calls "<<mtimex.motorunbindingcalls<<endl;
	        cout<<"motorwalking calls "<<mtimex.motorwalkingcalls<<endl;
	        cout<<"linkerbinding calls "<<mtimex.linkerbindingcalls<<endl;
	        cout<<"linkerunbinding calls "<<mtimex.linkerunbindingcalls<<endl;
	        CUDAcommon::tmin.motorbindingcalls = 0;
	        CUDAcommon::tmin.motorunbindingcalls = 0;
	        CUDAcommon::tmin.motorwalkingcalls = 0;
	        CUDAcommon::tmin.linkerbindingcalls = 0;
	        CUDAcommon::tmin.linkerunbindingcalls = 0;
#endif
            //print output if chemistry fails.
            mins = chrono::high_resolution_clock::now();
            if(var) {
                for(auto o: _outputs) o->print(i);
                resetCounters();
                break;
            }
            // set intermediate mechanical energy of system through a call to force field manager if dissipation tracking is enabled
            if(SysParams::CParams.dissTracking){
            _dt->setGMid();
            }

            mine= chrono::high_resolution_clock::now();
            chrono::duration<floatingpoint> elapsed_runout(mine - mins);
            outputtime += elapsed_runout.count();
            //add the last step
            tauLastSnapshot += tau() - oldTau;
            tauLastMinimization += tau() - oldTau;
            tauLastNeighborList += tau() - oldTau;
#endif
#if defined(MECHANICS) && defined(CHEMISTRY)
#ifdef CUDAACCL
            //@{
    size_t free, total;
    CUDAcommon::handleerror(cudaMemGetInfo(&free, &total));
    cudaFree(0);
    CUDAcommon::handleerror(cudaMemGetInfo(&free, &total));
    std::cout<<"Free VRAM before CUDA operations in bytes "<<free<<". Total VRAM in bytes "
             <<total<<endl;
            auto cvars = CUDAcommon::getCUDAvars();
            cvars.memincuda = free;
            CUDAcommon::cudavars = cvars;
    //@}
#endif
            //run mcontroller, update system
            if(tauLastMinimization >= _minimizationTime) {

                mins = chrono::high_resolution_clock::now();
                invalidateMembraneMeshIndexCache();
                Bead::rearrange();
                Cylinder::updateAllData();
<<<<<<< HEAD
                _mController->run();

                // Membrane remeshing
                membraneAdaptiveRemesh();

=======
                _mController.run();
>>>>>>> d0c383aa
                mine= chrono::high_resolution_clock::now();

                #ifdef OPTIMOUT
                chrono::duration<floatingpoint> elapsed_runm3(mine - mins);
                minimizationtime += elapsed_runm3.count();
                std::cout<<"Time taken for minimization "<<elapsed_runm3.count()<<endl;
				#endif

                //update position
                mins = chrono::high_resolution_clock::now();

                updatePositions();

                // Update activation of the compartments
                updateActiveCompartments();

                #ifdef OPTIMOUT
                cout<<"Position updated"<<endl;
				#endif

                tauLastMinimization = 0.0;
                mine= chrono::high_resolution_clock::now();
                chrono::duration<floatingpoint> elapsed_rxn2(mine - mins);
                updateposition += elapsed_rxn2.count();

                // perform multiple functions to update cumulative energy counters and reset the mechanical energy variables
                if(SysParams::CParams.dissTracking){
                    _dt->updateAfterMinimization();
                }

	            //update reaction rates
	            mins = chrono::high_resolution_clock::now();
#ifdef DYNAMICRATES
	            updateReactionRates();
#ifdef OPTIMOUT
	            cout<<"updated Reaction Rates"<<endl;
#endif
#endif
	            mine= chrono::high_resolution_clock::now();
	            chrono::duration<floatingpoint> elapsed_rxn3(mine - mins);
	            rxnratetime += elapsed_rxn3.count();

            }
            //output snapshot
            if(tauLastSnapshot >= _snapshotTime) {
                mins = chrono::high_resolution_clock::now();
                cout << "Current simulation time = "<< tau() << endl;
                for(auto o: _outputs) o->print(i);
                resetCounters();
                i++;
                tauLastSnapshot = 0.0;
                mine= chrono::high_resolution_clock::now();
                chrono::duration<floatingpoint> elapsed_runout2(mine - mins);
                outputtime += elapsed_runout2.count();
            }
#elif defined(MECHANICS)
            for(auto o: _outputs) o->print(i);
	        resetCounters();
            i++;
#endif

#ifdef CHEMISTRY
            //activate/deactivate compartments
            mins = chrono::high_resolution_clock::now();
            activatedeactivateComp();
            //move the boundary
            moveBoundary(tau() - oldTau);
            mine= chrono::high_resolution_clock::now();
            chrono::duration<floatingpoint> elapsed_runspl(mine - mins);
            specialtime += elapsed_runspl.count();

            // update neighbor lists & Binding Managers
            if(tauLastNeighborList >= _neighborListTime) {
                mins = chrono::high_resolution_clock::now();
                updateNeighborLists();
                tauLastNeighborList = 0.0;
                mine= chrono::high_resolution_clock::now();
                chrono::duration<floatingpoint> elapsed_runnl2(mine - mins);
                nltime += elapsed_runnl2.count();
#ifdef OPTIMOUT
                cout<<"update NeighborLists"<<endl;
#endif
            }
            //Special protocols
            mins = chrono::high_resolution_clock::now();
            //special protocols
            executeSpecialProtocols();
            mine= chrono::high_resolution_clock::now();
            chrono::duration<floatingpoint> elapsed_runspl2(mine - mins);
            specialtime += elapsed_runspl2.count();
            oldTau = tau();

#ifdef CUDAACCL

            //reset CUDA context
//            CUDAcommon::handleerror(cudaDeviceSynchronize(), "cudaDeviceSynchronize", "Controller.cu");

//            CUDAcommon::handleerror(cudaDeviceReset(), "cudaDeviceReset", "Controller.cu");


//            size_t free, total;
//            CUDAcommon::handleerror(cudaMemGetInfo(&free, &total));
//            fprintf(stdout,"\t### After Reset Available VRAM : %g Mo/ %g Mo(total)\n\n",
//                    free/1e6, total/1e6);
//
//            cudaFree(0);
//
//            CUDAcommon::handleerror(cudaMemGetInfo(&free, &total));
//            fprintf(stdout,"\t### Available VRAM : %g Mo/ %g Mo(total)\n\n",
//                    free/1e6, total/1e6);
#ifdef CUDAACCL
                //@{
    size_t free2;
    CUDAcommon::handleerror(cudaMemGetInfo(&free2, &total));
    cudaFree(0);
    CUDAcommon::handleerror(cudaMemGetInfo(&free2, &total));
    std::cout<<"Free VRAM after CUDA operations in bytes "<<free2<<". Total VRAM in bytes "
             <<total<<endl;
    std::cout<<"Lost VRAM in bytes "<<CUDAcommon::getCUDAvars().memincuda-free2<<endl;
            std::cout<<endl;
    //@}
#endif
#endif
#endif
        }
    }
    //if run steps were specified, use this
    if(_runSteps != 0) {

#ifdef CHEMISTRY
        while(totalSteps <= _runSteps) {
            //run ccontroller
            if(!_cController.runSteps(_minimizationSteps)) {
                for(auto o: _outputs) o->print(i);
                resetCounters();
                break;
            }

            //add the last step
            stepsLastSnapshot += _minimizationSteps;
            stepsLastMinimization += _minimizationSteps;
            stepsLastNeighborList += _minimizationSteps;

            totalSteps += _minimizationSteps;
#endif
#if defined(MECHANICS) && defined(CHEMISTRY)
            //run mcontroller, update system
            if(stepsLastMinimization >= _minimizationSteps) {
                invalidateMembraneMeshIndexCache();
                Bead::rearrange();
                Cylinder::updateAllData();
<<<<<<< HEAD
                _mController->run();

                // Membrane remeshing
                membraneAdaptiveRemesh();

=======
                _mController.run();
>>>>>>> d0c383aa
                updatePositions();
                
                // Update activation of the compartments
                updateActiveCompartments();

#ifdef DYNAMICRATES
                updateReactionRates();
#endif

                stepsLastMinimization = 0;
            }

            if(stepsLastSnapshot >= _snapshotSteps) {
                cout << "Current simulation time = "<< tau() << endl;
                for(auto o: _outputs) o->print(i);
                resetCounters();
                i++;
                stepsLastSnapshot = 0;
            }
#elif defined(MECHANICS)
            for(auto o: _outputs) o->print(i);
            resetCounters();
            i++;
#endif

#ifdef CHEMISTRY
            //activate/deactivate compartments
            activatedeactivateComp();
            //move the boundary
            moveBoundary(tau() - oldTau);

            // update neighbor lists
            if(stepsLastNeighborList >= _neighborListSteps) {
                updateNeighborLists();
                stepsLastNeighborList = 0;
            }

            //special protocols
            executeSpecialProtocols();
#endif
        }
    }

    //print last snapshots
    for(auto o: _outputs) o->print(i);
	resetCounters();
	#ifdef OPTIMOUT
    chk2 = chrono::high_resolution_clock::now();
    chrono::duration<floatingpoint> elapsed_run(chk2-chk1);
    cout<< "Chemistry time for run=" << chemistrytime <<endl;
    cout << "Minimization time for run=" << minimizationtime <<endl;
    cout<< "Neighbor-list+Bmgr-time for run="<<nltime<<endl;
    cout<< "Neighbor-list time for run="<<nl2time<<endl;
    cout<< "Bmgr-vec time for run="<<bmgrvectime<<endl;
    cout<< "SIMD time for run="<<SubSystem::SIMDtime<<endl;
    cout<< "HYBD time for run="<<SubSystem::HYBDtime<<endl;
    cout<< "Bmgr time for run="<<bmgrtime<<endl;
    cout<<"update-position time for run="<<updateposition<<endl;

    cout<<"rxnrate time for run="<<rxnratetime<<endl;
    cout<<"Output time for run="<<outputtime<<endl;
    cout<<"Special time for run="<<specialtime<<endl;
    cout << "Time elapsed for run: dt=" << elapsed_run.count() << endl;
    cout << "Total simulation time: dt=" << tau() << endl;
    cout<<"-----------"<<endl;
    if(true){
        auto mtime = CUDAcommon::tmin;
        cout<<"update-position time for run="<<updateposition<<endl;
        cout<<"update-position-cylinder time for run="<<updatepositioncylinder<<endl;
        cout<<"update-position-movable time for run="<<updatepositionmovable<<endl;
        cout<<"move-compartment cylinder ="<<mtime.timecylinderupdate<<" calls "<<mtime
        .callscylinderupdate<<endl;
        cout<<"move-compartment linker ="<<mtime.timelinkerupdate<<" calls "<<mtime
                .callslinkerupdate<<endl;
        cout<<"move-compartment motor ="<<mtime.timemotorupdate<<" calls "<<mtime
                .callsmotorupdate<<endl;
        cout<<"-----------"<<endl;

        cout << "Minimization time for run=" << minimizationtime <<endl;
        cout<<"Printing minimization times in seconds."<<endl;
        cout<<"starting minimization "<<mtime.vectorize<<endl;
        cout<<"Finding lambda "<<mtime.findlambda<<endl;
        cout<<"copy forces "<<mtime.copyforces<<endl;
        cout<<"other computations "<<mtime.tother<<endl;
        cout<<"end minimization "<<mtime.endminimization<<endl;
        cout<<"compute energies "<<mtime.computeenergy<<" calls "<<mtime
        .computeenergycalls<<endl;
        cout<<"compute energieszero "<<mtime.computeenergyzero<<" calls "<<mtime
        .computeenerycallszero<<endl;
	    cout<<"compute energiesnonzero "<<mtime.computeenergynonzero<<" calls "<<mtime
			    .computeenerycallsnonzero<<endl;
        cout<<"compute forces "<<mtime.computeforces<<" calls "<<mtime
                .computeforcescalls<<endl;
        cout<<"Time taken to compute energy in each forcefield "<<endl;
        cout<<"Filament, Linker, Motor, Branching, Excluded Volume, and Boundary"<<endl;
        for(auto x:mtime.individualenergies)
            cout<<x<<" ";
        cout<<endl;
	    cout<<"Time taken to compute energy in "<<endl;
	    cout<<"Filament Stretching "<<mtime.stretchingenergy<<endl;
	    cout<<"Filament Bending "<<mtime.bendingenergy<<endl;
        cout<<"Time taken to compute energyzero in each forcefield "<<endl;
        for(auto x:mtime.individualenergieszero)
            cout<<x<<" ";
        cout<<endl;
        cout<<"Time taken to compute energynonzero in each forcefield "<<endl;
        for(auto x:mtime.individualenergiesnonzero)
            cout<<x<<" ";
        cout<<endl;
        cout<<"Time taken to compute forces in each forcefield "<<endl;
        for(auto x:mtime.individualforces)
            cout<<x<<" ";
        cout<<endl;
	    cout<<"Time taken to compute forces in "<<endl;
	    cout<<"Filament Stretching "<<mtime.stretchingforces<<endl;
	    cout<<"Filament Bending "<<mtime.bendingforces<<endl;

		cout<<"Number of interactions considered in each force field"<<endl;

		cout<<"Filament Stretching "<<mtime.numinteractions[0]<<endl;
	    cout<<"Filament Bending "<<mtime.numinteractions[1]<<endl;
	    cout<<"Linker Stretching "<<mtime.numinteractions[2]<<endl;
	    cout<<"Motor Stretching "<<mtime.numinteractions[3]<<endl;
	    cout<<"Branching Stretching "<<mtime.numinteractions[4]<<endl;
	    cout<<"Branching Bending "<<mtime.numinteractions[5]<<endl;
	    cout<<"Branching Dihedral "<<mtime.numinteractions[6]<<endl;
	    cout<<"Branching Position "<<mtime.numinteractions[7]<<endl;
	    cout<<"Cylinder-Cylinder Repulsion "<<mtime.numinteractions[8]<<endl;
	    cout<<"Cylinder-Boundary Repulsion "<<mtime.numinteractions[9]<<endl;
    }
    if(false) {
        cout << "Printing callback times" << endl;
        auto ctime = CUDAcommon::ctime;
        auto ccount = CUDAcommon::ccount;
        cout << "UpdateBrancherBindingCallback " << ctime.tUpdateBrancherBindingCallback
             << " count "
             << ccount.cUpdateBrancherBindingCallback << endl;
        cout << "UpdateLinkerBindingCallback " << ctime.tUpdateLinkerBindingCallback
             << " count "
             << ccount.cUpdateLinkerBindingCallback << endl;
        cout << "UpdateMotorBindingCallback " << ctime.tUpdateMotorBindingCallback
             << " count "
             << ccount.cUpdateMotorBindingCallback << endl;
        cout << "UpdateMotorIDCallback " << ctime.tUpdateMotorIDCallback << " count "
             << ccount.cUpdateMotorIDCallback << endl;
        cout << "FilamentExtensionPlusEndCallback "
             << ctime.tFilamentExtensionPlusEndCallback << " count "
             << ccount.cFilamentExtensionPlusEndCallback << endl;
        cout << "FilamentExtensionMinusEndCallback "
             << ctime.tFilamentExtensionMinusEndCallback << " count "
             << ccount.cFilamentExtensionMinusEndCallback << endl;
        cout << "FilamentRetractionPlusEndCallback "
             << ctime.tFilamentRetractionPlusEndCallback << " count "
             << ccount.cFilamentRetractionPlusEndCallback << endl;
        cout << "FilamentRetractionMinusEndCallback "
             << ctime.tFilamentRetractionMinusEndCallback << " count "
             << ccount.cFilamentRetractionMinusEndCallback << endl;
        cout << "FilamentPolymerizationPlusEndCallback "
             << ctime.tFilamentPolymerizationPlusEndCallback << " count "
             << ccount.cFilamentPolymerizationPlusEndCallback << endl;
        cout << "FilamentPolymerizationMinusEndCallback "
             << ctime.tFilamentPolymerizationMinusEndCallback << " count "
             << ccount.cFilamentPolymerizationMinusEndCallback << endl;
        cout << "FilamentDepolymerizationPlusEndCallback "
             << ctime.tFilamentDepolymerizationPlusEndCallback << " count "
             << ccount.cFilamentDepolymerizationPlusEndCallback << endl;
        cout << "FilamentDepolymerizationMinusEndCallback "
             << ctime.tFilamentDepolymerizationMinusEndCallback << " count "
             << ccount.cFilamentDepolymerizationMinusEndCallback << endl;
        cout << "BranchingPointUnbindingCallback " << ctime.tBranchingPointUnbindingCallback
             << " count "
             << ccount.cBranchingPointUnbindingCallback << endl;
        cout << "BranchingCallback " << ctime.tBranchingCallback << " count "
             << ccount.cBranchingCallback << endl;
        cout << "LinkerUnbindingCallback " << ctime.tLinkerUnbindingCallback << " count "
             << ccount.cLinkerUnbindingCallback << endl;
        cout << "LinkerBindingCallback " << ctime.tLinkerBindingCallback << " count "
             << ccount.cLinkerBindingCallback << endl;
        cout << "MotorUnbindingCallback " << ctime.tMotorUnbindingCallback << " count "
             << ccount.cMotorUnbindingCallback << endl;
        cout << "MotorBindingCallback " << ctime.tMotorBindingCallback << " count "
             << ccount.cMotorBindingCallback << endl;
        cout << "MotorWalkingCallback " << ctime.tMotorWalkingCallback << " count "
             << ccount.cMotorWalkingCallback << endl;
        cout << "MotorMovingCylinderCallback " << ctime.tMotorMovingCylinderCallback
             << " count "
             << ccount.cMotorMovingCylinderCallback << endl;
        cout << "FilamentCreationCallback " << ctime.tFilamentCreationCallback << " count "
             << ccount.cFilamentCreationCallback << endl;
        cout << "FilamentSeveringCallback " << ctime.tFilamentSeveringCallback << " count "
             << ccount.cFilamentSeveringCallback << endl;
        cout << "FilamentDestructionCallback " << ctime.tFilamentDestructionCallback
             << " count "
             << ccount.cFilamentDestructionCallback << endl;
        cout << "------------" << endl;
        cout << "Printing neighbor times" << endl;
        cout << "Dynamic neighbor " << SubSystem::timedneighbor << endl;
        cout << "Neighbor " << SubSystem::timeneighbor << endl;
        cout << "Trackable " << SubSystem::timetrackable << endl;
        cout << "Done with simulation!" << endl;
        cout << "-------------" << endl;
        cout << "Filament extendPlusEnd 1 " << Filament::FilextendPlusendtimer1 << endl;
        cout << "Filament extendPlusEnd 2 " << Filament::FilextendPlusendtimer2 << endl;
        cout << "-------------" << endl;
        cout << "Cylinder constructor" << endl;
        cout << "part1 " << Cylinder::timecylinder1 << " part2 " << Cylinder::timecylinder2
             << " "
                "Ccylinder "
             << Cylinder::timecylinderchem << " mCylinder " << Cylinder::timecylindermech
             << endl;
        cout << "initializeCCylinder for loop " << ChemManager::tchemmanager1 << endl;
        cout << "extension Front/Back " << ChemManager::tchemmanager2 << endl;
        cout << "initialize " << ChemManager::tchemmanager3 << endl;
        cout << "last part " << ChemManager::tchemmanager4 << endl;
        cout << "------------" << endl;
        cout << "PolyPlusEndTemplate time" << endl;
        cout << "For loop " << CUDAcommon::ppendtime.rxntempate1 << " part2 (findspecies) "
             << CUDAcommon::ppendtime.rxntempate2 << " part3 (create rxn) "
             << CUDAcommon::ppendtime
                     .rxntempate3 << " part4 (Callback) "
             << CUDAcommon::ppendtime.rxntempate4 << endl;
    }
	#endif
#ifdef CUDAACCL
    cudaDeviceReset();
#endif
}<|MERGE_RESOLUTION|>--- conflicted
+++ resolved
@@ -56,7 +56,6 @@
 #include "Util/Profiler.hpp"
 using namespace mathfunc;
 
-<<<<<<< HEAD
 namespace {
 
 void invalidateMembraneMeshIndexCache() {
@@ -85,22 +84,10 @@
 
 } // namespace
 
-Controller::Controller(SubSystem* s) : _subSystem(s) {
-
-    //init subsystem
-    _subSystem = new SubSystem();
-
-    //init controllers
-    _mController   = new MController(_subSystem);
-    _cController   = new CController(_subSystem);
-    _gController   = new GController(_subSystem);
-    _drController  = new DRController();
-=======
 Controller::Controller() :
     _mController(&_subSystem),
     _cController(&_subSystem),
     _gController(&_subSystem) {
->>>>>>> d0c383aa
 
     //set Trackable's subsystem ptr
     Trackable::_subSystem = &_subSystem;
@@ -186,25 +173,14 @@
     //Activate necessary compartments for diffusion
     _gController.setActiveCompartments();
 
-<<<<<<< HEAD
-    if(_subSystem->getBoundary()->getShape() == BoundaryShape::Cylinder){
-        for(auto C : _subSystem->getCompartmentGrid()->getCompartments()){
-            C->computeSlicedVolumeArea(Compartment::SliceMethod::CylinderBoundary);
-        }
-    }
-    else{
-        for(auto C : _subSystem->getCompartmentGrid()->getCompartments()){
-            C->computeNonSlicedVolumeArea();
-=======
     if(_subSystem.getBoundary()->getShape() == BoundaryShape::Cylinder){
         for(auto C : _subSystem.getCompartmentGrid()->getCompartments()){
-            C->getSlicedVolumeArea();
+            C->computeSlicedVolumeArea(Compartment::SliceMethod::CylinderBoundary);
         }
     }
     else{
         for(auto C : _subSystem.getCompartmentGrid()->getCompartments()){
-            C->getNonSlicedVolumeArea();
->>>>>>> d0c383aa
+            C->computeNonSlicedVolumeArea();
         }
     }
     //Calculate surface area and volume for reaction rate scaling
@@ -517,13 +493,8 @@
     fil=get<0>(filaments);
     //add other filaments if specified
     FilamentInitializer* fInit = new RandomFilamentDist();
-<<<<<<< HEAD
-    
+
     auto filamentsGen = fInit->createFilaments(*_regionInMembrane,
-=======
-
-    auto filamentsGen = fInit->createFilaments(_subSystem.getBoundary(),
->>>>>>> d0c383aa
                                                FSetup.numFilaments,
                                                FSetup.filamentType,
                                                FSetup.filamentLength);
@@ -1160,12 +1131,8 @@
         mins = chrono::high_resolution_clock::now();
         cout<<"Minimizing energy"<<endl;
 
-<<<<<<< HEAD
         invalidateMembraneMeshIndexCache();
-        _mController->run(false);
-=======
         _mController.run(false);
->>>>>>> d0c383aa
 #ifdef OPTIMOUT
         mine= chrono::high_resolution_clock::now();
         chrono::duration<floatingpoint> elapsed_runm(mine - mins);
@@ -1233,14 +1200,9 @@
     invalidateMembraneMeshIndexCache();
     // update neighorLists before and after minimization. Need excluded volume
     // interactions.
-<<<<<<< HEAD
-	_subSystem->resetNeighborLists();
-    _mController->run(false);
-    membraneAdaptiveRemesh();
-=======
 	_subSystem.resetNeighborLists();
     _mController.run(false);
->>>>>>> d0c383aa
+    membraneAdaptiveRemesh();
     mine= chrono::high_resolution_clock::now();
     chrono::duration<floatingpoint> elapsed_runm2(mine - mins);
     minimizationtime += elapsed_runm2.count();
@@ -1415,15 +1377,11 @@
                 invalidateMembraneMeshIndexCache();
                 Bead::rearrange();
                 Cylinder::updateAllData();
-<<<<<<< HEAD
-                _mController->run();
+                _mController.run();
 
                 // Membrane remeshing
                 membraneAdaptiveRemesh();
 
-=======
-                _mController.run();
->>>>>>> d0c383aa
                 mine= chrono::high_resolution_clock::now();
 
                 #ifdef OPTIMOUT
@@ -1575,15 +1533,11 @@
                 invalidateMembraneMeshIndexCache();
                 Bead::rearrange();
                 Cylinder::updateAllData();
-<<<<<<< HEAD
-                _mController->run();
+                _mController.run();
 
                 // Membrane remeshing
                 membraneAdaptiveRemesh();
 
-=======
-                _mController.run();
->>>>>>> d0c383aa
                 updatePositions();
                 
                 // Update activation of the compartments
