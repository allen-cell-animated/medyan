
//------------------------------------------------------------------
//  **MEDYAN** - Simulation Package for the Mechanochemical
//               Dynamics of Active Networks, v4.0
//
//  Copyright (2015-2018)  Papoian Lab, University of Maryland
//
//                 ALL RIGHTS RESERVED
//
//  See the MEDYAN web page for more information:
//  http://www.medyan.org
//------------------------------------------------------------------

#include <random>
#include <chrono>
#include <unordered_set>

#include "Controller.h"

#include "Parser.h"
#include "Output.h"
#include "SubSystem.h"
#include "Boundary.h"
#include "CompartmentGrid.h"

#include "FilamentInitializer.h"
#include "BubbleInitializer.h"

#include "Filament.h"
#include "Cylinder.h"
#include "Linker.h"
#include "MotorGhost.h"
#include "BranchingPoint.h"
#include "Bubble.h"
#include "MTOC.h"
#include "Structure/SurfaceMesh/Membrane.hpp"
#include "Structure/SurfaceMesh/MembraneHierarchy.hpp"
#include "Structure/SurfaceMesh/MembraneRegion.hpp"
#include "Structure/SurfaceMesh/SurfaceMeshGeneratorPreset.hpp"

#include "SysParams.h"
#include "MathFunctions.h"
#include "MController.h"
#include "Cylinder.h"
#include <unordered_map>
#include <tuple>
#include <vector>
#include <algorithm>
#include "Rand.h"
#include "ChemManager.h"

#ifdef CUDAACCL
#include "nvToolsExt.h"
#endif
#include "Util/Io/Log.hpp"
#include "Util/Profiler.hpp"
#include "VisualHelper.hpp"
using namespace mathfunc;

namespace {

void displayCopySystem() {
    visual::copySystemDataAndRunHelper(visual::sys_data_update::BeadPosition | visual::sys_data_update::BeadConnection | visual::sys_data_update::Compartment);
}

void invalidateMembraneMeshIndexCache() {
    for(auto m : Membrane::getMembranes()) {
        m->getMesh().getMetaAttribute().cacheValid = false;
    }
}

void pinBubbles() {

    // Only pin once
    static bool pinned = false;
    if(pinned) return;

    //loop through beads, check if within pindistance
    for(auto bb : Bubble::getBubbles()) {

        Bead* const b = bb->getBead();

        b->pinnedPosition = b->vcoordinate();
        b->addAsPinned();
    }

    pinned = true;
} // pinBubbles()

void pinMembraneBorderVertices() {

    // Only pin once
    static bool pinned = false;
    if(pinned) return;

    for(auto m : Membrane::getMembranes()) {
        auto& mesh = m->getMesh();
        for(const auto& border : mesh.getBorders()) {
            mesh.forEachHalfEdgeInPolygon(border, [&](size_t hei) {
                const auto vi = mesh.target(hei);
                Bead* const b = static_cast< Bead* >(mesh.getVertexAttribute(vi).vertex);

                b->pinnedPosition = b->vcoordinate();
                b->addAsPinned();
            });
        }
    }

    pinned = true;
} // pinMembraneBorderVertices()

// F is a callable, which takes a coordinate and returns whether it is in the region
template< typename F >
void pinInitialFilamentWith(F&& inRegion) {
    // Only pin once
    static bool pinned = false;
    if(pinned) return;

    for(auto b : Bead::getBeads()) {
        if(b->usage == Bead::BeadUsage::Filament) {
            if(inRegion(b->coordinate())) {
                b->pinnedPosition = b->vcoordinate();
                b->addAsPinned();
            }
        }
    }

    pinned = true;
}

} // namespace

Controller::Controller() :
    _mController(&_subSystem),
    _cController(&_subSystem),
    _gController(&_subSystem) {

    //set Trackable's subsystem ptr
    Trackable::_subSystem = &_subSystem;
}

void Controller::initialize(string inputFile,
                            string inputDirectory,
                            string outputDirectory,
                            ThreadPool& tp) {

    // Set up the thread pool reference in the subsystem
    _subSystem.tp = &tp;

    SysParams::INITIALIZEDSTATUS = false;
    //general check of macros
#if defined(DYNAMICRATES) && (!defined(CHEMISTRY) || !defined(MECHANICS))
    LOG(FATAL) << "If dynamic rates is turned on, chemistry and mechanics must be "
         << "defined. Please set these compilation macros and try again. Exiting.";
    exit(EXIT_FAILURE);
#endif

    //init input directory
    _inputDirectory  = inputDirectory + "/";
    _outputDirectory = outputDirectory + "/";

    //Parse input, get parameters
    _inputFile = inputFile;
    SystemParser p(inputFile);

    //snapshot type output
    cout << endl;

    //trajectory-style data
    _outputs.push_back(new BasicSnapshot(_outputDirectory + "snapshot.traj", &_subSystem));
    _outputs.push_back(new BirthTimes(_outputDirectory + "birthtimes.traj", &_subSystem));
    _outputs.push_back(new Forces(_outputDirectory + "forces.traj", &_subSystem));
    _outputs.push_back(new Tensions(_outputDirectory + "tensions.traj", &_subSystem));

    _outputs.push_back(new PlusEnd(_outputDirectory + "plusend.traj", &_subSystem));
    //ReactionOut should be the last one in the output list
    //Otherwise incorrect deltaMinusEnd or deltaPlusEnd values may be genetrated.
    _outputs.push_back(new ReactionOut(_outputDirectory + "monomers.traj", &_subSystem));
    //add br force out and local diffussing species concentration
    _outputs.push_back(new BRForces(_outputDirectory + "repulsion.traj", &_subSystem));
    //_outputs.push_back(new PinForces(_outputDirectory + "pinforce.traj", &_subSystem));

    //Always read geometry, check consistency
    p.readGeoParams();
    if(!SysParams::checkGeoParameters()) exit(EXIT_FAILURE);

    //CALLING ALL CONTROLLERS TO INITIALIZE
    //Initialize geometry controller
    cout << "---" << endl;
    LOG(STEP) << "Initializing geometry...";
    _gController.initializeGrid();
    LOG(INFO) << "Done.";

    //Initialize boundary
    cout << "---" << endl;
    LOG(STEP) << "Initializing boundary...";

    auto BTypes = p.readBoundaryType();
    p.readBoundParams();

    //initialize
    _gController.initializeBoundary(BTypes);
    LOG(INFO) << "Done.";

#ifdef MECHANICS
    //read algorithm and types
    auto MTypes = p.readMechanicsFFType();
    auto MAlgorithm = p.readMechanicsAlgorithm();

    //read const parameters
    p.readMechParams();

    //Initialize Mechanical controller
    cout << "---" << endl;
    LOG(STEP) << "Initializing mechanics...";
    _mController.initialize(MTypes, MAlgorithm);
    LOG(INFO) << "Done.";

#endif

#ifdef CHEMISTRY
    //Activate necessary compartments for diffusion
    _gController.setActiveCompartments();

    if(_subSystem.getBoundary()->getShape() == BoundaryShape::Cylinder){
        for(auto C : _subSystem.getCompartmentGrid()->getCompartments()){
            C->computeSlicedVolumeArea(Compartment::SliceMethod::CylinderBoundary);
        }
    }
    else{
        for(auto C : _subSystem.getCompartmentGrid()->getCompartments()){
            C->computeNonSlicedVolumeArea();
        }
    }
    //Calculate surface area and volume for reaction rate scaling


    //read parameters
    p.readChemParams();

    //Initialize chemical controller
    cout << "---" << endl;
    LOG(STEP) << "Initializing chemistry...";
    //read algorithm
    auto CAlgorithm = p.readChemistryAlgorithm();
    auto CSetup = p.readChemistrySetup();
    _cAlgorithm=CAlgorithm;
    //run time for sim
    _runTime = CAlgorithm.runTime;

    //freq of snapshots, minimizations, neighborlist updates
    _snapshotTime = CAlgorithm.snapshotTime;
    _minimizationTime = CAlgorithm.minimizationTime;
    _neighborListTime = CAlgorithm.neighborListTime;

    //if run time was not set, look for runsteps parameters
    _runSteps = CAlgorithm.runSteps;
    _snapshotSteps = CAlgorithm.snapshotSteps;
    _minimizationSteps = CAlgorithm.minimizationSteps;
    _neighborListSteps = CAlgorithm.neighborListSteps;

    ChemistryData ChemData;

    if(CSetup.inputFile != "") {
        ChemistryParser cp(_inputDirectory + CSetup.inputFile);
        ChemData = cp.readChemistryInput();
        _chemData=ChemData;
    }
    else {
        LOG(FATAL) << "Need to specify a chemical input file. Exiting.";
        exit(EXIT_FAILURE);
    }

    // create the dissiption tracking object
    _dt = new DissipationTracker(&_mController);
    _cController.initialize(CAlgorithm.algorithm, ChemData, _dt);
    LOG(INFO) << "Done.";

    //Set up chemistry output if any
    string chemsnapname = _outputDirectory + "chemistry.traj";
    _outputs.push_back(new Chemistry(chemsnapname, &_subSystem, ChemData,
                                     _subSystem.getCompartmentGrid()));

    ChemSim* _cs = _cController.getCS();
	ForceFieldManager* _ffm = _mController.getForceFieldManager();

    string concenname = _outputDirectory + "concentration.traj";
    _outputs.push_back(new Concentrations(concenname, &_subSystem, ChemData));

    if(SysParams::CParams.dissTracking){
    //Set up dissipation output if dissipation tracking is enabled
    string disssnapname = _outputDirectory + "dissipation.traj";
    _outputs.push_back(new Dissipation(disssnapname, &_subSystem, _cs));

    //Set up HRCD output if dissipation tracking is enabled
    string hrcdsnapname = _outputDirectory + "HRCD.traj";

    _outputs.push_back(new HRCD(hrcdsnapname, &_subSystem, _cs));
        
    //Set up HRMD output if dissipation tracking is enabled
    string hrmdsnapname = _outputDirectory + "HRMD.traj";
    _outputs.push_back(new HRMD(hrmdsnapname, &_subSystem, _cs));
        
    }

    if(SysParams::CParams.eventTracking){
    //Set up MotorWalkingEvents if event tracking is enabled
    string motorwalkingevents = _outputDirectory + "motorwalkingevents.traj";
    _outputs.push_back(new MotorWalkingEvents(motorwalkingevents, &_subSystem, _cs));

    //Set up LinkerUnbindingEvents if event tracking is enabled
    string linkerunbindingevents = _outputDirectory + "linkerunbindingevents.traj";
    _outputs.push_back(new LinkerUnbindingEvents(linkerunbindingevents, &_subSystem, _cs));

    //Set up LinkerBindingEvents if event tracking is enabled
    string linkerbindingevents = _outputDirectory + "linkerbindingevents.traj";
    _outputs.push_back(new LinkerBindingEvents(linkerbindingevents, &_subSystem, _cs));
    }

    if(SysParams::MParams.hessTracking){
    //Set up HessianMatrix if hessiantracking is enabled
    string hessianmatrix = _outputDirectory + "hessianmatrix.traj";
    _outputs.push_back(new HessianMatrix(hessianmatrix, &_subSystem, _ffm));
    }

    //Set up CMGraph output
    string cmgraphsnapname = _outputDirectory + "CMGraph.traj";
    _outputs.push_back(new CMGraph(cmgraphsnapname, &_subSystem));


    //Set up datadump output if any
#ifdef RESTARTDEV
	    string datadumpname = _outputDirectory + "datadump.traj";
	    _outputs.push_back(new Datadump(datadumpname, _subSystem, ChemData));
#endif

//    //Set up Turnover output if any
//    string turnover = _outputDirectory + "Turnover.traj";
//    _outputs.push_back(new FilamentTurnoverTimes(turnover, &_subSystem));

#endif

#ifdef DYNAMICRATES
    cout << "---" << endl;
    LOG(STEP) << "Initializing dynamic rates...";
    //read dynamic rate parameters
    p.readDyRateParams();

    //read dynamic rate types
    DynamicRateType DRTypes = p.readDynamicRateType();

    //init controller
    _drController.initialize(DRTypes);
    LOG(INFO) << "Done.";

#endif

    //Check consistency of all chemistry and mechanics parameters
    cout << "---" << endl;
    LOG(STEP) << "Checking cross-parameter consistency...";
#ifdef CHEMISTRY
    if(!SysParams::checkChemParameters(ChemData))
        exit(EXIT_FAILURE);
#endif
#ifdef MECHANICS
    if(!SysParams::checkMechParameters(MTypes))
        exit(EXIT_FAILURE);
#endif
#ifdef DYNAMICRATES
    if(!SysParams::checkDyRateParameters(DRTypes))
        exit(EXIT_FAILURE);
#endif

    // Initialize the membrane mesh adapter
    // Currently the values are simply represented as magic numbers
    _meshAdapter = std::make_unique< adaptive_mesh::MembraneMeshAdapter >(
        typename adaptive_mesh::MembraneMeshAdapter::Parameter {
            // Topology
            adaptive_mesh::surface_mesh_min_degree,
            adaptive_mesh::surface_mesh_max_degree,
            adaptive_mesh::edge_flip_min_dot_normal,
            adaptive_mesh::edge_collapse_min_quality_improvement,
            adaptive_mesh::edge_collapse_min_dot_normal,
            // Relocation
            adaptive_mesh::vertex_relaxation_epsilon,
            adaptive_mesh::vertex_relaxation_dt,
            adaptive_mesh::vertex_relocation_max_iter_relocation,
            adaptive_mesh::vertex_relocation_max_iter_tot,
            // Size diffusion
            adaptive_mesh::size_measure_curvature_resolution,
            adaptive_mesh::size_measure_max,
            adaptive_mesh::size_measure_diffuse_iter,
            // Main loop
            adaptive_mesh::mesh_adaptation_topology_max_iter,
            adaptive_mesh::mesh_adaptation_soft_max_iter,
            adaptive_mesh::mesh_adaptation_hard_max_iter
        }
    );
    
    LOG(INFO) << "Done.";

    //setup initial network configuration
    setupInitialNetwork(p);

    //setup special structures
    setupSpecialStructures(p);

    SysParams::INITIALIZEDSTATUS = true;
}

void Controller::setupInitialNetwork(SystemParser& p) {

    //Read bubble setup, parse bubble input file if needed
    BubbleSetup BSetup = p.readBubbleSetup();
    BubbleData bubbles;

    cout << "---" << endl;
    cout << "Initializing bubbles...";

    if (BSetup.inputFile != "") {
        BubbleParser bp(_inputDirectory + BSetup.inputFile);
        bubbles = bp.readBubbles();
    }
    //add other bubbles if specified
    BubbleInitializer *bInit = new RandomBubbleDist();

    auto bubblesGen = bInit->createBubbles(_subSystem.getBoundary(),
                                           BSetup.numBubbles,
                                           BSetup.bubbleType);
    bubbles.insert(bubbles.end(), bubblesGen.begin(), bubblesGen.end());
    delete bInit;

    //add bubbles
    for (auto it: bubbles) {

        auto coord = get<1>(it);
        auto type = get<0>(it);

        if(type >= SysParams::Mechanics().numBubbleTypes) {
            cout << "Bubble data specified contains an "
                 <<"invalid bubble type. Exiting." << endl;
            exit(EXIT_FAILURE);
        }
        _subSystem.addTrackable<Bubble>(&_subSystem, coord, type);
    }
    cout << "Done. " << bubbles.size() << " bubbles created." << endl;

    /**************************************************************************
    Now starting to add the membrane into the network.
    **************************************************************************/
    MembraneSetup MemSetup = p.readMembraneSetup();
    
    cout << "---" << endl;
    cout << "Initializing membranes...";

    std::vector< MembraneParser::MembraneInfo > membraneData;
    if(MemSetup.inputFile != "") {
        membraneData = MembraneParser(_inputDirectory + MemSetup.inputFile).readMembranes();
    }

    for(const auto& param : MemSetup.meshParam) {
        const auto newMesh = mesh_gen::generateMeshViaParams< floatingpoint >(param);
        membraneData.push_back({newMesh.vertexCoordinateList, newMesh.triangleList});
    }
    
    // add membranes
    for (auto& it: membraneData) {
        
        short type = 0; // Currently set as default(0).
        
        if(type >= SysParams::Chemistry().numMembranes) {
            cout << "Membrane data specified contains an invalid membrane type. Exiting." << endl;
            exit(EXIT_FAILURE);
        }

        Membrane* newMembrane = _subSystem.addTrackable<Membrane>(
            &_subSystem,
            type,
            it.vertexCoordinateList,
            it.triangleVertexIndexList
        );
    }
    cout << "Done. " << membraneData.size() << " membranes created." << endl;

    // Create a region inside the membrane
    _regionInMembrane = (
        membraneData.empty() ?
        make_unique<MembraneRegion<Membrane>>(_subSystem.getBoundary()) :
        MembraneRegion<Membrane>::makeByChildren(MembraneHierarchy< Membrane >::root())
    );
    _subSystem.setRegionInMembrane(_regionInMembrane.get());

    // Optimize the membrane
    membraneAdaptiveRemesh();
    updatePositions();

    // Deactivate all the compartments outside membrane, and mark boundaries as interesting
    for(auto c : _subSystem.getCompartmentGrid()->getCompartments()) {
        if(!c->getTriangles().empty()) {
            // Contains triangles, so this compartment is at the boundary.
            c->boundaryInteresting = true;

            // Update partial activate status
            c->computeSlicedVolumeArea(Compartment::SliceMethod::Membrane);
            _cController.updateActivation(c, Compartment::ActivateReason::Membrane);

        } else if( ! _regionInMembrane->contains(vector2Vec<3, floatingpoint>(c->coordinates()))) {
            // Compartment is outside the membrane
            _cController.deactivate(c, true);
        }
    }

    // Transfer species from all the inactive compartments
    {
        vector<Compartment*> ac, ic;
        for(auto c : _subSystem.getCompartmentGrid()->getCompartments()) {
            if(c->isActivated()) ac.push_back(c);
            else                 ic.push_back(c);
        }
        auto nac = ac.size();
        for(auto c : ic) {
            for(auto &sp : c->getSpeciesContainer().species()) {
                int copyNumber = sp->getN();
                unordered_set<Species*> sp_targets;
                if(sp->getFullName().find("Bound") == string::npos) {
                    while(copyNumber > 0) {
                        sp->down();
                        auto tc = ac[Rand::randInteger(0, nac-1)];
                        auto sp_target = tc->findSpeciesByName(sp->getName());
                        sp_targets.insert(sp_target);
                        sp_target->up();
                        --copyNumber;
                    }
                }
                for(auto sp_target : sp_targets)
                    sp_target->updateReactantPropensities();
                sp->updateReactantPropensities();
            }
        }
    }

    /**************************************************************************
    Now starting to add the filaments into the network.
    **************************************************************************/
    // Read filament setup, parse filament input file if needed
    FilamentSetup FSetup = p.readFilamentSetup();
    
    cout << "---" << endl;
//    HybridBindingSearchManager::setdOut();
    cout << "Initializing filaments...";

    if (SysParams::RUNSTATE == true) {
        if (FSetup.inputFile != "") {
            FilamentParser fp(_inputDirectory + FSetup.inputFile);
            filaments = fp.readFilaments();
        }
        fil = get<0>(filaments);
        //add other filaments if specified
        FilamentInitializer *fInit = new RandomFilamentDist();

        auto filamentsGen = fInit->createFilaments(*_regionInMembrane,
                                                    FSetup.numFilaments,
                                                    FSetup.filamentType,
                                                    FSetup.filamentLength);
        auto filGen = get<0>(filamentsGen);
        fil.insert(fil.end(), filGen.begin(), filGen.end());
        delete fInit;

        //add filaments

        for (auto it: fil) {

            auto coord1 = get<1>(it);
            auto coord2 = get<2>(it);
            auto type = get<0>(it);

            if (type >= SysParams::Chemistry().numFilaments) {
                cout << "Filament data specified contains an "
                        << "invalid filament type. Exiting." << endl;
                exit(EXIT_FAILURE);
            }
            vector<vector<floatingpoint>> coords = {coord1, coord2};

            if (coord2.size() == 3) {

                floatingpoint d = twoPointDistance(coord1, coord2);
                vector<floatingpoint> tau = twoPointDirection(coord1, coord2);
                int numSegment = static_cast<int>(std::round(
                        d / SysParams::Geometry().cylinderSize[type]));

                // check how many segments can fit between end-to-end of the filament
                if (numSegment == 0)
                    _subSystem.addTrackable<Filament>(&_subSystem, type, coords, 2,
                                                        FSetup.projectionType);
                else
                    _subSystem.addTrackable<Filament>(&_subSystem, type, coords,
                                                        numSegment + 1,
                                                        FSetup.projectionType);
            } else if (coord2.size() > 3) {
                int numSegment = coord2.size() / 3;
                vector<vector<floatingpoint>> coords;
                coords.push_back(coord1);
                for (int id = 0; id < numSegment; id++)
                    coords.push_back(
                            {coord2[id * 3], coord2[id * 3 + 1], coord2[id * 3 + 2]});

                if (numSegment == 0)
                    _subSystem.addTrackable<Filament>(&_subSystem, type, coords, 2,
                                                        FSetup.projectionType);
                else
                    _subSystem.addTrackable<Filament>(&_subSystem, type, coords,
                                                        numSegment + 1,
                                                        FSetup.projectionType);
            }
        }
        cout << "Done. " << fil.size() << " filaments created." << endl;
        cout << "Total cylinders " << Cylinder::getCylinders().size() << endl;
    }
    else{
        //Create the restart pointer
        const string inputfileName = _inputDirectory + FSetup.inputFile;
        _restart = new Restart(&_subSystem, _chemData, inputfileName);
        //read set up.
        _restart->readNetworkSetup();
        _restart->setupInitialNetwork();
    }
}

void Controller::setupSpecialStructures(SystemParser& p) {

    cout << "---" << endl;
    cout << "Setting up special structures...";

    SpecialSetupType SType = p.readSpecialSetupType();

    //set up a MTOC if desired
    //For now, uses 20 filaments
    if(SType.mtoc) {

        MTOC* mtoc = _subSystem.addTrackable<MTOC>();

        //create the bubble in top part of grid, centered in x,y
        floatingpoint bcoordx = GController::getSize()[0] / 2;
        floatingpoint bcoordy = GController::getSize()[1] / 2;
        floatingpoint bcoordz = GController::getSize()[2] * 5 / 6;

        vector<floatingpoint> bcoords = {bcoordx, bcoordy, bcoordz};
        Bubble* b = _subSystem.addTrackable<Bubble>(&_subSystem, bcoords, SType.mtocBubbleType);

        mtoc->setBubble(b);

        FilamentInitializer *init = new MTOCFilamentDist(bcoords,
                                                         SysParams::Mechanics().BubbleRadius[SType.mtocBubbleType]);

        auto filaments = init->createFilaments(_subSystem.getBoundary(),
                                               SType.mtocNumFilaments,
                                               SType.mtocFilamentType,
                                               SType.mtocFilamentLength);
        //add filaments
        filamentData fil=get<0>(filaments);
        for (auto it: fil) {

            auto coord1 = get<1>(it);
            auto coord2 = get<2>(it);

            vector<vector<floatingpoint>> coords = {coord1, coord2};

            floatingpoint d = twoPointDistance(coord1, coord2);
            vector<floatingpoint> tau = twoPointDirection(coord1, coord2);

            int numSegment = d / SysParams::Geometry().cylinderSize[SType.mtocFilamentType];

            // check how many segments can fit between end-to-end of the filament
            Filament *f = _subSystem.addTrackable<Filament>(&_subSystem, SType.mtocFilamentType,
                                                             coords, numSegment + 1, "ARC");

            mtoc->addFilament(f);
        }
    }
    cout << "Done." << endl;
}

void Controller::activatedeactivateComp(){

    if(SysParams::Boundaries().transfershareaxis>=0){
        fCompmap.clear();
        bCompmap.clear();
        activatecompartments.clear();
        ControlfrontbackEndComp();
//            std::cout<<fCompmap.size()<<" "<<bCompmap.size()<<" "<<activatecompartments.size()<<endl;
        for(auto it=activatecompartments.begin();it!=activatecompartments.end();it++)
        {
            if(!(*it)->isActivated())
                _cController.activate(*it);
        }
        //deactivate compartments starting from the right extreme
        for (std::multimap<int,Compartment*>::reverse_iterator it=fCompmap.rbegin(); it!=fCompmap.rend(); ++it)
            _cController.deactivate(it->second);
        //deactivate compartments starting from the left extreme
        for (std::multimap<int,Compartment*>::iterator it=bCompmap.begin(); it!=bCompmap.end(); ++it)
            _cController.deactivate(it->second);
        fCompmap.clear();
        bCompmap.clear();

//            std::cout<<"Printing diffusing actin copy numbers."<<endl;
//
//            for(auto C : _subSystem->getCompartmentGrid()->getCompartments()){
//                for(auto sd : _chemData.speciesDiffusing) {
//                    string name = get<0>(sd);
//                    if(name.find("AD") != string::npos){
//                        auto s = C->findSpeciesByName(name);
//                        auto copyNum = s->getN();
//
//                        std::cout <<C->coordinates()[0]<<" "<<copyNum<<" ";
//                    }
//                }
//            }
//            std::cout<<endl;
    }
}

void Controller::ControlfrontbackEndComp(){
    Compartment* maxcomp=NULL;
    Compartment* mincomp=NULL;
    int tsaxis = SysParams::Boundaries().transfershareaxis;
    int planestomove = SysParams::Boundaries().planestomove;
    bool maxcompstate = false;
    bool mincompstate = false;
    if(planestomove == 2 || planestomove == 0) maxcompstate = true;
    if(planestomove == 2 || planestomove == 1) mincompstate = true;
    floatingpoint systemspan = 0.0;
    floatingpoint cmpsize = 0.0;
    if(tsaxis == 0)
    {systemspan = SysParams::Geometry().NX * SysParams::Geometry()
                                                              .compartmentSizeX;
    cmpsize = SysParams::Geometry().compartmentSizeX;}
    else if(tsaxis == 1) {
        systemspan = SysParams::Geometry().NY * SysParams::Geometry()
                .compartmentSizeY;
        cmpsize = SysParams::Geometry().compartmentSizeY;
    }
    else if(tsaxis == 2) {
        systemspan = SysParams::Geometry().NZ * SysParams::Geometry().compartmentSizeZ;
        cmpsize = SysParams::Geometry().compartmentSizeZ;
    }
    //copy vector to prevcopy
    bounds_prev[0] = bounds[0];bounds_prev[1] = bounds[1];
    bounds[0] = 0.0; bounds[1] =  systemspan;
    for(auto C : _subSystem.getCompartmentGrid()->getCompartments()){
        auto cyls=C->getCylinders();
        if(cyls.size()>0){
            //maxcomp refers to the compartment on the right extreme of reaction volume
            // that represents the current chemical boundary of the system.
            if(maxcompstate) {
                if (maxcomp == NULL)
                    maxcomp = C;
                else {
                    //get current maxcomp coordinates
                    auto mcoord = maxcomp->coordinates();
                    //get compartment coorinates
                    auto ccord = C->coordinates();
                    //compare to see if the compartment is further to the right of maxcomp.
                    if (mcoord[SysParams::Boundaries().transfershareaxis] <
                        ccord[SysParams::Boundaries()
                                .transfershareaxis])
                        maxcomp = C;
                }
            }
            //mincomp refers to the compartment on the left extreme of reaction volume
            // that represents the current chemical boundary of the system.
            if(mincompstate) {
                if (mincomp == NULL)
                    mincomp = C;
                else {
                    auto mcoord = mincomp->coordinates();
                    auto ccord = C->coordinates();
                    //compare to see if the compartment is further to the left of mincomp.
                    if (mcoord[SysParams::Boundaries().transfershareaxis] >
                        ccord[SysParams::Boundaries().transfershareaxis])
                        mincomp = C;
                }
            }
        }
    }

    if(maxcompstate) {
        std::cout<<"1 maxcomp "<<maxcomp->coordinates()[0]<<endl;
        // front end is defined two compartments away from the current maxcomp.
        auto cmaxcomp = maxcomp->coordinates();
        //get the neighbor who is to the right of maxcomp.
        for (auto C:maxcomp->getNeighbours()) {
            auto cC = C->coordinates();
            if (cmaxcomp[SysParams::Boundaries().transfershareaxis] <
                cC[SysParams::Boundaries().transfershareaxis])
                maxcomp = C;
        }
        std::cout<<"2 maxcomp "<<maxcomp->coordinates()[0]<<endl;
        cmaxcomp = maxcomp->coordinates();
        //get the neighbor who is to the right of maxcomp.
        for (auto C:maxcomp->getNeighbours()) {
            auto cC = C->coordinates();
            if (cmaxcomp[SysParams::Boundaries().transfershareaxis] <
                cC[SysParams::Boundaries().transfershareaxis])
                maxcomp = C;
        }
        std::cout<<"3 maxcomp "<<maxcomp->coordinates()[0]<<endl;
        cmaxcomp = maxcomp->coordinates();
        assert((maxcomp != NULL) && "Non existent maxcomp. Exiting.");
        //Loop through compartments
        for (auto C : _subSystem.getCompartmentGrid()->getCompartments()) {
            auto cC = C->coordinates();
            //if compartment is to the right of maxcomp and activated, add to a vector to
            // deactivate later.
            if (cC[SysParams::Boundaries().transfershareaxis] >
                cmaxcomp[SysParams::Boundaries().transfershareaxis]) {
                if (C->isActivated())
                    fCompmap.insert(pair<int, Compartment *>(
                            cC[SysParams::Boundaries().transfershareaxis], C));
            }
                //if compartment is to the left of maxcomp and not active, add to a vector to
                // activate later.
            else {
                if (!(C->isActivated()))
                    activatecompartments.push_back(C);
            }
        }
        bounds[1] = maxcomp->coordinates()[SysParams::Boundaries().transfershareaxis] +
                cmpsize/2;
    }
    //back end is defined as the compartment that is two compartments to the left of
    // mincomp.
    if(mincompstate) {
        auto cmincomp = mincomp->coordinates();
        //get the neighbor who is to the left of mincomp.
        for (auto C:mincomp->getNeighbours()) {
            auto cC = C->coordinates();
            if (cmincomp[SysParams::Boundaries().transfershareaxis] >
                cC[SysParams::Boundaries().transfershareaxis])
                mincomp = C;
        }
        cmincomp = mincomp->coordinates();
        //get the neighbor who is to the left of mincomp.
        for (auto C:mincomp->getNeighbours()) {
            auto cC = C->coordinates();
            if (cmincomp[SysParams::Boundaries().transfershareaxis] >
                cC[SysParams::Boundaries().transfershareaxis])
                mincomp = C;
        }
        cmincomp = mincomp->coordinates();
        assert(mincomp != NULL && "Non existent mincomp. Exiting.");
        //Loop through compartments
        for (auto C : _subSystem.getCompartmentGrid()->getCompartments()) {
            auto cC = C->coordinates();
            //if compartment C is to the left of mincomp and was added to
            // activatecompartments vector, remove. If it is already active, add to a vector
            // to deactivate later.
            if (cC[SysParams::Boundaries().transfershareaxis] <
                cmincomp[SysParams::Boundaries().transfershareaxis]) {
                auto it = std::find(activatecompartments.begin(),
                                    activatecompartments.end(), C);
                if (it != activatecompartments.end())
                    activatecompartments.erase(it);
                if (C->isActivated()) {
                    bCompmap.insert(pair<int, Compartment *>(
                            cC[SysParams::Boundaries().transfershareaxis], C));
                }
            }
        }
        bounds[0] = mincomp->coordinates()[SysParams::Boundaries().transfershareaxis] -
                cmpsize/2;
    }
    //print the maximum (right boundary) and minimum (left boundary) compartment spans.
    std::cout<<"Maxbound "<<bounds[1]<<" Minbound "<<bounds[0]<<endl;
}

void Controller::moveBoundary(floatingpoint deltaTau) {
    //calculate distance to move
    floatingpoint dist = SysParams::Boundaries().moveSpeed * deltaTau;

    if(SysParams::Boundaries().transfershareaxis>=0){
        vector<floatingpoint> distvec= {0.0, 0.0, 0.0, 0.0, 0.0, 0.0};

        if(SysParams::Boundaries().transfershareaxis == 0){
            distvec[0] = bounds[0] - bounds_prev[0];
            distvec[1] = bounds[1] - bounds_prev[1];
        }
        else if(SysParams::Boundaries().transfershareaxis == 1){
            distvec[2] = bounds[0] - bounds_prev[0];
            distvec[3] = bounds[1] - bounds_prev[1];
        }
        else if(SysParams::Boundaries().transfershareaxis == 2){
            distvec[4] = bounds[0] - bounds_prev[0];
            distvec[5] = bounds[1] - bounds_prev[1];
        }
        _subSystem.getBoundary()->move(distvec);
    }
        //deprecated not good to use.
    else if(abs(dist)>0){
        vector<floatingpoint> distvec = {dist, -dist, dist, -dist, dist, -dist};
        //move it
        if(tau() >= SysParams::Boundaries().moveStartTime &&
           tau() <= SysParams::Boundaries().moveEndTime)
            _subSystem.getBoundary()->move(distvec);

        //activate, deactivate necessary compartments
        for(auto C : _subSystem.getCompartmentGrid()->getCompartments()) {

            if(_subSystem.getBoundary()->within(C)) {

                if(C->isActivated()) continue;
                else _cController.activate(C);
            }
            else {
                if(!C->isActivated()) continue;
                else _cController.deactivate(C);
            }
        }
    }
    //calculate system volume.
    _subSystem.getBoundary()->volume();
}

void Controller::updateActiveCompartments() {
    // For this function to work, we must assume that each minimization step
    // will push the membrane boundary no more than 1 compartment, so that
    // changes will only happen at the neighborhood of the previous boundary.
    auto& allMembranes = Membrane::getMembranes();

    // Currently only the 0th membrane will be considered
    if(allMembranes.size()) {
        Membrane* theMembrane = allMembranes[0];
        // For non empty compartments, we mark them as interesting and update their status
        // For the "interesting" compartments last round but now empty, we fully activate or deactivate them
        // For the rest we do nothing, assuming that the membranes will NOT move across a whole compartment
        for(auto c: GController::getCompartmentGrid()->getCompartments()) {
            const auto& ts = c->getTriangles();
            if(!ts.empty()) {
                // Update partial activate status
                c->computeSlicedVolumeArea(Compartment::SliceMethod::Membrane);
                _cController.updateActivation(c, Compartment::ActivateReason::Membrane);

                // No matter whether the compartment is interesting before, mark it as interesting
                c->boundaryInteresting = true;
            } else if(c->boundaryInteresting) { // Interesting last round but now empty
                bool inMembrane = (
                    (!theMembrane->isClosed()) ||
                    (theMembrane->contains(vector2Vec<3, floatingpoint>(c->coordinates())))
                );
                if(inMembrane) {
                    // Fully activate the compartment
                    c->resetVolumeFrac();
					const auto& fullArea = GController::getCompartmentArea();
                    c->setPartialArea({{
                        fullArea[0], fullArea[0],
						fullArea[1], fullArea[1],
						fullArea[2], fullArea[2]
                    }});
                    _cController.updateActivation(c, Compartment::ActivateReason::Membrane);
                } else {
                    // Deactivate the compartment
                    _cController.deactivate(c);
                }

                // Mark the compartment as not interesting
                c->boundaryInteresting = false;
            }
        }
    } // Otherwise, no membrane exists. Do nothing
}

void Controller::executeSpecialProtocols() {

    //making filaments static
    if(SysParams::Chemistry().makeFilamentsStatic &&
       SysParams::Chemistry().makeFilamentsStaticTime <= tau()) {

        //loop through all cylinders, passivate (de)polymerization
        for(auto c : Cylinder::getCylinders())
            c->getCCylinder()->passivatefilreactions();
    }

    //making linkers static
    if(SysParams::Chemistry().makeLinkersStatic &&
       SysParams::Chemistry().makeLinkersStaticTime <= tau()) {

        // loop through all linkers, passivate unbinding
        for(auto l: Linker::getLinkers())
            l->getCLinker()->getOffReaction()->passivateReaction();
    }


    if(SysParams::Mechanics().pinBoundaryFilaments &&
       tau() >= SysParams::Mechanics().pinTime) {

        pinBoundaryFilaments();
    }

    //Qin
    if(SysParams::Mechanics().pinLowerBoundaryFilaments &&
       tau() >= SysParams::Mechanics().pinTime) {

        pinLowerBoundaryFilaments();
    }

    if(SysParams::Mechanics().pinBubbles && tau() >= SysParams::Mechanics().pinTime) {
        pinBubbles();
    }

    if(SysParams::Mechanics().pinMembraneBorderVertices) {
        pinMembraneBorderVertices();
    }

    if(SysParams::Mechanics().pinInitialFilamentBelowZ) {
        pinInitialFilamentWith([](auto&& c) { return c[2] < SysParams::Mechanics().pinInitialFilamentBelowZValue; });
    }
}

void Controller::updatePositions() {
	chrono::high_resolution_clock::time_point minsp, minep;
    //NEED TO UPDATE CYLINDERS FIRST
	minsp = chrono::high_resolution_clock::now();
    //Reset Cylinder update position state
    Cylinder::setpositionupdatedstate = false;
    for(auto c : Cylinder::getCylinders())
    	c->updatePosition();
#ifdef OPTIMOUT
    cout<<"Cylinder position updated"<<endl;
#endif
    //Reset state to updated state
	Cylinder::setpositionupdatedstate = true;
	minep = chrono::high_resolution_clock::now();
    chrono::duration<floatingpoint> compartment_update(minep - minsp);
    updatepositioncylinder += compartment_update.count();

    minsp = chrono::high_resolution_clock::now();
    //update all other moveables
//    for(auto m : _subSystem->getMovables()) m->updatePosition();
	int count = 0;
	for(auto m : Movable::getMovableList()) m->updatePosition();


    minep = chrono::high_resolution_clock::now();
    chrono::duration<floatingpoint> compartment_update2(minep - minsp);
    updatepositionmovable += compartment_update2.count();
}

#ifdef DYNAMICRATES
void Controller::updateReactionRates() {
    /// update all reactables
//    for(auto r : _subSystem->getReactables()) r->updateReactionRates();
	for(auto r : Reactable::getReactableList()){
		r->updateReactionRates();
		}
}
#endif

void Controller::updateNeighborLists() {
    chrono::high_resolution_clock::time_point mins, mine;

    mins = chrono::high_resolution_clock::now();
    //Full reset of neighbor lists
    _subSystem.resetNeighborLists();
//	cout<<"updated NeighborLists"<<endl;
    mine = chrono::high_resolution_clock::now();
    chrono::duration<floatingpoint> elapsed_runnl2(mine - mins);
    nl2time += elapsed_runnl2.count();
#ifdef CHEMISTRY
    mins = chrono::high_resolution_clock::now();
    _subSystem.updateBindingManagers();
#ifdef OPTIMOUT
	cout<<"updated BindingManagers"<<endl;
#endif
    mine = chrono::high_resolution_clock::now();
    chrono::duration<floatingpoint> elapsed_runb(mine - mins);
    bmgrtime += elapsed_runb.count();
//    std::cout<<"time split "<<elapsed_runnl2.count()<<" "<<elapsed_runbvec.count()<<" "
//            ""<<elapsed_runb.count()<<endl;
#endif
}

void Controller::resetCounters() {
    for(Filament* f : Filament::getFilaments()) f->resetCounters();
}

void Controller::pinBoundaryFilaments() {

    //if we've already added pinned filaments, return
    if(Bead::getPinnedBeads().size() != 0)
        return;

    //loop through beads, check if within pindistance
    for(auto b : Bead::getBeads()) {

        //pin only beads who are at the front of a plus end cylinder or back of a minus end cylinder
        Filament* f = (Filament*) b->getParent();
        Cylinder* plusEndC = f->getPlusEndCylinder();
        Cylinder* minusEndC = f->getMinusEndCylinder();

        if((plusEndC->getSecondBead() == b) ||
           (minusEndC->getFirstBead() == b)) {

            cout << _subSystem.getBoundary()->distance(b->vcoordinate()) << endl;
            cout << SysParams::Mechanics().pinDistance << endl;


            //if within dist to boundary, add
            if(_subSystem.getBoundary()->distance(b->vcoordinate()) < SysParams::Mechanics().pinDistance) {

                b->pinnedPosition = b->vcoordinate();
                b->addAsPinned();
            }
        }
    }
}

void Controller::pinLowerBoundaryFilaments() {

    //renew pinned filament list everytime

    //loop through beads, check if within pindistance
    for(auto b : Bead::getBeads()) {

        //pin all beads besides plus end and minus end cylinder
        Filament* f = (Filament*) b->getParent();
        Cylinder* plusEndC = f->getPlusEndCylinder();
        Cylinder* minusEndC = f->getMinusEndCylinder();

        if((plusEndC->getSecondBead() != b) ||
           (minusEndC->getFirstBead() != b)) {

            //cout << _subSystem->getBoundary()->lowerdistance(b->vcoordinate()) << endl;
            //cout << SysParams::Mechanics().pinDistance << endl;

            auto index = Rand::randfloatingpoint(0,1);
            //cout << index <<endl;
            //if within dist to boundary and index > 0.5, add
            if(_subSystem.getBoundary()->lowerdistance(b->vcoordinate()) < SysParams::Mechanics().pinDistance
               && index < SysParams::Mechanics().pinFraction && b->isPinned() == false) {
                //cout << index << endl;
                b->pinnedPosition = b->vcoordinate();
                b->addAsPinned();
            }
        }
    }
}

void Controller::membraneAdaptiveRemesh() const {
    // Requires _meshAdapter to be already initialized
    for(auto m : Membrane::getMembranes()) {
        _meshAdapter->adapt(m->getMesh());

        // Update necessary geometry for the system
        m->updateGeometryValueForSystem();
    }
}

void Controller::run() {

#ifdef CHEMISTRY
    floatingpoint tauLastSnapshot = 0;
    floatingpoint tauLastMinimization = 0;
    floatingpoint tauLastNeighborList = 0;
    floatingpoint oldTau = 0;

    long stepsLastSnapshot = 0;
    long stepsLastMinimization = 0;
    long stepsLastNeighborList = 0;

    long totalSteps = 0;
#endif
    chrono::high_resolution_clock::time_point chk1, chk2, mins, mine;
    chk1 = chrono::high_resolution_clock::now();
//RESTART PHASE BEGINS
    if(SysParams::RUNSTATE==false){
        cout<<"RESTART PHASE BEINGS."<<endl;
//    Commented in 2019    _restart = new Restart(&_subSystem, filaments,_chemData);
//Step 1. Turn off diffusion, passivate filament reactions and empty binding managers.
//        _restart->settorestartphase();
        cout<<"Turned off Diffusion, filament reactions."<<endl;
//Step 2. Add bound species to their respective binding managers. Turn off unbinding, update propensities.
        //_restart->addtoHeaplinkermotor();
        _restart->addtoHeapbranchers();
        _restart->addtoHeaplinkermotor();
        cout<<"Bound species added to reaction heap."<<endl;
//Step 2A. Turn off diffusion, passivate filament reactions and empty binding managers.
        _restart->settorestartphase();
//Step 3. ############ RUN LINKER/MOTOR REACTIONS TO BIND BRANCHERS, LINKERS, MOTORS AT RESPECTIVE POSITIONS.#######
        cout<<"Reactions to be fired "<<_restart->getnumchemsteps()<<endl;
        _cController.runSteps(_restart->getnumchemsteps());
        cout<<"Reactions fired! Displaying heap"<<endl;
//Step 4. Display the number of reactions yet to be fired. Should be zero.
        for(auto C : _subSystem.getCompartmentGrid()->getCompartments()) {
            for(auto &Mgr:C->getFilamentBindingManagers()){
                int numsites = 0;
#ifdef NLORIGINAL
                numsites = Mgr->numBindingSites();
#endif
#ifdef NLSTENCILLIST
                numsites = Mgr->numBindingSitesstencil();
#endif
                if(numsites == 0)
                    cout<< numsites<<" ";
                else{
                    cout<<endl;
                    cout<<"Few reactions are not fired! Cannot restart this trajectory. Exiting ..."<<endl;
                    exit(EXIT_FAILURE);
                }
            }}
        cout<<endl;
        _restart->redistributediffusingspecies();
        cout<<"Diffusion rates restored, diffusing molecules redistributed."<<endl;

//Step 4.5. re-add pin positions
        SystemParser p(_inputFile);
        FilamentSetup filSetup = p.readFilamentSetup();

        if(SysParams::Mechanics().pinBoundaryFilaments){
            PinRestartParser ppin(_inputDirectory + filSetup.pinRestartFile);
            ppin.resetPins();}

//Step 5. run mcontroller, update system, turn off restart state.
        updatePositions();
        updateNeighborLists();

        mins = chrono::high_resolution_clock::now();
        cout<<"Minimizing energy"<<endl;

        invalidateMembraneMeshIndexCache();
        _mController.run(false);
#ifdef OPTIMOUT
        mine= chrono::high_resolution_clock::now();
        chrono::duration<floatingpoint> elapsed_runm(mine - mins);
        minimizationtime += elapsed_runm.count();
        std::cout<<"Time taken for minimization "<<elapsed_runm.count()<<endl;
#endif
        SysParams::RUNSTATE=true;

        //reupdate positions and neighbor lists
        updatePositions();
        updateNeighborLists();

//Step 6. Set Off rates back to original value.
        for(auto LL : Linker::getLinkers())
        {
            LL->getCLinker()->setOffRate(LL->getCLinker()->getOffReaction()->getBareRate());
            /*LL->getCLinker()->getOffReaction()->setRate(LL->getCLinker()->getOffReaction
			        ()->getBareRate());*/
            LL->updateReactionRates();
            LL->getCLinker()->getOffReaction()->updatePropensity();

        }
        for(auto MM : MotorGhost::getMotorGhosts())
        {
            MM->getCMotorGhost()->setOffRate(MM->getCMotorGhost()->getOffReaction()->getBareRate());
            /*MM->getCMotorGhost()->getOffReaction()->setRate(MM->getCMotorGhost()
		                                                             ->getOffReaction()
		                                                             ->getBareRate());*/
            MM->updateReactionRates();
            MM->getCMotorGhost()->getOffReaction()->updatePropensity();
        }
        int dummy=0;
        for (auto BB: BranchingPoint::getBranchingPoints()) {
            dummy++;
            BB->getCBranchingPoint()->setOffRate(BB->getCBranchingPoint()->getOffReaction()->getBareRate());
            /*BB->getCBranchingPoint()->getOffReaction()->setRate(BB->getCBranchingPoint()
		                                                                 ->getOffReaction
		                                                                 ()->getBareRate
		                                                                 ());*/
            BB->getCBranchingPoint()->getOffReaction()->updatePropensity();
        }
//STEP 7: Get cylinders, activate filament reactions.
        for(auto C : _subSystem.getCompartmentGrid()->getCompartments()) {
            for(auto x : C->getCylinders()) {
                x->getCCylinder()->activatefilreactions();
                x->getCCylinder()->activatefilcrossreactions();
            }}
        cout<<"Unbinding rates of bound species restored. filament reactions activated"<<endl;
//@
#ifdef CHEMISTRY
        _subSystem.updateBindingManagers();
#endif
#ifdef DYNAMICRATES
        updateReactionRates();
#endif
        cout<< "Restart procedures completed. Starting original Medyan framework"<<endl;
        cout << "---" << endl;
        resetglobaltime();
        _cController.restart();
        cout << "Current simulation time = "<< tau() << endl;
        //restart phase ends
    }
#ifdef CHEMISTRY
    tauLastSnapshot = tau();
    oldTau = 0;
#endif

#ifdef MECHANICS
    cout<<"Minimizing energy"<<endl;
    mins = chrono::high_resolution_clock::now();
    Bead::rearrange();
    Cylinder::updateAllData();
    invalidateMembraneMeshIndexCache();
    // update neighorLists before and after minimization. Need excluded volume
    // interactions.
	_subSystem.resetNeighborLists();
<<<<<<< HEAD
    displayCopySystem();
=======

    // Initial special protocols need to be executed before energy minimization
    executeSpecialProtocols();
>>>>>>> e4c9e7a0
    auto minimizationResult = _mController.run(false);
    membraneAdaptiveRemesh();
    displayCopySystem();
    mine= chrono::high_resolution_clock::now();
    chrono::duration<floatingpoint> elapsed_runm2(mine - mins);
    minimizationtime += elapsed_runm2.count();
#ifdef OPTIMOUT
    std::cout<<"Time taken for minimization "<<elapsed_runm2.count()<<endl;
#endif

    //activate/deactivate compartments
    mins = chrono::high_resolution_clock::now();
    //set initial values of variables.
    int tsaxis = SysParams::Boundaries().transfershareaxis;
    floatingpoint systemspan = 0.0;
    if(tsaxis == 0)
        systemspan = SysParams::Geometry().NX * SysParams::Geometry().compartmentSizeX;
    else if(tsaxis == 1)
        systemspan = SysParams::Geometry().NY * SysParams::Geometry().compartmentSizeY;
    else if(tsaxis == 2)
        systemspan = SysParams::Geometry().NZ * SysParams::Geometry().compartmentSizeZ;
    //copy vector to prevcopy
    bounds_prev[1] = systemspan;bounds_prev[0] = 0.0;
    bounds[1] = systemspan; bounds[0] =  0.0;
    activatedeactivateComp();
    moveBoundary(0.0);
    mine= chrono::high_resolution_clock::now();
    chrono::duration<floatingpoint> elapsed_runspl(mine - mins);
    specialtime += elapsed_runspl.count();

    //reupdate positions and neighbor lists
    mins = chrono::high_resolution_clock::now();
    updatePositions();
#ifdef OPTIMOUT
    cout<<"Positions updated"<<endl;
#endif
    updateNeighborLists();
#ifdef OPTIMOUT
    mine= chrono::high_resolution_clock::now();
    chrono::duration<floatingpoint> elapsed_runnl(mine - mins);
    nltime += elapsed_runnl.count();
    std::cout<<"NL time "<<elapsed_runnl.count()<<endl;
    mins = chrono::high_resolution_clock::now();
#endif
#ifdef DYNAMICRATES
    updateReactionRates();
#endif
    mine= chrono::high_resolution_clock::now();
    chrono::duration<floatingpoint> elapsed_runrxn(mine - mins);
    rxnratetime += elapsed_runrxn.count();
#endif

#ifdef CHEMISTRY
    tauLastSnapshot = tau();
    oldTau = 0;
#endif
    for(auto o: _outputs) o->print(0);
    resetCounters();

    cout << "Starting simulation..." << endl;

    int i = 1;

    //if runtime was specified, use this
    if(!areEqual(_runTime, 0.0)) {

#ifdef CHEMISTRY
        //activate/deactivate compartments
        mins = chrono::high_resolution_clock::now();
        activatedeactivateComp();
	    // set initial mechanical energy of system through a call to force field manager if dissipation tracking is enabled
	    if(SysParams::CParams.dissTracking){
		    _dt->setG1(minimizationResult.energiesAfter);
	    }
        mine= chrono::high_resolution_clock::now();
        chrono::duration<floatingpoint> elapsed_runspl(mine - mins);
        specialtime += elapsed_runspl.count();
        while(tau() <= _runTime) {
            //run ccontroller
            #ifdef OPTIMOUT
            cout<<"Starting chemistry"<<endl;
			#endif
            SysParams::DURINGCHEMISTRY = true;
            mins = chrono::high_resolution_clock::now();
            float factor = 1.0;
#ifdef SLOWDOWNINITIALCYCLE
            if(tau() <=10.0)
            	factor = 10.0;
#endif
            floatingpoint chemistryTime = _minimizationTime/factor;
            //1 ms
//            chemistryTime = 0.001;
            auto var = !_cController.run(chemistryTime);
            mine= chrono::high_resolution_clock::now();
            chrono::duration<floatingpoint> elapsed_runchem(mine - mins);
            chemistrytime += elapsed_runchem.count();
            SysParams::DURINGCHEMISTRY = false;

            //Printing walking reaction
            /*auto mwalk = CUDAcommon::mwalk;
            cout<<"Motor-Walking statistics"<<endl;
            cout<<"MW C2C "<<mwalk.contracttocontract<<endl;
            cout<<"MW S2S "<<mwalk.stretchtostretch<<endl;
            cout<<"MW E2E "<<mwalk.equibtoequib<<endl;
            cout<<"MW C2S "<<mwalk.contracttostretch<<endl;
            cout<<"MW S2C "<<mwalk.stretchtocontract<<endl;
            cout<<"MW E2C "<<mwalk.equibtocontract<<endl;
            cout<<"MW E2S "<<mwalk.equibtostretch<<endl;
			//reset counters
            CUDAcommon::mwalk.contracttocontract = 0;
	        CUDAcommon::mwalk.stretchtocontract = 0;
	        CUDAcommon::mwalk.contracttostretch = 0;
	        CUDAcommon::mwalk.stretchtostretch = 0;
	        CUDAcommon::mwalk.equibtoequib = 0;
	        CUDAcommon::mwalk.equibtostretch = 0;
	        CUDAcommon::mwalk.equibtocontract = 0;*/

            //Printing stretch forces
/*            cout<<"Motor-forces ";
            for(auto m: MotorGhost::getMotorGhosts()){
                std::cout<<m->getMMotorGhost()->stretchForce<<" ";
            }
            cout<<endl;
            cout<<"Linker-forces ";
            for(auto l: Linker::getLinkers()){
                std::cout<<l->getMLinker()->stretchForce<<" ";
            }
            cout<<endl;*/
#ifdef OPTIMOUT
	        auto mtimex = CUDAcommon::tmin;
	        cout<<"motorbinding calls "<<mtimex.motorbindingcalls<<endl;
	        cout<<"motorunbinding calls "<<mtimex.motorunbindingcalls<<endl;
	        cout<<"motorwalking calls "<<mtimex.motorwalkingcalls<<endl;
	        cout<<"linkerbinding calls "<<mtimex.linkerbindingcalls<<endl;
	        cout<<"linkerunbinding calls "<<mtimex.linkerunbindingcalls<<endl;
	        CUDAcommon::tmin.motorbindingcalls = 0;
	        CUDAcommon::tmin.motorunbindingcalls = 0;
	        CUDAcommon::tmin.motorwalkingcalls = 0;
	        CUDAcommon::tmin.linkerbindingcalls = 0;
	        CUDAcommon::tmin.linkerunbindingcalls = 0;
#endif
            //print output if chemistry fails.
            mins = chrono::high_resolution_clock::now();
            if(var) {
                short counter = 0;
                for(auto o: _outputs) { o->print(i); }
                resetCounters();
                break;
            }

            mine= chrono::high_resolution_clock::now();
            chrono::duration<floatingpoint> elapsed_runout(mine - mins);
            outputtime += elapsed_runout.count();
            //add the last step
            tauLastSnapshot += tau() - oldTau;
            tauLastMinimization += tau() - oldTau;
            tauLastNeighborList += tau() - oldTau;
#endif
#if defined(MECHANICS) && defined(CHEMISTRY)
#ifdef CUDAACCL
            //@{
    size_t free, total;
    CUDAcommon::handleerror(cudaMemGetInfo(&free, &total));
    cudaFree(0);
    CUDAcommon::handleerror(cudaMemGetInfo(&free, &total));
    std::cout<<"Free VRAM before CUDA operations in bytes "<<free<<". Total VRAM in bytes "
             <<total<<endl;
            auto cvars = CUDAcommon::getCUDAvars();
            cvars.memincuda = free;
            CUDAcommon::cudavars = cvars;
    //@}
#endif
            //run mcontroller, update system
            if(tauLastMinimization >= _minimizationTime/factor) {

#ifdef MOTORBIASCHECK
                cout<<"Hyb-walkID ";
                for(auto m:MotorGhost::getMotorGhosts())
                    cout<<m->getId()<<" ";
                cout<<endl;
                cout<<"Hyb-walklen ";
                for(auto m:MotorGhost::getMotorGhosts())
                    cout<<m->walkingsteps<<" ";
                cout<<endl;
                cout<<"Hyb-mstretch ";
                for(auto m:MotorGhost::getMotorGhosts())
                    cout<<m->getMMotorGhost()->stretchForce<<" ";
                cout<<endl;
                cout<<"Hyb-add ";
                for (auto C : _subSystem.getCompartmentGrid()->getCompartments()) {
                    cout<<C->getHybridBindingSearchManager()->getaddcounts()<<" ";
                }
                cout<<endl;
                cout<<"Hyb-remove ";
                for (auto C : _subSystem.getCompartmentGrid()->getCompartments()) {
                    cout<<C->getHybridBindingSearchManager()->getremovecounts()<<" ";
                }
                cout<<endl;
                cout<<"Hyb-choose ";
                for (auto C : _subSystem.getCompartmentGrid()->getCompartments()) {
                    cout<<C->getHybridBindingSearchManager()->getchoosecounts()<<" ";
                }
                cout<<endl;
                cout<<"Hyb-mwalk ";
	            for (auto C : _subSystem.getCompartmentGrid()->getCompartments()) {
	            	cout<<C->nummotorwalks<<" ";
	            	C->nummotorwalks = 0;
	            }
	            cout<<endl;

#endif

                mins = chrono::high_resolution_clock::now();
                invalidateMembraneMeshIndexCache();
                Bead::rearrange();
                Cylinder::updateAllData();
                minimizationResult = _mController.run();

                // Membrane remeshing
                membraneAdaptiveRemesh();
                displayCopySystem();

                mine= chrono::high_resolution_clock::now();

                #ifdef OPTIMOUT
                chrono::duration<floatingpoint> elapsed_runm3(mine - mins);
                minimizationtime += elapsed_runm3.count();
                std::cout<<"Time taken for minimization "<<elapsed_runm3.count()<<endl;
				#endif

                //update position
                mins = chrono::high_resolution_clock::now();

                updatePositions();

                // Update activation of the compartments
                updateActiveCompartments();

                #ifdef OPTIMOUT
                cout<<"Position updated"<<endl;
				#endif

                tauLastMinimization = 0.0;
                mine= chrono::high_resolution_clock::now();
                chrono::duration<floatingpoint> elapsed_rxn2(mine - mins);
                updateposition += elapsed_rxn2.count();

                // perform multiple functions to update cumulative energy counters and reset the mechanical energy variables
                if(SysParams::CParams.dissTracking){
                    _dt->setGMid(minimizationResult.energiesBefore);
                    _dt->updateAfterMinimization(minimizationResult.energiesAfter);
                }

	            //update reaction rates
	            mins = chrono::high_resolution_clock::now();
#ifdef DYNAMICRATES
	            updateReactionRates();
#ifdef OPTIMOUT
	            cout<<"updated Reaction Rates"<<endl;
#endif
#endif
	            mine= chrono::high_resolution_clock::now();
	            chrono::duration<floatingpoint> elapsed_rxn3(mine - mins);
	            rxnratetime += elapsed_rxn3.count();

            }
            //output snapshot
            if(tauLastSnapshot >= _snapshotTime) {
                mins = chrono::high_resolution_clock::now();
                cout << "Current simulation time = "<< tau() << endl;
                for(auto o: _outputs) o->print(i);
                resetCounters();
                i++;
                tauLastSnapshot = 0.0;
                mine= chrono::high_resolution_clock::now();
                chrono::duration<floatingpoint> elapsed_runout2(mine - mins);
                outputtime += elapsed_runout2.count();

                // Print thread pool stats
                {
                    const auto stats = _subSystem.tp->getUsageStats();
                    LOG(INFO) << "Thread pool up time: " << stats.totalUpTime
                        << "; work time: " << stats.totalWorkTime
                        << "; usage rate: " << stats.timeUsageRate;
                }
            }
#elif defined(MECHANICS)
            for(auto o: _outputs) o->print(i);
	        resetCounters();
            i++;
#endif

#ifdef CHEMISTRY
            //activate/deactivate compartments
            mins = chrono::high_resolution_clock::now();
            activatedeactivateComp();
            //move the boundary
            moveBoundary(tau() - oldTau);
            mine= chrono::high_resolution_clock::now();
            chrono::duration<floatingpoint> elapsed_runspl(mine - mins);
            specialtime += elapsed_runspl.count();

            // update neighbor lists & Binding Managers
            if(tauLastNeighborList >= _neighborListTime/factor) {
                mins = chrono::high_resolution_clock::now();
                updateNeighborLists();
                tauLastNeighborList = 0.0;
                mine= chrono::high_resolution_clock::now();
                chrono::duration<floatingpoint> elapsed_runnl2(mine - mins);
                nltime += elapsed_runnl2.count();
#ifdef OPTIMOUT
                cout<<"update NeighborLists"<<endl;
#endif
            }
            //Special protocols
            mins = chrono::high_resolution_clock::now();
            //special protocols
            executeSpecialProtocols();
            mine= chrono::high_resolution_clock::now();
            chrono::duration<floatingpoint> elapsed_runspl2(mine - mins);
            specialtime += elapsed_runspl2.count();
            oldTau = tau();

#ifdef CUDAACCL

            //reset CUDA context
//            CUDAcommon::handleerror(cudaDeviceSynchronize(), "cudaDeviceSynchronize", "Controller.cu");

//            CUDAcommon::handleerror(cudaDeviceReset(), "cudaDeviceReset", "Controller.cu");


//            size_t free, total;
//            CUDAcommon::handleerror(cudaMemGetInfo(&free, &total));
//            fprintf(stdout,"\t### After Reset Available VRAM : %g Mo/ %g Mo(total)\n\n",
//                    free/1e6, total/1e6);
//
//            cudaFree(0);
//
//            CUDAcommon::handleerror(cudaMemGetInfo(&free, &total));
//            fprintf(stdout,"\t### Available VRAM : %g Mo/ %g Mo(total)\n\n",
//                    free/1e6, total/1e6);
#ifdef CUDAACCL
                //@{
    size_t free2;
    CUDAcommon::handleerror(cudaMemGetInfo(&free2, &total));
    cudaFree(0);
    CUDAcommon::handleerror(cudaMemGetInfo(&free2, &total));
    std::cout<<"Free VRAM after CUDA operations in bytes "<<free2<<". Total VRAM in bytes "
             <<total<<endl;
    std::cout<<"Lost VRAM in bytes "<<CUDAcommon::getCUDAvars().memincuda-free2<<endl;
            std::cout<<endl;
    //@}
#endif
#endif
#endif
        }
    }
    //if run steps were specified, use this
    if(_runSteps != 0) {

#ifdef CHEMISTRY
        while(totalSteps <= _runSteps) {
            //run ccontroller
            if(!_cController.runSteps(_minimizationSteps)) {
                for(auto o: _outputs) o->print(i);
                resetCounters();
                break;
            }

            //add the last step
            stepsLastSnapshot += _minimizationSteps;
            stepsLastMinimization += _minimizationSteps;
            stepsLastNeighborList += _minimizationSteps;

            totalSteps += _minimizationSteps;
#endif
#if defined(MECHANICS) && defined(CHEMISTRY)
            //run mcontroller, update system
            if(stepsLastMinimization >= _minimizationSteps) {
                invalidateMembraneMeshIndexCache();
                Bead::rearrange();
                Cylinder::updateAllData();
                _mController.run();

                // Membrane remeshing
                membraneAdaptiveRemesh();
                displayCopySystem();

                updatePositions();
                
                // Update activation of the compartments
                updateActiveCompartments();

#ifdef DYNAMICRATES
                updateReactionRates();
#endif

                stepsLastMinimization = 0;
            }

            if(stepsLastSnapshot >= _snapshotSteps) {
                cout << "Current simulation time = "<< tau() << endl;
                for(auto o: _outputs) o->print(i);
                resetCounters();
                i++;
                stepsLastSnapshot = 0;
            }
#elif defined(MECHANICS)
            for(auto o: _outputs) o->print(i);
            resetCounters();
            i++;
#endif

#ifdef CHEMISTRY
            //activate/deactivate compartments
            activatedeactivateComp();
            //move the boundary
            moveBoundary(tau() - oldTau);

            // update neighbor lists
            if(stepsLastNeighborList >= _neighborListSteps) {
                updateNeighborLists();
                stepsLastNeighborList = 0;
            }

            //special protocols
            executeSpecialProtocols();
#endif
        }
    }

    //print last snapshots
    for(auto o: _outputs) o->print(i);
	resetCounters();
	#ifdef OPTIMOUT
    chk2 = chrono::high_resolution_clock::now();
    chrono::duration<floatingpoint> elapsed_run(chk2-chk1);
    cout<< "Chemistry time for run=" << chemistrytime <<endl;
    cout << "Minimization time for run=" << minimizationtime <<endl;
    cout<< "Neighbor-list+Bmgr-time for run="<<nltime<<endl;
    cout<< "Neighbor-list time for run="<<nl2time<<endl;
    cout<< "Bmgr-vec time for run="<<bmgrvectime<<endl;
    cout<< "SIMD time for run="<<SubSystem::SIMDtime<<endl;
    cout<< "HYBD time for run="<<SubSystem::HYBDtime<<endl;
    cout<< "Bmgr time for run="<<bmgrtime<<endl;
    cout<<"update-position time for run="<<updateposition<<endl;

    cout<<"rxnrate time for run="<<rxnratetime<<endl;
    cout<<"Output time for run="<<outputtime<<endl;
    cout<<"Special time for run="<<specialtime<<endl;
    cout << "Time elapsed for run: dt=" << elapsed_run.count() << endl;
    cout << "Total simulation time: dt=" << tau() << endl;
    cout<<"-----------"<<endl;
    if(true){
        auto mtime = CUDAcommon::tmin;
        cout<<"update-position time for run="<<updateposition<<endl;
        cout<<"update-position-cylinder time for run="<<updatepositioncylinder<<endl;
        cout<<"update-position-movable time for run="<<updatepositionmovable<<endl;
        cout<<"move-compartment cylinder ="<<mtime.timecylinderupdate<<" calls "<<mtime
        .callscylinderupdate<<endl;
        cout<<"move-compartment linker ="<<mtime.timelinkerupdate<<" calls "<<mtime
                .callslinkerupdate<<endl;
        cout<<"move-compartment motor ="<<mtime.timemotorupdate<<" calls "<<mtime
                .callsmotorupdate<<endl;
        cout<<"-----------"<<endl;

        cout << "Minimization time for run=" << minimizationtime <<endl;
        cout<<"Printing minimization times in seconds."<<endl;
        cout<<"starting minimization "<<mtime.vectorize<<endl;
        cout<<"Finding lambda "<<mtime.findlambda<<endl;
        cout<<"copy forces "<<mtime.copyforces<<endl;
        cout<<"other computations "<<mtime.tother<<endl;
        cout<<"end minimization "<<mtime.endminimization<<endl;
        cout<<"compute energies "<<mtime.computeenergy<<" calls "<<mtime
        .computeenergycalls<<endl;
        cout<<"compute energieszero "<<mtime.computeenergyzero<<" calls "<<mtime
        .computeenerycallszero<<endl;
	    cout<<"compute energiesnonzero "<<mtime.computeenergynonzero<<" calls "<<mtime
			    .computeenerycallsnonzero<<endl;
        cout<<"compute forces "<<mtime.computeforces<<" calls "<<mtime
                .computeforcescalls<<endl;
        cout<<"Time taken to compute energy in each forcefield "<<endl;
        cout<<"Filament, Linker, Motor, Branching, Excluded Volume, and Boundary"<<endl;
        for(auto x:mtime.individualenergies)
            cout<<x<<" ";
        cout<<endl;
	    cout<<"Time taken to compute energy in "<<endl;
	    cout<<"Filament Stretching "<<mtime.stretchingenergy<<endl;
	    cout<<"Filament Bending "<<mtime.bendingenergy<<endl;
        cout<<"Time taken to compute energyzero in each forcefield "<<endl;
        for(auto x:mtime.individualenergieszero)
            cout<<x<<" ";
        cout<<endl;
        cout<<"Time taken to compute energynonzero in each forcefield "<<endl;
        for(auto x:mtime.individualenergiesnonzero)
            cout<<x<<" ";
        cout<<endl;
        cout<<"Time taken to compute forces in each forcefield "<<endl;
        for(auto x:mtime.individualforces)
            cout<<x<<" ";
        cout<<endl;
	    cout<<"Time taken to compute forces in "<<endl;
	    cout<<"Filament Stretching "<<mtime.stretchingforces<<endl;
	    cout<<"Filament Bending "<<mtime.bendingforces<<endl;

		cout<<"Number of interactions considered in each force field"<<endl;

		cout<<"Filament Stretching "<<mtime.numinteractions[0]<<endl;
	    cout<<"Filament Bending "<<mtime.numinteractions[1]<<endl;
	    cout<<"Linker Stretching "<<mtime.numinteractions[2]<<endl;
	    cout<<"Motor Stretching "<<mtime.numinteractions[3]<<endl;
	    cout<<"Branching Stretching "<<mtime.numinteractions[4]<<endl;
	    cout<<"Branching Bending "<<mtime.numinteractions[5]<<endl;
	    cout<<"Branching Dihedral "<<mtime.numinteractions[6]<<endl;
	    cout<<"Branching Position "<<mtime.numinteractions[7]<<endl;
	    cout<<"Cylinder-Cylinder Repulsion "<<mtime.numinteractions[8]<<endl;
	    cout<<"Cylinder-Boundary Repulsion "<<mtime.numinteractions[9]<<endl;
    }
    if(false) {
        cout << "Printing callback times" << endl;
        auto ctime = CUDAcommon::ctime;
        auto ccount = CUDAcommon::ccount;
        cout << "UpdateBrancherBindingCallback " << ctime.tUpdateBrancherBindingCallback
             << " count "
             << ccount.cUpdateBrancherBindingCallback << endl;
        cout << "UpdateLinkerBindingCallback " << ctime.tUpdateLinkerBindingCallback
             << " count "
             << ccount.cUpdateLinkerBindingCallback << endl;
        cout << "UpdateMotorBindingCallback " << ctime.tUpdateMotorBindingCallback
             << " count "
             << ccount.cUpdateMotorBindingCallback << endl;
        cout << "UpdateMotorIDCallback " << ctime.tUpdateMotorIDCallback << " count "
             << ccount.cUpdateMotorIDCallback << endl;
        cout << "FilamentExtensionPlusEndCallback "
             << ctime.tFilamentExtensionPlusEndCallback << " count "
             << ccount.cFilamentExtensionPlusEndCallback << endl;
        cout << "FilamentExtensionMinusEndCallback "
             << ctime.tFilamentExtensionMinusEndCallback << " count "
             << ccount.cFilamentExtensionMinusEndCallback << endl;
        cout << "FilamentRetractionPlusEndCallback "
             << ctime.tFilamentRetractionPlusEndCallback << " count "
             << ccount.cFilamentRetractionPlusEndCallback << endl;
        cout << "FilamentRetractionMinusEndCallback "
             << ctime.tFilamentRetractionMinusEndCallback << " count "
             << ccount.cFilamentRetractionMinusEndCallback << endl;
        cout << "FilamentPolymerizationPlusEndCallback "
             << ctime.tFilamentPolymerizationPlusEndCallback << " count "
             << ccount.cFilamentPolymerizationPlusEndCallback << endl;
        cout << "FilamentPolymerizationMinusEndCallback "
             << ctime.tFilamentPolymerizationMinusEndCallback << " count "
             << ccount.cFilamentPolymerizationMinusEndCallback << endl;
        cout << "FilamentDepolymerizationPlusEndCallback "
             << ctime.tFilamentDepolymerizationPlusEndCallback << " count "
             << ccount.cFilamentDepolymerizationPlusEndCallback << endl;
        cout << "FilamentDepolymerizationMinusEndCallback "
             << ctime.tFilamentDepolymerizationMinusEndCallback << " count "
             << ccount.cFilamentDepolymerizationMinusEndCallback << endl;
        cout << "BranchingPointUnbindingCallback " << ctime.tBranchingPointUnbindingCallback
             << " count "
             << ccount.cBranchingPointUnbindingCallback << endl;
        cout << "BranchingCallback " << ctime.tBranchingCallback << " count "
             << ccount.cBranchingCallback << endl;
        cout << "LinkerUnbindingCallback " << ctime.tLinkerUnbindingCallback << " count "
             << ccount.cLinkerUnbindingCallback << endl;
        cout << "LinkerBindingCallback " << ctime.tLinkerBindingCallback << " count "
             << ccount.cLinkerBindingCallback << endl;
        cout << "MotorUnbindingCallback " << ctime.tMotorUnbindingCallback << " count "
             << ccount.cMotorUnbindingCallback << endl;
        cout << "MotorBindingCallback " << ctime.tMotorBindingCallback << " count "
             << ccount.cMotorBindingCallback << endl;
        cout << "MotorWalkingCallback " << ctime.tMotorWalkingCallback << " count "
             << ccount.cMotorWalkingCallback << endl;
        cout << "MotorMovingCylinderCallback " << ctime.tMotorMovingCylinderCallback
             << " count "
             << ccount.cMotorMovingCylinderCallback << endl;
        cout << "FilamentCreationCallback " << ctime.tFilamentCreationCallback << " count "
             << ccount.cFilamentCreationCallback << endl;
        cout << "FilamentSeveringCallback " << ctime.tFilamentSeveringCallback << " count "
             << ccount.cFilamentSeveringCallback << endl;
        cout << "FilamentDestructionCallback " << ctime.tFilamentDestructionCallback
             << " count "
             << ccount.cFilamentDestructionCallback << endl;
        cout << "------------" << endl;
        cout << "Printing neighbor times" << endl;
        cout << "Dynamic neighbor " << SubSystem::timedneighbor << endl;
        cout << "Neighbor " << SubSystem::timeneighbor << endl;
        cout << "Trackable " << SubSystem::timetrackable << endl;
        cout << "Done with simulation!" << endl;
        cout << "-------------" << endl;
        cout << "Filament extendPlusEnd 1 " << Filament::FilextendPlusendtimer1 << endl;
        cout << "Filament extendPlusEnd 2 " << Filament::FilextendPlusendtimer2 << endl;
        cout << "-------------" << endl;
        cout << "Cylinder constructor" << endl;
        cout << "part1 " << Cylinder::timecylinder1 << " part2 " << Cylinder::timecylinder2
             << " "
                "Ccylinder "
             << Cylinder::timecylinderchem << " mCylinder " << Cylinder::timecylindermech
             << endl;
        cout << "initializeCCylinder for loop " << ChemManager::tchemmanager1 << endl;
        cout << "extension Front/Back " << ChemManager::tchemmanager2 << endl;
        cout << "initialize " << ChemManager::tchemmanager3 << endl;
        cout << "last part " << ChemManager::tchemmanager4 << endl;
        cout << "------------" << endl;
        cout << "PolyPlusEndTemplate time" << endl;
        cout << "For loop " << CUDAcommon::ppendtime.rxntempate1 << " part2 (findspecies) "
             << CUDAcommon::ppendtime.rxntempate2 << " part3 (create rxn) "
             << CUDAcommon::ppendtime
                     .rxntempate3 << " part4 (Callback) "
             << CUDAcommon::ppendtime.rxntempate4 << endl;
    }
	#endif
#ifdef CUDAACCL
    cudaDeviceReset();
#endif
}<|MERGE_RESOLUTION|>--- conflicted
+++ resolved
@@ -1303,13 +1303,10 @@
     // update neighorLists before and after minimization. Need excluded volume
     // interactions.
 	_subSystem.resetNeighborLists();
-<<<<<<< HEAD
     displayCopySystem();
-=======
 
     // Initial special protocols need to be executed before energy minimization
     executeSpecialProtocols();
->>>>>>> e4c9e7a0
     auto minimizationResult = _mController.run(false);
     membraneAdaptiveRemesh();
     displayCopySystem();
