
//------------------------------------------------------------------
//  **MEDYAN** - Simulation Package for the Mechanochemical
//               Dynamics of Active Networks, v4.0
//
//  Copyright (2015-2018)  Papoian Lab, University of Maryland
//
//                 ALL RIGHTS RESERVED
//
//  See the MEDYAN web page for more information:
//  http://www.medyan.org
//------------------------------------------------------------------

#include <random>
#include <chrono>

#include "Controller.h"

#include "Parser.h"
#include "Output.h"
#include "SubSystem.h"
#include "Boundary.h"
#include "CompartmentGrid.h"

#include "FilamentInitializer.h"
#include "BubbleInitializer.h"

#include "Filament.h"
#include "Cylinder.h"
#include "Linker.h"
#include "MotorGhost.h"
#include "BranchingPoint.h"
#include "Bubble.h"
#include "MTOC.h"
#include "ChemManager.h"

#include "SysParams.h"
#include "MathFunctions.h"
#include "MController.h"
#include "Cylinder.h"
#include <unordered_map>
#include     <tuple>
#include <vector>
#include <algorithm>
#include "ChemManager.h"

#ifdef CUDAACCL
#include "nvToolsExt.h"
#endif
#include "Util/Io/Log.hpp"
#include "Util/Profiler.hpp"
using namespace mathfunc;

Controller::Controller() :
    _mController(&_subSystem),
    _cController(&_subSystem),
    _gController(&_subSystem) {

    //set Trackable's subsystem ptr
    Trackable::_subSystem = &_subSystem;
}

void Controller::initialize(string inputFile,
                            string inputDirectory,
                            string outputDirectory, int threads) {

    SysParams::INITIALIZEDSTATUS = false;
    SysParams::numthreads = threads;
    //general check of macros
#if defined(DYNAMICRATES) && (!defined(CHEMISTRY) || !defined(MECHANICS))
    LOG(FATAL) << "If dynamic rates is turned on, chemistry and mechanics must be "
         << "defined. Please set these compilation macros and try again. Exiting.";
    exit(EXIT_FAILURE);
#endif

    //init input directory
    _inputDirectory  = inputDirectory + "/";
    _outputDirectory = outputDirectory + "/";

    //Parse input, get parameters
    _inputFile = inputFile;
    SystemParser p(inputFile);

    //snapshot type output
    cout << endl;

    //trajectory-style data
    _outputs.push_back(new BasicSnapshot(_outputDirectory + "snapshot.traj", &_subSystem));
    _outputs.push_back(new BirthTimes(_outputDirectory + "birthtimes.traj", &_subSystem));
    _outputs.push_back(new Forces(_outputDirectory + "forces.traj", &_subSystem));
    _outputs.push_back(new Tensions(_outputDirectory + "tensions.traj", &_subSystem));

    _outputs.push_back(new PlusEnd(_outputDirectory + "plusend.traj", &_subSystem));
    //ReactionOut should be the last one in the output list
    //Otherwise incorrect deltaMinusEnd or deltaPlusEnd values may be genetrated.
    _outputs.push_back(new ReactionOut(_outputDirectory + "monomers.traj", &_subSystem));
    //add br force out and local diffussing species concentration
    _outputs.push_back(new BRForces(_outputDirectory + "repulsion.traj", &_subSystem));
    //_outputs.push_back(new PinForces(_outputDirectory + "pinforce.traj", &_subSystem));

    //Always read geometry, check consistency
    p.readGeoParams();
    if(!SysParams::checkGeoParameters()) exit(EXIT_FAILURE);

    //CALLING ALL CONTROLLERS TO INITIALIZE
    //Initialize geometry controller
    cout << "---" << endl;
    LOG(STEP) << "Initializing geometry...";
    _gController.initializeGrid();
    LOG(INFO) << "Done.";

    //Initialize boundary
    cout << "---" << endl;
    LOG(STEP) << "Initializing boundary...";

    auto BTypes = p.readBoundaryType();
    p.readBoundParams();

    //initialize
    _gController.initializeBoundary(BTypes);
    LOG(INFO) << "Done.";

#ifdef MECHANICS
    //read algorithm and types
    auto MTypes = p.readMechanicsFFType();
    auto MAlgorithm = p.readMechanicsAlgorithm();

    //read const parameters
    p.readMechParams();

    //Initialize Mechanical controller
    cout << "---" << endl;
    LOG(STEP) << "Initializing mechanics...";
    _mController.initialize(MTypes, MAlgorithm);
    LOG(INFO) << "Done.";

#endif

#ifdef CHEMISTRY
    //Activate necessary compartments for diffusion
    _gController.setActiveCompartments();

    if(_subSystem.getBoundary()->getShape() == BoundaryShape::Cylinder){
        for(auto C : _subSystem.getCompartmentGrid()->getCompartments()){
            C->getSlicedVolumeArea();
        }
    }
    else{
        for(auto C : _subSystem.getCompartmentGrid()->getCompartments()){
            C->getNonSlicedVolumeArea();
        }
    }
    //Calculate surface area and volume for reaction rate scaling


    //read parameters
    p.readChemParams();

    //Initialize chemical controller
    cout << "---" << endl;
    LOG(STEP) << "Initializing chemistry...";
    //read algorithm
    auto CAlgorithm = p.readChemistryAlgorithm();
    auto CSetup = p.readChemistrySetup();
    _cAlgorithm=CAlgorithm;
    //run time for sim
    _runTime = CAlgorithm.runTime;

    //freq of snapshots, minimizations, neighborlist updates
    _snapshotTime = CAlgorithm.snapshotTime;
    _minimizationTime = CAlgorithm.minimizationTime;
    _neighborListTime = CAlgorithm.neighborListTime;

    //if run time was not set, look for runsteps parameters
    _runSteps = CAlgorithm.runSteps;
    _snapshotSteps = CAlgorithm.snapshotSteps;
    _minimizationSteps = CAlgorithm.minimizationSteps;
    _neighborListSteps = CAlgorithm.neighborListSteps;

    ChemistryData ChemData;

    if(CSetup.inputFile != "") {
        ChemistryParser cp(_inputDirectory + CSetup.inputFile);
        ChemData = cp.readChemistryInput();
        _chemData=ChemData;
    }
    else {
        LOG(FATAL) << "Need to specify a chemical input file. Exiting.";
        exit(EXIT_FAILURE);
    }

    // create the dissiption tracking object
    _dt = new DissipationTracker(&_mController);
    _cController.initialize(CAlgorithm.algorithm, ChemData, _dt);
    LOG(INFO) << "Done.";

    //Set up chemistry output if any
    string chemsnapname = _outputDirectory + "chemistry.traj";
    _outputs.push_back(new Chemistry(chemsnapname, &_subSystem, ChemData,
                                     _subSystem.getCompartmentGrid()));

    ChemSim* _cs = _cController.getCS();
	ForceFieldManager* _ffm = _mController.getForceFieldManager();

    string concenname = _outputDirectory + "concentration.traj";
<<<<<<< HEAD
    _outputs.push_back(new Concentrations(concenname, &_subSystem, ChemData));

    if(SysParams::CParams.dissTracking){
    //Set up dissipation output if dissipation tracking is enabled
    string disssnapname = _outputDirectory + "dissipation.traj";
    _outputs.push_back(new Dissipation(disssnapname, &_subSystem, _cs));

    //Set up HRCD output if dissipation tracking is enabled
    string hrcdsnapname = _outputDirectory + "HRCD.traj";

    _outputs.push_back(new HRCD(hrcdsnapname, &_subSystem, _cs));
        
    //Set up HRMD output if dissipation tracking is enabled
    string hrmdsnapname = _outputDirectory + "HRMD.traj";
    _outputs.push_back(new HRMD(hrmdsnapname, &_subSystem, _cs));
        
    }

    if(SysParams::CParams.eventTracking){
    //Set up MotorWalkingEvents if event tracking is enabled
    string motorwalkingevents = _outputDirectory + "motorwalkingevents.traj";
    _outputs.push_back(new MotorWalkingEvents(motorwalkingevents, &_subSystem, _cs));

    //Set up LinkerUnbindingEvents if event tracking is enabled
    string linkerunbindingevents = _outputDirectory + "linkerunbindingevents.traj";
    _outputs.push_back(new LinkerUnbindingEvents(linkerunbindingevents, &_subSystem, _cs));

    //Set up LinkerBindingEvents if event tracking is enabled
    string linkerbindingevents = _outputDirectory + "linkerbindingevents.traj";
    _outputs.push_back(new LinkerBindingEvents(linkerbindingevents, &_subSystem, _cs));
    }

    if(SysParams::MParams.hessTracking){
    //Set up HessianMatrix if hessiantracking is enabled
    string hessianmatrix = _outputDirectory + "hessianmatrix.traj";
    _outputs.push_back(new HessianMatrix(hessianmatrix, &_subSystem, _ffm));
        
    //Set up HessianSpectra if hessiantracking is enabled
    string hessianspectra = _outputDirectory + "hessianspectra.traj";
    _outputs.push_back(new HessianSpectra(hessianspectra, &_subSystem, _ffm));
        
        
    }

    //Set up CMGraph output
    string cmgraphsnapname = _outputDirectory + "CMGraph.traj";
    _outputs.push_back(new CMGraph(cmgraphsnapname, &_subSystem));
    
    //Set up TMGraph output
    string tmgraphsnapname = _outputDirectory + "TMGraph.traj";
    _outputs.push_back(new TMGraph(tmgraphsnapname, &_subSystem));


    //Set up datadump output if any
#ifdef RESTARTDEV
	    string datadumpname = _outputDirectory + "datadump.traj";
	    _outputs.push_back(new Datadump(datadumpname, _subSystem, ChemData));
#endif

//    //Set up Turnover output if any
//    string turnover = _outputDirectory + "Turnover.traj";
//    _outputs.push_back(new FilamentTurnoverTimes(turnover, &_subSystem));
=======
    _outputs.push_back(new Concentrations(concenname, _subSystem, ChemData));
    
    //Set up CMGraph output if any
    string cmgraphsnapname = _outputDirectory + "CMGraph.traj";
    _outputs.push_back(new CMGraph(cmgraphsnapname, _subSystem));
>>>>>>> 3756ffcd

#endif

#ifdef DYNAMICRATES
    cout << "---" << endl;
    LOG(STEP) << "Initializing dynamic rates...";
    //read dynamic rate parameters
    p.readDyRateParams();

    //read dynamic rate types
    DynamicRateType DRTypes = p.readDynamicRateType();

    //init controller
    _drController.initialize(DRTypes);
    LOG(INFO) << "Done.";

#endif

    //Check consistency of all chemistry and mechanics parameters
    cout << "---" << endl;
    LOG(STEP) << "Checking cross-parameter consistency...";
#ifdef CHEMISTRY
    if(!SysParams::checkChemParameters(ChemData))
        exit(EXIT_FAILURE);
#endif
#ifdef MECHANICS
    if(!SysParams::checkMechParameters(MTypes))
        exit(EXIT_FAILURE);
#endif
#ifdef DYNAMICRATES
    if(!SysParams::checkDyRateParameters(DRTypes))
        exit(EXIT_FAILURE);
#endif

    LOG(INFO) << "Done.";

    //setup initial network configuration
    setupInitialNetwork(p);

    //setup special structures
    setupSpecialStructures(p);

    SysParams::INITIALIZEDSTATUS = true;
}

void Controller::setupInitialNetwork(SystemParser& p) {

    //Read bubble setup, parse bubble input file if needed
    BubbleSetup BSetup = p.readBubbleSetup();
    BubbleData bubbles;

    cout << "---" << endl;
    cout << "Initializing bubbles...";

    if (BSetup.inputFile != "") {
        BubbleParser bp(_inputDirectory + BSetup.inputFile);
        bubbles = bp.readBubbles();
    }
    //add other bubbles if specified
    BubbleInitializer *bInit = new RandomBubbleDist();

    auto bubblesGen = bInit->createBubbles(_subSystem.getBoundary(),
                                           BSetup.numBubbles,
                                           BSetup.bubbleType);
    bubbles.insert(bubbles.end(), bubblesGen.begin(), bubblesGen.end());
    delete bInit;

    //add bubbles
    for (auto it: bubbles) {

        auto coord = get<1>(it);
        auto type = get<0>(it);

        if(type >= SysParams::Mechanics().numBubbleTypes) {
            cout << "Bubble data specified contains an "
                 <<"invalid bubble type. Exiting." << endl;
            exit(EXIT_FAILURE);
        }
        _subSystem.addTrackable<Bubble>(&_subSystem, coord, type);
    }
    cout << "Done. " << bubbles.size() << " bubbles created." << endl;

    //Read filament setup, parse filament input file if needed
    FilamentSetup FSetup = p.readFilamentSetup();
//    FilamentData filaments;

    cout << "---" << endl;
//    HybridBindingSearchManager::setdOut();
    cout << "Initializing filaments...";

    if (SysParams::RUNSTATE == true) {
        if (FSetup.inputFile != "") {
            FilamentParser fp(_inputDirectory + FSetup.inputFile);
            filaments = fp.readFilaments();
        }
        fil = get<0>(filaments);
        //add other filaments if specified
        FilamentInitializer *fInit = new RandomFilamentDist();

        auto filamentsGen = fInit->createFilaments(_subSystem.getBoundary(),
                                                    FSetup.numFilaments,
                                                    FSetup.filamentType,
                                                    FSetup.filamentLength);
        auto filGen = get<0>(filamentsGen);
        fil.insert(fil.end(), filGen.begin(), filGen.end());
        delete fInit;

        //add filaments

        for (auto it: fil) {

            auto coord1 = get<1>(it);
            auto coord2 = get<2>(it);
            auto type = get<0>(it);

            if (type >= SysParams::Chemistry().numFilaments) {
                cout << "Filament data specified contains an "
                        << "invalid filament type. Exiting." << endl;
                exit(EXIT_FAILURE);
            }
            vector<vector<floatingpoint>> coords = {coord1, coord2};

            if (coord2.size() == 3) {

                floatingpoint d = twoPointDistance(coord1, coord2);
                vector<floatingpoint> tau = twoPointDirection(coord1, coord2);
                int numSegment = static_cast<int>(std::round(
                        d / SysParams::Geometry().cylinderSize[type]));

                // check how many segments can fit between end-to-end of the filament
                if (numSegment == 0)
                    _subSystem.addTrackable<Filament>(&_subSystem, type, coords, 2,
                                                        FSetup.projectionType);
                else
                    _subSystem.addTrackable<Filament>(&_subSystem, type, coords,
                                                        numSegment + 1,
                                                        FSetup.projectionType);
            } else if (coord2.size() > 3) {
                int numSegment = coord2.size() / 3;
                vector<vector<floatingpoint>> coords;
                coords.push_back(coord1);
                for (int id = 0; id < numSegment; id++)
                    coords.push_back(
                            {coord2[id * 3], coord2[id * 3 + 1], coord2[id * 3 + 2]});

                if (numSegment == 0)
                    _subSystem.addTrackable<Filament>(&_subSystem, type, coords, 2,
                                                        FSetup.projectionType);
                else
                    _subSystem.addTrackable<Filament>(&_subSystem, type, coords,
                                                        numSegment + 1,
                                                        FSetup.projectionType);
            }
        }
        cout << "Done. " << fil.size() << " filaments created." << endl;
        cout << "Total cylinders " << Cylinder::getCylinders().size() << endl;
    }
    else{
        //Create the restart pointer
        const string inputfileName = _inputDirectory + FSetup.inputFile;
        _restart = new Restart(&_subSystem, _chemData, inputfileName);
        //read set up.
        _restart->readNetworkSetup();
        _restart->setupInitialNetwork();
    }
}

void Controller::setupSpecialStructures(SystemParser& p) {

    cout << "---" << endl;
    cout << "Setting up special structures...";

    SpecialSetupType SType = p.readSpecialSetupType();

    //set up a MTOC if desired
    //For now, uses 20 filaments
    if(SType.mtoc) {

        MTOC* mtoc = _subSystem.addTrackable<MTOC>();

        //create the bubble in top part of grid, centered in x,y
<<<<<<< HEAD
        floatingpoint bcoordx = GController::getSize()[0] / 2;
        floatingpoint bcoordy = GController::getSize()[1] / 2;
        floatingpoint bcoordz = GController::getSize()[2] * 5 / 6;
=======
        double bcoordx = GController::getSize()[0] / 2;
        double bcoordy = GController::getSize()[1] / 2;
        double bcoordz = 1250;
>>>>>>> 3756ffcd

        vector<floatingpoint> bcoords = {bcoordx, bcoordy, bcoordz};
        Bubble* b = _subSystem.addTrackable<Bubble>(&_subSystem, bcoords, SType.mtocBubbleType);

        mtoc->setBubble(b);

        FilamentInitializer *init = new MTOCFilamentDist(bcoords,
                                                         SysParams::Mechanics().BubbleRadius[SType.mtocBubbleType]);

        auto filaments = init->createFilaments(_subSystem.getBoundary(),
                                               SType.mtocNumFilaments,
                                               SType.mtocFilamentType,
                                               SType.mtocFilamentLength);
        //add filaments
        filamentData fil=get<0>(filaments);
        for (auto it: fil) {

            auto coord1 = get<1>(it);
            auto coord2 = get<2>(it);

            vector<vector<floatingpoint>> coords = {coord1, coord2};

            floatingpoint d = twoPointDistance(coord1, coord2);
            vector<floatingpoint> tau = twoPointDirection(coord1, coord2);

            int numSegment = static_cast<int>(std::round(d / SysParams::Geometry().cylinderSize[SType.mtocFilamentType]));

            // check how many segments can fit between end-to-end of the filament
            Filament *f = _subSystem.addTrackable<Filament>(&_subSystem, SType.mtocFilamentType,
                                                             coords, numSegment + 1, "ARC");

            mtoc->addFilament(f);
        }
    }
    cout << "Done." << endl;
}

void Controller::activatedeactivateComp(){

    if(SysParams::Boundaries().transfershareaxis>=0){
        fCompmap.clear();
        bCompmap.clear();
        activatecompartments.clear();
        ControlfrontbackEndComp();
//            std::cout<<fCompmap.size()<<" "<<bCompmap.size()<<" "<<activatecompartments.size()<<endl;
        for(auto it=activatecompartments.begin();it!=activatecompartments.end();it++)
        {
            if(!(*it)->isActivated())
                _cController.activate(*it);
        }
        //deactivate compartments starting from the right extreme
        for (std::multimap<int,Compartment*>::reverse_iterator it=fCompmap.rbegin(); it!=fCompmap.rend(); ++it)
            _cController.deactivate(it->second);
        //deactivate compartments starting from the left extreme
        for (std::multimap<int,Compartment*>::iterator it=bCompmap.begin(); it!=bCompmap.end(); ++it)
            _cController.deactivate(it->second);
        fCompmap.clear();
        bCompmap.clear();

//            std::cout<<"Printing diffusing actin copy numbers."<<endl;
//
//            for(auto C : _subSystem->getCompartmentGrid()->getCompartments()){
//                for(auto sd : _chemData.speciesDiffusing) {
//                    string name = get<0>(sd);
//                    if(name.find("AD") != string::npos){
//                        auto s = C->findSpeciesByName(name);
//                        auto copyNum = s->getN();
//
//                        std::cout <<C->coordinates()[0]<<" "<<copyNum<<" ";
//                    }
//                }
//            }
//            std::cout<<endl;
    }
}

void Controller::ControlfrontbackEndComp(){
    Compartment* maxcomp=NULL;
    Compartment* mincomp=NULL;
    int tsaxis = SysParams::Boundaries().transfershareaxis;
    int planestomove = SysParams::Boundaries().planestomove;
    bool maxcompstate = false;
    bool mincompstate = false;
    if(planestomove == 2 || planestomove == 0) maxcompstate = true;
    if(planestomove == 2 || planestomove == 1) mincompstate = true;
    floatingpoint systemspan = 0.0;
    floatingpoint cmpsize = 0.0;
    if(tsaxis == 0)
    {systemspan = SysParams::Geometry().NX * SysParams::Geometry()
                                                              .compartmentSizeX;
    cmpsize = SysParams::Geometry().compartmentSizeX;}
    else if(tsaxis == 1) {
        systemspan = SysParams::Geometry().NY * SysParams::Geometry()
                .compartmentSizeY;
        cmpsize = SysParams::Geometry().compartmentSizeY;
    }
    else if(tsaxis == 2) {
        systemspan = SysParams::Geometry().NZ * SysParams::Geometry().compartmentSizeZ;
        cmpsize = SysParams::Geometry().compartmentSizeZ;
    }
    //copy vector to prevcopy
    bounds_prev[0] = bounds[0];bounds_prev[1] = bounds[1];
    bounds[0] = 0.0; bounds[1] =  systemspan;
    for(auto C : _subSystem.getCompartmentGrid()->getCompartments()){
        auto cyls=C->getCylinders();
        if(cyls.size()>0){
            //maxcomp refers to the compartment on the right extreme of reaction volume
            // that represents the current chemical boundary of the system.
            if(maxcompstate) {
                if (maxcomp == NULL)
                    maxcomp = C;
                else {
                    //get current maxcomp coordinates
                    auto mcoord = maxcomp->coordinates();
                    //get compartment coorinates
                    auto ccord = C->coordinates();
                    //compare to see if the compartment is further to the right of maxcomp.
                    if (mcoord[SysParams::Boundaries().transfershareaxis] <
                        ccord[SysParams::Boundaries()
                                .transfershareaxis])
                        maxcomp = C;
                }
            }
            //mincomp refers to the compartment on the left extreme of reaction volume
            // that represents the current chemical boundary of the system.
            if(mincompstate) {
                if (mincomp == NULL)
                    mincomp = C;
                else {
                    auto mcoord = mincomp->coordinates();
                    auto ccord = C->coordinates();
                    //compare to see if the compartment is further to the left of mincomp.
                    if (mcoord[SysParams::Boundaries().transfershareaxis] >
                        ccord[SysParams::Boundaries().transfershareaxis])
                        mincomp = C;
                }
            }
        }
    }

    if(maxcompstate) {
        std::cout<<"1 maxcomp "<<maxcomp->coordinates()[0]<<endl;
        // front end is defined two compartments away from the current maxcomp.
        auto cmaxcomp = maxcomp->coordinates();
        //get the neighbor who is to the right of maxcomp.
        for (auto C:maxcomp->getNeighbours()) {
            auto cC = C->coordinates();
            if (cmaxcomp[SysParams::Boundaries().transfershareaxis] <
                cC[SysParams::Boundaries().transfershareaxis])
                maxcomp = C;
        }
        std::cout<<"2 maxcomp "<<maxcomp->coordinates()[0]<<endl;
        cmaxcomp = maxcomp->coordinates();
        //get the neighbor who is to the right of maxcomp.
        for (auto C:maxcomp->getNeighbours()) {
            auto cC = C->coordinates();
            if (cmaxcomp[SysParams::Boundaries().transfershareaxis] <
                cC[SysParams::Boundaries().transfershareaxis])
                maxcomp = C;
        }
        std::cout<<"3 maxcomp "<<maxcomp->coordinates()[0]<<endl;
        cmaxcomp = maxcomp->coordinates();
        assert((maxcomp != NULL) && "Non existent maxcomp. Exiting.");
        //Loop through compartments
        for (auto C : _subSystem.getCompartmentGrid()->getCompartments()) {
            auto cC = C->coordinates();
            //if compartment is to the right of maxcomp and activated, add to a vector to
            // deactivate later.
            if (cC[SysParams::Boundaries().transfershareaxis] >
                cmaxcomp[SysParams::Boundaries().transfershareaxis]) {
                if (C->isActivated())
                    fCompmap.insert(pair<int, Compartment *>(
                            cC[SysParams::Boundaries().transfershareaxis], C));
            }
                //if compartment is to the left of maxcomp and not active, add to a vector to
                // activate later.
            else {
                if (!(C->isActivated()))
                    activatecompartments.push_back(C);
            }
        }
        bounds[1] = maxcomp->coordinates()[SysParams::Boundaries().transfershareaxis] +
                cmpsize/2;
    }
    //back end is defined as the compartment that is two compartments to the left of
    // mincomp.
    if(mincompstate) {
        auto cmincomp = mincomp->coordinates();
        //get the neighbor who is to the left of mincomp.
        for (auto C:mincomp->getNeighbours()) {
            auto cC = C->coordinates();
            if (cmincomp[SysParams::Boundaries().transfershareaxis] >
                cC[SysParams::Boundaries().transfershareaxis])
                mincomp = C;
        }
        cmincomp = mincomp->coordinates();
        //get the neighbor who is to the left of mincomp.
        for (auto C:mincomp->getNeighbours()) {
            auto cC = C->coordinates();
            if (cmincomp[SysParams::Boundaries().transfershareaxis] >
                cC[SysParams::Boundaries().transfershareaxis])
                mincomp = C;
        }
        cmincomp = mincomp->coordinates();
        assert(mincomp != NULL && "Non existent mincomp. Exiting.");
        //Loop through compartments
        for (auto C : _subSystem.getCompartmentGrid()->getCompartments()) {
            auto cC = C->coordinates();
            //if compartment C is to the left of mincomp and was added to
            // activatecompartments vector, remove. If it is already active, add to a vector
            // to deactivate later.
            if (cC[SysParams::Boundaries().transfershareaxis] <
                cmincomp[SysParams::Boundaries().transfershareaxis]) {
                auto it = std::find(activatecompartments.begin(),
                                    activatecompartments.end(), C);
                if (it != activatecompartments.end())
                    activatecompartments.erase(it);
                if (C->isActivated()) {
                    bCompmap.insert(pair<int, Compartment *>(
                            cC[SysParams::Boundaries().transfershareaxis], C));
                }
            }
        }
        bounds[0] = mincomp->coordinates()[SysParams::Boundaries().transfershareaxis] -
                cmpsize/2;
    }
    //print the maximum (right boundary) and minimum (left boundary) compartment spans.
    std::cout<<"Maxbound "<<bounds[1]<<" Minbound "<<bounds[0]<<endl;
}

void Controller::moveBoundary(floatingpoint deltaTau) {
    //calculate distance to move
    floatingpoint dist = SysParams::Boundaries().moveSpeed * deltaTau;

    if(SysParams::Boundaries().transfershareaxis>=0){
        vector<floatingpoint> distvec= {0.0, 0.0, 0.0, 0.0, 0.0, 0.0};

        if(SysParams::Boundaries().transfershareaxis == 0){
            distvec[0] = bounds[0] - bounds_prev[0];
            distvec[1] = bounds[1] - bounds_prev[1];
        }
        else if(SysParams::Boundaries().transfershareaxis == 1){
            distvec[2] = bounds[0] - bounds_prev[0];
            distvec[3] = bounds[1] - bounds_prev[1];
        }
        else if(SysParams::Boundaries().transfershareaxis == 2){
            distvec[4] = bounds[0] - bounds_prev[0];
            distvec[5] = bounds[1] - bounds_prev[1];
        }
        _subSystem.getBoundary()->move(distvec);
    }
        //deprecated not good to use.
    else if(abs(dist)>0){
        vector<floatingpoint> distvec = {dist, -dist, dist, -dist, dist, -dist};
        //move it
        if(tau() >= SysParams::Boundaries().moveStartTime &&
           tau() <= SysParams::Boundaries().moveEndTime)
            _subSystem.getBoundary()->move(distvec);

        //activate, deactivate necessary compartments
        for(auto C : _subSystem.getCompartmentGrid()->getCompartments()) {

            if(_subSystem.getBoundary()->within(C)) {

                if(C->isActivated()) continue;
                else _cController.activate(C);
            }
            else {
                if(!C->isActivated()) continue;
                else _cController.deactivate(C);
            }
        }
    }
    //calculate system volume.
    _subSystem.getBoundary()->volume();
}

void Controller::executeSpecialProtocols() {

    //making filaments static
    if(SysParams::Chemistry().makeFilamentsStatic &&
       SysParams::Chemistry().makeFilamentsStaticTime <= tau()) {

        //loop through all cylinders, passivate (de)polymerization
        for(auto c : Cylinder::getCylinders())
            c->getCCylinder()->passivatefilreactions();
    }

    //making linkers static
    if(SysParams::Chemistry().makeLinkersStatic &&
       SysParams::Chemistry().makeLinkersStaticTime <= tau()) {

        // loop through all linkers, passivate unbinding
        for(auto l: Linker::getLinkers())
            l->getCLinker()->getOffReaction()->passivateReaction();
    }


    if(SysParams::Mechanics().pinBoundaryFilaments &&
       tau() >= SysParams::Mechanics().pinTime) {

        pinBoundaryFilaments();
    }

    //Qin
    if(SysParams::Mechanics().pinLowerBoundaryFilaments &&
       tau() >= SysParams::Mechanics().pinTime) {

        pinLowerBoundaryFilaments();
    }
    
}

void Controller::updatePositions() {
<<<<<<< HEAD
	chrono::high_resolution_clock::time_point minsp, minep;
    //NEED TO UPDATE CYLINDERS FIRST
	minsp = chrono::high_resolution_clock::now();
    //Reset Cylinder update position state
    Cylinder::setpositionupdatedstate = false;
    for(auto c : Cylinder::getCylinders())
    	c->updatePosition();
#ifdef OPTIMOUT
    cout<<"Cylinder position updated"<<endl;
#endif
    //Reset state to updated state
	Cylinder::setpositionupdatedstate = true;
	minep = chrono::high_resolution_clock::now();
    chrono::duration<floatingpoint> compartment_update(minep - minsp);
    updatepositioncylinder += compartment_update.count();

    minsp = chrono::high_resolution_clock::now();
    //update all other moveables
//    for(auto m : _subSystem->getMovables()) m->updatePosition();
	int count = 0;
	for(auto m : Movable::getMovableList()) m->updatePosition();

=======

    //update bubble
    if(SysParams::Chemistry().makeAFM) updateBubblePositions();
    
    
    //NEED TO UPDATE CYLINDERS FIRST
    for(auto c : Cylinder::getCylinders()) c->updatePosition();
    
    //update all other moveables
    for(auto m : _subSystem->getMovables()) m->updatePosition();


    //@{ check begins
    /*std::cout<<"Check after update positions"<<endl;
    cylinder* cylindervec  = CUDAcommon::serlvars.cylindervec;
    Cylinder** Cylinderpointervec = CUDAcommon::serlvars.cylinderpointervec;
    CCylinder** ccylindervec = CUDAcommon::serlvars.ccylindervec;
    double* coord = CUDAcommon::serlvars.coord;
    std::cout<<"1 Total Cylinders "<<Cylinder::getCylinders().size()<<" Beads "
            ""<<Bead::getBeads().size()<<endl;
    for(auto cyl:Cylinder::getCylinders()){
        int i = cyl->_dcIndex;
        int id1 = cylindervec[i].ID;
        int id2 = Cylinderpointervec[i]->getID();
        auto xx = ccylindervec[i]->getCylinder();
        int id3 = ccylindervec[i]->getCylinder()->getID();
        if(id1 != id2 || id2 != id3 || id3 != id1)
            std::cout<<id1<<" "<<id2<<" "<<id3<<endl;
        auto b1 = cyl->getFirstBead();
        auto b2 = cyl->getSecondBead();
        long idx1 = b1->_dbIndex;
        long idx2 = b2->_dbIndex;
        cylinder c = cylindervec[i];
        std::cout << "1 bindices for cyl with ID "<<cyl->getID()<<" cindex " << i <<
                  " are "<< idx1 << " " << idx2 << " " << c.bindices[0] << " " << c.bindices[1] << endl;
        if(c.bindices[0] != idx1 || c.bindices[1] != idx2) {

            std::cout << "Bead " << b1->coordinate[0] << " " << b1->coordinate[1] << " "
                    "" << b1->coordinate[2] << " " << " " << b2->coordinate[0] << " "
                              "" << b2->coordinate[1] << " " << b2->coordinate[2] << " idx "
                      << b1->_dbIndex << " "
                              "" << b2->_dbIndex << endl;

            std::cout << coord[3 * idx1] << " " << coord[3 * idx1 + 1] << " "
                      << coord[3 * idx1 + 2] << " "
                              "" << coord[3 * idx2] << " " << coord[3 * idx2 + 1] << " "
                      << coord[3 * idx2 + 2] << endl;
        }
>>>>>>> 3756ffcd

    minep = chrono::high_resolution_clock::now();
    chrono::duration<floatingpoint> compartment_update2(minep - minsp);
    updatepositionmovable += compartment_update2.count();
}

void Controller::updateBubblePositions() {
    
    //update bubble again based on time
    for(auto b : Bubble::getBubbles()) b->updatePositionManually();
    
    if(SysParams::Chemistry().makeRateDepend && tau() - tp > 1) {
        tp+=1;
        
        for(auto &filament : Filament::getFilaments()) {
            double deltaL;
            double numCyl = 0;
            for (auto cylinder : filament->getCylinderVector()){
                
                deltaL += cylinder->getMCylinder()->getLength() -
                cylinder->getMCylinder()->getEqLength();
                numCyl += 1;
            }
            
            //print last
            Cylinder* cylinder = filament->getCylinderVector().back();
            deltaL += cylinder->getMCylinder()->getLength() -
            cylinder->getMCylinder()->getEqLength();
            numCyl += 1;
            
            double k = cylinder->getMCylinder()->getStretchingConst();
            
            //if the filament tension is higher than threshold, regardless of sign
            if(k*deltaL/numCyl > SysParams::Chemistry().makeRateDependForce ||
               -k*deltaL/numCyl > SysParams::Chemistry().makeRateDependForce ){
                
                Cylinder* pCyl = filament->getCylinderVector().back();
                for(auto &r : pCyl->getCCylinder()->getInternalReactions()) {
                    if(r->getReactionType() == ReactionType::POLYMERIZATIONPLUSEND) {
                        float newrate = 5 * SysParams::Chemistry().originalPolyPlusRate;
                        r->setBareRate(newrate);
                        r->setRateScaled(newrate);
                        r->updatePropensity();
                    }
                }
            }
            //else, set it back to orginal rate
            else{
                Cylinder* pCyl = filament->getCylinderVector().back();
                for(auto &r : pCyl->getCCylinder()->getInternalReactions()) {
                    if(r->getReactionType() == ReactionType::POLYMERIZATIONPLUSEND) {
                        float newrate = SysParams::Chemistry().originalPolyPlusRate;
                        r->setBareRate(newrate);
                        r->setRateScaled(newrate);
                        r->updatePropensity();
                    }
                }
            }
        }
    }
}


#ifdef DYNAMICRATES
void Controller::updateReactionRates() {
    /// update all reactables
//    for(auto r : _subSystem->getReactables()) r->updateReactionRates();
	for(auto r : Reactable::getReactableList()){
		r->updateReactionRates();
		}
}
#endif

void Controller::updateNeighborLists() {
    chrono::high_resolution_clock::time_point mins, mine;

    mins = chrono::high_resolution_clock::now();
    //Full reset of neighbor lists
    _subSystem.resetNeighborLists();
//	cout<<"updated NeighborLists"<<endl;
    mine = chrono::high_resolution_clock::now();
    chrono::duration<floatingpoint> elapsed_runnl2(mine - mins);
    nl2time += elapsed_runnl2.count();
#ifdef CHEMISTRY
    mins = chrono::high_resolution_clock::now();
    _subSystem.updateBindingManagers();
#ifdef OPTIMOUT
	cout<<"updated BindingManagers"<<endl;
#endif
    mine = chrono::high_resolution_clock::now();
    chrono::duration<floatingpoint> elapsed_runb(mine - mins);
    bmgrtime += elapsed_runb.count();
//    std::cout<<"time split "<<elapsed_runnl2.count()<<" "<<elapsed_runbvec.count()<<" "
//            ""<<elapsed_runb.count()<<endl;
#endif
}

void Controller::resetCounters() {
    for(Filament* f : Filament::getFilaments()) f->resetCounters();
}

void Controller::pinBoundaryFilaments() {

    //if we've already added pinned filaments, return
    if(Bead::getPinnedBeads().size() != 0)
        return;

    //loop through beads, check if within pindistance
    for(auto b : Bead::getBeads()) {

        //pin only beads who are at the front of a plus end cylinder or back of a minus end cylinder
        Filament* f = (Filament*) b->getParent();
        Cylinder* plusEndC = f->getPlusEndCylinder();
        Cylinder* minusEndC = f->getMinusEndCylinder();

        if((plusEndC->getSecondBead() == b) ||
           (minusEndC->getFirstBead() == b)) {

            cout << _subSystem.getBoundary()->distance(b->vcoordinate()) << endl;
            cout << SysParams::Mechanics().pinDistance << endl;


            //if within dist to boundary, add
            if(_subSystem.getBoundary()->distance(b->vcoordinate()) < SysParams::Mechanics().pinDistance) {

                b->pinnedPosition = b->vcoordinate();
                b->addAsPinned();
            }
        }
    }
}

void Controller::pinLowerBoundaryFilaments() {

    //renew pinned filament list everytime

    //loop through beads, check if within pindistance
    for(auto b : Bead::getBeads()) {

        //pin all beads besides plus end and minus end cylinder
        Filament* f = (Filament*) b->getParent();
        Cylinder* plusEndC = f->getPlusEndCylinder();
        Cylinder* minusEndC = f->getMinusEndCylinder();

        if((plusEndC->getSecondBead() != b) ||
           (minusEndC->getFirstBead() != b)) {

            //cout << _subSystem->getBoundary()->lowerdistance(b->vcoordinate()) << endl;
            //cout << SysParams::Mechanics().pinDistance << endl;

            auto index = Rand::randfloatingpoint(0,1);
            //cout << index <<endl;
            //if within dist to boundary and index > 0.5, add
            if(_subSystem.getBoundary()->lowerdistance(b->vcoordinate()) < SysParams::Mechanics().pinDistance
               && index < SysParams::Mechanics().pinFraction && b->isPinned() == false) {
                //cout << index << endl;
                b->pinnedPosition = b->vcoordinate();
                b->addAsPinned();
            }
        }
    }
}

void Controller::run() {

#ifdef CHEMISTRY
    floatingpoint tauLastSnapshot = 0;
    floatingpoint tauLastMinimization = 0;
    floatingpoint tauLastNeighborList = 0;
    floatingpoint oldTau = 0;

    long stepsLastSnapshot = 0;
    long stepsLastMinimization = 0;
    long stepsLastNeighborList = 0;

    long totalSteps = 0;
#endif
    chrono::high_resolution_clock::time_point chk1, chk2, mins, mine;
    chk1 = chrono::high_resolution_clock::now();
//RESTART PHASE BEGINS
    if(SysParams::RUNSTATE==false){
        cout<<"RESTART PHASE BEINGS."<<endl;
//    Commented in 2019    _restart = new Restart(&_subSystem, filaments,_chemData);
//Step 1. Turn off diffusion, passivate filament reactions and empty binding managers.
//        _restart->settorestartphase();
        cout<<"Turned off Diffusion, filament reactions."<<endl;
//Step 2. Add bound species to their respective binding managers. Turn off unbinding, update propensities.
        //_restart->addtoHeaplinkermotor();
        _restart->addtoHeapbranchers();
        _restart->addtoHeaplinkermotor();
        cout<<"Bound species added to reaction heap."<<endl;
//Step 2A. Turn off diffusion, passivate filament reactions and empty binding managers.
        _restart->settorestartphase();
//Step 3. ############ RUN LINKER/MOTOR REACTIONS TO BIND BRANCHERS, LINKERS, MOTORS AT RESPECTIVE POSITIONS.#######
        cout<<"Reactions to be fired "<<_restart->getnumchemsteps()<<endl;
        _cController.runSteps(_restart->getnumchemsteps());
        cout<<"Reactions fired! Displaying heap"<<endl;
//Step 4. Display the number of reactions yet to be fired. Should be zero.
        for(auto C : _subSystem.getCompartmentGrid()->getCompartments()) {
            for(auto &Mgr:C->getFilamentBindingManagers()){
                int numsites = 0;
#ifdef NLORIGINAL
                numsites = Mgr->numBindingSites();
#endif
#ifdef NLSTENCILLIST
                numsites = Mgr->numBindingSitesstencil();
#endif
                if(numsites == 0)
                    cout<< numsites<<" ";
                else{
                    cout<<endl;
                    cout<<"Few reactions are not fired! Cannot restart this trajectory. Exiting ..."<<endl;
                    exit(EXIT_FAILURE);
                }
            }}
        cout<<endl;
        _restart->redistributediffusingspecies();
        cout<<"Diffusion rates restored, diffusing molecules redistributed."<<endl;

//Step 4.5. re-add pin positions
        SystemParser p(_inputFile);
        FilamentSetup filSetup = p.readFilamentSetup();

        if(SysParams::Mechanics().pinBoundaryFilaments){
            PinRestartParser ppin(_inputDirectory + filSetup.pinRestartFile);
            ppin.resetPins();}

//Step 5. run mcontroller, update system, turn off restart state.
        updatePositions();
        updateNeighborLists();

        mins = chrono::high_resolution_clock::now();
        cout<<"Minimizing energy"<<endl;

        _mController.run(false);
#ifdef OPTIMOUT
        mine= chrono::high_resolution_clock::now();
        chrono::duration<floatingpoint> elapsed_runm(mine - mins);
        minimizationtime += elapsed_runm.count();
        std::cout<<"Time taken for minimization "<<elapsed_runm.count()<<endl;
#endif
        SysParams::RUNSTATE=true;

        //reupdate positions and neighbor lists
        updatePositions();
        updateNeighborLists();

//Step 6. Set Off rates back to original value.
        for(auto LL : Linker::getLinkers())
        {
            LL->getCLinker()->setOffRate(LL->getCLinker()->getOffReaction()->getBareRate());
            /*LL->getCLinker()->getOffReaction()->setRate(LL->getCLinker()->getOffReaction
			        ()->getBareRate());*/
            LL->updateReactionRates();
            LL->getCLinker()->getOffReaction()->updatePropensity();

        }
        for(auto MM : MotorGhost::getMotorGhosts())
        {
            MM->getCMotorGhost()->setOffRate(MM->getCMotorGhost()->getOffReaction()->getBareRate());
            /*MM->getCMotorGhost()->getOffReaction()->setRate(MM->getCMotorGhost()
		                                                             ->getOffReaction()
		                                                             ->getBareRate());*/
            MM->updateReactionRates();
            MM->getCMotorGhost()->getOffReaction()->updatePropensity();
        }
        int dummy=0;
        for (auto BB: BranchingPoint::getBranchingPoints()) {
            dummy++;
            BB->getCBranchingPoint()->setOffRate(BB->getCBranchingPoint()->getOffReaction()->getBareRate());
            /*BB->getCBranchingPoint()->getOffReaction()->setRate(BB->getCBranchingPoint()
		                                                                 ->getOffReaction
		                                                                 ()->getBareRate
		                                                                 ());*/
            BB->getCBranchingPoint()->getOffReaction()->updatePropensity();
        }
//STEP 7: Get cylinders, activate filament reactions.
        for(auto C : _subSystem.getCompartmentGrid()->getCompartments()) {
            for(auto x : C->getCylinders()) {
                x->getCCylinder()->activatefilreactions();
                x->getCCylinder()->activatefilcrossreactions();
            }}
        cout<<"Unbinding rates of bound species restored. filament reactions activated"<<endl;
//@
#ifdef CHEMISTRY
        _subSystem.updateBindingManagers();
#endif
#ifdef DYNAMICRATES
        updateReactionRates();
#endif
        cout<< "Restart procedures completed. Starting original Medyan framework"<<endl;
        cout << "---" << endl;
        resetglobaltime();
        _cController.restart();
        cout << "Current simulation time = "<< tau() << endl;
        //restart phase ends
    }
#ifdef CHEMISTRY
    tauLastSnapshot = tau();
    oldTau = 0;
#endif

#ifdef MECHANICS
    cout<<"Minimizing energy"<<endl;
    mins = chrono::high_resolution_clock::now();
    // update neighorLists before and after minimization. Need excluded volume
    // interactions.
	_subSystem.resetNeighborLists();
    auto minimizationResult = _mController.run(false);
    mine= chrono::high_resolution_clock::now();
    chrono::duration<floatingpoint> elapsed_runm2(mine - mins);
    minimizationtime += elapsed_runm2.count();
#ifdef OPTIMOUT
    std::cout<<"Time taken for minimization "<<elapsed_runm2.count()<<endl;
#endif

    //activate/deactivate compartments
    mins = chrono::high_resolution_clock::now();
    //set initial values of variables.
    int tsaxis = SysParams::Boundaries().transfershareaxis;
    floatingpoint systemspan = 0.0;
    if(tsaxis == 0)
        systemspan = SysParams::Geometry().NX * SysParams::Geometry().compartmentSizeX;
    else if(tsaxis == 1)
        systemspan = SysParams::Geometry().NY * SysParams::Geometry().compartmentSizeY;
    else if(tsaxis == 2)
        systemspan = SysParams::Geometry().NZ * SysParams::Geometry().compartmentSizeZ;
    //copy vector to prevcopy
    bounds_prev[1] = systemspan;bounds_prev[0] = 0.0;
    bounds[1] = systemspan; bounds[0] =  0.0;
    activatedeactivateComp();
    moveBoundary(0.0);
    mine= chrono::high_resolution_clock::now();
    chrono::duration<floatingpoint> elapsed_runspl(mine - mins);
    specialtime += elapsed_runspl.count();

    //reupdate positions and neighbor lists
    mins = chrono::high_resolution_clock::now();
    updatePositions();
#ifdef OPTIMOUT
    cout<<"Positions updated"<<endl;
#endif
    updateNeighborLists();
#ifdef OPTIMOUT
    mine= chrono::high_resolution_clock::now();
    chrono::duration<floatingpoint> elapsed_runnl(mine - mins);
    nltime += elapsed_runnl.count();
    std::cout<<"NL time "<<elapsed_runnl.count()<<endl;
    mins = chrono::high_resolution_clock::now();
#endif
#ifdef DYNAMICRATES
    updateReactionRates();
#endif
    mine= chrono::high_resolution_clock::now();
    chrono::duration<floatingpoint> elapsed_runrxn(mine - mins);
    rxnratetime += elapsed_runrxn.count();
#endif

#ifdef CHEMISTRY
    tauLastSnapshot = tau();
    oldTau = 0;
#endif
    for(auto o: _outputs) o->print(0);
    resetCounters();

    cout << "Starting simulation..." << endl;

    int i = 1;

    //if runtime was specified, use this
    if(!areEqual(_runTime, 0.0)) {

#ifdef CHEMISTRY
        //activate/deactivate compartments
        mins = chrono::high_resolution_clock::now();
        activatedeactivateComp();
	    // set initial mechanical energy of system through a call to force field manager if dissipation tracking is enabled
	    if(SysParams::CParams.dissTracking){
		    _dt->setG1(minimizationResult.energiesAfter);
	    }
        mine= chrono::high_resolution_clock::now();
        chrono::duration<floatingpoint> elapsed_runspl(mine - mins);
        specialtime += elapsed_runspl.count();
        while(tau() <= _runTime) {
            //run ccontroller
            #ifdef OPTIMOUT
            cout<<"Starting chemistry"<<endl;
			#endif
            SysParams::DURINGCHEMISTRY = true;
            mins = chrono::high_resolution_clock::now();
            float factor = 1.0;
#ifdef SLOWDOWNINITIALCYCLE
            if(tau() <=10.0)
            	factor = 10.0;
#endif
            floatingpoint chemistryTime = _minimizationTime/factor;
            //1 ms
//            chemistryTime = 0.001;
            auto var = !_cController.run(chemistryTime);
            mine= chrono::high_resolution_clock::now();
            chrono::duration<floatingpoint> elapsed_runchem(mine - mins);
            chemistrytime += elapsed_runchem.count();
            SysParams::DURINGCHEMISTRY = false;

            //Printing walking reaction
            /*auto mwalk = CUDAcommon::mwalk;
            cout<<"Motor-Walking statistics"<<endl;
            cout<<"MW C2C "<<mwalk.contracttocontract<<endl;
            cout<<"MW S2S "<<mwalk.stretchtostretch<<endl;
            cout<<"MW E2E "<<mwalk.equibtoequib<<endl;
            cout<<"MW C2S "<<mwalk.contracttostretch<<endl;
            cout<<"MW S2C "<<mwalk.stretchtocontract<<endl;
            cout<<"MW E2C "<<mwalk.equibtocontract<<endl;
            cout<<"MW E2S "<<mwalk.equibtostretch<<endl;
			//reset counters
            CUDAcommon::mwalk.contracttocontract = 0;
	        CUDAcommon::mwalk.stretchtocontract = 0;
	        CUDAcommon::mwalk.contracttostretch = 0;
	        CUDAcommon::mwalk.stretchtostretch = 0;
	        CUDAcommon::mwalk.equibtoequib = 0;
	        CUDAcommon::mwalk.equibtostretch = 0;
	        CUDAcommon::mwalk.equibtocontract = 0;*/

            //Printing stretch forces
/*            cout<<"Motor-forces ";
            for(auto m: MotorGhost::getMotorGhosts()){
                std::cout<<m->getMMotorGhost()->stretchForce<<" ";
            }
            cout<<endl;
            cout<<"Linker-forces ";
            for(auto l: Linker::getLinkers()){
                std::cout<<l->getMLinker()->stretchForce<<" ";
            }
            cout<<endl;*/
#ifdef OPTIMOUT
	        auto mtimex = CUDAcommon::tmin;
	        cout<<"motorbinding calls "<<mtimex.motorbindingcalls<<endl;
	        cout<<"motorunbinding calls "<<mtimex.motorunbindingcalls<<endl;
	        cout<<"motorwalking calls "<<mtimex.motorwalkingcalls<<endl;
	        cout<<"linkerbinding calls "<<mtimex.linkerbindingcalls<<endl;
	        cout<<"linkerunbinding calls "<<mtimex.linkerunbindingcalls<<endl;
	        CUDAcommon::tmin.motorbindingcalls = 0;
	        CUDAcommon::tmin.motorunbindingcalls = 0;
	        CUDAcommon::tmin.motorwalkingcalls = 0;
	        CUDAcommon::tmin.linkerbindingcalls = 0;
	        CUDAcommon::tmin.linkerunbindingcalls = 0;
#endif
            //print output if chemistry fails.
            mins = chrono::high_resolution_clock::now();
            if(var) {
                short counter = 0;
                for(auto o: _outputs) { o->print(i); }
                resetCounters();
                break;
            }

            mine= chrono::high_resolution_clock::now();
            chrono::duration<floatingpoint> elapsed_runout(mine - mins);
            outputtime += elapsed_runout.count();
            //add the last step
            tauLastSnapshot += tau() - oldTau;
            tauLastMinimization += tau() - oldTau;
            tauLastNeighborList += tau() - oldTau;
#endif
#if defined(MECHANICS) && defined(CHEMISTRY)

            //run mcontroller, update system
            if(tauLastMinimization >= _minimizationTime/factor) {

#ifdef MOTORBIASCHECK
                cout<<"Hyb-walkID ";
                for(auto m:MotorGhost::getMotorGhosts())
                    cout<<m->getId()<<" ";
                cout<<endl;
                cout<<"Hyb-walklen ";
                for(auto m:MotorGhost::getMotorGhosts())
                    cout<<m->walkingsteps<<" ";
                cout<<endl;
                cout<<"Hyb-mstretch ";
                for(auto m:MotorGhost::getMotorGhosts())
                    cout<<m->getMMotorGhost()->stretchForce<<" ";
                cout<<endl;
                cout<<"Hyb-add ";
                for (auto C : _subSystem.getCompartmentGrid()->getCompartments()) {
                    cout<<C->getHybridBindingSearchManager()->getaddcounts()<<" ";
                }
                cout<<endl;
                cout<<"Hyb-remove ";
                for (auto C : _subSystem.getCompartmentGrid()->getCompartments()) {
                    cout<<C->getHybridBindingSearchManager()->getremovecounts()<<" ";
                }
                cout<<endl;
                cout<<"Hyb-choose ";
                for (auto C : _subSystem.getCompartmentGrid()->getCompartments()) {
                    cout<<C->getHybridBindingSearchManager()->getchoosecounts()<<" ";
                }
                cout<<endl;
                cout<<"Hyb-mwalk ";
	            for (auto C : _subSystem.getCompartmentGrid()->getCompartments()) {
	            	cout<<C->nummotorwalks<<" ";
	            	C->nummotorwalks = 0;
	            }
	            cout<<endl;

#endif

                mins = chrono::high_resolution_clock::now();
                Bead::rearrange();
                Cylinder::updateAllData();
                minimizationResult = _mController.run();
                mine= chrono::high_resolution_clock::now();

                #ifdef OPTIMOUT
                chrono::duration<floatingpoint> elapsed_runm3(mine - mins);
                minimizationtime += elapsed_runm3.count();
                std::cout<<"Time taken for minimization "<<elapsed_runm3.count()<<endl;
				#endif

                //update position
                mins = chrono::high_resolution_clock::now();
                updatePositions();
<<<<<<< HEAD

                #ifdef OPTIMOUT
                cout<<"Position updated"<<endl;
				#endif

=======
 
>>>>>>> 3756ffcd
                tauLastMinimization = 0.0;
                mine= chrono::high_resolution_clock::now();
                chrono::duration<floatingpoint> elapsed_rxn2(mine - mins);
                updateposition += elapsed_rxn2.count();

                // perform multiple functions to update cumulative energy counters and reset the mechanical energy variables
                if(SysParams::CParams.dissTracking){
                    _dt->setGMid(minimizationResult.energiesBefore);
                    _dt->updateAfterMinimization(minimizationResult.energiesAfter);
                }

	            //update reaction rates
	            mins = chrono::high_resolution_clock::now();
#ifdef DYNAMICRATES
	            updateReactionRates();
#ifdef OPTIMOUT
	            cout<<"updated Reaction Rates"<<endl;
#endif
#endif
	            mine= chrono::high_resolution_clock::now();
	            chrono::duration<floatingpoint> elapsed_rxn3(mine - mins);
	            rxnratetime += elapsed_rxn3.count();

            }

            //output snapshot
            if(tauLastSnapshot >= _snapshotTime) {
                mins = chrono::high_resolution_clock::now();
                cout << "Current simulation time = "<< tau() << endl;
                for(auto o: _outputs) o->print(i);
                resetCounters();
                i++;
                tauLastSnapshot = 0.0;
                mine= chrono::high_resolution_clock::now();
                chrono::duration<floatingpoint> elapsed_runout2(mine - mins);
                outputtime += elapsed_runout2.count();
            }
#elif defined(MECHANICS)
            for(auto o: _outputs) o->print(i);
	        resetCounters();
            i++;
#endif

#ifdef CHEMISTRY
            //activate/deactivate compartments
            mins = chrono::high_resolution_clock::now();
            activatedeactivateComp();
            //move the boundary
            moveBoundary(tau() - oldTau);
            mine= chrono::high_resolution_clock::now();
            chrono::duration<floatingpoint> elapsed_runspl(mine - mins);
            specialtime += elapsed_runspl.count();

            // update neighbor lists & Binding Managers
            if(tauLastNeighborList >= _neighborListTime/factor) {
                mins = chrono::high_resolution_clock::now();
                updateNeighborLists();
                tauLastNeighborList = 0.0;
                mine= chrono::high_resolution_clock::now();
                chrono::duration<floatingpoint> elapsed_runnl2(mine - mins);
                nltime += elapsed_runnl2.count();
#ifdef OPTIMOUT
                cout<<"update NeighborLists"<<endl;
#endif
            }
            //Special protocols
            mins = chrono::high_resolution_clock::now();
            //special protocols
            executeSpecialProtocols();
            mine= chrono::high_resolution_clock::now();
            chrono::duration<floatingpoint> elapsed_runspl2(mine - mins);
            specialtime += elapsed_runspl2.count();
            oldTau = tau();
#ifdef CUDAACCL

            //reset CUDA context
//            CUDAcommon::handleerror(cudaDeviceSynchronize(), "cudaDeviceSynchronize", "Controller.cu");

//            CUDAcommon::handleerror(cudaDeviceReset(), "cudaDeviceReset", "Controller.cu");


//            size_t free, total;
//            CUDAcommon::handleerror(cudaMemGetInfo(&free, &total));
//            fprintf(stdout,"\t### After Reset Available VRAM : %g Mo/ %g Mo(total)\n\n",
//                    free/1e6, total/1e6);
//
//            cudaFree(0);
//
//            CUDAcommon::handleerror(cudaMemGetInfo(&free, &total));
//            fprintf(stdout,"\t### Available VRAM : %g Mo/ %g Mo(total)\n\n",
//                    free/1e6, total/1e6);
#ifdef CUDAACCL
                //@{
    size_t free2;
    CUDAcommon::handleerror(cudaMemGetInfo(&free2, &total));
    cudaFree(0);
    CUDAcommon::handleerror(cudaMemGetInfo(&free2, &total));
    std::cout<<"Free VRAM after CUDA operations in bytes "<<free2<<". Total VRAM in bytes "
             <<total<<endl;
    std::cout<<"Lost VRAM in bytes "<<CUDAcommon::getCUDAvars().memincuda-free2<<endl;
            std::cout<<endl;
    //@}
#endif
#endif
        }
#endif
    }
    //if run steps were specified, use this
    if(_runSteps != 0) {

#ifdef CHEMISTRY
        while(totalSteps <= _runSteps) {
            //run ccontroller
            if(!_cController.runSteps(_minimizationSteps)) {
                for(auto o: _outputs) o->print(i);
                resetCounters();
                break;
            }

            //add the last step
            stepsLastSnapshot += _minimizationSteps;
            stepsLastMinimization += _minimizationSteps;
            stepsLastNeighborList += _minimizationSteps;

            totalSteps += _minimizationSteps;
#endif
#if defined(MECHANICS) && defined(CHEMISTRY)
            //run mcontroller, update system
            if(stepsLastMinimization >= _minimizationSteps) {
                Bead::rearrange();
                Cylinder::updateAllData();
                _mController.run();
                updatePositions();

#ifdef DYNAMICRATES
                updateReactionRates();
#endif

                stepsLastMinimization = 0;
            }

            if(stepsLastSnapshot >= _snapshotSteps) {
                cout << "Current simulation time = "<< tau() << endl;
                for(auto o: _outputs) o->print(i);
                resetCounters();
                i++;
                stepsLastSnapshot = 0;
            }
#elif defined(MECHANICS)
            for(auto o: _outputs) o->print(i);
            resetCounters();
            i++;
#endif

#ifdef CHEMISTRY
            //activate/deactivate compartments
            activatedeactivateComp();
            //move the boundary
            moveBoundary(tau() - oldTau);

            // update neighbor lists
            if(stepsLastNeighborList >= _neighborListSteps) {
                updateNeighborLists();
                stepsLastNeighborList = 0;
            }

            //special protocols
            executeSpecialProtocols();
        }
#endif
    }

    //print last snapshots
    for(auto o: _outputs) o->print(i);
	resetCounters();
	#ifdef OPTIMOUT
    chk2 = chrono::high_resolution_clock::now();
    chrono::duration<floatingpoint> elapsed_run(chk2-chk1);
    cout<< "Chemistry time for run=" << chemistrytime <<endl;
    cout << "Minimization time for run=" << minimizationtime <<endl;
    cout<< "Neighbor-list+Bmgr-time for run="<<nltime<<endl;
    cout<< "Neighbor-list time for run="<<nl2time<<endl;
    cout<< "Bmgr-vec time for run="<<bmgrvectime<<endl;
    cout<< "SIMD time for run="<<SubSystem::SIMDtime<<endl;
    cout<< "HYBD time for run="<<SubSystem::HYBDtime<<endl;
    cout<< "Bmgr time for run="<<bmgrtime<<endl;
    cout<<"update-position time for run="<<updateposition<<endl;

    cout<<"rxnrate time for run="<<rxnratetime<<endl;
    cout<<"Output time for run="<<outputtime<<endl;
    cout<<"Special time for run="<<specialtime<<endl;
    cout << "Time elapsed for run: dt=" << elapsed_run.count() << endl;
    cout << "Total simulation time: dt=" << tau() << endl;
    cout<<"-----------"<<endl;
    if(true){
        auto mtime = CUDAcommon::tmin;
        cout<<"update-position time for run="<<updateposition<<endl;
        cout<<"update-position-cylinder time for run="<<updatepositioncylinder<<endl;
        cout<<"update-position-movable time for run="<<updatepositionmovable<<endl;
        cout<<"move-compartment cylinder ="<<mtime.timecylinderupdate<<" calls "<<mtime
        .callscylinderupdate<<endl;
        cout<<"move-compartment linker ="<<mtime.timelinkerupdate<<" calls "<<mtime
                .callslinkerupdate<<endl;
        cout<<"move-compartment motor ="<<mtime.timemotorupdate<<" calls "<<mtime
                .callsmotorupdate<<endl;
        cout<<"-----------"<<endl;

        cout << "Minimization time for run=" << minimizationtime <<endl;
        cout<<"Printing minimization times in seconds."<<endl;
        cout<<"starting minimization "<<mtime.vectorize<<endl;
        cout<<"Finding lambda "<<mtime.findlambda<<endl;
        cout<<"copy forces "<<mtime.copyforces<<endl;
        cout<<"other computations "<<mtime.tother<<endl;
        cout<<"end minimization "<<mtime.endminimization<<endl;
        cout<<"compute energies "<<mtime.computeenergy<<" calls "<<mtime
        .computeenergycalls<<endl;
        cout<<"compute energieszero "<<mtime.computeenergyzero<<" calls "<<mtime
        .computeenerycallszero<<endl;
	    cout<<"compute energiesnonzero "<<mtime.computeenergynonzero<<" calls "<<mtime
			    .computeenerycallsnonzero<<endl;
        cout<<"compute forces "<<mtime.computeforces<<" calls "<<mtime
                .computeforcescalls<<endl;
        cout<<"Time taken to compute energy in each forcefield "<<endl;
        cout<<"Filament, Linker, Motor, Branching, Excluded Volume, and Boundary"<<endl;
        for(auto x:mtime.individualenergies)
            cout<<x<<" ";
        cout<<endl;
	    cout<<"Time taken to compute energy in "<<endl;
	    cout<<"Filament Stretching "<<mtime.stretchingenergy<<endl;
	    cout<<"Filament Bending "<<mtime.bendingenergy<<endl;
        cout<<"Time taken to compute energyzero in each forcefield "<<endl;
        for(auto x:mtime.individualenergieszero)
            cout<<x<<" ";
        cout<<endl;
        cout<<"Time taken to compute energynonzero in each forcefield "<<endl;
        for(auto x:mtime.individualenergiesnonzero)
            cout<<x<<" ";
        cout<<endl;
        cout<<"Time taken to compute forces in each forcefield "<<endl;
        for(auto x:mtime.individualforces)
            cout<<x<<" ";
        cout<<endl;
	    cout<<"Time taken to compute forces in "<<endl;
	    cout<<"Filament Stretching "<<mtime.stretchingforces<<endl;
	    cout<<"Filament Bending "<<mtime.bendingforces<<endl;

		cout<<"Number of interactions considered in each force field"<<endl;

		cout<<"Filament Stretching "<<mtime.numinteractions[0]<<endl;
	    cout<<"Filament Bending "<<mtime.numinteractions[1]<<endl;
	    cout<<"Linker Stretching "<<mtime.numinteractions[2]<<endl;
	    cout<<"Motor Stretching "<<mtime.numinteractions[3]<<endl;
	    cout<<"Branching Stretching "<<mtime.numinteractions[4]<<endl;
	    cout<<"Branching Bending "<<mtime.numinteractions[5]<<endl;
	    cout<<"Branching Dihedral "<<mtime.numinteractions[6]<<endl;
	    cout<<"Branching Position "<<mtime.numinteractions[7]<<endl;
	    cout<<"Cylinder-Cylinder Repulsion "<<mtime.numinteractions[8]<<endl;
	    cout<<"Cylinder-Boundary Repulsion "<<mtime.numinteractions[9]<<endl;
    }
    if(false) {
        cout << "Printing callback times" << endl;
        auto ctime = CUDAcommon::ctime;
        auto ccount = CUDAcommon::ccount;
        cout << "UpdateBrancherBindingCallback " << ctime.tUpdateBrancherBindingCallback
             << " count "
             << ccount.cUpdateBrancherBindingCallback << endl;
        cout << "UpdateLinkerBindingCallback " << ctime.tUpdateLinkerBindingCallback
             << " count "
             << ccount.cUpdateLinkerBindingCallback << endl;
        cout << "UpdateMotorBindingCallback " << ctime.tUpdateMotorBindingCallback
             << " count "
             << ccount.cUpdateMotorBindingCallback << endl;
        cout << "UpdateMotorIDCallback " << ctime.tUpdateMotorIDCallback << " count "
             << ccount.cUpdateMotorIDCallback << endl;
        cout << "FilamentExtensionPlusEndCallback "
             << ctime.tFilamentExtensionPlusEndCallback << " count "
             << ccount.cFilamentExtensionPlusEndCallback << endl;
        cout << "FilamentExtensionMinusEndCallback "
             << ctime.tFilamentExtensionMinusEndCallback << " count "
             << ccount.cFilamentExtensionMinusEndCallback << endl;
        cout << "FilamentRetractionPlusEndCallback "
             << ctime.tFilamentRetractionPlusEndCallback << " count "
             << ccount.cFilamentRetractionPlusEndCallback << endl;
        cout << "FilamentRetractionMinusEndCallback "
             << ctime.tFilamentRetractionMinusEndCallback << " count "
             << ccount.cFilamentRetractionMinusEndCallback << endl;
        cout << "FilamentPolymerizationPlusEndCallback "
             << ctime.tFilamentPolymerizationPlusEndCallback << " count "
             << ccount.cFilamentPolymerizationPlusEndCallback << endl;
        cout << "FilamentPolymerizationMinusEndCallback "
             << ctime.tFilamentPolymerizationMinusEndCallback << " count "
             << ccount.cFilamentPolymerizationMinusEndCallback << endl;
        cout << "FilamentDepolymerizationPlusEndCallback "
             << ctime.tFilamentDepolymerizationPlusEndCallback << " count "
             << ccount.cFilamentDepolymerizationPlusEndCallback << endl;
        cout << "FilamentDepolymerizationMinusEndCallback "
             << ctime.tFilamentDepolymerizationMinusEndCallback << " count "
             << ccount.cFilamentDepolymerizationMinusEndCallback << endl;
        cout << "BranchingPointUnbindingCallback " << ctime.tBranchingPointUnbindingCallback
             << " count "
             << ccount.cBranchingPointUnbindingCallback << endl;
        cout << "BranchingCallback " << ctime.tBranchingCallback << " count "
             << ccount.cBranchingCallback << endl;
        cout << "LinkerUnbindingCallback " << ctime.tLinkerUnbindingCallback << " count "
             << ccount.cLinkerUnbindingCallback << endl;
        cout << "LinkerBindingCallback " << ctime.tLinkerBindingCallback << " count "
             << ccount.cLinkerBindingCallback << endl;
        cout << "MotorUnbindingCallback " << ctime.tMotorUnbindingCallback << " count "
             << ccount.cMotorUnbindingCallback << endl;
        cout << "MotorBindingCallback " << ctime.tMotorBindingCallback << " count "
             << ccount.cMotorBindingCallback << endl;
        cout << "MotorWalkingCallback " << ctime.tMotorWalkingCallback << " count "
             << ccount.cMotorWalkingCallback << endl;
        cout << "MotorMovingCylinderCallback " << ctime.tMotorMovingCylinderCallback
             << " count "
             << ccount.cMotorMovingCylinderCallback << endl;
        cout << "FilamentCreationCallback " << ctime.tFilamentCreationCallback << " count "
             << ccount.cFilamentCreationCallback << endl;
        cout << "FilamentSeveringCallback " << ctime.tFilamentSeveringCallback << " count "
             << ccount.cFilamentSeveringCallback << endl;
        cout << "FilamentDestructionCallback " << ctime.tFilamentDestructionCallback
             << " count "
             << ccount.cFilamentDestructionCallback << endl;
        cout << "------------" << endl;
        cout << "Printing neighbor times" << endl;
        cout << "Dynamic neighbor " << SubSystem::timedneighbor << endl;
        cout << "Neighbor " << SubSystem::timeneighbor << endl;
        cout << "Trackable " << SubSystem::timetrackable << endl;
        cout << "Done with simulation!" << endl;
        cout << "-------------" << endl;
        cout << "Filament extendPlusEnd 1 " << Filament::FilextendPlusendtimer1 << endl;
        cout << "Filament extendPlusEnd 2 " << Filament::FilextendPlusendtimer2 << endl;
        cout << "-------------" << endl;
        cout << "Cylinder constructor" << endl;
        cout << "part1 " << Cylinder::timecylinder1 << " part2 " << Cylinder::timecylinder2
             << " "
                "Ccylinder "
             << Cylinder::timecylinderchem << " mCylinder " << Cylinder::timecylindermech
             << endl;
        cout << "initializeCCylinder for loop " << ChemManager::tchemmanager1 << endl;
        cout << "extension Front/Back " << ChemManager::tchemmanager2 << endl;
        cout << "initialize " << ChemManager::tchemmanager3 << endl;
        cout << "last part " << ChemManager::tchemmanager4 << endl;
        cout << "------------" << endl;
        cout << "PolyPlusEndTemplate time" << endl;
        cout << "For loop " << CUDAcommon::ppendtime.rxntempate1 << " part2 (findspecies) "
             << CUDAcommon::ppendtime.rxntempate2 << " part3 (create rxn) "
             << CUDAcommon::ppendtime
                     .rxntempate3 << " part4 (Callback) "
             << CUDAcommon::ppendtime.rxntempate4 << endl;
    }
	#endif
#ifdef CUDAACCL
    cudaDeviceReset();
#endif
}<|MERGE_RESOLUTION|>--- conflicted
+++ resolved
@@ -203,7 +203,7 @@
 	ForceFieldManager* _ffm = _mController.getForceFieldManager();
 
     string concenname = _outputDirectory + "concentration.traj";
-<<<<<<< HEAD
+
     _outputs.push_back(new Concentrations(concenname, &_subSystem, ChemData));
 
     if(SysParams::CParams.dissTracking){
@@ -266,13 +266,7 @@
 //    //Set up Turnover output if any
 //    string turnover = _outputDirectory + "Turnover.traj";
 //    _outputs.push_back(new FilamentTurnoverTimes(turnover, &_subSystem));
-=======
-    _outputs.push_back(new Concentrations(concenname, _subSystem, ChemData));
-    
-    //Set up CMGraph output if any
-    string cmgraphsnapname = _outputDirectory + "CMGraph.traj";
-    _outputs.push_back(new CMGraph(cmgraphsnapname, _subSystem));
->>>>>>> 3756ffcd
+
 
 #endif
 
@@ -454,15 +448,11 @@
         MTOC* mtoc = _subSystem.addTrackable<MTOC>();
 
         //create the bubble in top part of grid, centered in x,y
-<<<<<<< HEAD
+
         floatingpoint bcoordx = GController::getSize()[0] / 2;
         floatingpoint bcoordy = GController::getSize()[1] / 2;
         floatingpoint bcoordz = GController::getSize()[2] * 5 / 6;
-=======
-        double bcoordx = GController::getSize()[0] / 2;
-        double bcoordy = GController::getSize()[1] / 2;
-        double bcoordz = 1250;
->>>>>>> 3756ffcd
+
 
         vector<floatingpoint> bcoords = {bcoordx, bcoordy, bcoordz};
         Bubble* b = _subSystem.addTrackable<Bubble>(&_subSystem, bcoords, SType.mtocBubbleType);
@@ -777,7 +767,7 @@
 }
 
 void Controller::updatePositions() {
-<<<<<<< HEAD
+
 	chrono::high_resolution_clock::time_point minsp, minep;
     //NEED TO UPDATE CYLINDERS FIRST
 	minsp = chrono::high_resolution_clock::now();
@@ -799,57 +789,10 @@
 //    for(auto m : _subSystem->getMovables()) m->updatePosition();
 	int count = 0;
 	for(auto m : Movable::getMovableList()) m->updatePosition();
-
-=======
-
+    
     //update bubble
     if(SysParams::Chemistry().makeAFM) updateBubblePositions();
-    
-    
-    //NEED TO UPDATE CYLINDERS FIRST
-    for(auto c : Cylinder::getCylinders()) c->updatePosition();
-    
-    //update all other moveables
-    for(auto m : _subSystem->getMovables()) m->updatePosition();
-
-
-    //@{ check begins
-    /*std::cout<<"Check after update positions"<<endl;
-    cylinder* cylindervec  = CUDAcommon::serlvars.cylindervec;
-    Cylinder** Cylinderpointervec = CUDAcommon::serlvars.cylinderpointervec;
-    CCylinder** ccylindervec = CUDAcommon::serlvars.ccylindervec;
-    double* coord = CUDAcommon::serlvars.coord;
-    std::cout<<"1 Total Cylinders "<<Cylinder::getCylinders().size()<<" Beads "
-            ""<<Bead::getBeads().size()<<endl;
-    for(auto cyl:Cylinder::getCylinders()){
-        int i = cyl->_dcIndex;
-        int id1 = cylindervec[i].ID;
-        int id2 = Cylinderpointervec[i]->getID();
-        auto xx = ccylindervec[i]->getCylinder();
-        int id3 = ccylindervec[i]->getCylinder()->getID();
-        if(id1 != id2 || id2 != id3 || id3 != id1)
-            std::cout<<id1<<" "<<id2<<" "<<id3<<endl;
-        auto b1 = cyl->getFirstBead();
-        auto b2 = cyl->getSecondBead();
-        long idx1 = b1->_dbIndex;
-        long idx2 = b2->_dbIndex;
-        cylinder c = cylindervec[i];
-        std::cout << "1 bindices for cyl with ID "<<cyl->getID()<<" cindex " << i <<
-                  " are "<< idx1 << " " << idx2 << " " << c.bindices[0] << " " << c.bindices[1] << endl;
-        if(c.bindices[0] != idx1 || c.bindices[1] != idx2) {
-
-            std::cout << "Bead " << b1->coordinate[0] << " " << b1->coordinate[1] << " "
-                    "" << b1->coordinate[2] << " " << " " << b2->coordinate[0] << " "
-                              "" << b2->coordinate[1] << " " << b2->coordinate[2] << " idx "
-                      << b1->_dbIndex << " "
-                              "" << b2->_dbIndex << endl;
-
-            std::cout << coord[3 * idx1] << " " << coord[3 * idx1 + 1] << " "
-                      << coord[3 * idx1 + 2] << " "
-                              "" << coord[3 * idx2] << " " << coord[3 * idx2 + 1] << " "
-                      << coord[3 * idx2 + 2] << endl;
-        }
->>>>>>> 3756ffcd
+
 
     minep = chrono::high_resolution_clock::now();
     chrono::duration<floatingpoint> compartment_update2(minep - minsp);
@@ -891,7 +834,7 @@
                     if(r->getReactionType() == ReactionType::POLYMERIZATIONPLUSEND) {
                         float newrate = 5 * SysParams::Chemistry().originalPolyPlusRate;
                         r->setBareRate(newrate);
-                        r->setRateScaled(newrate);
+                        r->recalcRateVolumeFactor();
                         r->updatePropensity();
                     }
                 }
@@ -903,7 +846,7 @@
                     if(r->getReactionType() == ReactionType::POLYMERIZATIONPLUSEND) {
                         float newrate = SysParams::Chemistry().originalPolyPlusRate;
                         r->setBareRate(newrate);
-                        r->setRateScaled(newrate);
+                        r->recalcRateVolumeFactor();
                         r->updatePropensity();
                     }
                 }
@@ -1371,15 +1314,12 @@
                 //update position
                 mins = chrono::high_resolution_clock::now();
                 updatePositions();
-<<<<<<< HEAD
+
 
                 #ifdef OPTIMOUT
                 cout<<"Position updated"<<endl;
 				#endif
 
-=======
- 
->>>>>>> 3756ffcd
                 tauLastMinimization = 0.0;
                 mine= chrono::high_resolution_clock::now();
                 chrono::duration<floatingpoint> elapsed_rxn2(mine - mins);
