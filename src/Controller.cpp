
//------------------------------------------------------------------
//  **MEDYAN** - Simulation Package for the Mechanochemical
//               Dynamics of Active Networks, v3.1
//
//  Copyright (2015-2016)  Papoian Lab, University of Maryland
//
//                 ALL RIGHTS RESERVED
//
//  See the MEDYAN web page for more information:
//  http://www.medyan.org
//------------------------------------------------------------------

#include <random>
#include <chrono>

#include "Controller.h"

#include "Parser.h"
#include "Output.h"
#include "SubSystem.h"
#include "Boundary.h"
#include "CompartmentGrid.h"

#include "FilamentInitializer.h"
#include "BubbleInitializer.h"

#include "Filament.h"
#include "Cylinder.h"
#include "Linker.h"
#include "MotorGhost.h"
#include "BranchingPoint.h"
#include "Bubble.h"
#include "MTOC.h"

#include "SysParams.h"
#include "MathFunctions.h"
#include "MController.h"
#include "Cylinder.h"
#include <unordered_map>
#include 	<tuple>
#include <vector>
#include <algorithm>
#include "Restart.h"
using namespace mathfunc;

Controller::Controller(SubSystem* s) : _subSystem(s) {
    
    //init subsystem
    _subSystem = new SubSystem();
    
    //init controllers
    _mController   = new MController(_subSystem);
    _cController   = new CController(_subSystem);
    _gController   = new GController(_subSystem);
    _drController  = new DRController();
    
    //set Trackable's subsystem ptr
    Trackable::_subSystem = _subSystem;
}

void Controller::initialize(string inputFile,
                            string inputDirectory,
                            string outputDirectory) {
    
    //general check of macros
#if defined(DYNAMICRATES) && (!defined(CHEMISTRY) || !defined(MECHANICS))
    cout << "If dynamic rates is turned on, chemistry and mechanics must be "
         << "defined. Please set these compilation macros and try again. Exiting."
         << endl;
    exit(EXIT_FAILURE);
#endif
    
    //init input directory
    _inputDirectory  = inputDirectory + "/";
    _outputDirectory = outputDirectory + "/";
    
    //Parse input, get parameters
    _inputFile = inputFile;
    SystemParser p(inputFile);
    
    //snapshot type output
    cout << endl;
    
    //trajectory-style data
    _outputs.push_back(new BasicSnapshot(_outputDirectory + "snapshot.traj", _subSystem));
    _outputs.push_back(new BirthTimes(_outputDirectory + "birthtimes.traj", _subSystem));
    _outputs.push_back(new Forces(_outputDirectory + "forces.traj", _subSystem));
    _outputs.push_back(new Tensions(_outputDirectory + "tensions.traj", _subSystem));
<<<<<<< HEAD
=======
    _outputs.push_back(new WallTensions(_outputDirectory + "walltensions.traj", _subSystem));
    _outputs.push_back(new Types(_outputDirectory + "types.traj", _subSystem));
    
    
    _outputs.push_back(new MotorLifetimes(_outputDirectory + "motorlifetimes.traj",_subSystem));
    _outputs.push_back(new LinkerLifetimes(_outputDirectory + "linkerlifetimes.traj",_subSystem));
    _outputs.push_back(new MotorWalkLengths(_outputDirectory + "motorwalklengths.traj",_subSystem));
    
    MotorGhost::_lifetimes = new Histogram(1000,0,100);
    MotorGhost::_walkLengths = new Histogram(5000,0,500);
    Linker::_lifetimes = new Histogram(10000,0,1000);
>>>>>>> 79509e04
    
    //Always read geometry, check consistency
    p.readGeoParams();
    if(!SysParams::checkGeoParameters()) exit(EXIT_FAILURE);
    
    //CALLING ALL CONTROLLERS TO INITIALIZE
    //Initialize geometry controller
    cout << "---" << endl;
    cout << "Initializing geometry...";
    _gController->initializeGrid();
    cout << "Done." << endl;
    
    //Initialize boundary
    cout << "---" << endl;
    cout << "Initializing boundary...";
    
    auto BTypes = p.readBoundaryType();
    p.readBoundParams();
    
    //initialize
    _gController->initializeBoundary(BTypes);
    cout << "Done." <<endl;
    
#ifdef MECHANICS
    //read algorithm and types
    auto MTypes = p.readMechanicsFFType();
    auto MAlgorithm = p.readMechanicsAlgorithm();
    
    //read const parameters
    p.readMechParams();
    
    //Initialize Mechanical controller
    cout << "---" << endl;
    cout << "Initializing mechanics...";
    _mController->initialize(MTypes, MAlgorithm);
    cout << "Done." <<endl;

#endif
    
#ifdef CHEMISTRY
    //Activate necessary compartments for diffusion
    _gController->setActiveCompartments();
    
    //read parameters
    p.readChemParams();
    
    //Initialize chemical controller
    cout << "---" << endl;
    cout << "Initializing chemistry...";
    //read algorithm
    auto CAlgorithm = p.readChemistryAlgorithm();
    auto CSetup = p.readChemistrySetup();
    _cAlgorithm=CAlgorithm;
    //run time for sim
    _runTime = CAlgorithm.runTime;
    
    //freq of snapshots, minimizations, neighborlist updates
    _snapshotTime = CAlgorithm.snapshotTime;
    _minimizationTime = CAlgorithm.minimizationTime;
    _neighborListTime = CAlgorithm.neighborListTime;
    
    //if run time was not set, look for runsteps parameters
    _runSteps = CAlgorithm.runSteps;
    _snapshotSteps = CAlgorithm.snapshotSteps;
    _minimizationSteps = CAlgorithm.minimizationSteps;
    _neighborListSteps = CAlgorithm.neighborListSteps;
    
    ChemistryData ChemData;
    
    if(CSetup.inputFile != "") {
        ChemistryParser cp(_inputDirectory + CSetup.inputFile);
        ChemData = cp.readChemistryInput();
        _chemData=ChemData;
    }
    else {
        cout << "Need to specify a chemical input file. Exiting." << endl;
        exit(EXIT_FAILURE);
    }
    _cController->initialize(CAlgorithm.algorithm, ChemData);
    cout << "Done." << endl;
    
    //Set up chemistry output if any
    string chemsnapname = _outputDirectory + "chemistry.traj";
    _outputs.push_back(new Chemistry(chemsnapname, _subSystem, ChemData,
                                     _subSystem->getCompartmentGrid()));
#endif
    
#ifdef DYNAMICRATES
    cout << "---" << endl;
    cout << "Initializing dynamic rates...";
    //read dynamic rate parameters
    p.readDyRateParams();
    
    //read dynamic rate types
    DynamicRateType DRTypes = p.readDynamicRateType();
    
    //init controller
    _drController->initialize(DRTypes);
    cout << "Done." << endl;
    
#endif

    //Check consistency of all chemistry and mechanics parameters
    cout << "---" << endl;
    cout << "Checking cross-parameter consistency...";
#ifdef CHEMISTRY
    if(!SysParams::checkChemParameters(ChemData))
        exit(EXIT_FAILURE);
#endif
#ifdef MECHANICS
    if(!SysParams::checkMechParameters(MTypes))
        exit(EXIT_FAILURE);
#endif
#ifdef DYNAMICRATES
    if(!SysParams::checkDyRateParameters(DRTypes))
        exit(EXIT_FAILURE);
#endif
    
    cout << "Done." << endl;
    
    //setup initial network configuration
    setupInitialNetwork(p);
    
    //setup special structures
    setupSpecialStructures(p);
}

void Controller::setupInitialNetwork(SystemParser& p) {
    
    //Read bubble setup, parse bubble input file if needed
    BubbleSetup BSetup = p.readBubbleSetup();
    BubbleData bubbles;
    
    cout << "---" << endl;
    cout << "Initializing bubbles...";
    
    if(BSetup.inputFile != "") {
        BubbleParser bp(_inputDirectory + BSetup.inputFile);
        bubbles = bp.readBubbles();
    }
    //add other bubbles if specified
    BubbleInitializer* bInit = new RandomBubbleDist();
    
    auto bubblesGen = bInit->createBubbles(_subSystem->getBoundary(),
                                           BSetup.numBubbles,
                                           BSetup.bubbleType);
    bubbles.insert(bubbles.end(), bubblesGen.begin(), bubblesGen.end());
    delete bInit;
    
    //add bubbles
    for (auto it: bubbles) {
        
        auto coord = get<1>(it);
        auto type = get<0>(it);
        
        if(type >= SysParams::Mechanics().numBubbleTypes) {
            cout << "Bubble data specified contains an "
                 <<"invalid bubble type. Exiting." << endl;
            exit(EXIT_FAILURE);
        }
        _subSystem->addTrackable<Bubble>(_subSystem, coord, type);
    }
    cout << "Done. " << bubbles.size() << " bubbles created." << endl;
    
    //Read filament setup, parse filament input file if needed
    FilamentSetup FSetup = p.readFilamentSetup();
//    FilamentData filaments;
    
    cout << "---" << endl;
    cout << "Initializing filaments...";
    
    if(FSetup.inputFile != "") {
        FilamentParser fp(_inputDirectory + FSetup.inputFile);
        filaments = fp.readFilaments();
    }
    fil=get<0>(filaments);
    //add other filaments if specified
    FilamentInitializer* fInit = new RandomFilamentDist();
    
    auto filamentsGen = fInit->createFilaments(_subSystem->getBoundary(),
                                               FSetup.numFilaments,
                                               FSetup.filamentType,
                                               FSetup.filamentLength);
    auto filGen=get<0>(filamentsGen);
    fil.insert(fil.end(), filGen.begin(), filGen.end());
    delete fInit;
    
    //add filaments
    for (auto it: fil) {
        
        auto coord1 = get<1>(it);
        auto coord2 = get<2>(it);
        auto type = get<0>(it);
        
        if(type >= SysParams::Chemistry().numFilaments) {
            cout << "Filament data specified contains an "
                 <<"invalid filament type. Exiting." << endl;
            exit(EXIT_FAILURE);
        }
        vector<vector<double>> coords = {coord1, coord2};
        if(coord2.size()==3){
            
        double d = twoPointDistance(coord1, coord2);
        vector<double> tau = twoPointDirection(coord1, coord2);
        int numSegment = d / SysParams::Geometry().cylinderSize[type];
        // check how many segments can fit between end-to-end of the filament
        if (numSegment == 0)
            _subSystem->addTrackable<Filament>(_subSystem, type, coords, 2, FSetup.projectionType);
        else
            _subSystem->addTrackable<Filament>(_subSystem, type, coords, numSegment + 1, FSetup.projectionType);
        }
        else if(coord2.size()>3){
            int numSegment = coord2.size()/3;
            vector<vector<double>> coords;
            coords.push_back(coord1);
            for(int id=0;id<numSegment;id++)
                coords.push_back({coord2[id*3],coord2[id*3+1],coord2[id*3+2]});
            
            if (numSegment == 0)
                _subSystem->addTrackable<Filament>(_subSystem, type, coords, 2, FSetup.projectionType);
            else
                _subSystem->addTrackable<Filament>(_subSystem, type, coords, numSegment + 1, FSetup.projectionType);
        }
    }
    cout << "Done. " << fil.size() << " filaments created." << endl;
}

void Controller::setupSpecialStructures(SystemParser& p) {
    
    cout << "---" << endl;
    cout << "Setting up special structures...";
    
    SpecialSetupType SType = p.readSpecialSetupType();
    
    //set up a MTOC if desired
    //For now, uses 20 filaments
    if(SType.mtoc) {
        
        MTOC* mtoc = _subSystem->addTrackable<MTOC>();
        
        //create the bubble in top part of grid, centered in x,y
        double bcoordx = GController::getSize()[0] / 2;
        double bcoordy = GController::getSize()[1] / 2;
        double bcoordz = GController::getSize()[2] * 5 / 6;
        
        vector<double> bcoords = {bcoordx, bcoordy, bcoordz};
        Bubble* b = _subSystem->addTrackable<Bubble>(_subSystem, bcoords, SType.mtocBubbleType);

        mtoc->setBubble(b);
        
        FilamentInitializer *init = new MTOCFilamentDist(bcoords,
        SysParams::Mechanics().BubbleRadius[SType.mtocBubbleType]);
        
        auto filaments = init->createFilaments(_subSystem->getBoundary(),
                                               SType.mtocNumFilaments,
                                               SType.mtocFilamentType,
                                               SType.mtocFilamentLength);
        //add filaments
        filamentData fil=get<0>(filaments);
        for (auto it: fil) {
            
            auto coord1 = get<1>(it);
            auto coord2 = get<2>(it);
            
            vector<vector<double>> coords = {coord1, coord2};
            
            double d = twoPointDistance(coord1, coord2);
            vector<double> tau = twoPointDirection(coord1, coord2);
            
            int numSegment = d / SysParams::Geometry().cylinderSize[SType.mtocFilamentType];
            
            // check how many segments can fit between end-to-end of the filament
            Filament *f = _subSystem->addTrackable<Filament>(_subSystem, SType.mtocFilamentType,
                                                             coords, numSegment + 1, "ARC");
            
            mtoc->addFilament(f);
        }
    }
    cout << "Done." << endl;
}

void Controller::moveBoundary(double deltaTau) {
    
    //calculate distance to move
    double dist = SysParams::Boundaries().moveSpeed * deltaTau;
    
    //move it
    if(tau() >= SysParams::Boundaries().moveStartTime &&
       tau() <= SysParams::Boundaries().moveEndTime)
        _subSystem->getBoundary()->move(dist);
    
    //activate, deactivate necessary compartments
    for(auto C : _subSystem->getCompartmentGrid()->getCompartments()) {
        
        if(_subSystem->getBoundary()->within(C)) {
            
            if(C->isActivated()) continue;
            else _cController->activate(C);
        }
        else {
            if(!C->isActivated()) continue;
            else _cController->deactivate(C);
        }
    }
}

void Controller::executeSpecialProtocols() {
    
    //making filaments static
    if(SysParams::Chemistry().makeFilamentsStatic &&
       SysParams::Chemistry().makeFilamentsStaticTime <= tau()) {
        
        //loop through all cylinders, passivate (de)polymerization
        for(auto c : Cylinder::getCylinders())
            c->getCCylinder()->passivatefilreactions();
    }
    
    //making linkers static
    if(SysParams::Chemistry().makeLinkersStatic &&
       SysParams::Chemistry().makeLinkersStaticTime <= tau()) {
        
        // loop through all linkers, passivate unbinding
        for(auto l: Linker::getLinkers())
            l->getCLinker()->getOffReaction()->passivateReaction();
    }
    
    
    if(SysParams::Mechanics().pinBoundaryFilaments &&
       tau() >= SysParams::Mechanics().pinTime) {
        
        pinBoundaryFilaments();
    }
}

void Controller::updatePositions() {
    
    //NEED TO UPDATE CYLINDERS FIRST
    for(auto c : Cylinder::getCylinders()) c->updatePosition();
    
    //update all other moveables
    for(auto m : _subSystem->getMovables()) m->updatePosition();
}

#ifdef DYNAMICRATES
void Controller::updateReactionRates() {
    /// update all reactables
    for(auto r : _subSystem->getReactables()) r->updateReactionRates();
}
#endif

void Controller::updateNeighborLists() {
    
    //Full reset of neighbor lists
    _subSystem->resetNeighborLists();
    
#ifdef CHEMISTRY
    _subSystem->updateBindingManagers();
#endif
}

void Controller::pinBoundaryFilaments() {

    //if we've already added pinned filaments, return
    if(Bead::getPinnedBeads().size() != 0)
        return;
    
    //loop through beads, check if within pindistance
    for(auto b : Bead::getBeads()) {
        
        //pin only beads who are at the front of a plus end cylinder or back of a minus end cylinder
        Filament* f = (Filament*) b->getParent();
        Cylinder* plusEndC = f->getPlusEndCylinder();
        Cylinder* minusEndC = f->getMinusEndCylinder();
        
        if((plusEndC->getSecondBead() == b) ||
           (minusEndC->getFirstBead() == b)) {
            
            cout << _subSystem->getBoundary()->distance(b->coordinate) << endl;
            cout << SysParams::Mechanics().pinDistance << endl;
            
            
            //if within dist to boundary, add
            if(_subSystem->getBoundary()->distance(b->coordinate) < SysParams::Mechanics().pinDistance) {
                
                b->pinnedPosition = b->coordinate;
                b->addAsPinned();
            }
        }
    }
}


void Controller::run() {
    
#ifdef CHEMISTRY
    double tauLastSnapshot = 0;
    double tauLastMinimization = 0;
    double tauLastNeighborList = 0;
    double oldTau = 0;
    
    long stepsLastSnapshot = 0;
    long stepsLastMinimization = 0;
    long stepsLastNeighborList = 0;
    
    long totalSteps = 0;
#endif
    chrono::high_resolution_clock::time_point chk1, chk2;
    chk1 = chrono::high_resolution_clock::now();
//RESTART PHASE BEGINS
    if(SysParams::RUNSTATE==false){
        cout<<"RESTART PHASE BEINGS."<<endl;
        Restart* _restart = new Restart(_subSystem, filaments,_chemData);
//Step 1. Turn off diffusion, passivate filament reactions and empty binding managers.
        _restart->settorestartphase();
        cout<<"Turned off Diffusion, filament reactions."<<endl;
//Step 2. Add bound species to their respective binding managers. Turn off unbinding, update propensities.
        _restart->addtoHeaplinkermotor();
        _restart->addtoHeapbranchers();
        cout<<"Bound species added to reaction heap."<<endl;
//Step 3. ############ RUN LINKER/MOTOR REACTIONS TO BIND BRANCHERS, LINKERS, MOTORS AT RESPECTIVE POSITIONS.#######
        std::cout<<"Reactions to be fired "<<_restart->getnumchemsteps()<<endl;
        _cController->runSteps(_restart->getnumchemsteps());
        cout<<"Reactions fired! Displaying heap"<<endl;
//Step 4. Display the number of reactions yet to be fired. Should be zero.
        for(auto C : _subSystem->getCompartmentGrid()->getCompartments()) {
            for(auto &Mgr:C->getFilamentBindingManagers()){cout<< Mgr->numBindingSites()<<' ';}}
        cout<<endl;
        _restart->redistributediffusingspecies();
        cout<<"Diffusion rates restored, diffusing molecules redistributed."<<endl;
        
//Step 4.5. re-add pin positions
        SystemParser p(_inputFile);
        FilamentSetup filSetup = p.readFilamentSetup();
        PinRestartParser ppin(_inputDirectory + filSetup.pinRestartFile);
        ppin.resetPins();
        
//Step 5. run mcontroller, update system, turn off restart state.
        updatePositions();
        updateNeighborLists();
        
        cout<<"Minimizing energy"<<endl;
        _mController->run(false);
        SysParams::RUNSTATE=true;
        
        //reupdate positions and neighbor lists
        updatePositions();
        updateNeighborLists();
    
//Step 6. Set Off rates back to original value.
    for(auto LL : Linker::getLinkers())
        {
            LL->getCLinker()->setOffRate(LL->getCLinker()->getOffReaction()->getBareRate());
            LL->getCLinker()->getOffReaction()->setRate(LL->getCLinker()->getOffReaction()->getBareRate());
            LL->updateReactionRates();
            LL->getCLinker()->getOffReaction()->updatePropensity();
            
        }
    for(auto MM : MotorGhost::getMotorGhosts())
        {
            MM->getCMotorGhost()->setOffRate(MM->getCMotorGhost()->getOffReaction()->getBareRate());
            MM->getCMotorGhost()->getOffReaction()->setRate(MM->getCMotorGhost()->getOffReaction()->getBareRate());
            MM->updateReactionRates();
            MM->getCMotorGhost()->getOffReaction()->updatePropensity();
        }
    int dummy=0;
    for (auto BB: BranchingPoint::getBranchingPoints()) {
            dummy++;
            BB->getCBranchingPoint()->setOffRate(BB->getCBranchingPoint()->getOffReaction()->getBareRate());
            BB->getCBranchingPoint()->getOffReaction()->setRate(BB->getCBranchingPoint()->getOffReaction()->getBareRate());
            BB->getCBranchingPoint()->getOffReaction()->updatePropensity();
        }
//STEP 7: Get cylinders, activate filament reactions.
    for(auto C : _subSystem->getCompartmentGrid()->getCompartments()) {
            for(auto x : C->getCylinders()) {
                x->getCCylinder()->activatefilreactions();
            }}
        cout<<"Unbinding rates of bound species restored. filament reactions activated"<<endl;
//@
#ifdef CHEMISTRY
    _subSystem->updateBindingManagers();
#endif
#ifdef DYNAMICRATES
    updateReactionRates();
#endif
    cout<< "Restart procedures completed. Starting original Medyan framework"<<endl;
    cout << "---" << endl;
    resetglobaltime();
    _cController->restart();
     cout << "Current simulation time = "<< tau() << endl;
    //restart phase ends
    }
#ifdef CHEMISTRY
    tauLastSnapshot = tau();
    oldTau = 0;
#endif
    for(auto o: _outputs) o->print(0);
    
    cout << "Starting simulation..." << endl;
    
    int i = 1;
    
    //if runtime was specified, use this
    if(!areEqual(_runTime, 0.0)) {
    
#ifdef CHEMISTRY
        while(tau() <= _runTime) {
            //run ccontroller
            if(!_cController->run(_minimizationTime)) {
                for(auto o: _outputs) o->print(i);
                break;
            }
            
            //add the last step
            tauLastSnapshot += tau() - oldTau;
            tauLastMinimization += tau() - oldTau;
            tauLastNeighborList += tau() - oldTau;
#endif
#if defined(MECHANICS) && defined(CHEMISTRY)
            //run mcontroller, update system
            if(tauLastMinimization >= _minimizationTime) {
                _mController->run();
                updatePositions();

                tauLastMinimization = 0.0;
            }
            
            if(tauLastSnapshot >= _snapshotTime) {
                cout << "Current simulation time = "<< tau() << endl;
                for(auto o: _outputs) o->print(i);
                i++;
                tauLastSnapshot = 0.0;
            }
#elif defined(MECHANICS)
            for(auto o: _outputs) o->print(i);
            i++;
#endif

#ifdef DYNAMICRATES
            updateReactionRates();
#endif
            
#ifdef CHEMISTRY
            // update neighbor lists
            if(tauLastNeighborList >= _neighborListTime) {
                updateNeighborLists();
                tauLastNeighborList = 0.0;
            }
            
            //move the boundary
            moveBoundary(tau() - oldTau);
            
            //special protocols
            executeSpecialProtocols();
            
            oldTau = tau();
        }
#endif
    }
    //if run steps were specified, use this
    if(_runSteps != 0) {
        
#ifdef CHEMISTRY
        while(totalSteps <= _runSteps) {
            //run ccontroller
            if(!_cController->runSteps(_minimizationSteps)) {
                for(auto o: _outputs) o->print(i);
                break;
            }
            
            //add the last step
            stepsLastSnapshot += _minimizationSteps;
            stepsLastMinimization += _minimizationSteps;
            stepsLastNeighborList += _minimizationSteps;
            
            totalSteps += _minimizationSteps;
#endif
#if defined(MECHANICS) && defined(CHEMISTRY)
            //run mcontroller, update system
            if(stepsLastMinimization >= _minimizationSteps) {
                _mController->run();
                updatePositions();
                
                stepsLastMinimization = 0;
            }
            
            if(stepsLastSnapshot >= _snapshotSteps) {
                cout << "Current simulation time = "<< tau() << endl;
                for(auto o: _outputs) o->print(i);
                i++;
                stepsLastSnapshot = 0;
            }
#elif defined(MECHANICS)
            for(auto o: _outputs) o->print(i);
            i++;
#endif
            
#ifdef DYNAMICRATES
            updateReactionRates();
#endif
            
#ifdef CHEMISTRY
            // update neighbor lists
            if(stepsLastNeighborList >= _neighborListSteps) {
                updateNeighborLists();
                stepsLastNeighborList = 0;
            }
            
            //move the boundary
            moveBoundary(tau() - oldTau);
            
            //special protocols
            executeSpecialProtocols();
        }
#endif
    }
    
    //print last snapshots
    for(auto o: _outputs) o->print(i);
    
    chk2 = chrono::high_resolution_clock::now();
    chrono::duration<double> elapsed_run(chk2-chk1);
    
    cout << "Time elapsed for run: dt=" << elapsed_run.count() << endl;
    cout << "Total simulation time: dt=" << tau() << endl;
    cout << "Done with simulation!" << endl;
}
<|MERGE_RESOLUTION|>--- conflicted
+++ resolved
@@ -87,20 +87,6 @@
     _outputs.push_back(new BirthTimes(_outputDirectory + "birthtimes.traj", _subSystem));
     _outputs.push_back(new Forces(_outputDirectory + "forces.traj", _subSystem));
     _outputs.push_back(new Tensions(_outputDirectory + "tensions.traj", _subSystem));
-<<<<<<< HEAD
-=======
-    _outputs.push_back(new WallTensions(_outputDirectory + "walltensions.traj", _subSystem));
-    _outputs.push_back(new Types(_outputDirectory + "types.traj", _subSystem));
-    
-    
-    _outputs.push_back(new MotorLifetimes(_outputDirectory + "motorlifetimes.traj",_subSystem));
-    _outputs.push_back(new LinkerLifetimes(_outputDirectory + "linkerlifetimes.traj",_subSystem));
-    _outputs.push_back(new MotorWalkLengths(_outputDirectory + "motorwalklengths.traj",_subSystem));
-    
-    MotorGhost::_lifetimes = new Histogram(1000,0,100);
-    MotorGhost::_walkLengths = new Histogram(5000,0,500);
-    Linker::_lifetimes = new Histogram(10000,0,1000);
->>>>>>> 79509e04
     
     //Always read geometry, check consistency
     p.readGeoParams();
