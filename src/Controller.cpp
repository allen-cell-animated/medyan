--- conflicted
+++ resolved
@@ -42,13 +42,10 @@
 #include <vector>
 #include <algorithm>
 #include "Restart.h"
-<<<<<<< HEAD
 #ifdef CUDAACCL
 #include "nvToolsExt.h"
 #endif
-=======
 #include "util/io/log.h"
->>>>>>> 16621eab
 using namespace mathfunc;
 
 Controller::Controller(SubSystem* s) : _subSystem(s) {
@@ -100,12 +97,9 @@
     //ReactionOut should be the last one in the output list
     //Otherwise incorrect deltaMinusEnd or deltaPlusEnd values may be genetrated.
     _outputs.push_back(new ReactionOut(_outputDirectory + "monomers.traj", _subSystem));
-<<<<<<< HEAD
     //add br force out and local diffussing species concentration
     //_outputs.push_back(new BRForces(_outputDirectory + "repulsion.traj", _subSystem));
     //_outputs.push_back(new PinForces(_outputDirectory + "pinforce.traj", _subSystem));
-=======
->>>>>>> 16621eab
 
     //Always read geometry, check consistency
     p.readGeoParams();
@@ -116,33 +110,19 @@
     cout << "---" << endl;
     LOG(STEP) << "Initializing geometry...";
     _gController->initializeGrid();
-<<<<<<< HEAD
-    cout << "Done." << endl;
-
-    //Initialize boundary
-    cout << "---" << endl;
-    cout << "Initializing boundary...";
-
-=======
     LOG(INFO) << "Done.";
     
     //Initialize boundary
     cout << "---" << endl;
     LOG(STEP) << "Initializing boundary...";
     
->>>>>>> 16621eab
     auto BTypes = p.readBoundaryType();
     p.readBoundParams();
 
     //initialize
     _gController->initializeBoundary(BTypes);
-<<<<<<< HEAD
-    cout << "Done." <<endl;
-
-=======
     LOG(INFO) << "Done.";
     
->>>>>>> 16621eab
 #ifdef MECHANICS
     //read algorithm and types
     auto MTypes = p.readMechanicsFFType();
@@ -212,13 +192,8 @@
         exit(EXIT_FAILURE);
     }
     _cController->initialize(CAlgorithm.algorithm, ChemData);
-<<<<<<< HEAD
-    cout << "Done." << endl;
-
-=======
     LOG(INFO) << "Done.";
     
->>>>>>> 16621eab
     //Set up chemistry output if any
     string chemsnapname = _outputDirectory + "chemistry.traj";
     _outputs.push_back(new Chemistry(chemsnapname, _subSystem, ChemData,
@@ -240,13 +215,8 @@
 
     //init controller
     _drController->initialize(DRTypes);
-<<<<<<< HEAD
-    cout << "Done." << endl;
-
-=======
     LOG(INFO) << "Done.";
     
->>>>>>> 16621eab
 #endif
 
     //Check consistency of all chemistry and mechanics parameters
@@ -264,15 +234,9 @@
     if(!SysParams::checkDyRateParameters(DRTypes))
         exit(EXIT_FAILURE);
 #endif
-<<<<<<< HEAD
-
-    cout << "Done." << endl;
-
-=======
     
     LOG(INFO) << "Done.";
     
->>>>>>> 16621eab
     //setup initial network configuration
     setupInitialNetwork(p);
 #ifdef HYBRID_NLSTENCILLIST
@@ -384,10 +348,7 @@
         }
     }
     cout << "Done. " << fil.size() << " filaments created." << endl;
-<<<<<<< HEAD
     cout<<"Total cylinders "<<Cylinder::getCylinders().size()<<endl;
-=======
->>>>>>> 16621eab
 }
 
 void Controller::setupSpecialStructures(SystemParser& p) {
@@ -433,15 +394,8 @@
             vector<double> tau = twoPointDirection(coord1, coord2);
 
             int numSegment = d / SysParams::Geometry().cylinderSize[SType.mtocFilamentType];
-<<<<<<< HEAD
-
-            // check how many segments can fit between end-to-end of the filament
-
-
-=======
             
             // check how many segments can fit between end-to-end of the filament
->>>>>>> 16621eab
             Filament *f = _subSystem->addTrackable<Filament>(_subSystem, SType.mtocFilamentType,
                                                              coords, numSegment + 1, "ARC");
 
@@ -453,19 +407,11 @@
 
 void Controller::activatedeactivateComp(){
 
-<<<<<<< HEAD
-    if(SysParams::Boundaries().transfershareaxis>=0){
+    if(SysParams::Boundaries().transfershareaxis!=3){
         fCompmap.clear();
         bCompmap.clear();
         activatecompartments.clear();
         ControlfrontbackEndComp();
-=======
-        if(SysParams::Mechanics().transfershareaxis!=3){
-            fCompmap.clear();
-            bCompmap.clear();
-            activatecompartments.clear();
-            ControlfrontbackEndComp();
->>>>>>> 16621eab
 //            std::cout<<fCompmap.size()<<" "<<bCompmap.size()<<" "<<activatecompartments.size()<<endl;
         for(auto it=activatecompartments.begin();it!=activatecompartments.end();it++)
         {
@@ -481,7 +427,6 @@
         fCompmap.clear();
         bCompmap.clear();
 
-<<<<<<< HEAD
 //            std::cout<<"Printing diffusing actin copy numbers."<<endl;
 //
 //            for(auto C : _subSystem->getCompartmentGrid()->getCompartments()){
@@ -497,9 +442,6 @@
 //            }
 //            std::cout<<endl;
     }
-=======
-        }
->>>>>>> 16621eab
 }
 
 void Controller::ControlfrontbackEndComp(){
@@ -652,22 +594,15 @@
         bounds[0] = mincomp->coordinates()[SysParams::Boundaries().transfershareaxis] -
                 cmpsize/2;
     }
-<<<<<<< HEAD
     //print the maximum (right boundary) and minimum (left boundary) compartment spans.
     std::cout<<"Maxbound "<<bounds[1]<<" Minbound "<<bounds[0]<<endl;
-=======
-    std::cout<<"Maxcomp "<<maxcomp->coordinates()[SysParams::Mechanics().transfershareaxis]<<" ";
-    std::cout<<"Mincomp "<<mincomp->coordinates()[SysParams::Mechanics().transfershareaxis]<<endl;
-
->>>>>>> 16621eab
 }
 
 void Controller::moveBoundary(double deltaTau) {
     //calculate distance to move
     double dist = SysParams::Boundaries().moveSpeed * deltaTau;
-<<<<<<< HEAD
-
-    if(SysParams::Boundaries().transfershareaxis>=0){
+
+    if(SysParams::Boundaries().transfershareaxis != 3){
         vector<double> distvec= {0.0, 0.0, 0.0, 0.0, 0.0, 0.0};
 
         if(SysParams::Boundaries().transfershareaxis == 0){
@@ -677,26 +612,6 @@
         else if(SysParams::Boundaries().transfershareaxis == 1){
             distvec[2] = bounds[0] - bounds_prev[0];
             distvec[3] = bounds[1] - bounds_prev[1];
-=======
-    if(abs(dist)>0){
-        //move it
-        if(tau() >= SysParams::Boundaries().moveStartTime &&
-        tau() <= SysParams::Boundaries().moveEndTime)
-            _subSystem->getBoundary()->move(dist);
-
-        //activate, deactivate necessary compartments
-        for(auto C : _subSystem->getCompartmentGrid()->getCompartments()) {
-
-            if(_subSystem->getBoundary()->within(C)) {
-
-                if(C->isActivated()) continue;
-                else _cController->activate(C);
-            }
-            else {
-                if(!C->isActivated()) continue;
-                else _cController->deactivate(C);
-            }
->>>>>>> 16621eab
         }
         else if(SysParams::Boundaries().transfershareaxis == 2){
             distvec[4] = bounds[0] - bounds_prev[0];
@@ -704,37 +619,10 @@
         }
         _subSystem->getBoundary()->move(distvec);
     }
-<<<<<<< HEAD
-        //deprecated not good to use.
-    else if(abs(dist)>0){
-        vector<double> distvec = {dist, -dist, dist, -dist, dist, -dist};
-        //move it
-        if(tau() >= SysParams::Boundaries().moveStartTime &&
-           tau() <= SysParams::Boundaries().moveEndTime)
-            _subSystem->getBoundary()->move(distvec);
-
-        //activate, deactivate necessary compartments
-        for(auto C : _subSystem->getCompartmentGrid()->getCompartments()) {
-
-            if(_subSystem->getBoundary()->within(C)) {
-
-                if(C->isActivated()) continue;
-                else _cController->activate(C);
-            }
-            else {
-                if(!C->isActivated()) continue;
-                else _cController->deactivate(C);
-            }
-        }
-    }
     //calculate system volume.
     _subSystem->getBoundary()->volume();
 }
 
-=======
-}
-
->>>>>>> 16621eab
 void Controller::executeSpecialProtocols() {
 
     //making filaments static
@@ -762,10 +650,7 @@
         pinBoundaryFilaments();
     }
 
-<<<<<<< HEAD
-=======
     //Qin
->>>>>>> 16621eab
     if(SysParams::Mechanics().pinLowerBoundaryFilaments &&
        tau() >= SysParams::Mechanics().pinTime) {
 
@@ -901,11 +786,7 @@
         Cylinder* minusEndC = f->getMinusEndCylinder();
 
         if((plusEndC->getSecondBead() != b) ||
-<<<<<<< HEAD
            (minusEndC->getFirstBead() != b)) {
-=======
-            (minusEndC->getFirstBead() != b)) {
->>>>>>> 16621eab
 
             //cout << _subSystem->getBoundary()->lowerdistance(b->coordinate) << endl;
             //cout << SysParams::Mechanics().pinDistance << endl;
@@ -914,11 +795,7 @@
             //cout << index <<endl;
             //if within dist to boundary and index > 0.5, add
             if(_subSystem->getBoundary()->lowerdistance(b->coordinate) < SysParams::Mechanics().pinDistance
-<<<<<<< HEAD
                && index < SysParams::Mechanics().pinFraction && b->isPinned() == false) {
-=======
-                && index < SysParams::Mechanics().pinFraction && b->isPinned() == false) {
->>>>>>> 16621eab
                 //cout << index << endl;
                 b->pinnedPosition = b->coordinate;
                 b->addAsPinned();
@@ -988,15 +865,9 @@
         FilamentSetup filSetup = p.readFilamentSetup();
 
         if(SysParams::Mechanics().pinBoundaryFilaments){
-<<<<<<< HEAD
             PinRestartParser ppin(_inputDirectory + filSetup.pinRestartFile);
             ppin.resetPins();}
 
-=======
-        PinRestartParser ppin(_inputDirectory + filSetup.pinRestartFile);
-        ppin.resetPins();}
-        
->>>>>>> 16621eab
 //Step 5. run mcontroller, update system, turn off restart state.
         updatePositions();
         updateNeighborLists();
@@ -1053,7 +924,6 @@
 #ifdef DYNAMICRATES
         updateReactionRates();
 #endif
-<<<<<<< HEAD
         cout<< "Restart procedures completed. Starting original Medyan framework"<<endl;
         cout << "---" << endl;
         resetglobaltime();
@@ -1076,36 +946,10 @@
 //
 //#endif
 
-=======
-    cout<< "Restart procedures completed. Starting original Medyan framework"<<endl;
-    cout << "---" << endl;
-    resetglobaltime();
-    _cController->restart();
-     cout << "Current simulation time = "<< tau() << endl;
-    //restart phase ends
-    }
-
-    //perform first minimization
-#ifdef MECHANICS
-     cout<<"Minimizing energy"<<endl;
-    _mController->run(false);
-    
-    //reupdate positions and neighbor lists
-    updatePositions();
-    updateNeighborLists();
-    
-#ifdef DYNAMICRATES
-    updateReactionRates();
-#endif
-    
-#endif
-    
->>>>>>> 16621eab
 #ifdef CHEMISTRY
     tauLastSnapshot = tau();
     oldTau = 0;
 #endif
-<<<<<<< HEAD
 
 #ifdef MECHANICS
     cout<<"Minimizing energy"<<endl;
@@ -1158,10 +1002,7 @@
     oldTau = 0;
 #endif
     for(auto o: _outputs) o->print(0);
-=======
-    for(auto o: _outputs) o->print(0);
     resetCounters();
->>>>>>> 16621eab
 
     cout << "Starting simulation..." << endl;
 
@@ -1229,20 +1070,11 @@
                 //update position
                 mins = chrono::high_resolution_clock::now();
                 updatePositions();
-<<<<<<< HEAD
                 tauLastMinimization = 0.0;
                 mine= chrono::high_resolution_clock::now();
                 chrono::duration<double> elapsed_rxn2(mine - mins);
                 rxnratetime += elapsed_rxn2.count();
 
-=======
-                
-#ifdef DYNAMICRATES
-                updateReactionRates();
-#endif
-
-                tauLastMinimization = 0.0;
->>>>>>> 16621eab
             }
             //output snapshot
             if(tauLastSnapshot >= _snapshotTime) {
@@ -1262,7 +1094,6 @@
             resetCounters();
             i++;
 #endif
-<<<<<<< HEAD
             //update reaction rates
             mins = chrono::high_resolution_clock::now();
 #ifdef DYNAMICRATES
@@ -1271,16 +1102,12 @@
             mine= chrono::high_resolution_clock::now();
             chrono::duration<double> elapsed_rxn3(mine - mins);
             rxnratetime += elapsed_rxn3.count();
-=======
-            
->>>>>>> 16621eab
 #ifdef CHEMISTRY
             //activate/deactivate compartments
             mins = chrono::high_resolution_clock::now();
             activatedeactivateComp();
             //move the boundary
             moveBoundary(tau() - oldTau);
-<<<<<<< HEAD
             mine= chrono::high_resolution_clock::now();
             chrono::duration<double> elapsed_runspl(mine - mins);
             specialtime += elapsed_runspl.count();
@@ -1297,16 +1124,10 @@
             //Special protocols
             mins = chrono::high_resolution_clock::now();
             //special protocols
-            //executeSpecialProtocols();
+            executeSpecialProtocols();
             mine= chrono::high_resolution_clock::now();
             chrono::duration<double> elapsed_runspl2(mine - mins);
             specialtime += elapsed_runspl2.count();
-=======
-            
-            //special protocols
-            executeSpecialProtocols();
-            
->>>>>>> 16621eab
             oldTau = tau();
 
 #ifdef CUDAACCL
@@ -1367,15 +1188,7 @@
             if(stepsLastMinimization >= _minimizationSteps) {
                 _mController->run();
                 updatePositions();
-<<<<<<< HEAD
-
-=======
-                
-#ifdef DYNAMICRATES
-                updateReactionRates();
-#endif
-                
->>>>>>> 16621eab
+
                 stepsLastMinimization = 0;
             }
 
@@ -1391,15 +1204,11 @@
             resetCounters();
             i++;
 #endif
-<<<<<<< HEAD
 
 #ifdef DYNAMICRATES
             updateReactionRates();
 #endif
 
-=======
-            
->>>>>>> 16621eab
 #ifdef CHEMISTRY
             //activate/deactivate compartments
             activatedeactivateComp();
@@ -1422,18 +1231,8 @@
 
     //print last snapshots
     for(auto o: _outputs) o->print(i);
-<<<<<<< HEAD
-//    cout<<"Printing Excluded volume counters"<<endl;
-//    cout<<"Parallel "<<SysParams::exvolcounter[0]<<endl;
-//    cout<<"In-plane "<<SysParams::exvolcounter[1]<<endl;
-//    cout<<"Rest "<<SysParams::exvolcounter[2]<<endl;
-//    cout<<"Z Parallel "<<SysParams::exvolcounterz[0]<<endl;
-//    cout<<"Z In-plane "<<SysParams::exvolcounterz[1]<<endl;
-//    cout<<"Z Rest "<<SysParams::exvolcounterz[2]<<endl;
-=======
     resetCounters();
 
->>>>>>> 16621eab
     chk2 = chrono::high_resolution_clock::now();
     chrono::duration<double> elapsed_run(chk2-chk1);
     cout<< "Chemistry time for run=" << chemistrytime <<endl;
