--- conflicted
+++ resolved
@@ -46,11 +46,8 @@
 #include <tuple>
 #include <vector>
 #include <algorithm>
-<<<<<<< HEAD
 #include "Rand.h"
-=======
 #include "ChemManager.h"
->>>>>>> aaa07598
 #include "Restart.h"
 #ifdef CUDAACCL
 #include "nvToolsExt.h"
@@ -59,12 +56,7 @@
 #include "Util/Profiler.hpp"
 using namespace mathfunc;
 
-<<<<<<< HEAD
 namespace {
-
-void rearrangeAllDatabases() {
-    Cylinder::rearrange(); Cylinder::updateData();
-}
 
 void invalidateMembraneMeshIndexCache() {
     for(auto m : Membrane::getMembranes()) {
@@ -74,8 +66,6 @@
 
 } // namespace
 
-=======
->>>>>>> aaa07598
 Controller::Controller(SubSystem* s) : _subSystem(s) {
 
     //init subsystem
@@ -306,7 +296,6 @@
         exit(EXIT_FAILURE);
 #endif
 
-<<<<<<< HEAD
     // Initialize the membrane mesh adapter
     // Currently the values are simply represented as magic numbers
     _meshAdapter = std::make_unique< adaptive_mesh::MembraneMeshAdapter >(
@@ -333,8 +322,6 @@
         }
     );
     
-=======
->>>>>>> aaa07598
     LOG(INFO) << "Done.";
 
     //setup initial network configuration
@@ -1194,13 +1181,10 @@
 #ifdef MECHANICS
     cout<<"Minimizing energy"<<endl;
     mins = chrono::high_resolution_clock::now();
-<<<<<<< HEAD
     invalidateMembraneMeshIndexCache();
-=======
     // update neighorLists before and after minimization. Need excluded volume
     // interactions.
 	_subSystem->resetNeighborLists();
->>>>>>> aaa07598
     _mController->run(false);
     membraneAdaptiveRemesh();
     mine= chrono::high_resolution_clock::now();
@@ -1365,13 +1349,10 @@
             if(tauLastMinimization >= _minimizationTime) {
 
                 mins = chrono::high_resolution_clock::now();
-<<<<<<< HEAD
                 invalidateMembraneMeshIndexCache();
-=======
                 Bead::rearrange();
                 Cylinder::rearrange(); // FIXME: should be put before neighbor list search
                 Cylinder::updateAllData();
->>>>>>> aaa07598
                 _mController->run();
 
                 // Membrane remeshing
@@ -1385,14 +1366,11 @@
                 mins = chrono::high_resolution_clock::now();
 
                 updatePositions();
-<<<<<<< HEAD
 
                 // Update activation of the compartments
                 updateActiveCompartments();
 
-=======
                 cout<<"Position updated"<<endl;
->>>>>>> aaa07598
                 tauLastMinimization = 0.0;
                 mine= chrono::high_resolution_clock::now();
                 chrono::duration<floatingpoint> elapsed_rxn2(mine - mins);
@@ -1517,13 +1495,10 @@
 #if defined(MECHANICS) && defined(CHEMISTRY)
             //run mcontroller, update system
             if(stepsLastMinimization >= _minimizationSteps) {
-<<<<<<< HEAD
                 invalidateMembraneMeshIndexCache();
-=======
                 Bead::rearrange();
                 Cylinder::rearrange(); // FIXME: should be put before neighbor list search
                 Cylinder::updateAllData();
->>>>>>> aaa07598
                 _mController->run();
 
                 // Membrane remeshing
