--- conflicted
+++ resolved
@@ -422,7 +422,6 @@
     }
     cout << "Done. " << bubbles.size() << " bubbles created." << endl;
 
-<<<<<<< HEAD
     /**************************************************************************
     Now starting to add the membrane into the network.
     **************************************************************************/
@@ -504,11 +503,6 @@
         if(!c->getTriangles().empty()) {
             // Contains triangles, so this compartment is at the boundary.
             c->boundaryInteresting = true;
-=======
-    //Read filament setup, parse filament input file if needed
-    auto& FSetup = simulConfig.filamentSetup;
-//    FilamentData filaments;
->>>>>>> 920224be
 
             // Update partial activate status
             c->computeSlicedVolumeArea(Compartment::SliceMethod::membrane);
@@ -554,8 +548,8 @@
     /**************************************************************************
     Now starting to add the filaments into the network.
     **************************************************************************/
-    // Read filament setup, parse filament input file if needed
-    FilamentSetup FSetup = p.readFilamentSetup();
+    //Read filament setup, parse filament input file if needed
+    auto& FSetup = simulConfig.filamentSetup;
     
     cout << "---" << endl;
 //    HybridBindingSearchManager::setdOut();
