--- conflicted
+++ resolved
@@ -95,12 +95,7 @@
     _gController(&_subSystem) {
 
     //set Trackable's subsystem ptr
-<<<<<<< HEAD
-    Trackable::_subSystem = _subSystem;
-
-=======
     Trackable::_subSystem = &_subSystem;
->>>>>>> fa90359f
 }
 
 void Controller::initialize(string inputFile,
@@ -1210,14 +1205,9 @@
     invalidateMembraneMeshIndexCache();
     // update neighorLists before and after minimization. Need excluded volume
     // interactions.
-<<<<<<< HEAD
-	_subSystem->resetNeighborLists();
+	_subSystem.resetNeighborLists();
     displayCopySystem();
-    _mController->run(false);
-=======
-	_subSystem.resetNeighborLists();
     _mController.run(false);
->>>>>>> fa90359f
     membraneAdaptiveRemesh();
     displayCopySystem();
     mine= chrono::high_resolution_clock::now();
