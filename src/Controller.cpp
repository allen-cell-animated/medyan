
//------------------------------------------------------------------
//  **MEDYAN** - Simulation Package for the Mechanochemical
//               Dynamics of Active Networks, v4.0
//
//  Copyright (2015-2018)  Papoian Lab, University of Maryland
//
//                 ALL RIGHTS RESERVED
//
//  See the MEDYAN web page for more information:
//  http://www.medyan.org
//------------------------------------------------------------------

#include <random>
#include <chrono>
#include <unordered_set>

#include "Controller.h"

#include "Parser.h"
#include "Output.h"
#include "SubSystem.h"
#include "Boundary.h"
#include "CompartmentGrid.h"

#include "FilamentInitializer.h"
#include "BubbleInitializer.h"

#include "Filament.h"
#include "Cylinder.h"
#include "Linker.h"
#include "MotorGhost.h"
#include "BranchingPoint.h"
#include "Bubble.h"
#include "MTOC.h"
#include "Structure/SurfaceMesh/Membrane.hpp"
#include "Structure/SurfaceMesh/MembraneHierarchy.h"
#include "Structure/SurfaceMesh/MembraneRegion.h"
#include "Structure/SurfaceMesh/SurfaceMeshGeneratorPreset.hpp"

#include "SysParams.h"
#include "MathFunctions.h"
#include "MController.h"
#include "Cylinder.h"
#include <unordered_map>
#include <tuple>
#include <vector>
#include <algorithm>
#include "Rand.h"
#include "ChemManager.h"
#include "Restart.h"
#ifdef CUDAACCL
#include "nvToolsExt.h"
#endif
#include "Util/Io/Log.hpp"
#include "Util/Profiler.hpp"
#include "VisualHelper.hpp"
using namespace mathfunc;

namespace {

void prepareMembraneSharedData() {
    visual::copySystemDataAndRunHelper(visual::sys_data_update::BeadPosition | visual::sys_data_update::BeadConnection);
}

void invalidateMembraneMeshIndexCache() {
    for(auto m : Membrane::getMembranes()) {
        m->getMesh().getMetaAttribute().cacheValid = false;
    }
}

void pinBubbles() {

    // Only pin once
    static bool pinned = false;
    if(pinned) return;

    //loop through beads, check if within pindistance
    for(auto bb : Bubble::getBubbles()) {

        Bead* const b = bb->getBead();

        b->pinnedPosition = b->vcoordinate();
        b->addAsPinned();
    }

    pinned = true;
} // pinBubbles()

} // namespace

Controller::Controller(SubSystem* s) : _subSystem(s) {

    //init subsystem
    _subSystem = new SubSystem();

    //init controllers
    _mController   = new MController(_subSystem);
    _cController   = new CController(_subSystem);
    _gController   = new GController(_subSystem);
    _drController  = new DRController();

    //set Trackable's subsystem ptr
    Trackable::_subSystem = _subSystem;

}

void Controller::initialize(string inputFile,
                            string inputDirectory,
                            string outputDirectory, int threads) {

    SysParams::INITIALIZEDSTATUS = false;
    SysParams::numthreads = threads;
    //general check of macros
#if defined(DYNAMICRATES) && (!defined(CHEMISTRY) || !defined(MECHANICS))
    LOG(FATAL) << "If dynamic rates is turned on, chemistry and mechanics must be "
         << "defined. Please set these compilation macros and try again. Exiting.";
    exit(EXIT_FAILURE);
#endif

    //init input directory
    _inputDirectory  = inputDirectory + "/";
    _outputDirectory = outputDirectory + "/";

    //Parse input, get parameters
    _inputFile = inputFile;
    SystemParser p(inputFile);

    //snapshot type output
    cout << endl;

    //trajectory-style data
    _outputs.push_back(new BasicSnapshot(_outputDirectory + "snapshot.traj", _subSystem));
    _outputs.push_back(new BirthTimes(_outputDirectory + "birthtimes.traj", _subSystem));
    _outputs.push_back(new Forces(_outputDirectory + "forces.traj", _subSystem));
    _outputs.push_back(new Tensions(_outputDirectory + "tensions.traj", _subSystem));

    _outputs.push_back(new PlusEnd(_outputDirectory + "plusend.traj", _subSystem));
    //ReactionOut should be the last one in the output list
    //Otherwise incorrect deltaMinusEnd or deltaPlusEnd values may be genetrated.
    _outputs.push_back(new ReactionOut(_outputDirectory + "monomers.traj", _subSystem));
    //add br force out and local diffussing species concentration
    _outputs.push_back(new BRForces(_outputDirectory + "repulsion.traj", _subSystem));
    //_outputs.push_back(new PinForces(_outputDirectory + "pinforce.traj", _subSystem));

    //Always read geometry, check consistency
    p.readGeoParams();
    if(!SysParams::checkGeoParameters()) exit(EXIT_FAILURE);

    //CALLING ALL CONTROLLERS TO INITIALIZE
    //Initialize geometry controller
    cout << "---" << endl;
    LOG(STEP) << "Initializing geometry...";
    _gController->initializeGrid();
    LOG(INFO) << "Done.";

    //Initialize boundary
    cout << "---" << endl;
    LOG(STEP) << "Initializing boundary...";

    auto BTypes = p.readBoundaryType();
    p.readBoundParams();

    //initialize
    _gController->initializeBoundary(BTypes);
    LOG(INFO) << "Done.";

#ifdef MECHANICS
    //read algorithm and types
    auto MTypes = p.readMechanicsFFType();
    auto MAlgorithm = p.readMechanicsAlgorithm();

    //read const parameters
    p.readMechParams();

    //Initialize Mechanical controller
    cout << "---" << endl;
    LOG(STEP) << "Initializing mechanics...";
    _mController->initialize(MTypes, MAlgorithm);
    LOG(INFO) << "Done.";

#endif

#ifdef CHEMISTRY
    //Activate necessary compartments for diffusion
    _gController->setActiveCompartments();

    if(_subSystem->getBoundary()->getShape() == BoundaryShape::Cylinder){
        for(auto C : _subSystem->getCompartmentGrid()->getCompartments()){
            C->computeSlicedVolumeArea(Compartment::SliceMethod::CylinderBoundary);
        }
    }
    else{
        for(auto C : _subSystem->getCompartmentGrid()->getCompartments()){
            C->computeNonSlicedVolumeArea();
        }
    }
    //Calculate surface area and volume for reaction rate scaling


    //read parameters
    p.readChemParams();

    //Initialize chemical controller
    cout << "---" << endl;
    LOG(STEP) << "Initializing chemistry...";
    //read algorithm
    auto CAlgorithm = p.readChemistryAlgorithm();
    auto CSetup = p.readChemistrySetup();
    _cAlgorithm=CAlgorithm;
    //run time for sim
    _runTime = CAlgorithm.runTime;

    //freq of snapshots, minimizations, neighborlist updates
    _snapshotTime = CAlgorithm.snapshotTime;
    _minimizationTime = CAlgorithm.minimizationTime;
    _neighborListTime = CAlgorithm.neighborListTime;

    //if run time was not set, look for runsteps parameters
    _runSteps = CAlgorithm.runSteps;
    _snapshotSteps = CAlgorithm.snapshotSteps;
    _minimizationSteps = CAlgorithm.minimizationSteps;
    _neighborListSteps = CAlgorithm.neighborListSteps;

    ChemistryData ChemData;

    if(CSetup.inputFile != "") {
        ChemistryParser cp(_inputDirectory + CSetup.inputFile);
        ChemData = cp.readChemistryInput();
        _chemData=ChemData;
    }
    else {
        LOG(FATAL) << "Need to specify a chemical input file. Exiting.";
        exit(EXIT_FAILURE);
    }

    // create the dissiption tracking object
    _dt = new DissipationTracker(_mController);
    _cController->initialize(CAlgorithm.algorithm, ChemData, _dt);
    LOG(INFO) << "Done.";

    //Set up chemistry output if any
    string chemsnapname = _outputDirectory + "chemistry.traj";
    _outputs.push_back(new Chemistry(chemsnapname, _subSystem, ChemData,
                                     _subSystem->getCompartmentGrid()));

    ChemSim* _cs = _cController->getCS();

    string concenname = _outputDirectory + "concentration.traj";
    _outputs.push_back(new Concentrations(concenname, _subSystem, ChemData));




    if(SysParams::CParams.dissTracking){
    //Set up dissipation output if dissipation tracking is enabled
    string disssnapname = _outputDirectory + "dissipation.traj";
    _outputs.push_back(new Dissipation(disssnapname, _subSystem, _cs));

    //Set up HRCD output if dissipation tracking is enabled
    string hrcdsnapname = _outputDirectory + "HRCD.traj";
    _outputs.push_back(new HRCD(hrcdsnapname, _subSystem, _cs));
    }

    if(SysParams::CParams.eventTracking){
    //Set up MotorWalkingEvents if event tracking is enabled
    string motorwalkingevents = _outputDirectory + "motorwalkingevents.traj";
    _outputs.push_back(new MotorWalkingEvents(motorwalkingevents, _subSystem, _cs));

    //Set up LinkerUnbindingEvents if event tracking is enabled
    string linkerunbindingevents = _outputDirectory + "linkerunbindingevents.traj";
    _outputs.push_back(new LinkerUnbindingEvents(linkerunbindingevents, _subSystem, _cs));

    //Set up LinkerBindingEvents if event tracking is enabled
    string linkerbindingevents = _outputDirectory + "linkerbindingevents.traj";
    _outputs.push_back(new LinkerBindingEvents(linkerbindingevents, _subSystem, _cs));
    }


    //Set up CMGraph output
    string cmgraphsnapname = _outputDirectory + "CMGraph.traj";
    _outputs.push_back(new CMGraph(cmgraphsnapname, _subSystem));



//    //Set up Turnover output if any
//    string turnover = _outputDirectory + "Turnover.traj";
//    _outputs.push_back(new FilamentTurnoverTimes(turnover, _subSystem));

#endif

#ifdef DYNAMICRATES
    cout << "---" << endl;
    LOG(STEP) << "Initializing dynamic rates...";
    //read dynamic rate parameters
    p.readDyRateParams();

    //read dynamic rate types
    DynamicRateType DRTypes = p.readDynamicRateType();

    //init controller
    _drController->initialize(DRTypes);
    LOG(INFO) << "Done.";

#endif

    //Check consistency of all chemistry and mechanics parameters
    cout << "---" << endl;
    LOG(STEP) << "Checking cross-parameter consistency...";
#ifdef CHEMISTRY
    if(!SysParams::checkChemParameters(ChemData))
        exit(EXIT_FAILURE);
#endif
#ifdef MECHANICS
    if(!SysParams::checkMechParameters(MTypes))
        exit(EXIT_FAILURE);
#endif
#ifdef DYNAMICRATES
    if(!SysParams::checkDyRateParameters(DRTypes))
        exit(EXIT_FAILURE);
#endif

    // Initialize the membrane mesh adapter
    // Currently the values are simply represented as magic numbers
    _meshAdapter = std::make_unique< adaptive_mesh::MembraneMeshAdapter >(
        typename adaptive_mesh::MembraneMeshAdapter::Parameter {
            // Topology
            adaptive_mesh::surface_mesh_min_degree,
            adaptive_mesh::surface_mesh_max_degree,
            adaptive_mesh::edge_flip_min_dot_normal,
            adaptive_mesh::edge_collapse_min_quality_improvement,
            adaptive_mesh::edge_collapse_min_dot_normal,
            // Relocation
            adaptive_mesh::vertex_relaxation_epsilon,
            adaptive_mesh::vertex_relaxation_dt,
            adaptive_mesh::vertex_relocation_max_iter_relocation,
            adaptive_mesh::vertex_relocation_max_iter_tot,
            // Size diffusion
            adaptive_mesh::size_measure_curvature_resolution,
            adaptive_mesh::size_measure_max,
            adaptive_mesh::size_measure_diffuse_iter,
            // Main loop
            adaptive_mesh::mesh_adaptation_topology_max_iter,
            adaptive_mesh::mesh_adaptation_soft_max_iter,
            adaptive_mesh::mesh_adaptation_hard_max_iter
        }
    );
    
    LOG(INFO) << "Done.";

    //setup initial network configuration
    setupInitialNetwork(p);

    //setup special structures
    setupSpecialStructures(p);

    SysParams::INITIALIZEDSTATUS = true;
}

void Controller::setupInitialNetwork(SystemParser& p) {

    //Read bubble setup, parse bubble input file if needed
    BubbleSetup BSetup = p.readBubbleSetup();
    BubbleData bubbles;

    cout << "---" << endl;
    cout << "Initializing bubbles...";

    if(BSetup.inputFile != "") {
        BubbleParser bp(_inputDirectory + BSetup.inputFile);
        bubbles = bp.readBubbles();
    }
    //add other bubbles if specified
    BubbleInitializer* bInit = new RandomBubbleDist();

    auto bubblesGen = bInit->createBubbles(_subSystem->getBoundary(),
                                           BSetup.numBubbles,
                                           BSetup.bubbleType);
    bubbles.insert(bubbles.end(), bubblesGen.begin(), bubblesGen.end());
    delete bInit;

    //add bubbles
    for (auto it: bubbles) {

        auto coord = get<1>(it);
        auto type = get<0>(it);

        if(type >= SysParams::Mechanics().numBubbleTypes) {
            cout << "Bubble data specified contains an "
                 <<"invalid bubble type. Exiting." << endl;
            exit(EXIT_FAILURE);
        }
        _subSystem->addTrackable<Bubble>(_subSystem, coord, type);
    }
    cout << "Done. " << bubbles.size() << " bubbles created." << endl;

    /**************************************************************************
    Now starting to add the membrane into the network.
    **************************************************************************/
    MembraneSetup MemSetup = p.readMembraneSetup();
    
    cout << "---" << endl;
    cout << "Initializing membranes...";

    std::vector< MembraneParser::MembraneInfo > membraneData;
    if(MemSetup.inputFile != "") {
        membraneData = MembraneParser(_inputDirectory + MemSetup.inputFile).readMembranes();
    }

    for(const auto& param : MemSetup.meshParam) {
        const auto newMesh = mesh_gen::generateMeshViaParams< floatingpoint >(param);
        membraneData.push_back({newMesh.vertexCoordinateList, newMesh.triangleList});
    }
    
    // add membranes
    for (auto& it: membraneData) {
        
        short type = 0; // Currently set as default(0).
        
        if(type >= SysParams::Chemistry().numMembranes) {
            cout << "Membrane data specified contains an invalid membrane type. Exiting." << endl;
            exit(EXIT_FAILURE);
        }

        Membrane* newMembrane = _subSystem->addTrackable<Membrane>(
            _subSystem,
            type,
            it.vertexCoordinateList,
            it.triangleVertexIndexList
        );

        // Update membrane geometry
        newMembrane->updateGeometryValue();

        // Add to the global membrane hierarchy
        MembraneHierarchy::addMembrane(newMembrane);
    }
    cout << "Done. " << membraneData.size() << " membranes created." << endl;

    // Create a region inside the membrane
    auto regionInMembrane = (
        membraneData.size()?
        MembraneRegion::makeByChildren(MembraneHierarchy::getRoot()):
        make_unique<MembraneRegion>(_subSystem->getBoundary())
    );

    // Optimize the membrane
    membraneAdaptiveRemesh();
<<<<<<< HEAD
    prepareMembraneSharedData();
=======
    updatePositions();
>>>>>>> f534e42c

    // Deactivate all the compartments outside membrane, and mark boundaries as interesting
    for(auto c : _subSystem->getCompartmentGrid()->getCompartments()) {
        if(!c->getTriangles().empty()) {
            // Contains triangles, so this compartment is at the boundary.
            c->boundaryInteresting = true;

            // Update partial activate status
            c->computeSlicedVolumeArea(Compartment::SliceMethod::Membrane);
            _cController->updateActivation(c, Compartment::ActivateReason::Membrane);

        } else if( ! regionInMembrane->contains(vector2Vec<3, floatingpoint>(c->coordinates()))) {
            // Compartment is outside the membrane
            _cController->deactivate(c, true);
        }
    }

    // Transfer species from all the inactive compartments
    {
        vector<Compartment*> ac, ic;
        for(auto c : _subSystem->getCompartmentGrid()->getCompartments()) {
            if(c->isActivated()) ac.push_back(c);
            else                 ic.push_back(c);
        }
        auto nac = ac.size();
        for(auto c : ic) {
            for(auto &sp : c->getSpeciesContainer().species()) {
                int copyNumber = sp->getN();
                unordered_set<Species*> sp_targets;
                if(sp->getFullName().find("Bound") == string::npos) {
                    while(copyNumber > 0) {
                        sp->down();
                        auto tc = ac[Rand::randInteger(0, nac-1)];
                        auto sp_target = tc->findSpeciesByName(sp->getName());
                        sp_targets.insert(sp_target);
                        sp_target->up();
                        --copyNumber;
                    }
                }
                for(auto sp_target : sp_targets)
                    sp_target->updateReactantPropensities();
                sp->updateReactantPropensities();
            }
        }
    }

    /**************************************************************************
    Now starting to add the filaments into the network.
    **************************************************************************/
    // Read filament setup, parse filament input file if needed
    FilamentSetup FSetup = p.readFilamentSetup();
    
    cout << "---" << endl;
//    HybridBindingSearchManager::setdOut();
    cout << "Initializing filaments...";

    if(FSetup.inputFile != "") {
        FilamentParser fp(_inputDirectory + FSetup.inputFile);
        filaments = fp.readFilaments();
    }
    fil=get<0>(filaments);
    //add other filaments if specified
    FilamentInitializer* fInit = new RandomFilamentDist();
    
    auto filamentsGen = fInit->createFilaments(*regionInMembrane,
                                               FSetup.numFilaments,
                                               FSetup.filamentType,
                                               FSetup.filamentLength);
    auto filGen=get<0>(filamentsGen);
    fil.insert(fil.end(), filGen.begin(), filGen.end());
    delete fInit;

    //add filaments

    for (auto it: fil) {

        auto coord1 = get<1>(it);
        auto coord2 = get<2>(it);
        auto type = get<0>(it);

        if(type >= SysParams::Chemistry().numFilaments) {
            cout << "Filament data specified contains an "
                 <<"invalid filament type. Exiting." << endl;
            exit(EXIT_FAILURE);
        }
        vector<vector<floatingpoint>> coords = {coord1, coord2};

        if(coord2.size()==3){

            floatingpoint d = twoPointDistance(coord1, coord2);
            vector<floatingpoint> tau = twoPointDirection(coord1, coord2);
            int numSegment = static_cast<int>(std::round(d / SysParams::Geometry().cylinderSize[type]));

            // check how many segments can fit between end-to-end of the filament
            if (numSegment == 0)
                _subSystem->addTrackable<Filament>(_subSystem, type, coords, 2, FSetup.projectionType);
            else
                _subSystem->addTrackable<Filament>(_subSystem, type, coords, numSegment + 1, FSetup.projectionType);
        }
        else if(coord2.size()>3){
            int numSegment = coord2.size()/3;
            vector<vector<floatingpoint>> coords;
            coords.push_back(coord1);
            for(int id=0;id<numSegment;id++)
                coords.push_back({coord2[id*3],coord2[id*3+1],coord2[id*3+2]});

            if (numSegment == 0)
                _subSystem->addTrackable<Filament>(_subSystem, type, coords, 2, FSetup.projectionType);
            else
                _subSystem->addTrackable<Filament>(_subSystem, type, coords, numSegment + 1, FSetup.projectionType);
        }
    }
    cout << "Done. " << fil.size() << " filaments created." << endl;
    cout<<"Total cylinders "<<Cylinder::getCylinders().size()<<endl;
}

void Controller::setupSpecialStructures(SystemParser& p) {

    cout << "---" << endl;
    cout << "Setting up special structures...";

    SpecialSetupType SType = p.readSpecialSetupType();

    //set up a MTOC if desired
    //For now, uses 20 filaments
    if(SType.mtoc) {

        MTOC* mtoc = _subSystem->addTrackable<MTOC>();

        //create the bubble in top part of grid, centered in x,y
        floatingpoint bcoordx = GController::getSize()[0] / 2;
        floatingpoint bcoordy = GController::getSize()[1] / 2;
        floatingpoint bcoordz = GController::getSize()[2] * 5 / 6;

        vector<floatingpoint> bcoords = {bcoordx, bcoordy, bcoordz};
        Bubble* b = _subSystem->addTrackable<Bubble>(_subSystem, bcoords, SType.mtocBubbleType);

        mtoc->setBubble(b);

        FilamentInitializer *init = new MTOCFilamentDist(bcoords,
                                                         SysParams::Mechanics().BubbleRadius[SType.mtocBubbleType]);

        auto filaments = init->createFilaments(_subSystem->getBoundary(),
                                               SType.mtocNumFilaments,
                                               SType.mtocFilamentType,
                                               SType.mtocFilamentLength);
        //add filaments
        filamentData fil=get<0>(filaments);
        for (auto it: fil) {

            auto coord1 = get<1>(it);
            auto coord2 = get<2>(it);

            vector<vector<floatingpoint>> coords = {coord1, coord2};

            floatingpoint d = twoPointDistance(coord1, coord2);
            vector<floatingpoint> tau = twoPointDirection(coord1, coord2);

            int numSegment = d / SysParams::Geometry().cylinderSize[SType.mtocFilamentType];

            // check how many segments can fit between end-to-end of the filament
            Filament *f = _subSystem->addTrackable<Filament>(_subSystem, SType.mtocFilamentType,
                                                             coords, numSegment + 1, "ARC");

            mtoc->addFilament(f);
        }
    }
    cout << "Done." << endl;
}

void Controller::activatedeactivateComp(){

    if(SysParams::Boundaries().transfershareaxis>=0){
        fCompmap.clear();
        bCompmap.clear();
        activatecompartments.clear();
        ControlfrontbackEndComp();
//            std::cout<<fCompmap.size()<<" "<<bCompmap.size()<<" "<<activatecompartments.size()<<endl;
        for(auto it=activatecompartments.begin();it!=activatecompartments.end();it++)
        {
            if(!(*it)->isActivated())
                _cController->activate(*it);
        }
        //deactivate compartments starting from the right extreme
        for (std::multimap<int,Compartment*>::reverse_iterator it=fCompmap.rbegin(); it!=fCompmap.rend(); ++it)
            _cController->deactivate(it->second);
        //deactivate compartments starting from the left extreme
        for (std::multimap<int,Compartment*>::iterator it=bCompmap.begin(); it!=bCompmap.end(); ++it)
            _cController->deactivate(it->second);
        fCompmap.clear();
        bCompmap.clear();

//            std::cout<<"Printing diffusing actin copy numbers."<<endl;
//
//            for(auto C : _subSystem->getCompartmentGrid()->getCompartments()){
//                for(auto sd : _chemData.speciesDiffusing) {
//                    string name = get<0>(sd);
//                    if(name.find("AD") != string::npos){
//                        auto s = C->findSpeciesByName(name);
//                        auto copyNum = s->getN();
//
//                        std::cout <<C->coordinates()[0]<<" "<<copyNum<<" ";
//                    }
//                }
//            }
//            std::cout<<endl;
    }
}

void Controller::ControlfrontbackEndComp(){
    Compartment* maxcomp=NULL;
    Compartment* mincomp=NULL;
    int tsaxis = SysParams::Boundaries().transfershareaxis;
    int planestomove = SysParams::Boundaries().planestomove;
    bool maxcompstate = false;
    bool mincompstate = false;
    if(planestomove == 2 || planestomove == 0) maxcompstate = true;
    if(planestomove == 2 || planestomove == 1) mincompstate = true;
    floatingpoint systemspan = 0.0;
    floatingpoint cmpsize = 0.0;
    if(tsaxis == 0)
    {systemspan = SysParams::Geometry().NX * SysParams::Geometry()
                                                              .compartmentSizeX;
    cmpsize = SysParams::Geometry().compartmentSizeX;}
    else if(tsaxis == 1) {
        systemspan = SysParams::Geometry().NY * SysParams::Geometry()
                .compartmentSizeY;
        cmpsize = SysParams::Geometry().compartmentSizeY;
    }
    else if(tsaxis == 2) {
        systemspan = SysParams::Geometry().NZ * SysParams::Geometry().compartmentSizeZ;
        cmpsize = SysParams::Geometry().compartmentSizeZ;
    }
    //copy vector to prevcopy
    bounds_prev[0] = bounds[0];bounds_prev[1] = bounds[1];
    bounds[0] = 0.0; bounds[1] =  systemspan;
    for(auto C : _subSystem->getCompartmentGrid()->getCompartments()){
        auto cyls=C->getCylinders();
        if(cyls.size()>0){
            //maxcomp refers to the compartment on the right extreme of reaction volume
            // that represents the current chemical boundary of the system.
            if(maxcompstate) {
                if (maxcomp == NULL)
                    maxcomp = C;
                else {
                    //get current maxcomp coordinates
                    auto mcoord = maxcomp->coordinates();
                    //get compartment coorinates
                    auto ccord = C->coordinates();
                    //compare to see if the compartment is further to the right of maxcomp.
                    if (mcoord[SysParams::Boundaries().transfershareaxis] <
                        ccord[SysParams::Boundaries()
                                .transfershareaxis])
                        maxcomp = C;
                }
            }
            //mincomp refers to the compartment on the left extreme of reaction volume
            // that represents the current chemical boundary of the system.
            if(mincompstate) {
                if (mincomp == NULL)
                    mincomp = C;
                else {
                    auto mcoord = mincomp->coordinates();
                    auto ccord = C->coordinates();
                    //compare to see if the compartment is further to the left of mincomp.
                    if (mcoord[SysParams::Boundaries().transfershareaxis] >
                        ccord[SysParams::Boundaries().transfershareaxis])
                        mincomp = C;
                }
            }
        }
    }

    if(maxcompstate) {
        std::cout<<"1 maxcomp "<<maxcomp->coordinates()[0]<<endl;
        // front end is defined two compartments away from the current maxcomp.
        auto cmaxcomp = maxcomp->coordinates();
        //get the neighbor who is to the right of maxcomp.
        for (auto C:maxcomp->getNeighbours()) {
            auto cC = C->coordinates();
            if (cmaxcomp[SysParams::Boundaries().transfershareaxis] <
                cC[SysParams::Boundaries().transfershareaxis])
                maxcomp = C;
        }
        std::cout<<"2 maxcomp "<<maxcomp->coordinates()[0]<<endl;
        cmaxcomp = maxcomp->coordinates();
        //get the neighbor who is to the right of maxcomp.
        for (auto C:maxcomp->getNeighbours()) {
            auto cC = C->coordinates();
            if (cmaxcomp[SysParams::Boundaries().transfershareaxis] <
                cC[SysParams::Boundaries().transfershareaxis])
                maxcomp = C;
        }
        std::cout<<"3 maxcomp "<<maxcomp->coordinates()[0]<<endl;
        cmaxcomp = maxcomp->coordinates();
        assert((maxcomp != NULL) && "Non existent maxcomp. Exiting.");
        //Loop through compartments
        for (auto C : _subSystem->getCompartmentGrid()->getCompartments()) {
            auto cC = C->coordinates();
            //if compartment is to the right of maxcomp and activated, add to a vector to
            // deactivate later.
            if (cC[SysParams::Boundaries().transfershareaxis] >
                cmaxcomp[SysParams::Boundaries().transfershareaxis]) {
                if (C->isActivated())
                    fCompmap.insert(pair<int, Compartment *>(
                            cC[SysParams::Boundaries().transfershareaxis], C));
            }
                //if compartment is to the left of maxcomp and not active, add to a vector to
                // activate later.
            else {
                if (!(C->isActivated()))
                    activatecompartments.push_back(C);
            }
        }
        bounds[1] = maxcomp->coordinates()[SysParams::Boundaries().transfershareaxis] +
                cmpsize/2;
    }
    //back end is defined as the compartment that is two compartments to the left of
    // mincomp.
    if(mincompstate) {
        auto cmincomp = mincomp->coordinates();
        //get the neighbor who is to the left of mincomp.
        for (auto C:mincomp->getNeighbours()) {
            auto cC = C->coordinates();
            if (cmincomp[SysParams::Boundaries().transfershareaxis] >
                cC[SysParams::Boundaries().transfershareaxis])
                mincomp = C;
        }
        cmincomp = mincomp->coordinates();
        //get the neighbor who is to the left of mincomp.
        for (auto C:mincomp->getNeighbours()) {
            auto cC = C->coordinates();
            if (cmincomp[SysParams::Boundaries().transfershareaxis] >
                cC[SysParams::Boundaries().transfershareaxis])
                mincomp = C;
        }
        cmincomp = mincomp->coordinates();
        assert(mincomp != NULL && "Non existent mincomp. Exiting.");
        //Loop through compartments
        for (auto C : _subSystem->getCompartmentGrid()->getCompartments()) {
            auto cC = C->coordinates();
            //if compartment C is to the left of mincomp and was added to
            // activatecompartments vector, remove. If it is already active, add to a vector
            // to deactivate later.
            if (cC[SysParams::Boundaries().transfershareaxis] <
                cmincomp[SysParams::Boundaries().transfershareaxis]) {
                auto it = std::find(activatecompartments.begin(),
                                    activatecompartments.end(), C);
                if (it != activatecompartments.end())
                    activatecompartments.erase(it);
                if (C->isActivated()) {
                    bCompmap.insert(pair<int, Compartment *>(
                            cC[SysParams::Boundaries().transfershareaxis], C));
                }
            }
        }
        bounds[0] = mincomp->coordinates()[SysParams::Boundaries().transfershareaxis] -
                cmpsize/2;
    }
    //print the maximum (right boundary) and minimum (left boundary) compartment spans.
    std::cout<<"Maxbound "<<bounds[1]<<" Minbound "<<bounds[0]<<endl;
}

void Controller::moveBoundary(floatingpoint deltaTau) {
    //calculate distance to move
    floatingpoint dist = SysParams::Boundaries().moveSpeed * deltaTau;

    if(SysParams::Boundaries().transfershareaxis>=0){
        vector<floatingpoint> distvec= {0.0, 0.0, 0.0, 0.0, 0.0, 0.0};

        if(SysParams::Boundaries().transfershareaxis == 0){
            distvec[0] = bounds[0] - bounds_prev[0];
            distvec[1] = bounds[1] - bounds_prev[1];
        }
        else if(SysParams::Boundaries().transfershareaxis == 1){
            distvec[2] = bounds[0] - bounds_prev[0];
            distvec[3] = bounds[1] - bounds_prev[1];
        }
        else if(SysParams::Boundaries().transfershareaxis == 2){
            distvec[4] = bounds[0] - bounds_prev[0];
            distvec[5] = bounds[1] - bounds_prev[1];
        }
        _subSystem->getBoundary()->move(distvec);
    }
        //deprecated not good to use.
    else if(abs(dist)>0){
        vector<floatingpoint> distvec = {dist, -dist, dist, -dist, dist, -dist};
        //move it
        if(tau() >= SysParams::Boundaries().moveStartTime &&
           tau() <= SysParams::Boundaries().moveEndTime)
            _subSystem->getBoundary()->move(distvec);

        //activate, deactivate necessary compartments
        for(auto C : _subSystem->getCompartmentGrid()->getCompartments()) {

            if(_subSystem->getBoundary()->within(C)) {

                if(C->isActivated()) continue;
                else _cController->activate(C);
            }
            else {
                if(!C->isActivated()) continue;
                else _cController->deactivate(C);
            }
        }
    }
    //calculate system volume.
    _subSystem->getBoundary()->volume();
}

void Controller::updateActiveCompartments() {
    // For this function to work, we must assume that each minimization step
    // will push the membrane boundary no more than 1 compartment, so that
    // changes will only happen at the neighborhood of the previous boundary.
    auto& allMembranes = Membrane::getMembranes();

    // Currently only the 0th membrane will be considered
    if(allMembranes.size()) {
        Membrane* theMembrane = allMembranes[0];
        // For non empty compartments, we mark them as interesting and update their status
        // For the "interesting" compartments last round but now empty, we fully activate or deactivate them
        // For the rest we do nothing, assuming that the membranes will NOT move across a whole compartment
        for(auto c: GController::getCompartmentGrid()->getCompartments()) {
            auto& ts = c->getTriangles();
            if(!ts.empty()) {
                // Update partial activate status
                c->computeSlicedVolumeArea(Compartment::SliceMethod::Membrane);
                _cController->updateActivation(c, Compartment::ActivateReason::Membrane);

                // No matter whether the compartment is interesting before, mark it as interesting
                c->boundaryInteresting = true;
            } else if(c->boundaryInteresting) { // Interesting last round but now empty
                bool inMembrane = (
                    (!theMembrane->isClosed()) ||
                    (theMembrane->contains(vector2Vec<3, floatingpoint>(c->coordinates())))
                );
                if(inMembrane) {
                    // Fully activate the compartment
                    c->resetVolumeFrac();
					const auto& fullArea = GController::getCompartmentArea();
                    c->setPartialArea({{
                        fullArea[0], fullArea[0],
						fullArea[1], fullArea[1],
						fullArea[2], fullArea[2]
                    }});
                    _cController->updateActivation(c, Compartment::ActivateReason::Membrane);
                } else {
                    // Deactivate the compartment
                    _cController->deactivate(c);
                }

                // Mark the compartment as not interesting
                c->boundaryInteresting = false;
            }
        }
    } // Otherwise, no membrane exists. Do nothing
}

void Controller::executeSpecialProtocols() {

    //making filaments static
    if(SysParams::Chemistry().makeFilamentsStatic &&
       SysParams::Chemistry().makeFilamentsStaticTime <= tau()) {

        //loop through all cylinders, passivate (de)polymerization
        for(auto c : Cylinder::getCylinders())
            c->getCCylinder()->passivatefilreactions();
    }

    //making linkers static
    if(SysParams::Chemistry().makeLinkersStatic &&
       SysParams::Chemistry().makeLinkersStaticTime <= tau()) {

        // loop through all linkers, passivate unbinding
        for(auto l: Linker::getLinkers())
            l->getCLinker()->getOffReaction()->passivateReaction();
    }


    if(SysParams::Mechanics().pinBoundaryFilaments &&
       tau() >= SysParams::Mechanics().pinTime) {

        pinBoundaryFilaments();
    }

    //Qin
    if(SysParams::Mechanics().pinLowerBoundaryFilaments &&
       tau() >= SysParams::Mechanics().pinTime) {

        pinLowerBoundaryFilaments();
    }

    if(SysParams::Mechanics().pinBubbles && tau() >= SysParams::Mechanics().pinTime) {
        pinBubbles();
    }
}

void Controller::updatePositions() {
	chrono::high_resolution_clock::time_point minsp, minep;
    //NEED TO UPDATE CYLINDERS FIRST
	minsp = chrono::high_resolution_clock::now();
    //Reset Cylinder update position state
    Cylinder::setpositionupdatedstate = false;
    for(auto c : Cylinder::getCylinders())
    	c->updatePosition();
#ifdef OPTIMOUT
    cout<<"Cylinder position updated"<<endl;
#endif
    //Reset state to updated state
	Cylinder::setpositionupdatedstate = true;
	minep = chrono::high_resolution_clock::now();
    chrono::duration<floatingpoint> compartment_update(minep - minsp);
    updatepositioncylinder += compartment_update.count();

    minsp = chrono::high_resolution_clock::now();
    //update all other moveables
    for(auto m : _subSystem->getMovables()) m->updatePosition();

    minep = chrono::high_resolution_clock::now();
    chrono::duration<floatingpoint> compartment_update2(minep - minsp);
    updatepositionmovable += compartment_update2.count();
}

#ifdef DYNAMICRATES
void Controller::updateReactionRates() {
    /// update all reactables
    for(auto r : _subSystem->getReactables()) r->updateReactionRates();
}
#endif

void Controller::updateNeighborLists() {
    chrono::high_resolution_clock::time_point mins, mine;

    mins = chrono::high_resolution_clock::now();
    //Full reset of neighbor lists
    _subSystem->resetNeighborLists();
//	cout<<"updated NeighborLists"<<endl;
    mine = chrono::high_resolution_clock::now();
    chrono::duration<floatingpoint> elapsed_runnl2(mine - mins);
    nl2time += elapsed_runnl2.count();
#ifdef CHEMISTRY
    mins = chrono::high_resolution_clock::now();
    _subSystem->updateBindingManagers();
#ifdef OPTIMOUT
	cout<<"updated BindingManagers"<<endl;
#endif
    mine = chrono::high_resolution_clock::now();
    chrono::duration<floatingpoint> elapsed_runb(mine - mins);
    bmgrtime += elapsed_runb.count();
//    std::cout<<"time split "<<elapsed_runnl2.count()<<" "<<elapsed_runbvec.count()<<" "
//            ""<<elapsed_runb.count()<<endl;
#endif
}

void Controller::resetCounters() {
    for(Filament* f : Filament::getFilaments()) f->resetCounters();
}

void Controller::pinBoundaryFilaments() {

    //if we've already added pinned filaments, return
    if(Bead::getPinnedBeads().size() != 0)
        return;

    //loop through beads, check if within pindistance
    for(auto b : Bead::getBeads()) {

        //pin only beads who are at the front of a plus end cylinder or back of a minus end cylinder
        Filament* f = (Filament*) b->getParent();
        Cylinder* plusEndC = f->getPlusEndCylinder();
        Cylinder* minusEndC = f->getMinusEndCylinder();

        if((plusEndC->getSecondBead() == b) ||
           (minusEndC->getFirstBead() == b)) {

            cout << _subSystem->getBoundary()->distance(b->vcoordinate()) << endl;
            cout << SysParams::Mechanics().pinDistance << endl;


            //if within dist to boundary, add
            if(_subSystem->getBoundary()->distance(b->vcoordinate()) < SysParams::Mechanics().pinDistance) {

                b->pinnedPosition = b->vcoordinate();
                b->addAsPinned();
            }
        }
    }
}

void Controller::pinLowerBoundaryFilaments() {

    //renew pinned filament list everytime

    //loop through beads, check if within pindistance
    for(auto b : Bead::getBeads()) {

        //pin all beads besides plus end and minus end cylinder
        Filament* f = (Filament*) b->getParent();
        Cylinder* plusEndC = f->getPlusEndCylinder();
        Cylinder* minusEndC = f->getMinusEndCylinder();

        if((plusEndC->getSecondBead() != b) ||
           (minusEndC->getFirstBead() != b)) {

            //cout << _subSystem->getBoundary()->lowerdistance(b->vcoordinate()) << endl;
            //cout << SysParams::Mechanics().pinDistance << endl;

            auto index = Rand::randfloatingpoint(0,1);
            //cout << index <<endl;
            //if within dist to boundary and index > 0.5, add
            if(_subSystem->getBoundary()->lowerdistance(b->vcoordinate()) < SysParams::Mechanics().pinDistance
               && index < SysParams::Mechanics().pinFraction && b->isPinned() == false) {
                //cout << index << endl;
                b->pinnedPosition = b->vcoordinate();
                b->addAsPinned();
            }
        }
    }
}

void Controller::membraneAdaptiveRemesh() const {
    // Requires _meshAdapter to be already initialized
    for(auto m : Membrane::getMembranes()) {
        _meshAdapter->adapt(m->getMesh());

        // Update necessary geometry for the system
        m->updateGeometryValueForSystem();
    }
}

void Controller::run() {

#ifdef CHEMISTRY
    floatingpoint tauLastSnapshot = 0;
    floatingpoint tauLastMinimization = 0;
    floatingpoint tauLastNeighborList = 0;
    floatingpoint oldTau = 0;

    long stepsLastSnapshot = 0;
    long stepsLastMinimization = 0;
    long stepsLastNeighborList = 0;

    long totalSteps = 0;
#endif
    chrono::high_resolution_clock::time_point chk1, chk2, mins, mine;
    chk1 = chrono::high_resolution_clock::now();
//RESTART PHASE BEGINS
    if(SysParams::RUNSTATE==false){
        cout<<"RESTART PHASE BEINGS."<<endl;
        Restart* _restart = new Restart(_subSystem, filaments,_chemData);
//Step 1. Turn off diffusion, passivate filament reactions and empty binding managers.
//        _restart->settorestartphase();
        cout<<"Turned off Diffusion, filament reactions."<<endl;
//Step 2. Add bound species to their respective binding managers. Turn off unbinding, update propensities.
        //_restart->addtoHeaplinkermotor();
        _restart->addtoHeapbranchers();
        _restart->addtoHeaplinkermotor();
        cout<<"Bound species added to reaction heap."<<endl;
//Step 2A. Turn off diffusion, passivate filament reactions and empty binding managers.
        _restart->settorestartphase();
//Step 3. ############ RUN LINKER/MOTOR REACTIONS TO BIND BRANCHERS, LINKERS, MOTORS AT RESPECTIVE POSITIONS.#######
        cout<<"Reactions to be fired "<<_restart->getnumchemsteps()<<endl;
        _cController->runSteps(_restart->getnumchemsteps());
        cout<<"Reactions fired! Displaying heap"<<endl;
//Step 4. Display the number of reactions yet to be fired. Should be zero.
        for(auto C : _subSystem->getCompartmentGrid()->getCompartments()) {
            for(auto &Mgr:C->getFilamentBindingManagers()){
                int numsites = 0;
#ifdef NLORIGINAL
                numsites = Mgr->numBindingSites();
#endif
#ifdef NLSTENCILLIST
                numsites = Mgr->numBindingSitesstencil();
#endif
                if(numsites == 0)
                    cout<< numsites<<" ";
                else{
                    cout<<endl;
                    cout<<"Few reactions are not fired! Cannot restart this trajectory. Exiting ..."<<endl;
                    exit(EXIT_FAILURE);
                }
            }}
        cout<<endl;
        _restart->redistributediffusingspecies();
        cout<<"Diffusion rates restored, diffusing molecules redistributed."<<endl;

//Step 4.5. re-add pin positions
        SystemParser p(_inputFile);
        FilamentSetup filSetup = p.readFilamentSetup();

        if(SysParams::Mechanics().pinBoundaryFilaments){
            PinRestartParser ppin(_inputDirectory + filSetup.pinRestartFile);
            ppin.resetPins();}

//Step 5. run mcontroller, update system, turn off restart state.
        updatePositions();
        updateNeighborLists();

        mins = chrono::high_resolution_clock::now();
        cout<<"Minimizing energy"<<endl;

        invalidateMembraneMeshIndexCache();
        _mController->run(false);
#ifdef OPTIMOUT
        mine= chrono::high_resolution_clock::now();
        chrono::duration<floatingpoint> elapsed_runm(mine - mins);
        minimizationtime += elapsed_runm.count();
        std::cout<<"Time taken for minimization "<<elapsed_runm.count()<<endl;
#endif
        SysParams::RUNSTATE=true;

        //reupdate positions and neighbor lists
        updatePositions();
        updateNeighborLists();

//Step 6. Set Off rates back to original value.
        for(auto LL : Linker::getLinkers())
        {
            LL->getCLinker()->setOffRate(LL->getCLinker()->getOffReaction()->getBareRate());
            LL->getCLinker()->getOffReaction()->setRate(LL->getCLinker()->getOffReaction()->getBareRate());
            LL->updateReactionRates();
            LL->getCLinker()->getOffReaction()->updatePropensity();

        }
        for(auto MM : MotorGhost::getMotorGhosts())
        {
            MM->getCMotorGhost()->setOffRate(MM->getCMotorGhost()->getOffReaction()->getBareRate());
            MM->getCMotorGhost()->getOffReaction()->setRate(MM->getCMotorGhost()->getOffReaction()->getBareRate());
            MM->updateReactionRates();
            MM->getCMotorGhost()->getOffReaction()->updatePropensity();
        }
        int dummy=0;
        for (auto BB: BranchingPoint::getBranchingPoints()) {
            dummy++;
            BB->getCBranchingPoint()->setOffRate(BB->getCBranchingPoint()->getOffReaction()->getBareRate());
            BB->getCBranchingPoint()->getOffReaction()->setRate(BB->getCBranchingPoint()->getOffReaction()->getBareRate());
            BB->getCBranchingPoint()->getOffReaction()->updatePropensity();
        }
//STEP 7: Get cylinders, activate filament reactions.
        for(auto C : _subSystem->getCompartmentGrid()->getCompartments()) {
            for(auto x : C->getCylinders()) {
                x->getCCylinder()->activatefilreactions();
                x->getCCylinder()->activatefilcrossreactions();
            }}
        cout<<"Unbinding rates of bound species restored. filament reactions activated"<<endl;
//@
#ifdef CHEMISTRY
        _subSystem->updateBindingManagers();
#endif
#ifdef DYNAMICRATES
        updateReactionRates();
#endif
        cout<< "Restart procedures completed. Starting original Medyan framework"<<endl;
        cout << "---" << endl;
        resetglobaltime();
        _cController->restart();
        cout << "Current simulation time = "<< tau() << endl;
        //restart phase ends
    }
#ifdef CHEMISTRY
    tauLastSnapshot = tau();
    oldTau = 0;
#endif

#ifdef MECHANICS
    cout<<"Minimizing energy"<<endl;
    mins = chrono::high_resolution_clock::now();
    invalidateMembraneMeshIndexCache();
    // update neighorLists before and after minimization. Need excluded volume
    // interactions.
	_subSystem->resetNeighborLists();
    _mController->run(false);
    membraneAdaptiveRemesh();
    prepareMembraneSharedData();
    mine= chrono::high_resolution_clock::now();
    chrono::duration<floatingpoint> elapsed_runm2(mine - mins);
    minimizationtime += elapsed_runm2.count();
#ifdef OPTIMOUT
    std::cout<<"Time taken for minimization "<<elapsed_runm2.count()<<endl;
#endif

    //activate/deactivate compartments
    mins = chrono::high_resolution_clock::now();
    //set initial values of variables.
    int tsaxis = SysParams::Boundaries().transfershareaxis;
    floatingpoint systemspan = 0.0;
    if(tsaxis == 0)
        systemspan = SysParams::Geometry().NX * SysParams::Geometry().compartmentSizeX;
    else if(tsaxis == 1)
        systemspan = SysParams::Geometry().NY * SysParams::Geometry().compartmentSizeY;
    else if(tsaxis == 2)
        systemspan = SysParams::Geometry().NZ * SysParams::Geometry().compartmentSizeZ;
    //copy vector to prevcopy
    bounds_prev[1] = systemspan;bounds_prev[0] = 0.0;
    bounds[1] = systemspan; bounds[0] =  0.0;
    activatedeactivateComp();
    moveBoundary(0.0);
    mine= chrono::high_resolution_clock::now();
    chrono::duration<floatingpoint> elapsed_runspl(mine - mins);
    specialtime += elapsed_runspl.count();

    //reupdate positions and neighbor lists
    mins = chrono::high_resolution_clock::now();
    updatePositions();
#ifdef OPTIMOUT
    cout<<"Positions updated"<<endl;
#endif
    updateNeighborLists();
#ifdef OPTIMOUT
    mine= chrono::high_resolution_clock::now();
    chrono::duration<floatingpoint> elapsed_runnl(mine - mins);
    nltime += elapsed_runnl.count();
    std::cout<<"NL time "<<elapsed_runnl.count()<<endl;
    mins = chrono::high_resolution_clock::now();
#endif
#ifdef DYNAMICRATES
    updateReactionRates();
#endif
    mine= chrono::high_resolution_clock::now();
    chrono::duration<floatingpoint> elapsed_runrxn(mine - mins);
    rxnratetime += elapsed_runrxn.count();
#endif

#ifdef CHEMISTRY
    tauLastSnapshot = tau();
    oldTau = 0;
#endif
    for(auto o: _outputs) o->print(0);
    resetCounters();

    cout << "Starting simulation..." << endl;

    int i = 1;

    //if runtime was specified, use this
    if(!areEqual(_runTime, 0.0)) {

#ifdef CHEMISTRY
        //activate/deactivate compartments
        mins = chrono::high_resolution_clock::now();
        activatedeactivateComp();
	    // set initial mechanical energy of system through a call to force field manager if dissipation tracking is enabled
	    if(SysParams::CParams.dissTracking){
		    _dt->setG1();
	    }
        mine= chrono::high_resolution_clock::now();
        chrono::duration<floatingpoint> elapsed_runspl(mine - mins);
        specialtime += elapsed_runspl.count();
        while(tau() <= _runTime) {
            //run ccontroller
            #ifdef OPTIMOUT
            cout<<"Starting chemistry"<<endl;
			#endif
            SysParams::DURINGCHEMISTRY = true;
            mins = chrono::high_resolution_clock::now();
            floatingpoint chemistryTime = _minimizationTime;
            //1 ms
//            chemistryTime = 0.001;
            auto var = !_cController->run(chemistryTime);
            mine= chrono::high_resolution_clock::now();
            chrono::duration<floatingpoint> elapsed_runchem(mine - mins);
            chemistrytime += elapsed_runchem.count();
            SysParams::DURINGCHEMISTRY = false;

            //Printing walking reaction
            /*auto mwalk = CUDAcommon::mwalk;
            cout<<"Motor-Walking statistics"<<endl;
            cout<<"MW C2C "<<mwalk.contracttocontract<<endl;
            cout<<"MW S2S "<<mwalk.stretchtostretch<<endl;
            cout<<"MW E2E "<<mwalk.equibtoequib<<endl;
            cout<<"MW C2S "<<mwalk.contracttostretch<<endl;
            cout<<"MW S2C "<<mwalk.stretchtocontract<<endl;
            cout<<"MW E2C "<<mwalk.equibtocontract<<endl;
            cout<<"MW E2S "<<mwalk.equibtostretch<<endl;
			//reset counters
            CUDAcommon::mwalk.contracttocontract = 0;
	        CUDAcommon::mwalk.stretchtocontract = 0;
	        CUDAcommon::mwalk.contracttostretch = 0;
	        CUDAcommon::mwalk.stretchtostretch = 0;
	        CUDAcommon::mwalk.equibtoequib = 0;
	        CUDAcommon::mwalk.equibtostretch = 0;
	        CUDAcommon::mwalk.equibtocontract = 0;*/

            //Printing stretch forces
/*            cout<<"Motor-forces ";
            for(auto m: MotorGhost::getMotorGhosts()){
                std::cout<<m->getMMotorGhost()->stretchForce<<" ";
            }
            cout<<endl;
            cout<<"Linker-forces ";
            for(auto l: Linker::getLinkers()){
                std::cout<<l->getMLinker()->stretchForce<<" ";
            }
            cout<<endl;*/
#ifdef OPTIMOUT
	        auto mtimex = CUDAcommon::tmin;
	        cout<<"motorbinding calls "<<mtimex.motorbindingcalls<<endl;
	        cout<<"motorunbinding calls "<<mtimex.motorunbindingcalls<<endl;
	        cout<<"motorwalking calls "<<mtimex.motorwalkingcalls<<endl;
	        cout<<"linkerbinding calls "<<mtimex.linkerbindingcalls<<endl;
	        cout<<"linkerunbinding calls "<<mtimex.linkerunbindingcalls<<endl;
	        CUDAcommon::tmin.motorbindingcalls = 0;
	        CUDAcommon::tmin.motorunbindingcalls = 0;
	        CUDAcommon::tmin.motorwalkingcalls = 0;
	        CUDAcommon::tmin.linkerbindingcalls = 0;
	        CUDAcommon::tmin.linkerunbindingcalls = 0;
#endif
            //print output if chemistry fails.
            mins = chrono::high_resolution_clock::now();
            if(var) {
                for(auto o: _outputs) o->print(i);
                resetCounters();
                break;
            }
            // set intermediate mechanical energy of system through a call to force field manager if dissipation tracking is enabled
            if(SysParams::CParams.dissTracking){
            _dt->setGMid();
            }

            mine= chrono::high_resolution_clock::now();
            chrono::duration<floatingpoint> elapsed_runout(mine - mins);
            outputtime += elapsed_runout.count();
            //add the last step
            tauLastSnapshot += tau() - oldTau;
            tauLastMinimization += tau() - oldTau;
            tauLastNeighborList += tau() - oldTau;
#endif
#if defined(MECHANICS) && defined(CHEMISTRY)
#ifdef CUDAACCL
            //@{
    size_t free, total;
    CUDAcommon::handleerror(cudaMemGetInfo(&free, &total));
    cudaFree(0);
    CUDAcommon::handleerror(cudaMemGetInfo(&free, &total));
    std::cout<<"Free VRAM before CUDA operations in bytes "<<free<<". Total VRAM in bytes "
             <<total<<endl;
            auto cvars = CUDAcommon::getCUDAvars();
            cvars.memincuda = free;
            CUDAcommon::cudavars = cvars;
    //@}
#endif
            //run mcontroller, update system
            if(tauLastMinimization >= _minimizationTime) {

                mins = chrono::high_resolution_clock::now();
                invalidateMembraneMeshIndexCache();
                Bead::rearrange();
                Cylinder::updateAllData();
                _mController->run();

                // Membrane remeshing
                membraneAdaptiveRemesh();
                prepareMembraneSharedData();

                mine= chrono::high_resolution_clock::now();

                #ifdef OPTIMOUT
                chrono::duration<floatingpoint> elapsed_runm3(mine - mins);
                minimizationtime += elapsed_runm3.count();
                std::cout<<"Time taken for minimization "<<elapsed_runm3.count()<<endl;
				#endif

                //update position
                mins = chrono::high_resolution_clock::now();

                updatePositions();

                // Update activation of the compartments
                updateActiveCompartments();

                #ifdef OPTIMOUT
                cout<<"Position updated"<<endl;
				#endif

                tauLastMinimization = 0.0;
                mine= chrono::high_resolution_clock::now();
                chrono::duration<floatingpoint> elapsed_rxn2(mine - mins);
                updateposition += elapsed_rxn2.count();

                // perform multiple functions to update cumulative energy counters and reset the mechanical energy variables
                if(SysParams::CParams.dissTracking){
                    _dt->updateAfterMinimization();
                }

	            //update reaction rates
	            mins = chrono::high_resolution_clock::now();
#ifdef DYNAMICRATES
	            updateReactionRates();
#ifdef OPTIMOUT
	            cout<<"updated Reaction Rates"<<endl;
#endif
#endif
	            mine= chrono::high_resolution_clock::now();
	            chrono::duration<floatingpoint> elapsed_rxn3(mine - mins);
	            rxnratetime += elapsed_rxn3.count();

            }
            //output snapshot
            if(tauLastSnapshot >= _snapshotTime) {
                mins = chrono::high_resolution_clock::now();
                cout << "Current simulation time = "<< tau() << endl;
                for(auto o: _outputs) o->print(i);
                resetCounters();
                i++;
                tauLastSnapshot = 0.0;
                mine= chrono::high_resolution_clock::now();
                chrono::duration<floatingpoint> elapsed_runout2(mine - mins);
                outputtime += elapsed_runout2.count();
            }
#elif defined(MECHANICS)
            for(auto o: _outputs) o->print(i);
	        resetCounters();
            i++;
#endif

#ifdef CHEMISTRY
            //activate/deactivate compartments
            mins = chrono::high_resolution_clock::now();
            activatedeactivateComp();
            //move the boundary
            moveBoundary(tau() - oldTau);
            mine= chrono::high_resolution_clock::now();
            chrono::duration<floatingpoint> elapsed_runspl(mine - mins);
            specialtime += elapsed_runspl.count();

            // update neighbor lists & Binding Managers
            if(tauLastNeighborList >= _neighborListTime) {
                mins = chrono::high_resolution_clock::now();
                updateNeighborLists();
                tauLastNeighborList = 0.0;
                mine= chrono::high_resolution_clock::now();
                chrono::duration<floatingpoint> elapsed_runnl2(mine - mins);
                nltime += elapsed_runnl2.count();
#ifdef OPTIMOUT
                cout<<"update NeighborLists"<<endl;
#endif
            }
            //Special protocols
            mins = chrono::high_resolution_clock::now();
            //special protocols
            executeSpecialProtocols();
            mine= chrono::high_resolution_clock::now();
            chrono::duration<floatingpoint> elapsed_runspl2(mine - mins);
            specialtime += elapsed_runspl2.count();
            oldTau = tau();

#ifdef CUDAACCL

            //reset CUDA context
//            CUDAcommon::handleerror(cudaDeviceSynchronize(), "cudaDeviceSynchronize", "Controller.cu");

//            CUDAcommon::handleerror(cudaDeviceReset(), "cudaDeviceReset", "Controller.cu");


//            size_t free, total;
//            CUDAcommon::handleerror(cudaMemGetInfo(&free, &total));
//            fprintf(stdout,"\t### After Reset Available VRAM : %g Mo/ %g Mo(total)\n\n",
//                    free/1e6, total/1e6);
//
//            cudaFree(0);
//
//            CUDAcommon::handleerror(cudaMemGetInfo(&free, &total));
//            fprintf(stdout,"\t### Available VRAM : %g Mo/ %g Mo(total)\n\n",
//                    free/1e6, total/1e6);
#ifdef CUDAACCL
                //@{
    size_t free2;
    CUDAcommon::handleerror(cudaMemGetInfo(&free2, &total));
    cudaFree(0);
    CUDAcommon::handleerror(cudaMemGetInfo(&free2, &total));
    std::cout<<"Free VRAM after CUDA operations in bytes "<<free2<<". Total VRAM in bytes "
             <<total<<endl;
    std::cout<<"Lost VRAM in bytes "<<CUDAcommon::getCUDAvars().memincuda-free2<<endl;
            std::cout<<endl;
    //@}
#endif
#endif
#endif
        }
    }
    //if run steps were specified, use this
    if(_runSteps != 0) {

#ifdef CHEMISTRY
        while(totalSteps <= _runSteps) {
            //run ccontroller
            if(!_cController->runSteps(_minimizationSteps)) {
                for(auto o: _outputs) o->print(i);
                resetCounters();
                break;
            }

            //add the last step
            stepsLastSnapshot += _minimizationSteps;
            stepsLastMinimization += _minimizationSteps;
            stepsLastNeighborList += _minimizationSteps;

            totalSteps += _minimizationSteps;
#endif
#if defined(MECHANICS) && defined(CHEMISTRY)
            //run mcontroller, update system
            if(stepsLastMinimization >= _minimizationSteps) {
                invalidateMembraneMeshIndexCache();
                Bead::rearrange();
                Cylinder::updateAllData();
                _mController->run();

                // Membrane remeshing
                membraneAdaptiveRemesh();
                prepareMembraneSharedData();

                updatePositions();
                
                // Update activation of the compartments
                updateActiveCompartments();

#ifdef DYNAMICRATES
                updateReactionRates();
#endif

                stepsLastMinimization = 0;
            }

            if(stepsLastSnapshot >= _snapshotSteps) {
                cout << "Current simulation time = "<< tau() << endl;
                for(auto o: _outputs) o->print(i);
                resetCounters();
                i++;
                stepsLastSnapshot = 0;
            }
#elif defined(MECHANICS)
            for(auto o: _outputs) o->print(i);
            resetCounters();
            i++;
#endif

#ifdef CHEMISTRY
            //activate/deactivate compartments
            activatedeactivateComp();
            //move the boundary
            moveBoundary(tau() - oldTau);

            // update neighbor lists
            if(stepsLastNeighborList >= _neighborListSteps) {
                updateNeighborLists();
                stepsLastNeighborList = 0;
            }

            //special protocols
            executeSpecialProtocols();
#endif
        }
    }

    //print last snapshots
    for(auto o: _outputs) o->print(i);
	resetCounters();
	#ifdef OPTIMOUT
    chk2 = chrono::high_resolution_clock::now();
    chrono::duration<floatingpoint> elapsed_run(chk2-chk1);
    cout<< "Chemistry time for run=" << chemistrytime <<endl;
    cout << "Minimization time for run=" << minimizationtime <<endl;
    cout<< "Neighbor-list+Bmgr-time for run="<<nltime<<endl;
    cout<< "Neighbor-list time for run="<<nl2time<<endl;
    cout<< "Bmgr-vec time for run="<<bmgrvectime<<endl;
    cout<< "SIMD time for run="<<SubSystem::SIMDtime<<endl;
    cout<< "HYBD time for run="<<SubSystem::HYBDtime<<endl;
    cout<< "Bmgr time for run="<<bmgrtime<<endl;
    cout<<"update-position time for run="<<updateposition<<endl;

    cout<<"rxnrate time for run="<<rxnratetime<<endl;
    cout<<"Output time for run="<<outputtime<<endl;
    cout<<"Special time for run="<<specialtime<<endl;
    cout << "Time elapsed for run: dt=" << elapsed_run.count() << endl;
    cout << "Total simulation time: dt=" << tau() << endl;
    cout<<"-----------"<<endl;
    if(true){
        auto mtime = CUDAcommon::tmin;
        cout<<"update-position time for run="<<updateposition<<endl;
        cout<<"update-position-cylinder time for run="<<updatepositioncylinder<<endl;
        cout<<"update-position-movable time for run="<<updatepositionmovable<<endl;
        cout<<"move-compartment cylinder ="<<mtime.timecylinderupdate<<" calls "<<mtime
        .callscylinderupdate<<endl;
        cout<<"move-compartment linker ="<<mtime.timelinkerupdate<<" calls "<<mtime
                .callslinkerupdate<<endl;
        cout<<"move-compartment motor ="<<mtime.timemotorupdate<<" calls "<<mtime
                .callsmotorupdate<<endl;
        cout<<"-----------"<<endl;

        cout << "Minimization time for run=" << minimizationtime <<endl;
        cout<<"Printing minimization times in seconds."<<endl;
        cout<<"starting minimization "<<mtime.vectorize<<endl;
        cout<<"Finding lambda "<<mtime.findlambda<<endl;
        cout<<"copy forces "<<mtime.copyforces<<endl;
        cout<<"other computations "<<mtime.tother<<endl;
        cout<<"end minimization "<<mtime.endminimization<<endl;
        cout<<"compute energies "<<mtime.computeenergy<<" calls "<<mtime
        .computeenergycalls<<endl;
        cout<<"compute energieszero "<<mtime.computeenergyzero<<" calls "<<mtime
        .computeenerycallszero<<endl;
	    cout<<"compute energiesnonzero "<<mtime.computeenergynonzero<<" calls "<<mtime
			    .computeenerycallsnonzero<<endl;
        cout<<"compute forces "<<mtime.computeforces<<" calls "<<mtime
                .computeforcescalls<<endl;
        cout<<"Time taken to compute energy in each forcefield "<<endl;
        cout<<"Filament, Linker, Motor, Branching, Excluded Volume, and Boundary"<<endl;
        for(auto x:mtime.individualenergies)
            cout<<x<<" ";
        cout<<endl;
	    cout<<"Time taken to compute energy in "<<endl;
	    cout<<"Filament Stretching "<<mtime.stretchingenergy<<endl;
	    cout<<"Filament Bending "<<mtime.bendingenergy<<endl;
        cout<<"Time taken to compute energyzero in each forcefield "<<endl;
        for(auto x:mtime.individualenergieszero)
            cout<<x<<" ";
        cout<<endl;
        cout<<"Time taken to compute energynonzero in each forcefield "<<endl;
        for(auto x:mtime.individualenergiesnonzero)
            cout<<x<<" ";
        cout<<endl;
        cout<<"Time taken to compute forces in each forcefield "<<endl;
        for(auto x:mtime.individualforces)
            cout<<x<<" ";
        cout<<endl;
	    cout<<"Time taken to compute forces in "<<endl;
	    cout<<"Filament Stretching "<<mtime.stretchingforces<<endl;
	    cout<<"Filament Bending "<<mtime.bendingforces<<endl;

		cout<<"Number of interactions considered in each force field"<<endl;

		cout<<"Filament Stretching "<<mtime.numinteractions[0]<<endl;
	    cout<<"Filament Bending "<<mtime.numinteractions[1]<<endl;
	    cout<<"Linker Stretching "<<mtime.numinteractions[2]<<endl;
	    cout<<"Motor Stretching "<<mtime.numinteractions[3]<<endl;
	    cout<<"Branching Stretching "<<mtime.numinteractions[4]<<endl;
	    cout<<"Branching Bending "<<mtime.numinteractions[5]<<endl;
	    cout<<"Branching Dihedral "<<mtime.numinteractions[6]<<endl;
	    cout<<"Branching Position "<<mtime.numinteractions[7]<<endl;
	    cout<<"Cylinder-Cylinder Repulsion "<<mtime.numinteractions[8]<<endl;
	    cout<<"Cylinder-Boundary Repulsion "<<mtime.numinteractions[9]<<endl;
    }
    if(false) {
        cout << "Printing callback times" << endl;
        auto ctime = CUDAcommon::ctime;
        auto ccount = CUDAcommon::ccount;
        cout << "UpdateBrancherBindingCallback " << ctime.tUpdateBrancherBindingCallback
             << " count "
             << ccount.cUpdateBrancherBindingCallback << endl;
        cout << "UpdateLinkerBindingCallback " << ctime.tUpdateLinkerBindingCallback
             << " count "
             << ccount.cUpdateLinkerBindingCallback << endl;
        cout << "UpdateMotorBindingCallback " << ctime.tUpdateMotorBindingCallback
             << " count "
             << ccount.cUpdateMotorBindingCallback << endl;
        cout << "UpdateMotorIDCallback " << ctime.tUpdateMotorIDCallback << " count "
             << ccount.cUpdateMotorIDCallback << endl;
        cout << "FilamentExtensionPlusEndCallback "
             << ctime.tFilamentExtensionPlusEndCallback << " count "
             << ccount.cFilamentExtensionPlusEndCallback << endl;
        cout << "FilamentExtensionMinusEndCallback "
             << ctime.tFilamentExtensionMinusEndCallback << " count "
             << ccount.cFilamentExtensionMinusEndCallback << endl;
        cout << "FilamentRetractionPlusEndCallback "
             << ctime.tFilamentRetractionPlusEndCallback << " count "
             << ccount.cFilamentRetractionPlusEndCallback << endl;
        cout << "FilamentRetractionMinusEndCallback "
             << ctime.tFilamentRetractionMinusEndCallback << " count "
             << ccount.cFilamentRetractionMinusEndCallback << endl;
        cout << "FilamentPolymerizationPlusEndCallback "
             << ctime.tFilamentPolymerizationPlusEndCallback << " count "
             << ccount.cFilamentPolymerizationPlusEndCallback << endl;
        cout << "FilamentPolymerizationMinusEndCallback "
             << ctime.tFilamentPolymerizationMinusEndCallback << " count "
             << ccount.cFilamentPolymerizationMinusEndCallback << endl;
        cout << "FilamentDepolymerizationPlusEndCallback "
             << ctime.tFilamentDepolymerizationPlusEndCallback << " count "
             << ccount.cFilamentDepolymerizationPlusEndCallback << endl;
        cout << "FilamentDepolymerizationMinusEndCallback "
             << ctime.tFilamentDepolymerizationMinusEndCallback << " count "
             << ccount.cFilamentDepolymerizationMinusEndCallback << endl;
        cout << "BranchingPointUnbindingCallback " << ctime.tBranchingPointUnbindingCallback
             << " count "
             << ccount.cBranchingPointUnbindingCallback << endl;
        cout << "BranchingCallback " << ctime.tBranchingCallback << " count "
             << ccount.cBranchingCallback << endl;
        cout << "LinkerUnbindingCallback " << ctime.tLinkerUnbindingCallback << " count "
             << ccount.cLinkerUnbindingCallback << endl;
        cout << "LinkerBindingCallback " << ctime.tLinkerBindingCallback << " count "
             << ccount.cLinkerBindingCallback << endl;
        cout << "MotorUnbindingCallback " << ctime.tMotorUnbindingCallback << " count "
             << ccount.cMotorUnbindingCallback << endl;
        cout << "MotorBindingCallback " << ctime.tMotorBindingCallback << " count "
             << ccount.cMotorBindingCallback << endl;
        cout << "MotorWalkingCallback " << ctime.tMotorWalkingCallback << " count "
             << ccount.cMotorWalkingCallback << endl;
        cout << "MotorMovingCylinderCallback " << ctime.tMotorMovingCylinderCallback
             << " count "
             << ccount.cMotorMovingCylinderCallback << endl;
        cout << "FilamentCreationCallback " << ctime.tFilamentCreationCallback << " count "
             << ccount.cFilamentCreationCallback << endl;
        cout << "FilamentSeveringCallback " << ctime.tFilamentSeveringCallback << " count "
             << ccount.cFilamentSeveringCallback << endl;
        cout << "FilamentDestructionCallback " << ctime.tFilamentDestructionCallback
             << " count "
             << ccount.cFilamentDestructionCallback << endl;
        cout << "------------" << endl;
        cout << "Printing neighbor times" << endl;
        cout << "Dynamic neighbor " << SubSystem::timedneighbor << endl;
        cout << "Neighbor " << SubSystem::timeneighbor << endl;
        cout << "Trackable " << SubSystem::timetrackable << endl;
        cout << "Done with simulation!" << endl;
        cout << "-------------" << endl;
        cout << "Filament extendPlusEnd 1 " << Filament::FilextendPlusendtimer1 << endl;
        cout << "Filament extendPlusEnd 2 " << Filament::FilextendPlusendtimer2 << endl;
        cout << "-------------" << endl;
        cout << "Cylinder constructor" << endl;
        cout << "part1 " << Cylinder::timecylinder1 << " part2 " << Cylinder::timecylinder2
             << " "
                "Ccylinder "
             << Cylinder::timecylinderchem << " mCylinder " << Cylinder::timecylindermech
             << endl;
        cout << "initializeCCylinder for loop " << ChemManager::tchemmanager1 << endl;
        cout << "extension Front/Back " << ChemManager::tchemmanager2 << endl;
        cout << "initialize " << ChemManager::tchemmanager3 << endl;
        cout << "last part " << ChemManager::tchemmanager4 << endl;
        cout << "------------" << endl;
        cout << "PolyPlusEndTemplate time" << endl;
        cout << "For loop " << CUDAcommon::ppendtime.rxntempate1 << " part2 (findspecies) "
             << CUDAcommon::ppendtime.rxntempate2 << " part3 (create rxn) "
             << CUDAcommon::ppendtime
                     .rxntempate3 << " part4 (Callback) "
             << CUDAcommon::ppendtime.rxntempate4 << endl;
    }
	#endif
#ifdef CUDAACCL
    cudaDeviceReset();
#endif
}<|MERGE_RESOLUTION|>--- conflicted
+++ resolved
@@ -446,11 +446,8 @@
 
     // Optimize the membrane
     membraneAdaptiveRemesh();
-<<<<<<< HEAD
     prepareMembraneSharedData();
-=======
     updatePositions();
->>>>>>> f534e42c
 
     // Deactivate all the compartments outside membrane, and mark boundaries as interesting
     for(auto c : _subSystem->getCompartmentGrid()->getCompartments()) {
