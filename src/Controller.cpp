
//------------------------------------------------------------------
//  **MEDYAN** - Simulation Package for the Mechanochemical
//               Dynamics of Active Networks, v4.0
//
//  Copyright (2015-2018)  Papoian Lab, University of Maryland
//
//                 ALL RIGHTS RESERVED
//
//  See the MEDYAN web page for more information:
//  http://www.medyan.org
//------------------------------------------------------------------

#include <random>
#include <chrono>
#include <unordered_set>

#include "Controller.h"

#include "Parser.h"
#include "Output.h"
#include "SubSystem.h"
#include "Boundary.h"
#include "CompartmentGrid.h"

#include "FilamentInitializer.h"
#include "BubbleInitializer.h"

#include "Filament.h"
#include "Cylinder.h"
#include "Linker.h"
#include "MotorGhost.h"
#include "BranchingPoint.h"
#include "Bubble.h"
#include "MTOC.h"
#include "Structure/SurfaceMesh/Membrane.hpp"
#include "Structure/SurfaceMesh/MembraneHierarchy.h"
#include "Structure/SurfaceMesh/MembraneRegion.h"
#include "Structure/SurfaceMesh/SurfaceMeshGeneratorPreset.hpp"

#include "SysParams.h"
#include "MathFunctions.h"
#include "MController.h"
#include "Cylinder.h"
#include <unordered_map>
#include <tuple>
#include <vector>
#include <algorithm>
#include "Rand.h"
#include "ChemManager.h"
#include "Restart.h"
#ifdef CUDAACCL
#include "nvToolsExt.h"
#endif
#include "Util/Io/Log.hpp"
#include "Util/Profiler.hpp"
using namespace mathfunc;

namespace {

void invalidateMembraneMeshIndexCache() {
    for(auto m : Membrane::getMembranes()) {
        m->getMesh().getMetaAttribute().cacheValid = false;
    }
}

} // namespace

Controller::Controller(SubSystem* s) : _subSystem(s) {

    //init subsystem
    _subSystem = new SubSystem();

    //init controllers
    _mController   = new MController(_subSystem);
    _cController   = new CController(_subSystem);
    _gController   = new GController(_subSystem);
    _drController  = new DRController();

    //set Trackable's subsystem ptr
    Trackable::_subSystem = _subSystem;
}

void Controller::initialize(string inputFile,
                            string inputDirectory,
                            string outputDirectory, int threads) {

    SysParams::INITIALIZEDSTATUS = false;
    SysParams::numthreads = threads;
    //general check of macros
#if defined(DYNAMICRATES) && (!defined(CHEMISTRY) || !defined(MECHANICS))
    LOG(FATAL) << "If dynamic rates is turned on, chemistry and mechanics must be "
         << "defined. Please set these compilation macros and try again. Exiting.";
    exit(EXIT_FAILURE);
#endif

    //init input directory
    _inputDirectory  = inputDirectory + "/";
    _outputDirectory = outputDirectory + "/";

    //Parse input, get parameters
    _inputFile = inputFile;
    SystemParser p(inputFile);

    //snapshot type output
    cout << endl;

    //trajectory-style data
    _outputs.push_back(new BasicSnapshot(_outputDirectory + "snapshot.traj", _subSystem));
    _outputs.push_back(new BirthTimes(_outputDirectory + "birthtimes.traj", _subSystem));
    _outputs.push_back(new Forces(_outputDirectory + "forces.traj", _subSystem));
    _outputs.push_back(new Tensions(_outputDirectory + "tensions.traj", _subSystem));

    _outputs.push_back(new PlusEnd(_outputDirectory + "plusend.traj", _subSystem));
    //ReactionOut should be the last one in the output list
    //Otherwise incorrect deltaMinusEnd or deltaPlusEnd values may be genetrated.
    _outputs.push_back(new ReactionOut(_outputDirectory + "monomers.traj", _subSystem));
    //add br force out and local diffussing species concentration
    _outputs.push_back(new BRForces(_outputDirectory + "repulsion.traj", _subSystem));
    //_outputs.push_back(new PinForces(_outputDirectory + "pinforce.traj", _subSystem));

    //Always read geometry, check consistency
    p.readGeoParams();
    if(!SysParams::checkGeoParameters()) exit(EXIT_FAILURE);

    //CALLING ALL CONTROLLERS TO INITIALIZE
    //Initialize geometry controller
    cout << "---" << endl;
    LOG(STEP) << "Initializing geometry...";
    _gController->initializeGrid();
    LOG(INFO) << "Done.";

    //Initialize boundary
    cout << "---" << endl;
    LOG(STEP) << "Initializing boundary...";

    auto BTypes = p.readBoundaryType();
    p.readBoundParams();

    //initialize
    _gController->initializeBoundary(BTypes);
    LOG(INFO) << "Done.";

#ifdef MECHANICS
    //read algorithm and types
    auto MTypes = p.readMechanicsFFType();
    auto MAlgorithm = p.readMechanicsAlgorithm();

    //read const parameters
    p.readMechParams();

    //Initialize Mechanical controller
    cout << "---" << endl;
    LOG(STEP) << "Initializing mechanics...";
    _mController->initialize(MTypes, MAlgorithm);
    LOG(INFO) << "Done.";

#endif

#ifdef CHEMISTRY
    //Activate necessary compartments for diffusion
    _gController->setActiveCompartments();

    if(_subSystem->getBoundary()->getShape() == BoundaryShape::Cylinder){
        for(auto C : _subSystem->getCompartmentGrid()->getCompartments()){
            C->computeSlicedVolumeArea(Compartment::SliceMethod::CylinderBoundary);
        }
    }
    else{
        for(auto C : _subSystem->getCompartmentGrid()->getCompartments()){
            C->computeNonSlicedVolumeArea();
        }
    }
    //Calculate surface area and volume for reaction rate scaling


    //read parameters
    p.readChemParams();

    //Initialize chemical controller
    cout << "---" << endl;
    LOG(STEP) << "Initializing chemistry...";
    //read algorithm
    auto CAlgorithm = p.readChemistryAlgorithm();
    auto CSetup = p.readChemistrySetup();
    _cAlgorithm=CAlgorithm;
    //run time for sim
    _runTime = CAlgorithm.runTime;

    //freq of snapshots, minimizations, neighborlist updates
    _snapshotTime = CAlgorithm.snapshotTime;
    _minimizationTime = CAlgorithm.minimizationTime;
    _neighborListTime = CAlgorithm.neighborListTime;

    //if run time was not set, look for runsteps parameters
    _runSteps = CAlgorithm.runSteps;
    _snapshotSteps = CAlgorithm.snapshotSteps;
    _minimizationSteps = CAlgorithm.minimizationSteps;
    _neighborListSteps = CAlgorithm.neighborListSteps;

    ChemistryData ChemData;

    if(CSetup.inputFile != "") {
        ChemistryParser cp(_inputDirectory + CSetup.inputFile);
        ChemData = cp.readChemistryInput();
        _chemData=ChemData;
    }
    else {
        LOG(FATAL) << "Need to specify a chemical input file. Exiting.";
        exit(EXIT_FAILURE);
    }

    // create the dissiption tracking object
    _dt = new DissipationTracker(_mController);
    _cController->initialize(CAlgorithm.algorithm, ChemData, _dt);
    LOG(INFO) << "Done.";

    //Set up chemistry output if any
    string chemsnapname = _outputDirectory + "chemistry.traj";
    _outputs.push_back(new Chemistry(chemsnapname, _subSystem, ChemData,
                                     _subSystem->getCompartmentGrid()));

    ChemSim* _cs = _cController->getCS();

    string concenname = _outputDirectory + "concentration.traj";
    _outputs.push_back(new Concentrations(concenname, _subSystem, ChemData));




    if(SysParams::CParams.dissTracking){
    //Set up dissipation output if dissipation tracking is enabled
    string disssnapname = _outputDirectory + "dissipation.traj";
    _outputs.push_back(new Dissipation(disssnapname, _subSystem, _cs));

    //Set up HRCD output if dissipation tracking is enabled
    string hrcdsnapname = _outputDirectory + "HRCD.traj";
    _outputs.push_back(new HRCD(hrcdsnapname, _subSystem, _cs));
    }

    if(SysParams::CParams.eventTracking){
    //Set up MotorWalkingEvents if event tracking is enabled
    string motorwalkingevents = _outputDirectory + "motorwalkingevents.traj";
    _outputs.push_back(new MotorWalkingEvents(motorwalkingevents, _subSystem, _cs));

    //Set up LinkerUnbindingEvents if event tracking is enabled
    string linkerunbindingevents = _outputDirectory + "linkerunbindingevents.traj";
    _outputs.push_back(new LinkerUnbindingEvents(linkerunbindingevents, _subSystem, _cs));

    //Set up LinkerBindingEvents if event tracking is enabled
    string linkerbindingevents = _outputDirectory + "linkerbindingevents.traj";
    _outputs.push_back(new LinkerBindingEvents(linkerbindingevents, _subSystem, _cs));
    }


    //Set up CMGraph output
    string cmgraphsnapname = _outputDirectory + "CMGraph.traj";
    _outputs.push_back(new CMGraph(cmgraphsnapname, _subSystem));



//    //Set up Turnover output if any
//    string turnover = _outputDirectory + "Turnover.traj";
//    _outputs.push_back(new FilamentTurnoverTimes(turnover, _subSystem));

#endif

#ifdef DYNAMICRATES
    cout << "---" << endl;
    LOG(STEP) << "Initializing dynamic rates...";
    //read dynamic rate parameters
    p.readDyRateParams();

    //read dynamic rate types
    DynamicRateType DRTypes = p.readDynamicRateType();

    //init controller
    _drController->initialize(DRTypes);
    LOG(INFO) << "Done.";

#endif

    //Check consistency of all chemistry and mechanics parameters
    cout << "---" << endl;
    LOG(STEP) << "Checking cross-parameter consistency...";
#ifdef CHEMISTRY
    if(!SysParams::checkChemParameters(ChemData))
        exit(EXIT_FAILURE);
#endif
#ifdef MECHANICS
    if(!SysParams::checkMechParameters(MTypes))
        exit(EXIT_FAILURE);
#endif
#ifdef DYNAMICRATES
    if(!SysParams::checkDyRateParameters(DRTypes))
        exit(EXIT_FAILURE);
#endif

    // Initialize the membrane mesh adapter
    // Currently the values are simply represented as magic numbers
    _meshAdapter = std::make_unique< adaptive_mesh::MembraneMeshAdapter >(
        typename adaptive_mesh::MembraneMeshAdapter::Parameter {
            // Topology
            adaptive_mesh::surface_mesh_min_degree,
            adaptive_mesh::surface_mesh_max_degree,
            adaptive_mesh::edge_flip_min_dot_normal,
            adaptive_mesh::edge_collapse_min_quality_improvement,
            adaptive_mesh::edge_collapse_min_dot_normal,
            // Relocation
            adaptive_mesh::vertex_relaxation_epsilon,
            adaptive_mesh::vertex_relaxation_dt,
            adaptive_mesh::vertex_relocation_max_iter_relocation,
            adaptive_mesh::vertex_relocation_max_iter_tot,
            // Size diffusion
            adaptive_mesh::size_measure_curvature_resolution,
            adaptive_mesh::size_measure_max,
            adaptive_mesh::size_measure_diffuse_iter,
            // Main loop
            adaptive_mesh::mesh_adaptation_topology_max_iter,
            adaptive_mesh::mesh_adaptation_soft_max_iter,
            adaptive_mesh::mesh_adaptation_hard_max_iter
        }
    );
    
    LOG(INFO) << "Done.";

    //setup initial network configuration
    setupInitialNetwork(p);

    //setup special structures
    setupSpecialStructures(p);

    SysParams::INITIALIZEDSTATUS = true;
}

void Controller::setupInitialNetwork(SystemParser& p) {

    //Read bubble setup, parse bubble input file if needed
    BubbleSetup BSetup = p.readBubbleSetup();
    BubbleData bubbles;

    cout << "---" << endl;
    cout << "Initializing bubbles...";

    if(BSetup.inputFile != "") {
        BubbleParser bp(_inputDirectory + BSetup.inputFile);
        bubbles = bp.readBubbles();
    }
    //add other bubbles if specified
    BubbleInitializer* bInit = new RandomBubbleDist();

    auto bubblesGen = bInit->createBubbles(_subSystem->getBoundary(),
                                           BSetup.numBubbles,
                                           BSetup.bubbleType);
    bubbles.insert(bubbles.end(), bubblesGen.begin(), bubblesGen.end());
    delete bInit;

    //add bubbles
    for (auto it: bubbles) {

        auto coord = get<1>(it);
        auto type = get<0>(it);

        if(type >= SysParams::Mechanics().numBubbleTypes) {
            cout << "Bubble data specified contains an "
                 <<"invalid bubble type. Exiting." << endl;
            exit(EXIT_FAILURE);
        }
        _subSystem->addTrackable<Bubble>(_subSystem, coord, type);
    }
    cout << "Done. " << bubbles.size() << " bubbles created." << endl;

    /**************************************************************************
    Now starting to add the membrane into the network.
    **************************************************************************/
    MembraneSetup MemSetup = p.readMembraneSetup();
    
    cout << "---" << endl;
    cout << "Initializing membranes...";

    std::vector< MembraneParser::MembraneInfo > membraneData;
    if(MemSetup.inputFile != "") {
        membraneData = MembraneParser(_inputDirectory + MemSetup.inputFile).readMembranes();
    }

    for(const auto& param : MemSetup.meshParam) {
        const auto newMesh = mesh_gen::generateMeshViaParams< floatingpoint >(param);
        membraneData.push_back({newMesh.vertexCoordinateList, newMesh.triangleList});
    }
    
    // add membranes
    for (auto& it: membraneData) {
        
        short type = 0; // Currently set as default(0).
        
        if(type >= SysParams::Chemistry().numMembranes) {
            cout << "Membrane data specified contains an invalid membrane type. Exiting." << endl;
            exit(EXIT_FAILURE);
        }

        Membrane* newMembrane = _subSystem->addTrackable<Membrane>(
            _subSystem,
            type,
            it.vertexCoordinateList,
            it.triangleVertexIndexList
        );

        // Update membrane geometry
        newMembrane->updateGeometryValue();

        // Add to the global membrane hierarchy
        MembraneHierarchy::addMembrane(newMembrane);
    }
    cout << "Done. " << membraneData.size() << " membranes created." << endl;

    // Create a region inside the membrane
    auto regionInMembrane = (
        membraneData.size()?
        MembraneRegion::makeByChildren(MembraneHierarchy::getRoot()):
        make_unique<MembraneRegion>(_subSystem->getBoundary())
    );

    // Optimize the membrane
    membraneAdaptiveRemesh();

    // Deactivate all the compartments outside membrane, and mark boundaries as interesting
    for(auto c : _subSystem->getCompartmentGrid()->getCompartments()) {
        if(!c->getTriangles().empty()) {
            // Contains triangles, so this compartment is at the boundary.
            c->boundaryInteresting = true;

            // Update partial activate status
            c->computeSlicedVolumeArea(Compartment::SliceMethod::Membrane);
            _cController->updateActivation(c, Compartment::ActivateReason::Membrane);

        } else if( ! regionInMembrane->contains(vector2Vec<3, floatingpoint>(c->coordinates()))) {
            // Compartment is outside the membrane
            _cController->deactivate(c, true);
        }
    }

    // Transfer species from all the inactive compartments
    {
        vector<Compartment*> ac, ic;
        for(auto c : _subSystem->getCompartmentGrid()->getCompartments()) {
            if(c->isActivated()) ac.push_back(c);
            else                 ic.push_back(c);
        }
        auto nac = ac.size();
        for(auto c : ic) {
            for(auto &sp : c->getSpeciesContainer().species()) {
                int copyNumber = sp->getN();
                unordered_set<Species*> sp_targets;
                if(sp->getFullName().find("Bound") == string::npos) {
                    while(copyNumber > 0) {
                        sp->down();
                        auto tc = ac[Rand::randInteger(0, nac-1)];
                        auto sp_target = tc->findSpeciesByName(sp->getName());
                        sp_targets.insert(sp_target);
                        sp_target->up();
                        --copyNumber;
                    }
                }
                for(auto sp_target : sp_targets)
                    sp_target->updateReactantPropensities();
                sp->updateReactantPropensities();
            }
        }
    }

    /**************************************************************************
    Now starting to add the filaments into the network.
    **************************************************************************/
    // Read filament setup, parse filament input file if needed
    FilamentSetup FSetup = p.readFilamentSetup();
    
    cout << "---" << endl;
//    HybridBindingSearchManager::setdOut();
    cout << "Initializing filaments...";

    if(FSetup.inputFile != "") {
        FilamentParser fp(_inputDirectory + FSetup.inputFile);
        filaments = fp.readFilaments();
    }
    fil=get<0>(filaments);
    //add other filaments if specified
    FilamentInitializer* fInit = new RandomFilamentDist();
    
    auto filamentsGen = fInit->createFilaments(*regionInMembrane,
                                               FSetup.numFilaments,
                                               FSetup.filamentType,
                                               FSetup.filamentLength);
    auto filGen=get<0>(filamentsGen);
    fil.insert(fil.end(), filGen.begin(), filGen.end());
    delete fInit;

    //add filaments

    for (auto it: fil) {

        auto coord1 = get<1>(it);
        auto coord2 = get<2>(it);
        auto type = get<0>(it);

        if(type >= SysParams::Chemistry().numFilaments) {
            cout << "Filament data specified contains an "
                 <<"invalid filament type. Exiting." << endl;
            exit(EXIT_FAILURE);
        }
        vector<vector<floatingpoint>> coords = {coord1, coord2};

        if(coord2.size()==3){

            floatingpoint d = twoPointDistance(coord1, coord2);
            vector<floatingpoint> tau = twoPointDirection(coord1, coord2);
            int numSegment = static_cast<int>(std::round(d / SysParams::Geometry().cylinderSize[type]));

            // check how many segments can fit between end-to-end of the filament
            if (numSegment == 0)
                _subSystem->addTrackable<Filament>(_subSystem, type, coords, 2, FSetup.projectionType);
            else
                _subSystem->addTrackable<Filament>(_subSystem, type, coords, numSegment + 1, FSetup.projectionType);
        }
        else if(coord2.size()>3){
            int numSegment = coord2.size()/3;
            vector<vector<floatingpoint>> coords;
            coords.push_back(coord1);
            for(int id=0;id<numSegment;id++)
                coords.push_back({coord2[id*3],coord2[id*3+1],coord2[id*3+2]});

            if (numSegment == 0)
                _subSystem->addTrackable<Filament>(_subSystem, type, coords, 2, FSetup.projectionType);
            else
                _subSystem->addTrackable<Filament>(_subSystem, type, coords, numSegment + 1, FSetup.projectionType);
        }
    }
    cout << "Done. " << fil.size() << " filaments created." << endl;
    cout<<"Total cylinders "<<Cylinder::getCylinders().size()<<endl;
}

void Controller::setupSpecialStructures(SystemParser& p) {

    cout << "---" << endl;
    cout << "Setting up special structures...";

    SpecialSetupType SType = p.readSpecialSetupType();

    //set up a MTOC if desired
    //For now, uses 20 filaments
    if(SType.mtoc) {

        MTOC* mtoc = _subSystem->addTrackable<MTOC>();

        //create the bubble in top part of grid, centered in x,y
        floatingpoint bcoordx = GController::getSize()[0] / 2;
        floatingpoint bcoordy = GController::getSize()[1] / 2;
        floatingpoint bcoordz = GController::getSize()[2] * 5 / 6;

        vector<floatingpoint> bcoords = {bcoordx, bcoordy, bcoordz};
        Bubble* b = _subSystem->addTrackable<Bubble>(_subSystem, bcoords, SType.mtocBubbleType);

        mtoc->setBubble(b);

        FilamentInitializer *init = new MTOCFilamentDist(bcoords,
                                                         SysParams::Mechanics().BubbleRadius[SType.mtocBubbleType]);

        auto filaments = init->createFilaments(_subSystem->getBoundary(),
                                               SType.mtocNumFilaments,
                                               SType.mtocFilamentType,
                                               SType.mtocFilamentLength);
        //add filaments
        filamentData fil=get<0>(filaments);
        for (auto it: fil) {

            auto coord1 = get<1>(it);
            auto coord2 = get<2>(it);

            vector<vector<floatingpoint>> coords = {coord1, coord2};

            floatingpoint d = twoPointDistance(coord1, coord2);
            vector<floatingpoint> tau = twoPointDirection(coord1, coord2);

            int numSegment = d / SysParams::Geometry().cylinderSize[SType.mtocFilamentType];

            // check how many segments can fit between end-to-end of the filament
            Filament *f = _subSystem->addTrackable<Filament>(_subSystem, SType.mtocFilamentType,
                                                             coords, numSegment + 1, "ARC");

            mtoc->addFilament(f);
        }
    }
    cout << "Done." << endl;
}

void Controller::activatedeactivateComp(){

    if(SysParams::Boundaries().transfershareaxis>=0){
        fCompmap.clear();
        bCompmap.clear();
        activatecompartments.clear();
        ControlfrontbackEndComp();
//            std::cout<<fCompmap.size()<<" "<<bCompmap.size()<<" "<<activatecompartments.size()<<endl;
        for(auto it=activatecompartments.begin();it!=activatecompartments.end();it++)
        {
            if(!(*it)->isActivated())
                _cController->activate(*it);
        }
        //deactivate compartments starting from the right extreme
        for (std::multimap<int,Compartment*>::reverse_iterator it=fCompmap.rbegin(); it!=fCompmap.rend(); ++it)
            _cController->deactivate(it->second);
        //deactivate compartments starting from the left extreme
        for (std::multimap<int,Compartment*>::iterator it=bCompmap.begin(); it!=bCompmap.end(); ++it)
            _cController->deactivate(it->second);
        fCompmap.clear();
        bCompmap.clear();

//            std::cout<<"Printing diffusing actin copy numbers."<<endl;
//
//            for(auto C : _subSystem->getCompartmentGrid()->getCompartments()){
//                for(auto sd : _chemData.speciesDiffusing) {
//                    string name = get<0>(sd);
//                    if(name.find("AD") != string::npos){
//                        auto s = C->findSpeciesByName(name);
//                        auto copyNum = s->getN();
//
//                        std::cout <<C->coordinates()[0]<<" "<<copyNum<<" ";
//                    }
//                }
//            }
//            std::cout<<endl;
    }
}

void Controller::ControlfrontbackEndComp(){
    Compartment* maxcomp=NULL;
    Compartment* mincomp=NULL;
    int tsaxis = SysParams::Boundaries().transfershareaxis;
    int planestomove = SysParams::Boundaries().planestomove;
    bool maxcompstate = false;
    bool mincompstate = false;
    if(planestomove == 2 || planestomove == 0) maxcompstate = true;
    if(planestomove == 2 || planestomove == 1) mincompstate = true;
    floatingpoint systemspan = 0.0;
    floatingpoint cmpsize = 0.0;
    if(tsaxis == 0)
    {systemspan = SysParams::Geometry().NX * SysParams::Geometry()
                                                              .compartmentSizeX;
    cmpsize = SysParams::Geometry().compartmentSizeX;}
    else if(tsaxis == 1) {
        systemspan = SysParams::Geometry().NY * SysParams::Geometry()
                .compartmentSizeY;
        cmpsize = SysParams::Geometry().compartmentSizeY;
    }
    else if(tsaxis == 2) {
        systemspan = SysParams::Geometry().NZ * SysParams::Geometry().compartmentSizeZ;
        cmpsize = SysParams::Geometry().compartmentSizeZ;
    }
    //copy vector to prevcopy
    bounds_prev[0] = bounds[0];bounds_prev[1] = bounds[1];
    bounds[0] = 0.0; bounds[1] =  systemspan;
    for(auto C : _subSystem->getCompartmentGrid()->getCompartments()){
        auto cyls=C->getCylinders();
        if(cyls.size()>0){
            //maxcomp refers to the compartment on the right extreme of reaction volume
            // that represents the current chemical boundary of the system.
            if(maxcompstate) {
                if (maxcomp == NULL)
                    maxcomp = C;
                else {
                    //get current maxcomp coordinates
                    auto mcoord = maxcomp->coordinates();
                    //get compartment coorinates
                    auto ccord = C->coordinates();
                    //compare to see if the compartment is further to the right of maxcomp.
                    if (mcoord[SysParams::Boundaries().transfershareaxis] <
                        ccord[SysParams::Boundaries()
                                .transfershareaxis])
                        maxcomp = C;
                }
            }
            //mincomp refers to the compartment on the left extreme of reaction volume
            // that represents the current chemical boundary of the system.
            if(mincompstate) {
                if (mincomp == NULL)
                    mincomp = C;
                else {
                    auto mcoord = mincomp->coordinates();
                    auto ccord = C->coordinates();
                    //compare to see if the compartment is further to the left of mincomp.
                    if (mcoord[SysParams::Boundaries().transfershareaxis] >
                        ccord[SysParams::Boundaries().transfershareaxis])
                        mincomp = C;
                }
            }
        }
    }

    if(maxcompstate) {
        std::cout<<"1 maxcomp "<<maxcomp->coordinates()[0]<<endl;
        // front end is defined two compartments away from the current maxcomp.
        auto cmaxcomp = maxcomp->coordinates();
        //get the neighbor who is to the right of maxcomp.
        for (auto C:maxcomp->getNeighbours()) {
            auto cC = C->coordinates();
            if (cmaxcomp[SysParams::Boundaries().transfershareaxis] <
                cC[SysParams::Boundaries().transfershareaxis])
                maxcomp = C;
        }
        std::cout<<"2 maxcomp "<<maxcomp->coordinates()[0]<<endl;
        cmaxcomp = maxcomp->coordinates();
        //get the neighbor who is to the right of maxcomp.
        for (auto C:maxcomp->getNeighbours()) {
            auto cC = C->coordinates();
            if (cmaxcomp[SysParams::Boundaries().transfershareaxis] <
                cC[SysParams::Boundaries().transfershareaxis])
                maxcomp = C;
        }
        std::cout<<"3 maxcomp "<<maxcomp->coordinates()[0]<<endl;
        cmaxcomp = maxcomp->coordinates();
        assert((maxcomp != NULL) && "Non existent maxcomp. Exiting.");
        //Loop through compartments
        for (auto C : _subSystem->getCompartmentGrid()->getCompartments()) {
            auto cC = C->coordinates();
            //if compartment is to the right of maxcomp and activated, add to a vector to
            // deactivate later.
            if (cC[SysParams::Boundaries().transfershareaxis] >
                cmaxcomp[SysParams::Boundaries().transfershareaxis]) {
                if (C->isActivated())
                    fCompmap.insert(pair<int, Compartment *>(
                            cC[SysParams::Boundaries().transfershareaxis], C));
            }
                //if compartment is to the left of maxcomp and not active, add to a vector to
                // activate later.
            else {
                if (!(C->isActivated()))
                    activatecompartments.push_back(C);
            }
        }
        bounds[1] = maxcomp->coordinates()[SysParams::Boundaries().transfershareaxis] +
                cmpsize/2;
    }
    //back end is defined as the compartment that is two compartments to the left of
    // mincomp.
    if(mincompstate) {
        auto cmincomp = mincomp->coordinates();
        //get the neighbor who is to the left of mincomp.
        for (auto C:mincomp->getNeighbours()) {
            auto cC = C->coordinates();
            if (cmincomp[SysParams::Boundaries().transfershareaxis] >
                cC[SysParams::Boundaries().transfershareaxis])
                mincomp = C;
        }
        cmincomp = mincomp->coordinates();
        //get the neighbor who is to the left of mincomp.
        for (auto C:mincomp->getNeighbours()) {
            auto cC = C->coordinates();
            if (cmincomp[SysParams::Boundaries().transfershareaxis] >
                cC[SysParams::Boundaries().transfershareaxis])
                mincomp = C;
        }
        cmincomp = mincomp->coordinates();
        assert(mincomp != NULL && "Non existent mincomp. Exiting.");
        //Loop through compartments
        for (auto C : _subSystem->getCompartmentGrid()->getCompartments()) {
            auto cC = C->coordinates();
            //if compartment C is to the left of mincomp and was added to
            // activatecompartments vector, remove. If it is already active, add to a vector
            // to deactivate later.
            if (cC[SysParams::Boundaries().transfershareaxis] <
                cmincomp[SysParams::Boundaries().transfershareaxis]) {
                auto it = std::find(activatecompartments.begin(),
                                    activatecompartments.end(), C);
                if (it != activatecompartments.end())
                    activatecompartments.erase(it);
                if (C->isActivated()) {
                    bCompmap.insert(pair<int, Compartment *>(
                            cC[SysParams::Boundaries().transfershareaxis], C));
                }
            }
        }
        bounds[0] = mincomp->coordinates()[SysParams::Boundaries().transfershareaxis] -
                cmpsize/2;
    }
    //print the maximum (right boundary) and minimum (left boundary) compartment spans.
    std::cout<<"Maxbound "<<bounds[1]<<" Minbound "<<bounds[0]<<endl;
}

void Controller::moveBoundary(floatingpoint deltaTau) {
    //calculate distance to move
    floatingpoint dist = SysParams::Boundaries().moveSpeed * deltaTau;

    if(SysParams::Boundaries().transfershareaxis>=0){
        vector<floatingpoint> distvec= {0.0, 0.0, 0.0, 0.0, 0.0, 0.0};

        if(SysParams::Boundaries().transfershareaxis == 0){
            distvec[0] = bounds[0] - bounds_prev[0];
            distvec[1] = bounds[1] - bounds_prev[1];
        }
        else if(SysParams::Boundaries().transfershareaxis == 1){
            distvec[2] = bounds[0] - bounds_prev[0];
            distvec[3] = bounds[1] - bounds_prev[1];
        }
        else if(SysParams::Boundaries().transfershareaxis == 2){
            distvec[4] = bounds[0] - bounds_prev[0];
            distvec[5] = bounds[1] - bounds_prev[1];
        }
        _subSystem->getBoundary()->move(distvec);
    }
        //deprecated not good to use.
    else if(abs(dist)>0){
        vector<floatingpoint> distvec = {dist, -dist, dist, -dist, dist, -dist};
        //move it
        if(tau() >= SysParams::Boundaries().moveStartTime &&
           tau() <= SysParams::Boundaries().moveEndTime)
            _subSystem->getBoundary()->move(distvec);

        //activate, deactivate necessary compartments
        for(auto C : _subSystem->getCompartmentGrid()->getCompartments()) {

            if(_subSystem->getBoundary()->within(C)) {

                if(C->isActivated()) continue;
                else _cController->activate(C);
            }
            else {
                if(!C->isActivated()) continue;
                else _cController->deactivate(C);
            }
        }
    }
    //calculate system volume.
    _subSystem->getBoundary()->volume();
}

void Controller::updateActiveCompartments() {
    // For this function to work, we must assume that each minimization step
    // will push the membrane boundary no more than 1 compartment, so that
    // changes will only happen at the neighborhood of the previous boundary.
    auto& allMembranes = Membrane::getMembranes();

    // Currently only the 0th membrane will be considered
    if(allMembranes.size()) {
        Membrane* theMembrane = allMembranes[0];
        // For non empty compartments, we mark them as interesting and update their status
        // For the "interesting" compartments last round but now empty, we fully activate or deactivate them
        // For the rest we do nothing, assuming that the membranes will NOT move across a whole compartment
        for(auto c: GController::getCompartmentGrid()->getCompartments()) {
            auto& ts = c->getTriangles();
            if(!ts.empty()) {
                // Update partial activate status
                c->computeSlicedVolumeArea(Compartment::SliceMethod::Membrane);
                _cController->updateActivation(c, Compartment::ActivateReason::Membrane);

                // No matter whether the compartment is interesting before, mark it as interesting
                c->boundaryInteresting = true;
            } else if(c->boundaryInteresting) { // Interesting last round but now empty
                bool inMembrane = (
                    (!theMembrane->isClosed()) ||
                    (theMembrane->contains(vector2Vec<3, floatingpoint>(c->coordinates())))
                );
                if(inMembrane) {
                    // Fully activate the compartment
                    c->resetVolumeFrac();
					const auto& fullArea = GController::getCompartmentArea();
                    c->setPartialArea({{
                        fullArea[0], fullArea[0],
						fullArea[1], fullArea[1],
						fullArea[2], fullArea[2]
                    }});
                    _cController->updateActivation(c, Compartment::ActivateReason::Membrane);
                } else {
                    // Deactivate the compartment
                    _cController->deactivate(c);
                }

                // Mark the compartment as not interesting
                c->boundaryInteresting = false;
            }
        }
    } // Otherwise, no membrane exists. Do nothing
}

void Controller::executeSpecialProtocols() {

    //making filaments static
    if(SysParams::Chemistry().makeFilamentsStatic &&
       SysParams::Chemistry().makeFilamentsStaticTime <= tau()) {

        //loop through all cylinders, passivate (de)polymerization
        for(auto c : Cylinder::getCylinders())
            c->getCCylinder()->passivatefilreactions();
    }

    //making linkers static
    if(SysParams::Chemistry().makeLinkersStatic &&
       SysParams::Chemistry().makeLinkersStaticTime <= tau()) {

        // loop through all linkers, passivate unbinding
        for(auto l: Linker::getLinkers())
            l->getCLinker()->getOffReaction()->passivateReaction();
    }


    if(SysParams::Mechanics().pinBoundaryFilaments &&
       tau() >= SysParams::Mechanics().pinTime) {

        pinBoundaryFilaments();
    }

    //Qin
    if(SysParams::Mechanics().pinLowerBoundaryFilaments &&
       tau() >= SysParams::Mechanics().pinTime) {

        pinLowerBoundaryFilaments();
    }
}

void Controller::updatePositions() {
	chrono::high_resolution_clock::time_point minsp, minep;
    //NEED TO UPDATE CYLINDERS FIRST
	minsp = chrono::high_resolution_clock::now();
    //Reset Cylinder update position state
    Cylinder::setpositionupdatedstate = false;
    for(auto c : Cylinder::getCylinders())
    	c->updatePosition();
#ifdef OPTIMOUT
    cout<<"Cylinder position updated"<<endl;
#endif
    //Reset state to updated state
	Cylinder::setpositionupdatedstate = true;
	minep = chrono::high_resolution_clock::now();
    chrono::duration<floatingpoint> compartment_update(minep - minsp);
    updatepositioncylinder += compartment_update.count();

    minsp = chrono::high_resolution_clock::now();
    //update all other moveables
    for(auto m : _subSystem->getMovables()) m->updatePosition();

    minep = chrono::high_resolution_clock::now();
    chrono::duration<floatingpoint> compartment_update2(minep - minsp);
    updatepositionmovable += compartment_update2.count();
}

#ifdef DYNAMICRATES
void Controller::updateReactionRates() {
    /// update all reactables
    for(auto r : _subSystem->getReactables()) r->updateReactionRates();
}
#endif

void Controller::updateNeighborLists() {
    chrono::high_resolution_clock::time_point mins, mine;

    mins = chrono::high_resolution_clock::now();
    //Full reset of neighbor lists
    _subSystem->resetNeighborLists();
//	cout<<"updated NeighborLists"<<endl;
    mine = chrono::high_resolution_clock::now();
    chrono::duration<floatingpoint> elapsed_runnl2(mine - mins);
    nl2time += elapsed_runnl2.count();
#ifdef CHEMISTRY
    mins = chrono::high_resolution_clock::now();
    _subSystem->updateBindingManagers();
#ifdef OPTIMOUT
	cout<<"updated BindingManagers"<<endl;
#endif
    mine = chrono::high_resolution_clock::now();
    chrono::duration<floatingpoint> elapsed_runb(mine - mins);
    bmgrtime += elapsed_runb.count();
//    std::cout<<"time split "<<elapsed_runnl2.count()<<" "<<elapsed_runbvec.count()<<" "
//            ""<<elapsed_runb.count()<<endl;
#endif
}

void Controller::resetCounters() {
    for(Filament* f : Filament::getFilaments()) f->resetCounters();
}

void Controller::pinBoundaryFilaments() {

    //if we've already added pinned filaments, return
    if(Bead::getPinnedBeads().size() != 0)
        return;

    //loop through beads, check if within pindistance
    for(auto b : Bead::getBeads()) {

        //pin only beads who are at the front of a plus end cylinder or back of a minus end cylinder
        Filament* f = (Filament*) b->getParent();
        Cylinder* plusEndC = f->getPlusEndCylinder();
        Cylinder* minusEndC = f->getMinusEndCylinder();

        if((plusEndC->getSecondBead() == b) ||
           (minusEndC->getFirstBead() == b)) {

            cout << _subSystem->getBoundary()->distance(b->vcoordinate()) << endl;
            cout << SysParams::Mechanics().pinDistance << endl;


            //if within dist to boundary, add
            if(_subSystem->getBoundary()->distance(b->vcoordinate()) < SysParams::Mechanics().pinDistance) {

                b->pinnedPosition = b->vcoordinate();
                b->addAsPinned();
            }
        }
    }
}

void Controller::pinLowerBoundaryFilaments() {

    //renew pinned filament list everytime

    //loop through beads, check if within pindistance
    for(auto b : Bead::getBeads()) {

        //pin all beads besides plus end and minus end cylinder
        Filament* f = (Filament*) b->getParent();
        Cylinder* plusEndC = f->getPlusEndCylinder();
        Cylinder* minusEndC = f->getMinusEndCylinder();

        if((plusEndC->getSecondBead() != b) ||
           (minusEndC->getFirstBead() != b)) {

            //cout << _subSystem->getBoundary()->lowerdistance(b->vcoordinate()) << endl;
            //cout << SysParams::Mechanics().pinDistance << endl;

            auto index = Rand::randfloatingpoint(0,1);
            //cout << index <<endl;
            //if within dist to boundary and index > 0.5, add
            if(_subSystem->getBoundary()->lowerdistance(b->vcoordinate()) < SysParams::Mechanics().pinDistance
               && index < SysParams::Mechanics().pinFraction && b->isPinned() == false) {
                //cout << index << endl;
                b->pinnedPosition = b->vcoordinate();
                b->addAsPinned();
            }
        }
    }
}

void Controller::membraneAdaptiveRemesh() const {
    // Requires _meshAdapter to be already initialized
    for(auto m : Membrane::getMembranes()) {
        _meshAdapter->adapt(m->getMesh());

        // Update necessary geometry for the system
        m->updateGeometryValueForSystem();
    }
}

void Controller::run() {

#ifdef CHEMISTRY
    floatingpoint tauLastSnapshot = 0;
    floatingpoint tauLastMinimization = 0;
    floatingpoint tauLastNeighborList = 0;
    floatingpoint oldTau = 0;

    long stepsLastSnapshot = 0;
    long stepsLastMinimization = 0;
    long stepsLastNeighborList = 0;

    long totalSteps = 0;
#endif
    chrono::high_resolution_clock::time_point chk1, chk2, mins, mine;
    chk1 = chrono::high_resolution_clock::now();
//RESTART PHASE BEGINS
    if(SysParams::RUNSTATE==false){
        cout<<"RESTART PHASE BEINGS."<<endl;
        Restart* _restart = new Restart(_subSystem, filaments,_chemData);
//Step 1. Turn off diffusion, passivate filament reactions and empty binding managers.
//        _restart->settorestartphase();
        cout<<"Turned off Diffusion, filament reactions."<<endl;
//Step 2. Add bound species to their respective binding managers. Turn off unbinding, update propensities.
        //_restart->addtoHeaplinkermotor();
        _restart->addtoHeapbranchers();
        _restart->addtoHeaplinkermotor();
        cout<<"Bound species added to reaction heap."<<endl;
//Step 2A. Turn off diffusion, passivate filament reactions and empty binding managers.
        _restart->settorestartphase();
//Step 3. ############ RUN LINKER/MOTOR REACTIONS TO BIND BRANCHERS, LINKERS, MOTORS AT RESPECTIVE POSITIONS.#######
        cout<<"Reactions to be fired "<<_restart->getnumchemsteps()<<endl;
        _cController->runSteps(_restart->getnumchemsteps());
        cout<<"Reactions fired! Displaying heap"<<endl;
//Step 4. Display the number of reactions yet to be fired. Should be zero.
        for(auto C : _subSystem->getCompartmentGrid()->getCompartments()) {
            for(auto &Mgr:C->getFilamentBindingManagers()){
                int numsites = 0;
#ifdef NLORIGINAL
                numsites = Mgr->numBindingSites();
#endif
#ifdef NLSTENCILLIST
                numsites = Mgr->numBindingSitesstencil();
#endif
                if(numsites == 0)
                    cout<< numsites<<" ";
                else{
                    cout<<endl;
                    cout<<"Few reactions are not fired! Cannot restart this trajectory. Exiting ..."<<endl;
                    exit(EXIT_FAILURE);
                }
            }}
        cout<<endl;
        _restart->redistributediffusingspecies();
        cout<<"Diffusion rates restored, diffusing molecules redistributed."<<endl;

//Step 4.5. re-add pin positions
        SystemParser p(_inputFile);
        FilamentSetup filSetup = p.readFilamentSetup();

        if(SysParams::Mechanics().pinBoundaryFilaments){
            PinRestartParser ppin(_inputDirectory + filSetup.pinRestartFile);
            ppin.resetPins();}

//Step 5. run mcontroller, update system, turn off restart state.
        updatePositions();
        updateNeighborLists();

        mins = chrono::high_resolution_clock::now();
        cout<<"Minimizing energy"<<endl;

        invalidateMembraneMeshIndexCache();
        _mController->run(false);
#ifdef OPTIMOUT
        mine= chrono::high_resolution_clock::now();
        chrono::duration<floatingpoint> elapsed_runm(mine - mins);
        minimizationtime += elapsed_runm.count();
        std::cout<<"Time taken for minimization "<<elapsed_runm.count()<<endl;
#endif
        SysParams::RUNSTATE=true;

        //reupdate positions and neighbor lists
        updatePositions();
        updateNeighborLists();

//Step 6. Set Off rates back to original value.
        for(auto LL : Linker::getLinkers())
        {
            LL->getCLinker()->setOffRate(LL->getCLinker()->getOffReaction()->getBareRate());
            LL->getCLinker()->getOffReaction()->setRate(LL->getCLinker()->getOffReaction()->getBareRate());
            LL->updateReactionRates();
            LL->getCLinker()->getOffReaction()->updatePropensity();

        }
        for(auto MM : MotorGhost::getMotorGhosts())
        {
            MM->getCMotorGhost()->setOffRate(MM->getCMotorGhost()->getOffReaction()->getBareRate());
            MM->getCMotorGhost()->getOffReaction()->setRate(MM->getCMotorGhost()->getOffReaction()->getBareRate());
            MM->updateReactionRates();
            MM->getCMotorGhost()->getOffReaction()->updatePropensity();
        }
        int dummy=0;
        for (auto BB: BranchingPoint::getBranchingPoints()) {
            dummy++;
            BB->getCBranchingPoint()->setOffRate(BB->getCBranchingPoint()->getOffReaction()->getBareRate());
            BB->getCBranchingPoint()->getOffReaction()->setRate(BB->getCBranchingPoint()->getOffReaction()->getBareRate());
            BB->getCBranchingPoint()->getOffReaction()->updatePropensity();
        }
//STEP 7: Get cylinders, activate filament reactions.
        for(auto C : _subSystem->getCompartmentGrid()->getCompartments()) {
            for(auto x : C->getCylinders()) {
                x->getCCylinder()->activatefilreactions();
                x->getCCylinder()->activatefilcrossreactions();
            }}
        cout<<"Unbinding rates of bound species restored. filament reactions activated"<<endl;
//@
#ifdef CHEMISTRY
        _subSystem->updateBindingManagers();
#endif
#ifdef DYNAMICRATES
        updateReactionRates();
#endif
        cout<< "Restart procedures completed. Starting original Medyan framework"<<endl;
        cout << "---" << endl;
        resetglobaltime();
        _cController->restart();
        cout << "Current simulation time = "<< tau() << endl;
        //restart phase ends
    }
#ifdef CHEMISTRY
    tauLastSnapshot = tau();
    oldTau = 0;
#endif

#ifdef MECHANICS
    cout<<"Minimizing energy"<<endl;
    mins = chrono::high_resolution_clock::now();
    invalidateMembraneMeshIndexCache();
    // update neighorLists before and after minimization. Need excluded volume
    // interactions.
	_subSystem->resetNeighborLists();
    _mController->run(false);
    membraneAdaptiveRemesh();
    mine= chrono::high_resolution_clock::now();
    chrono::duration<floatingpoint> elapsed_runm2(mine - mins);
    minimizationtime += elapsed_runm2.count();
#ifdef OPTIMOUT
    std::cout<<"Time taken for minimization "<<elapsed_runm2.count()<<endl;
#endif

    //activate/deactivate compartments
    mins = chrono::high_resolution_clock::now();
    //set initial values of variables.
    int tsaxis = SysParams::Boundaries().transfershareaxis;
    floatingpoint systemspan = 0.0;
    if(tsaxis == 0)
        systemspan = SysParams::Geometry().NX * SysParams::Geometry().compartmentSizeX;
    else if(tsaxis == 1)
        systemspan = SysParams::Geometry().NY * SysParams::Geometry().compartmentSizeY;
    else if(tsaxis == 2)
        systemspan = SysParams::Geometry().NZ * SysParams::Geometry().compartmentSizeZ;
    //copy vector to prevcopy
    bounds_prev[1] = systemspan;bounds_prev[0] = 0.0;
    bounds[1] = systemspan; bounds[0] =  0.0;
    activatedeactivateComp();
    moveBoundary(0.0);
    mine= chrono::high_resolution_clock::now();
    chrono::duration<floatingpoint> elapsed_runspl(mine - mins);
    specialtime += elapsed_runspl.count();

    //reupdate positions and neighbor lists
    mins = chrono::high_resolution_clock::now();
    updatePositions();
#ifdef OPTIMOUT
    cout<<"Positions updated"<<endl;
#endif
    updateNeighborLists();
#ifdef OPTIMOUT
    mine= chrono::high_resolution_clock::now();
    chrono::duration<floatingpoint> elapsed_runnl(mine - mins);
    nltime += elapsed_runnl.count();
    std::cout<<"NL time "<<elapsed_runnl.count()<<endl;
    mins = chrono::high_resolution_clock::now();
#endif
#ifdef DYNAMICRATES
    updateReactionRates();
#endif
    mine= chrono::high_resolution_clock::now();
    chrono::duration<floatingpoint> elapsed_runrxn(mine - mins);
    rxnratetime += elapsed_runrxn.count();
#endif

#ifdef CHEMISTRY
    tauLastSnapshot = tau();
    oldTau = 0;
#endif
    for(auto o: _outputs) o->print(0);
    resetCounters();

    cout << "Starting simulation..." << endl;

    int i = 1;

    //if runtime was specified, use this
    if(!areEqual(_runTime, 0.0)) {

#ifdef CHEMISTRY
        //activate/deactivate compartments
        mins = chrono::high_resolution_clock::now();
        activatedeactivateComp();
	    // set initial mechanical energy of system through a call to force field manager if dissipation tracking is enabled
	    if(SysParams::CParams.dissTracking){
		    _dt->setG1();
	    }
        mine= chrono::high_resolution_clock::now();
        chrono::duration<floatingpoint> elapsed_runspl(mine - mins);
        specialtime += elapsed_runspl.count();
        while(tau() <= _runTime) {
            //run ccontroller
            #ifdef OPTIMOUT
            cout<<"Starting chemistry"<<endl;
			#endif
            SysParams::DURINGCHEMISTRY = true;
            mins = chrono::high_resolution_clock::now();
            floatingpoint chemistryTime = _minimizationTime;
            //1 ms
//            chemistryTime = 0.001;
            auto var = !_cController->run(chemistryTime);
            mine= chrono::high_resolution_clock::now();
            chrono::duration<floatingpoint> elapsed_runchem(mine - mins);
            chemistrytime += elapsed_runchem.count();
            SysParams::DURINGCHEMISTRY = false;

            //Printing walking reaction
            /*auto mwalk = CUDAcommon::mwalk;
            cout<<"Motor-Walking statistics"<<endl;
            cout<<"MW C2C "<<mwalk.contracttocontract<<endl;
            cout<<"MW S2S "<<mwalk.stretchtostretch<<endl;
            cout<<"MW E2E "<<mwalk.equibtoequib<<endl;
            cout<<"MW C2S "<<mwalk.contracttostretch<<endl;
            cout<<"MW S2C "<<mwalk.stretchtocontract<<endl;
            cout<<"MW E2C "<<mwalk.equibtocontract<<endl;
            cout<<"MW E2S "<<mwalk.equibtostretch<<endl;
			//reset counters
            CUDAcommon::mwalk.contracttocontract = 0;
	        CUDAcommon::mwalk.stretchtocontract = 0;
	        CUDAcommon::mwalk.contracttostretch = 0;
	        CUDAcommon::mwalk.stretchtostretch = 0;
	        CUDAcommon::mwalk.equibtoequib = 0;
	        CUDAcommon::mwalk.equibtostretch = 0;
	        CUDAcommon::mwalk.equibtocontract = 0;*/

            //Printing stretch forces
/*            cout<<"Motor-forces ";
            for(auto m: MotorGhost::getMotorGhosts()){
                std::cout<<m->getMMotorGhost()->stretchForce<<" ";
            }
            cout<<endl;
            cout<<"Linker-forces ";
            for(auto l: Linker::getLinkers()){
                std::cout<<l->getMLinker()->stretchForce<<" ";
            }
            cout<<endl;*/
#ifdef OPTIMOUT
	        auto mtimex = CUDAcommon::tmin;
	        cout<<"motorbinding calls "<<mtimex.motorbindingcalls<<endl;
	        cout<<"motorunbinding calls "<<mtimex.motorunbindingcalls<<endl;
	        cout<<"motorwalking calls "<<mtimex.motorwalkingcalls<<endl;
	        cout<<"linkerbinding calls "<<mtimex.linkerbindingcalls<<endl;
	        cout<<"linkerunbinding calls "<<mtimex.linkerunbindingcalls<<endl;
	        CUDAcommon::tmin.motorbindingcalls = 0;
	        CUDAcommon::tmin.motorunbindingcalls = 0;
	        CUDAcommon::tmin.motorwalkingcalls = 0;
	        CUDAcommon::tmin.linkerbindingcalls = 0;
	        CUDAcommon::tmin.linkerunbindingcalls = 0;
#endif
            //print output if chemistry fails.
            mins = chrono::high_resolution_clock::now();
            if(var) {
                for(auto o: _outputs) o->print(i);
                resetCounters();
                break;
            }
            // set intermediate mechanical energy of system through a call to force field manager if dissipation tracking is enabled
            if(SysParams::CParams.dissTracking){
            _dt->setGMid();
            }

            mine= chrono::high_resolution_clock::now();
            chrono::duration<floatingpoint> elapsed_runout(mine - mins);
            outputtime += elapsed_runout.count();
            //add the last step
            tauLastSnapshot += tau() - oldTau;
            tauLastMinimization += tau() - oldTau;
            tauLastNeighborList += tau() - oldTau;
#endif
#if defined(MECHANICS) && defined(CHEMISTRY)
#ifdef CUDAACCL
            //@{
    size_t free, total;
    CUDAcommon::handleerror(cudaMemGetInfo(&free, &total));
    cudaFree(0);
    CUDAcommon::handleerror(cudaMemGetInfo(&free, &total));
    std::cout<<"Free VRAM before CUDA operations in bytes "<<free<<". Total VRAM in bytes "
             <<total<<endl;
            auto cvars = CUDAcommon::getCUDAvars();
            cvars.memincuda = free;
            CUDAcommon::cudavars = cvars;
    //@}
#endif
            //run mcontroller, update system
            if(tauLastMinimization >= _minimizationTime) {

                mins = chrono::high_resolution_clock::now();
                invalidateMembraneMeshIndexCache();
                Bead::rearrange();
                Cylinder::rearrange(); // FIXME: should be put before neighbor list search
                Cylinder::updateAllData();
                _mController->run();

                // Membrane remeshing
                membraneAdaptiveRemesh();

                mine= chrono::high_resolution_clock::now();

                #ifdef OPTIMOUT
                chrono::duration<floatingpoint> elapsed_runm3(mine - mins);
                minimizationtime += elapsed_runm3.count();
                std::cout<<"Time taken for minimization "<<elapsed_runm3.count()<<endl;
				#endif

                //update position
                mins = chrono::high_resolution_clock::now();

                updatePositions();

<<<<<<< HEAD
                // Update activation of the compartments
                updateActiveCompartments();

=======
                #ifdef OPTIMOUT
>>>>>>> e144d571
                cout<<"Position updated"<<endl;
				#endif

                tauLastMinimization = 0.0;
                mine= chrono::high_resolution_clock::now();
                chrono::duration<floatingpoint> elapsed_rxn2(mine - mins);
                updateposition += elapsed_rxn2.count();

                // perform multiple functions to update cumulative energy counters and reset the mechanical energy variables
                if(SysParams::CParams.dissTracking){
                    _dt->updateAfterMinimization();
                }

	            //update reaction rates
	            mins = chrono::high_resolution_clock::now();
#ifdef DYNAMICRATES
	            updateReactionRates();
#ifdef OPTIMOUT
	            cout<<"updated Reaction Rates"<<endl;
#endif
#endif
	            mine= chrono::high_resolution_clock::now();
	            chrono::duration<floatingpoint> elapsed_rxn3(mine - mins);
	            rxnratetime += elapsed_rxn3.count();

            }
            //output snapshot
            if(tauLastSnapshot >= _snapshotTime) {
                mins = chrono::high_resolution_clock::now();
                cout << "Current simulation time = "<< tau() << endl;
                for(auto o: _outputs) o->print(i);
                resetCounters();
                i++;
                tauLastSnapshot = 0.0;
                mine= chrono::high_resolution_clock::now();
                chrono::duration<floatingpoint> elapsed_runout2(mine - mins);
                outputtime += elapsed_runout2.count();
            }
#elif defined(MECHANICS)
            for(auto o: _outputs) o->print(i);
	        resetCounters();
            i++;
#endif

#ifdef CHEMISTRY
            //activate/deactivate compartments
            mins = chrono::high_resolution_clock::now();
            activatedeactivateComp();
            //move the boundary
            moveBoundary(tau() - oldTau);
            mine= chrono::high_resolution_clock::now();
            chrono::duration<floatingpoint> elapsed_runspl(mine - mins);
            specialtime += elapsed_runspl.count();

            // update neighbor lists & Binding Managers
            if(tauLastNeighborList >= _neighborListTime) {
                mins = chrono::high_resolution_clock::now();
                updateNeighborLists();
                tauLastNeighborList = 0.0;
                mine= chrono::high_resolution_clock::now();
                chrono::duration<floatingpoint> elapsed_runnl2(mine - mins);
                nltime += elapsed_runnl2.count();
#ifdef OPTIMOUT
                cout<<"update NeighborLists"<<endl;
#endif
            }
            //Special protocols
            mins = chrono::high_resolution_clock::now();
            //special protocols
            executeSpecialProtocols();
            mine= chrono::high_resolution_clock::now();
            chrono::duration<floatingpoint> elapsed_runspl2(mine - mins);
            specialtime += elapsed_runspl2.count();
            oldTau = tau();

#ifdef CUDAACCL

            //reset CUDA context
//            CUDAcommon::handleerror(cudaDeviceSynchronize(), "cudaDeviceSynchronize", "Controller.cu");

//            CUDAcommon::handleerror(cudaDeviceReset(), "cudaDeviceReset", "Controller.cu");


//            size_t free, total;
//            CUDAcommon::handleerror(cudaMemGetInfo(&free, &total));
//            fprintf(stdout,"\t### After Reset Available VRAM : %g Mo/ %g Mo(total)\n\n",
//                    free/1e6, total/1e6);
//
//            cudaFree(0);
//
//            CUDAcommon::handleerror(cudaMemGetInfo(&free, &total));
//            fprintf(stdout,"\t### Available VRAM : %g Mo/ %g Mo(total)\n\n",
//                    free/1e6, total/1e6);
#ifdef CUDAACCL
                //@{
    size_t free2;
    CUDAcommon::handleerror(cudaMemGetInfo(&free2, &total));
    cudaFree(0);
    CUDAcommon::handleerror(cudaMemGetInfo(&free2, &total));
    std::cout<<"Free VRAM after CUDA operations in bytes "<<free2<<". Total VRAM in bytes "
             <<total<<endl;
    std::cout<<"Lost VRAM in bytes "<<CUDAcommon::getCUDAvars().memincuda-free2<<endl;
            std::cout<<endl;
    //@}
#endif
#endif
#endif
        }
    }
    //if run steps were specified, use this
    if(_runSteps != 0) {

#ifdef CHEMISTRY
        while(totalSteps <= _runSteps) {
            //run ccontroller
            if(!_cController->runSteps(_minimizationSteps)) {
                for(auto o: _outputs) o->print(i);
                resetCounters();
                break;
            }

            //add the last step
            stepsLastSnapshot += _minimizationSteps;
            stepsLastMinimization += _minimizationSteps;
            stepsLastNeighborList += _minimizationSteps;

            totalSteps += _minimizationSteps;
#endif
#if defined(MECHANICS) && defined(CHEMISTRY)
            //run mcontroller, update system
            if(stepsLastMinimization >= _minimizationSteps) {
                invalidateMembraneMeshIndexCache();
                Bead::rearrange();
                Cylinder::rearrange(); // FIXME: should be put before neighbor list search
                Cylinder::updateAllData();
                _mController->run();

                // Membrane remeshing
                membraneAdaptiveRemesh();

                updatePositions();
                
                // Update activation of the compartments
                updateActiveCompartments();

#ifdef DYNAMICRATES
                updateReactionRates();
#endif

                stepsLastMinimization = 0;
            }

            if(stepsLastSnapshot >= _snapshotSteps) {
                cout << "Current simulation time = "<< tau() << endl;
                for(auto o: _outputs) o->print(i);
                resetCounters();
                i++;
                stepsLastSnapshot = 0;
            }
#elif defined(MECHANICS)
            for(auto o: _outputs) o->print(i);
            resetCounters();
            i++;
#endif

#ifdef CHEMISTRY
            //activate/deactivate compartments
            activatedeactivateComp();
            //move the boundary
            moveBoundary(tau() - oldTau);

            // update neighbor lists
            if(stepsLastNeighborList >= _neighborListSteps) {
                updateNeighborLists();
                stepsLastNeighborList = 0;
            }

            //special protocols
            executeSpecialProtocols();
#endif
        }
    }

    //print last snapshots
    for(auto o: _outputs) o->print(i);
	resetCounters();
	#ifdef OPTIMOUT
    chk2 = chrono::high_resolution_clock::now();
    chrono::duration<floatingpoint> elapsed_run(chk2-chk1);
    cout<< "Chemistry time for run=" << chemistrytime <<endl;
    cout << "Minimization time for run=" << minimizationtime <<endl;
    cout<< "Neighbor-list+Bmgr-time for run="<<nltime<<endl;
    cout<< "Neighbor-list time for run="<<nl2time<<endl;
    cout<< "Bmgr-vec time for run="<<bmgrvectime<<endl;
    cout<< "SIMD time for run="<<SubSystem::SIMDtime<<endl;
    cout<< "HYBD time for run="<<SubSystem::HYBDtime<<endl;
    cout<< "Bmgr time for run="<<bmgrtime<<endl;
    cout<<"update-position time for run="<<updateposition<<endl;

    cout<<"rxnrate time for run="<<rxnratetime<<endl;
    cout<<"Output time for run="<<outputtime<<endl;
    cout<<"Special time for run="<<specialtime<<endl;
    cout << "Time elapsed for run: dt=" << elapsed_run.count() << endl;
    cout << "Total simulation time: dt=" << tau() << endl;
    cout<<"-----------"<<endl;
    if(true){
        auto mtime = CUDAcommon::tmin;
        cout<<"update-position time for run="<<updateposition<<endl;
        cout<<"update-position-cylinder time for run="<<updatepositioncylinder<<endl;
        cout<<"update-position-movable time for run="<<updatepositionmovable<<endl;
        cout<<"move-compartment cylinder ="<<mtime.timecylinderupdate<<" calls "<<mtime
        .callscylinderupdate<<endl;
        cout<<"move-compartment linker ="<<mtime.timelinkerupdate<<" calls "<<mtime
                .callslinkerupdate<<endl;
        cout<<"move-compartment motor ="<<mtime.timemotorupdate<<" calls "<<mtime
                .callsmotorupdate<<endl;
        cout<<"-----------"<<endl;

        cout << "Minimization time for run=" << minimizationtime <<endl;
        cout<<"Printing minimization times in seconds."<<endl;
        cout<<"starting minimization "<<mtime.vectorize<<endl;
        cout<<"Finding lambda "<<mtime.findlambda<<endl;
        cout<<"copy forces "<<mtime.copyforces<<endl;
        cout<<"other computations "<<mtime.tother<<endl;
        cout<<"end minimization "<<mtime.endminimization<<endl;
        cout<<"compute energies "<<mtime.computeenergy<<" calls "<<mtime
        .computeenergycalls<<endl;
        cout<<"compute energieszero "<<mtime.computeenergyzero<<" calls "<<mtime
        .computeenerycallszero<<endl;
	    cout<<"compute energiesnonzero "<<mtime.computeenergynonzero<<" calls "<<mtime
			    .computeenerycallsnonzero<<endl;
        cout<<"compute forces "<<mtime.computeforces<<" calls "<<mtime
                .computeforcescalls<<endl;
        cout<<"Time taken to compute energy in each forcefield "<<endl;
        cout<<"Filament, Linker, Motor, Branching, Excluded Volume, and Boundary"<<endl;
        for(auto x:mtime.individualenergies)
            cout<<x<<" ";
        cout<<endl;
	    cout<<"Time taken to compute energy in "<<endl;
	    cout<<"Filament Stretching "<<mtime.stretchingenergy<<endl;
	    cout<<"Filament Bending "<<mtime.bendingenergy<<endl;
        cout<<"Time taken to compute energyzero in each forcefield "<<endl;
        for(auto x:mtime.individualenergieszero)
            cout<<x<<" ";
        cout<<endl;
        cout<<"Time taken to compute energynonzero in each forcefield "<<endl;
        for(auto x:mtime.individualenergiesnonzero)
            cout<<x<<" ";
        cout<<endl;
        cout<<"Time taken to compute forces in each forcefield "<<endl;
        for(auto x:mtime.individualforces)
            cout<<x<<" ";
        cout<<endl;
	    cout<<"Time taken to compute forces in "<<endl;
	    cout<<"Filament Stretching "<<mtime.stretchingforces<<endl;
	    cout<<"Filament Bending "<<mtime.bendingforces<<endl;

		cout<<"Number of interactions considered in each force field"<<endl;

		cout<<"Filament Stretching "<<mtime.numinteractions[0]<<endl;
	    cout<<"Filament Bending "<<mtime.numinteractions[1]<<endl;
	    cout<<"Linker Stretching "<<mtime.numinteractions[2]<<endl;
	    cout<<"Motor Stretching "<<mtime.numinteractions[3]<<endl;
	    cout<<"Branching Stretching "<<mtime.numinteractions[4]<<endl;
	    cout<<"Branching Bending "<<mtime.numinteractions[5]<<endl;
	    cout<<"Branching Dihedral "<<mtime.numinteractions[6]<<endl;
	    cout<<"Branching Position "<<mtime.numinteractions[7]<<endl;
	    cout<<"Cylinder-Cylinder Repulsion "<<mtime.numinteractions[8]<<endl;
	    cout<<"Cylinder-Boundary Repulsion "<<mtime.numinteractions[9]<<endl;
    }
    if(false) {
        cout << "Printing callback times" << endl;
        auto ctime = CUDAcommon::ctime;
        auto ccount = CUDAcommon::ccount;
        cout << "UpdateBrancherBindingCallback " << ctime.tUpdateBrancherBindingCallback
             << " count "
             << ccount.cUpdateBrancherBindingCallback << endl;
        cout << "UpdateLinkerBindingCallback " << ctime.tUpdateLinkerBindingCallback
             << " count "
             << ccount.cUpdateLinkerBindingCallback << endl;
        cout << "UpdateMotorBindingCallback " << ctime.tUpdateMotorBindingCallback
             << " count "
             << ccount.cUpdateMotorBindingCallback << endl;
        cout << "UpdateMotorIDCallback " << ctime.tUpdateMotorIDCallback << " count "
             << ccount.cUpdateMotorIDCallback << endl;
        cout << "FilamentExtensionPlusEndCallback "
             << ctime.tFilamentExtensionPlusEndCallback << " count "
             << ccount.cFilamentExtensionPlusEndCallback << endl;
        cout << "FilamentExtensionMinusEndCallback "
             << ctime.tFilamentExtensionMinusEndCallback << " count "
             << ccount.cFilamentExtensionMinusEndCallback << endl;
        cout << "FilamentRetractionPlusEndCallback "
             << ctime.tFilamentRetractionPlusEndCallback << " count "
             << ccount.cFilamentRetractionPlusEndCallback << endl;
        cout << "FilamentRetractionMinusEndCallback "
             << ctime.tFilamentRetractionMinusEndCallback << " count "
             << ccount.cFilamentRetractionMinusEndCallback << endl;
        cout << "FilamentPolymerizationPlusEndCallback "
             << ctime.tFilamentPolymerizationPlusEndCallback << " count "
             << ccount.cFilamentPolymerizationPlusEndCallback << endl;
        cout << "FilamentPolymerizationMinusEndCallback "
             << ctime.tFilamentPolymerizationMinusEndCallback << " count "
             << ccount.cFilamentPolymerizationMinusEndCallback << endl;
        cout << "FilamentDepolymerizationPlusEndCallback "
             << ctime.tFilamentDepolymerizationPlusEndCallback << " count "
             << ccount.cFilamentDepolymerizationPlusEndCallback << endl;
        cout << "FilamentDepolymerizationMinusEndCallback "
             << ctime.tFilamentDepolymerizationMinusEndCallback << " count "
             << ccount.cFilamentDepolymerizationMinusEndCallback << endl;
        cout << "BranchingPointUnbindingCallback " << ctime.tBranchingPointUnbindingCallback
             << " count "
             << ccount.cBranchingPointUnbindingCallback << endl;
        cout << "BranchingCallback " << ctime.tBranchingCallback << " count "
             << ccount.cBranchingCallback << endl;
        cout << "LinkerUnbindingCallback " << ctime.tLinkerUnbindingCallback << " count "
             << ccount.cLinkerUnbindingCallback << endl;
        cout << "LinkerBindingCallback " << ctime.tLinkerBindingCallback << " count "
             << ccount.cLinkerBindingCallback << endl;
        cout << "MotorUnbindingCallback " << ctime.tMotorUnbindingCallback << " count "
             << ccount.cMotorUnbindingCallback << endl;
        cout << "MotorBindingCallback " << ctime.tMotorBindingCallback << " count "
             << ccount.cMotorBindingCallback << endl;
        cout << "MotorWalkingCallback " << ctime.tMotorWalkingCallback << " count "
             << ccount.cMotorWalkingCallback << endl;
        cout << "MotorMovingCylinderCallback " << ctime.tMotorMovingCylinderCallback
             << " count "
             << ccount.cMotorMovingCylinderCallback << endl;
        cout << "FilamentCreationCallback " << ctime.tFilamentCreationCallback << " count "
             << ccount.cFilamentCreationCallback << endl;
        cout << "FilamentSeveringCallback " << ctime.tFilamentSeveringCallback << " count "
             << ccount.cFilamentSeveringCallback << endl;
        cout << "FilamentDestructionCallback " << ctime.tFilamentDestructionCallback
             << " count "
             << ccount.cFilamentDestructionCallback << endl;
        cout << "------------" << endl;
        cout << "Printing neighbor times" << endl;
        cout << "Dynamic neighbor " << SubSystem::timedneighbor << endl;
        cout << "Neighbor " << SubSystem::timeneighbor << endl;
        cout << "Trackable " << SubSystem::timetrackable << endl;
        cout << "Done with simulation!" << endl;
        cout << "-------------" << endl;
        cout << "Filament extendPlusEnd 1 " << Filament::FilextendPlusendtimer1 << endl;
        cout << "Filament extendPlusEnd 2 " << Filament::FilextendPlusendtimer2 << endl;
        cout << "-------------" << endl;
        cout << "Cylinder constructor" << endl;
        cout << "part1 " << Cylinder::timecylinder1 << " part2 " << Cylinder::timecylinder2
             << " "
                "Ccylinder "
             << Cylinder::timecylinderchem << " mCylinder " << Cylinder::timecylindermech
             << endl;
        cout << "initializeCCylinder for loop " << ChemManager::tchemmanager1 << endl;
        cout << "extension Front/Back " << ChemManager::tchemmanager2 << endl;
        cout << "initialize " << ChemManager::tchemmanager3 << endl;
        cout << "last part " << ChemManager::tchemmanager4 << endl;
        cout << "------------" << endl;
        cout << "PolyPlusEndTemplate time" << endl;
        cout << "For loop " << CUDAcommon::ppendtime.rxntempate1 << " part2 (findspecies) "
             << CUDAcommon::ppendtime.rxntempate2 << " part3 (create rxn) "
             << CUDAcommon::ppendtime
                     .rxntempate3 << " part4 (Callback) "
             << CUDAcommon::ppendtime.rxntempate4 << endl;
    }
	#endif
#ifdef CUDAACCL
    cudaDeviceReset();
#endif
}<|MERGE_RESOLUTION|>--- conflicted
+++ resolved
@@ -1384,13 +1384,10 @@
 
                 updatePositions();
 
-<<<<<<< HEAD
                 // Update activation of the compartments
                 updateActiveCompartments();
 
-=======
                 #ifdef OPTIMOUT
->>>>>>> e144d571
                 cout<<"Position updated"<<endl;
 				#endif
 
