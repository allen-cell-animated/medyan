
//------------------------------------------------------------------
//  **MEDYAN** - Simulation Package for the Mechanochemical
//               Dynamics of Active Networks, v4.0
//
//  Copyright (2015-2018)  Papoian Lab, University of Maryland
//
//                 ALL RIGHTS RESERVED
//
//  See the MEDYAN web page for more information:
//  http://www.medyan.org
//------------------------------------------------------------------

#include <random>
#include <chrono>

#include "Controller.h"

#include "Parser.h"
#include "Output.h"
#include "SubSystem.h"
#include "Boundary.h"
#include "CompartmentGrid.h"

#include "FilamentInitializer.h"
#include "BubbleInitializer.h"

#include "Filament.h"
#include "Cylinder.h"
#include "Linker.h"
#include "MotorGhost.h"
#include "Structure/BoundaryElementImpl.h"
#include "BranchingPoint.h"
#include "Bubble.h"
#include "MTOC.h"
#include "AFM.h"
#include "ChemManager.h"

#include "SysParams.h"
#include "MathFunctions.h"
#include "MController.h"
#include "Cylinder.h"
#include <unordered_map>
#include     <tuple>
#include <vector>
#include <algorithm>
#include "ChemManager.h"

#ifdef CUDAACCL
#include "nvToolsExt.h"
#endif
#include "Util/Io/Log.hpp"
#include "Util/Profiler.hpp"
using namespace mathfunc;

Controller::Controller() :
    _mController(&_subSystem),
    _cController(&_subSystem),
    _gController(&_subSystem) {

    //set Trackable's subsystem ptr
    Trackable::_subSystem = &_subSystem;
}

void Controller::initialize(string inputFile,
                            string inputDirectory,
                            string outputDirectory,
                            int numThreads) {

    // Notice: numThreads is not used currently.

    SysParams::INITIALIZEDSTATUS = false;
    //general check of macros
#if defined(DYNAMICRATES) && (!defined(CHEMISTRY) || !defined(MECHANICS))
    LOG(FATAL) << "If dynamic rates is turned on, chemistry and mechanics must be "
         << "defined. Please set these compilation macros and try again. Exiting.";
    exit(EXIT_FAILURE);
#endif

    //init input directory
    _inputDirectory  = inputDirectory + "/";
    _outputDirectory = outputDirectory + "/";

    //Parse input, get parameters
    _inputFile = inputFile;
    SystemParser p(inputFile);

    //snapshot type output
    cout << endl;

    //trajectory-style data
    _outputs.push_back(new BasicSnapshot(_outputDirectory + "snapshot.traj", &_subSystem));
    _outputs.push_back(new BirthTimes(_outputDirectory + "birthtimes.traj", &_subSystem));
    _outputs.push_back(new Forces(_outputDirectory + "forces.traj", &_subSystem));
    _outputs.push_back(new Tensions(_outputDirectory + "tensions.traj", &_subSystem));

    _outputs.push_back(new PlusEnd(_outputDirectory + "plusend.traj", &_subSystem));
    //ReactionOut should be the last one in the output list
    //Otherwise incorrect deltaMinusEnd or deltaPlusEnd values may be genetrated.
    _outputs.push_back(new ReactionOut(_outputDirectory + "monomers.traj", &_subSystem));
    //add br force out and local diffussing species concentration
    _outputs.push_back(new BRForces(_outputDirectory + "repulsion.traj", &_subSystem));
    //_outputs.push_back(new PinForces(_outputDirectory + "pinforce.traj", &_subSystem));

    //Always read geometry, check consistency
    p.readGeoParams();
    if(!SysParams::checkGeoParameters()) exit(EXIT_FAILURE);

    //CALLING ALL CONTROLLERS TO INITIALIZE
    //Initialize geometry controller
    cout << "---" << endl;
    LOG(STEP) << "Initializing geometry...";
    _gController.initializeGrid();
    LOG(INFO) << "Done.";

    //Initialize boundary
    cout << "---" << endl;
    LOG(STEP) << "Initializing boundary...";

    auto BTypes = p.readBoundaryType();
    p.readBoundParams();

    //initialize
    _gController.initializeBoundary(BTypes);
    LOG(INFO) << "Done.";

#ifdef MECHANICS
    //read algorithm and types
    auto MTypes = p.readMechanicsFFType();
    auto MAlgorithm = p.readMechanicsAlgorithm();

    //read const parameters
    p.readMechParams();

    //Initialize Mechanical controller
    cout << "---" << endl;
    LOG(STEP) << "Initializing mechanics...";
    _mController.initialize(MTypes, MAlgorithm);
    LOG(INFO) << "Done.";

#endif

#ifdef CHEMISTRY
    //Activate necessary compartments for diffusion
    _gController.setActiveCompartments();

    if(_subSystem.getBoundary()->getShape() == BoundaryShape::Cylinder){
        for(auto C : _subSystem.getCompartmentGrid()->getCompartments()){
            C->getSlicedVolumeArea();
        }
    }
    else{
        for(auto C : _subSystem.getCompartmentGrid()->getCompartments()){
            C->getNonSlicedVolumeArea();
        }
    }
    //Calculate surface area and volume for reaction rate scaling


    //read parameters
    p.readChemParams();

    //Initialize chemical controller
    cout << "---" << endl;
    LOG(STEP) << "Initializing chemistry...";
    //read algorithm
    auto CAlgorithm = p.readChemistryAlgorithm();
    auto CSetup = p.readChemistrySetup();
    _cAlgorithm=CAlgorithm;
    //run time for sim
    _runTime = CAlgorithm.runTime;

    //freq of snapshots, minimizations, neighborlist updates
    _snapshotTime = CAlgorithm.snapshotTime;
    _minimizationTime = CAlgorithm.minimizationTime;
    _neighborListTime = CAlgorithm.neighborListTime;
    _datadumpTime = CAlgorithm.datadumpTime;

    //if run time was not set, look for runsteps parameters
    _runSteps = CAlgorithm.runSteps;
    _snapshotSteps = CAlgorithm.snapshotSteps;
    _minimizationSteps = CAlgorithm.minimizationSteps;
    _neighborListSteps = CAlgorithm.neighborListSteps;

    ChemistryData ChemData;

    if(CSetup.inputFile != "") {
        ChemistryParser cp(_inputDirectory + CSetup.inputFile);
        ChemData = cp.readChemistryInput();
        _chemData=ChemData;
    }
    else {
        LOG(FATAL) << "Need to specify a chemical input file. Exiting.";
        exit(EXIT_FAILURE);
    }

#ifdef CHEMISTRY
    SysParams::addChemParameters(ChemData);

    if(!SysParams::checkChemParameters(ChemData))
        exit(EXIT_FAILURE);
#endif

    // create the dissiption tracking object
    _dt = new DissipationTracker(&_mController);
    _cController.initialize(CAlgorithm.algorithm, ChemData, _dt);
    LOG(INFO) << "Done.";

    //Set up chemistry output if any
    string chemsnapname = _outputDirectory + "chemistry.traj";
    _outputs.push_back(new Chemistry(chemsnapname, &_subSystem, ChemData,
                                     _subSystem.getCompartmentGrid()));

    ChemSim* _cs = _cController.getCS();
	ForceFieldManager* _ffm = _mController.getForceFieldManager();

    string concenname = _outputDirectory + "concentration.traj";

    _outputs.push_back(new Concentrations(concenname, &_subSystem, ChemData));

    if(SysParams::CParams.dissTracking){
    //Set up dissipation output if dissipation tracking is enabled
    string disssnapname = _outputDirectory + "dissipation.traj";
    _outputs.push_back(new Dissipation(disssnapname, &_subSystem, _cs));

    //Set up HRCD output if dissipation tracking is enabled
    string hrcdsnapname = _outputDirectory + "HRCD.traj";

    _outputs.push_back(new HRCD(hrcdsnapname, &_subSystem, _cs));

    //Set up HRMD output if dissipation tracking is enabled
    string hrmdsnapname = _outputDirectory + "HRMD.traj";
    _outputs.push_back(new HRMD(hrmdsnapname, &_subSystem, _cs));

    }

    if(SysParams::CParams.eventTracking){
        //Set up MotorWalkingEvents if event tracking is enabled
        string motorwalkingevents = _outputDirectory + "motorwalkingevents.traj";
        _outputs.push_back(new MotorWalkingEvents(motorwalkingevents, &_subSystem, _cs));

        //Set up motorunbindingevents if event tracking is enabled
        string motorunbindingevents = _outputDirectory + "motorunbindingevents.traj";
        _outputs.push_back(new MotorUnbindingEvents(motorunbindingevents, &_subSystem, _cs));

        //Set up LinkerUnbindingEvents if event tracking is enabled
        string linkerunbindingevents = _outputDirectory + "linkerunbindingevents.traj";
        _outputs.push_back(new LinkerUnbindingEvents(linkerunbindingevents, &_subSystem, _cs));

        //Set up LinkerBindingEvents if event tracking is enabled
        string linkerbindingevents = _outputDirectory + "linkerbindingevents.traj";
        _outputs.push_back(new LinkerBindingEvents(linkerbindingevents, &_subSystem, _cs));
    }

    if(SysParams::MParams.hessTracking){
        //Set up HessianMatrix if hessiantracking is enabled
        string hessianmatrix = _outputDirectory + "hessianmatrix.traj";
        _outputs.push_back(new HessianMatrix(hessianmatrix, &_subSystem, _ffm));

        //Set up HessianSpectra if hessiantracking is enabled
        string hessianspectra = _outputDirectory + "hessianspectra.traj";
        _outputs.push_back(new HessianSpectra(hessianspectra, &_subSystem, _ffm));

    }

    //Set up CMGraph output
    string cmgraphsnapname = _outputDirectory + "CMGraph.traj";
    _outputs.push_back(new CMGraph(cmgraphsnapname, &_subSystem));
    
    //Set up TMGraph output
    string tmgraphsnapname = _outputDirectory + "TMGraph.traj";
    _outputs.push_back(new TMGraph(tmgraphsnapname, &_subSystem));


    //Set up datadump output if any
	    string datadumpname = _outputDirectory + "datadump.traj";
        _outputdump.push_back(new Datadump(datadumpname, &_subSystem, ChemData));

//    string twofilamentname = _outputDirectory + "twofilament.traj";
//    _outputs.push_back(new TwoFilament(twofilamentname, &_subSystem, ChemData));

//    //Set up Turnover output if any
//    string turnover = _outputDirectory + "Turnover.traj";
//    _outputs.push_back(new FilamentTurnoverTimes(turnover, &_subSystem));


#endif

#ifdef DYNAMICRATES
    cout << "---" << endl;
    LOG(STEP) << "Initializing dynamic rates...";
    //read dynamic rate parameters
    p.readDyRateParams();

    //read dynamic rate types
    DynamicRateType DRTypes = p.readDynamicRateType();

    //init controller
    _drController.initialize(DRTypes);
    LOG(INFO) << "Done.";

#endif

    //Check consistency of all chemistry and mechanics parameters
    cout << "---" << endl;
    LOG(STEP) << "Checking cross-parameter consistency...";
    //Chemistry is checked in advance
#ifdef MECHANICS
    if(!SysParams::checkMechParameters(MTypes))
        exit(EXIT_FAILURE);
#endif
#ifdef DYNAMICRATES
    if(!SysParams::checkDyRateParameters(DRTypes))
        exit(EXIT_FAILURE);
#endif

    LOG(INFO) << "Done.";

    //setup initial network configuration
    setupInitialNetwork(p);

    //setup special structures
    p.readSpecialParams();
    setupSpecialStructures(p);

    SysParams::INITIALIZEDSTATUS = true;
}

void Controller::setupInitialNetwork(SystemParser& p) {

    //Read bubble setup, parse bubble input file if needed
    BubbleSetup BSetup = p.readBubbleSetup();
    BubbleData bubbles;

    cout << "---" << endl;
    cout << "Initializing bubbles...";

    if (BSetup.inputFile != "") {
        BubbleParser bp(_inputDirectory + BSetup.inputFile);
        bubbles = bp.readBubbles();
    }
    //add other bubbles if specified
    BubbleInitializer *bInit = new RandomBubbleDist();

    auto bubblesGen = bInit->createBubbles(_subSystem.getBoundary(),
                                           BSetup.numBubbles,
                                           BSetup.bubbleType);
    bubbles.insert(bubbles.end(), bubblesGen.begin(), bubblesGen.end());
    delete bInit;

    //add bubbles
    for (auto it: bubbles) {

        auto coord = get<1>(it);
        auto type = get<0>(it);

        if(type >= SysParams::Mechanics().numBubbleTypes) {
            cout << "Bubble data specified contains an "
                 <<"invalid bubble type. Exiting." << endl;
            exit(EXIT_FAILURE);
        }
        _subSystem.addTrackable<Bubble>(&_subSystem, coord, type);
    }
    cout << "Done. " << bubbles.size() << " bubbles created." << endl;

    //Read filament setup, parse filament input file if needed
    FilamentSetup FSetup = p.readFilamentSetup();
//    FilamentData filaments;

    cout << "---" << endl;
//    HybridBindingSearchManager::setdOut();
    cout << "Initializing filaments...";

    if (SysParams::RUNSTATE == true) {
        if (FSetup.inputFile != "") {
            FilamentParser fp(_inputDirectory + FSetup.inputFile);
            filaments = fp.readFilaments();
        }
        fil = get<0>(filaments);
        //add other filaments if specified
        FilamentInitializer *fInit = new RandomFilamentDist();

        auto filamentsGen = fInit->createFilaments(_subSystem.getBoundary(),
                                                    FSetup.numFilaments,
                                                    FSetup.filamentType,
                                                    FSetup.filamentLength);
        auto filGen = get<0>(filamentsGen);
        fil.insert(fil.end(), filGen.begin(), filGen.end());
        delete fInit;

        //add filaments

        for (auto it: fil) {

            auto coord1 = get<1>(it);
            auto coord2 = get<2>(it);
            auto type = get<0>(it);

            if (type >= SysParams::Chemistry().numFilaments) {
                cout << "Filament data specified contains an "
                        << "invalid filament type. Exiting." << endl;
                exit(EXIT_FAILURE);
            }
            vector<vector<floatingpoint>> coords = {coord1, coord2};

            if (coord2.size() == 3) {

                floatingpoint d = twoPointDistance(coord1, coord2);
                vector<floatingpoint> tau = twoPointDirection(coord1, coord2);
                int numSegment = static_cast<int>(std::round(
                        d / SysParams::Geometry().cylinderSize[type]));

                // check how many segments can fit between end-to-end of the filament
                if (numSegment == 0)
                    _subSystem.addTrackable<Filament>(&_subSystem, type, coords, 2,
                                                        FSetup.projectionType);
                else
                    _subSystem.addTrackable<Filament>(&_subSystem, type, coords,
                                                        numSegment + 1,
                                                        FSetup.projectionType);
            } else if (coord2.size() > 3) {
                int numSegment = coord2.size() / 3;
                vector<vector<floatingpoint>> coords;
                coords.push_back(coord1);
                for (int id = 0; id < numSegment; id++)
                    coords.push_back(
                            {coord2[id * 3], coord2[id * 3 + 1], coord2[id * 3 + 2]});

                if (numSegment == 0)
                    _subSystem.addTrackable<Filament>(&_subSystem, type, coords, 2,
                                                        FSetup.projectionType);
                else
                    _subSystem.addTrackable<Filament>(&_subSystem, type, coords,
                                                        numSegment + 1,
                                                        FSetup.projectionType);
            }
        }
        cout << "Done. " << fil.size() << " filaments created." << endl;
        cout << "Total cylinders " << Cylinder::getCylinders().size() << endl;
    }
    else{
        cout<<endl;
	    cout<<"RESTART PHASE BEINGS."<<endl;
        //Create the restart pointer
        const string inputfileName = _inputDirectory + FSetup.inputFile;
        _restart = new Restart(&_subSystem, _chemData, inputfileName);
        //read set up.
        _restart->readNetworkSetup();
        _restart->setupInitialNetwork();
    }
}

void Controller::setupSpecialStructures(SystemParser& p) {

    cout << "---" << endl;
    cout << "Setting up special structures...";

    SpecialSetupType SType = p.readSpecialSetupType();

    //set up a MTOC if desired

    //For now, uses 20 filaments
    if(SType.mtoc) {

        MTOC* mtoc = _subSystem.addTrackable<MTOC>();
        
        //set MTOC coordinates based on input
        floatingpoint bcoordx = SType.mtocInputCoordXYZ[0];
        floatingpoint bcoordy = SType.mtocInputCoordXYZ[1];
        floatingpoint bcoordz = SType.mtocInputCoordXYZ[2];


        vector<floatingpoint> bcoords = {bcoordx, bcoordy, bcoordz};
        Bubble* b = _subSystem.addTrackable<Bubble>(&_subSystem, bcoords, SType.mtocBubbleType);


        mtoc->setBubble(b);
        
        FilamentInitializer *init = new MTOCFilamentDist(bcoords,
                                                         SysParams::Mechanics().BubbleRadius[SType.mtocBubbleType]);


        auto filaments = init->createFilaments(_subSystem.getBoundary(),

                                               SType.mtocNumFilaments,
                                               SType.mtocFilamentType,
                                               SType.mtocFilamentLength);
        //add filaments
        filamentData fil=get<0>(filaments);
        for (auto it: fil) {
            
            auto coord1 = get<1>(it);
            auto coord2 = get<2>(it);
            
            vector<vector<floatingpoint>> coords = {coord1, coord2};
            
            floatingpoint d = twoPointDistance(coord1, coord2);
            vector<floatingpoint> tau = twoPointDirection(coord1, coord2);
            
            int numSegment = d / SysParams::Geometry().cylinderSize[SType.mtocFilamentType];
            
            // check how many segments can fit between end-to-end of the filament
            Filament *f = _subSystem.addTrackable<Filament>(&_subSystem, SType.mtocFilamentType,
                                                             coords, numSegment + 1, "ARC");
            
            mtoc->addFilament(f);
            
        }
        cout << "MTOC is set." << endl;
        
    }
    else if(SType.afm) {

        AFM* afm = _subSystem.addTrackable<AFM>();

        //create a bubble in top part of grid, centered in x,y
        floatingpoint bcoordx = GController::getSize()[0] / 2;
        floatingpoint bcoordy = GController::getSize()[1] / 2;
        //set up the height of the AFM bubble
        floatingpoint bcoordz = 1250;

        vector<floatingpoint> bcoords = {bcoordx, bcoordy, bcoordz};
        Bubble* b = _subSystem.addTrackable<Bubble>(&_subSystem, bcoords, SType.afmBubbleType);

        PlaneBoundaryElement* afmpbe = _subSystem.addTrackable<PlaneBoundaryElement>(bcoords, vector<floatingpoint>{0,0,-1}, SysParams::Boundaries().BoundaryK,
                                   SysParams::Boundaries().BScreenLength);

        afm->setBubble(b);
        afm->setPlaneBoundaryElement(afmpbe);

        FilamentInitializer *init = new AFMFilamentDist(bcoords, SysParams::Mechanics().BubbleRadius[SType.afmBubbleType]);

        auto filaments = init->createFilaments(_subSystem.getBoundary(),
                                               SType.afmNumFilaments,
                                               SType.afmFilamentType,
                                               SType.afmFilamentLength);
        //add filaments
        filamentData fil=get<0>(filaments);
        for (auto it: fil) {

            auto coord1 = get<1>(it);
            auto coord2 = get<2>(it);

            vector<vector<floatingpoint>> coords = {coord1, coord2};

            floatingpoint d = twoPointDistance(coord1, coord2);
            vector<floatingpoint> tau = twoPointDirection(coord1, coord2);

            int numSegment = static_cast<int>(std::round(d / SysParams::Geometry().cylinderSize[SType.afmFilamentType]));

            // check how many segments can fit between end-to-end of the filament



            Filament *f = _subSystem.addTrackable<Filament>(&_subSystem, SType.afmFilamentType, coords, numSegment + 1, "ARC");

            afm->addFilament(f);
        }
        cout << "AFM is set." << endl;
    }
    cout << "Done." << endl;
}

void Controller::activatedeactivateComp(){

    if(SysParams::Boundaries().transfershareaxis>=0){
        fCompmap.clear();
        bCompmap.clear();
        activatecompartments.clear();
        ControlfrontbackEndComp();
//            std::cout<<fCompmap.size()<<" "<<bCompmap.size()<<" "<<activatecompartments.size()<<endl;
        for(auto it=activatecompartments.begin();it!=activatecompartments.end();it++)
        {
            if(!(*it)->isActivated())
                _cController.activate(*it);
        }
        //deactivate compartments starting from the right extreme
        for (std::multimap<int,Compartment*>::reverse_iterator it=fCompmap.rbegin(); it!=fCompmap.rend(); ++it)
            _cController.deactivate(it->second);
        //deactivate compartments starting from the left extreme
        for (std::multimap<int,Compartment*>::iterator it=bCompmap.begin(); it!=bCompmap.end(); ++it)
            _cController.deactivate(it->second);
        fCompmap.clear();
        bCompmap.clear();

//            std::cout<<"Printing diffusing actin copy numbers."<<endl;
//
//            for(auto C : _subSystem->getCompartmentGrid()->getCompartments()){
//                for(auto sd : _chemData.speciesDiffusing) {
//                    string name = get<0>(sd);
//                    if(name.find("AD") != string::npos){
//                        auto s = C->findSpeciesByName(name);
//                        auto copyNum = s->getN();
//
//                        std::cout <<C->coordinates()[0]<<" "<<copyNum<<" ";
//                    }
//                }
//            }
//            std::cout<<endl;
    }
}

void Controller::ControlfrontbackEndComp(){
    Compartment* maxcomp=NULL;
    Compartment* mincomp=NULL;
    int tsaxis = SysParams::Boundaries().transfershareaxis;
    int planestomove = SysParams::Boundaries().planestomove;
    bool maxcompstate = false;
    bool mincompstate = false;
    if(planestomove == 2 || planestomove == 0) maxcompstate = true;
    if(planestomove == 2 || planestomove == 1) mincompstate = true;
    floatingpoint systemspan = 0.0;
    floatingpoint cmpsize = 0.0;
    if(tsaxis == 0)
    {systemspan = SysParams::Geometry().NX * SysParams::Geometry()
                                                              .compartmentSizeX;
    cmpsize = SysParams::Geometry().compartmentSizeX;}
    else if(tsaxis == 1) {
        systemspan = SysParams::Geometry().NY * SysParams::Geometry()
                .compartmentSizeY;
        cmpsize = SysParams::Geometry().compartmentSizeY;
    }
    else if(tsaxis == 2) {
        systemspan = SysParams::Geometry().NZ * SysParams::Geometry().compartmentSizeZ;
        cmpsize = SysParams::Geometry().compartmentSizeZ;
    }
    //copy vector to prevcopy
    bounds_prev[0] = bounds[0];bounds_prev[1] = bounds[1];
    bounds[0] = 0.0; bounds[1] =  systemspan;
    for(auto C : _subSystem.getCompartmentGrid()->getCompartments()){
        auto cyls=C->getCylinders();
        if(cyls.size()>0){
            //maxcomp refers to the compartment on the right extreme of reaction volume
            // that represents the current chemical boundary of the system.
            if(maxcompstate) {
                if (maxcomp == NULL)
                    maxcomp = C;
                else {
                    //get current maxcomp coordinates
                    auto mcoord = maxcomp->coordinates();
                    //get compartment coorinates
                    auto ccord = C->coordinates();
                    //compare to see if the compartment is further to the right of maxcomp.
                    if (mcoord[SysParams::Boundaries().transfershareaxis] <
                        ccord[SysParams::Boundaries()
                                .transfershareaxis])
                        maxcomp = C;
                }
            }
            //mincomp refers to the compartment on the left extreme of reaction volume
            // that represents the current chemical boundary of the system.
            if(mincompstate) {
                if (mincomp == NULL)
                    mincomp = C;
                else {
                    auto mcoord = mincomp->coordinates();
                    auto ccord = C->coordinates();
                    //compare to see if the compartment is further to the left of mincomp.
                    if (mcoord[SysParams::Boundaries().transfershareaxis] >
                        ccord[SysParams::Boundaries().transfershareaxis])
                        mincomp = C;
                }
            }
        }
    }

    if(maxcompstate) {
        std::cout<<"1 maxcomp "<<maxcomp->coordinates()[0]<<endl;
        // front end is defined two compartments away from the current maxcomp.
        auto cmaxcomp = maxcomp->coordinates();
        //get the neighbor who is to the right of maxcomp.
        for (auto C:maxcomp->getNeighbours()) {
            auto cC = C->coordinates();
            if (cmaxcomp[SysParams::Boundaries().transfershareaxis] <
                cC[SysParams::Boundaries().transfershareaxis])
                maxcomp = C;
        }
        std::cout<<"2 maxcomp "<<maxcomp->coordinates()[0]<<endl;
        cmaxcomp = maxcomp->coordinates();
        //get the neighbor who is to the right of maxcomp.
        for (auto C:maxcomp->getNeighbours()) {
            auto cC = C->coordinates();
            if (cmaxcomp[SysParams::Boundaries().transfershareaxis] <
                cC[SysParams::Boundaries().transfershareaxis])
                maxcomp = C;
        }
        std::cout<<"3 maxcomp "<<maxcomp->coordinates()[0]<<endl;
        cmaxcomp = maxcomp->coordinates();
        assert((maxcomp != NULL) && "Non existent maxcomp. Exiting.");
        //Loop through compartments
        for (auto C : _subSystem.getCompartmentGrid()->getCompartments()) {
            auto cC = C->coordinates();
            //if compartment is to the right of maxcomp and activated, add to a vector to
            // deactivate later.
            if (cC[SysParams::Boundaries().transfershareaxis] >
                cmaxcomp[SysParams::Boundaries().transfershareaxis]) {
                if (C->isActivated())
                    fCompmap.insert(pair<int, Compartment *>(
                            cC[SysParams::Boundaries().transfershareaxis], C));
            }
                //if compartment is to the left of maxcomp and not active, add to a vector to
                // activate later.
            else {
                if (!(C->isActivated()))
                    activatecompartments.push_back(C);
            }
        }
        bounds[1] = maxcomp->coordinates()[SysParams::Boundaries().transfershareaxis] +
                cmpsize/2;
    }
    //back end is defined as the compartment that is two compartments to the left of
    // mincomp.
    if(mincompstate) {
        auto cmincomp = mincomp->coordinates();
        //get the neighbor who is to the left of mincomp.
        for (auto C:mincomp->getNeighbours()) {
            auto cC = C->coordinates();
            if (cmincomp[SysParams::Boundaries().transfershareaxis] >
                cC[SysParams::Boundaries().transfershareaxis])
                mincomp = C;
        }
        cmincomp = mincomp->coordinates();
        //get the neighbor who is to the left of mincomp.
        for (auto C:mincomp->getNeighbours()) {
            auto cC = C->coordinates();
            if (cmincomp[SysParams::Boundaries().transfershareaxis] >
                cC[SysParams::Boundaries().transfershareaxis])
                mincomp = C;
        }
        cmincomp = mincomp->coordinates();
        assert(mincomp != NULL && "Non existent mincomp. Exiting.");
        //Loop through compartments
        for (auto C : _subSystem.getCompartmentGrid()->getCompartments()) {
            auto cC = C->coordinates();
            //if compartment C is to the left of mincomp and was added to
            // activatecompartments vector, remove. If it is already active, add to a vector
            // to deactivate later.
            if (cC[SysParams::Boundaries().transfershareaxis] <
                cmincomp[SysParams::Boundaries().transfershareaxis]) {
                auto it = std::find(activatecompartments.begin(),
                                    activatecompartments.end(), C);
                if (it != activatecompartments.end())
                    activatecompartments.erase(it);
                if (C->isActivated()) {
                    bCompmap.insert(pair<int, Compartment *>(
                            cC[SysParams::Boundaries().transfershareaxis], C));
                }
            }
        }
        bounds[0] = mincomp->coordinates()[SysParams::Boundaries().transfershareaxis] -
                cmpsize/2;
    }
    //print the maximum (right boundary) and minimum (left boundary) compartment spans.
    std::cout<<"Maxbound "<<bounds[1]<<" Minbound "<<bounds[0]<<endl;
}

void Controller::moveBoundary(floatingpoint deltaTau) {
    //calculate distance to move
    floatingpoint dist = SysParams::Boundaries().moveSpeed * deltaTau;

    if(SysParams::Boundaries().transfershareaxis>=0){
        vector<floatingpoint> distvec= {0.0, 0.0, 0.0, 0.0, 0.0, 0.0};

        if(SysParams::Boundaries().transfershareaxis == 0){
            distvec[0] = bounds[0] - bounds_prev[0];
            distvec[1] = bounds[1] - bounds_prev[1];
        }
        else if(SysParams::Boundaries().transfershareaxis == 1){
            distvec[2] = bounds[0] - bounds_prev[0];
            distvec[3] = bounds[1] - bounds_prev[1];
        }
        else if(SysParams::Boundaries().transfershareaxis == 2){
            distvec[4] = bounds[0] - bounds_prev[0];
            distvec[5] = bounds[1] - bounds_prev[1];
        }
        _subSystem.getBoundary()->move(distvec);
    }
        //deprecated not good to use.
    else if(abs(dist)>0){
        vector<floatingpoint> distvec = {dist, -dist, dist, -dist, dist, -dist};
        //move it
        if(tau() >= SysParams::Boundaries().moveStartTime &&
           tau() <= SysParams::Boundaries().moveEndTime)
            _subSystem.getBoundary()->move(distvec);

        //activate, deactivate necessary compartments
        for(auto C : _subSystem.getCompartmentGrid()->getCompartments()) {

            if(_subSystem.getBoundary()->within(C)) {

                if(C->isActivated()) continue;
                else _cController.activate(C);
            }
            else {
                if(!C->isActivated()) continue;
                else _cController.deactivate(C);
            }
        }
    }
    //calculate system volume.
    _subSystem.getBoundary()->volume();
}

void Controller::executeSpecialProtocols() {

    //making filaments static
    if(SysParams::Chemistry().makeFilamentsStatic &&
       SysParams::Chemistry().makeFilamentsStaticTime <= tau()) {

        //loop through all cylinders, passivate (de)polymerization
        for(auto c : Cylinder::getCylinders())
            c->getCCylinder()->passivatefilreactions();
    }

    //making linkers static
    if(SysParams::Chemistry().makeLinkersStatic &&
       SysParams::Chemistry().makeLinkersStaticTime <= tau()) {

        // loop through all linkers, passivate unbinding
        for(auto l: Linker::getLinkers())
            l->getCLinker()->getOffReaction()->passivateReaction();
    }


    if(SysParams::Mechanics().pinBoundaryFilaments &&
       tau() >= SysParams::Mechanics().pinTime) {

        pinBoundaryFilaments();
    }

    if(SysParams::Mechanics().pinLowerBoundaryFilaments &&
       tau() >= SysParams::Mechanics().pinTime) {

        pinLowerBoundaryFilaments();
    }
    
<<<<<<< HEAD
    //Manually update motor binding rate
    if(tau() >= SysParams::DRParams.manualCharStartTimeController){
        for(auto C : _subSystem.getCompartmentGrid()->getCompartments()) {
            for(auto &rxn : C->getInternalReactionContainer().reactions()){
                auto factor = SysParams::DRParams.manualMotorBindingRate;
                rxn->setRateMulFactor(factor, ReactionBase::MotorBindingManualFactor);
                rxn->updatePropensity();
            }
        }
        //It only needs to be called once
        SysParams::DRParams.manualCharStartTimeController = 1000000.0;
    }
    
    //setRateMulFactor
    
=======
>>>>>>> 4e692850
}

void Controller::updatePositions() {

	chrono::high_resolution_clock::time_point minsp, minep;
    //NEED TO UPDATE CYLINDERS FIRST
	minsp = chrono::high_resolution_clock::now();
    //Reset Cylinder update position state
    Cylinder::setpositionupdatedstate = false;
    for(auto c : Cylinder::getCylinders()) {
	    c->updatePosition();
    }
#ifdef OPTIMOUT
    cout<<"Cylinder position updated"<<endl;
#endif
    //Reset state to updated state
	Cylinder::setpositionupdatedstate = true;
	minep = chrono::high_resolution_clock::now();
    chrono::duration<floatingpoint> compartment_update(minep - minsp);
    updatepositioncylinder += compartment_update.count();

    minsp = chrono::high_resolution_clock::now();
    //update all other moveables
//    for(auto m : _subSystem->getMovables()) m->updatePosition();
	int count = 0;
	for(auto m : Movable::getMovableList()) m->updatePosition();
    
    //update bubble
    if(SysParams::Chemistry().makeAFM) updateBubblePositions();


    minep = chrono::high_resolution_clock::now();
    chrono::duration<floatingpoint> compartment_update2(minep - minsp);
    updatepositionmovable += compartment_update2.count();
}

void Controller::updateBubblePositions() {
    
    //update AFM bubble again based on time
    for(auto b : Bubble::getBubbles()) {
        if(b->isAFM()) b->updatePositionManually();
    }
    
    if(SysParams::Chemistry().makeRateDepend && tau() - tp > 1) {
        tp+=1;
        
        for(auto &filament : Filament::getFilaments()) {
            double deltaL;
            double numCyl = 0;
            for (auto cylinder : filament->getCylinderVector()){
                
                deltaL += cylinder->getMCylinder()->getLength() -
                cylinder->getMCylinder()->getEqLength();
                numCyl += 1;
            }
            
            //print last
            Cylinder* cylinder = filament->getCylinderVector().back();
            deltaL += cylinder->getMCylinder()->getLength() -
            cylinder->getMCylinder()->getEqLength();
            numCyl += 1;
            
            double k = cylinder->getMCylinder()->getStretchingConst();
            
            //if the filament tension is higher than threshold, regardless of sign
            if(k*deltaL/numCyl > SysParams::Chemistry().makeRateDependForce ||
               -k*deltaL/numCyl > SysParams::Chemistry().makeRateDependForce ){
                
                Cylinder* pCyl = filament->getCylinderVector().back();
                for(auto &r : pCyl->getCCylinder()->getInternalReactions()) {
                    if(r->getReactionType() == ReactionType::POLYMERIZATIONPLUSEND) {
                        float newrate = 5 * SysParams::Chemistry().originalPolyPlusRate;
                        r->setBareRate(newrate);
                        r->recalcRateVolumeFactor();
                        r->updatePropensity();
                    }
                }
            }
            //else, set it back to orginal rate
            else{
                Cylinder* pCyl = filament->getCylinderVector().back();
                for(auto &r : pCyl->getCCylinder()->getInternalReactions()) {
                    if(r->getReactionType() == ReactionType::POLYMERIZATIONPLUSEND) {
                        float newrate = SysParams::Chemistry().originalPolyPlusRate;
                        r->setBareRate(newrate);
                        r->recalcRateVolumeFactor();
                        r->updatePropensity();
                    }
                }
            }
        }
    }
}


#ifdef DYNAMICRATES
void Controller::updateReactionRates() {
    /// update all reactables
//    for(auto r : _subSystem->getReactables()) r->updateReactionRates();
	for(auto r : Reactable::getReactableList()){
		r->updateReactionRates();
		}
}
#endif

void Controller::updateNeighborLists() {
    chrono::high_resolution_clock::time_point mins, mine;

    mins = chrono::high_resolution_clock::now();
    //Full reset of neighbor lists
    _subSystem.resetNeighborLists();
//	cout<<"updated NeighborLists"<<endl;
    mine = chrono::high_resolution_clock::now();
    chrono::duration<floatingpoint> elapsed_runnl2(mine - mins);
    nl2time += elapsed_runnl2.count();
#ifdef CHEMISTRY
    mins = chrono::high_resolution_clock::now();
    _subSystem.updateBindingManagers();
#ifdef OPTIMOUT
	cout<<"updated BindingManagers"<<endl;
#endif
    mine = chrono::high_resolution_clock::now();
    chrono::duration<floatingpoint> elapsed_runb(mine - mins);
    bmgrtime += elapsed_runb.count();
//    std::cout<<"time split "<<elapsed_runnl2.count()<<" "<<elapsed_runbvec.count()<<" "
//            ""<<elapsed_runb.count()<<endl;
#endif
}

void Controller::resetCounters() {
    for(Filament* f : Filament::getFilaments()) f->resetCounters();
}

void Controller::pinBoundaryFilaments() {

    //if we've already added pinned filaments, return
    if(Bead::getPinnedBeads().size() != 0)
        return;

    //loop through beads, check if within pindistance
    for(auto b : Bead::getBeads()) {

        //pin only beads who are at the front of a plus end cylinder or back of a minus end cylinder
        Filament* f = (Filament*) b->getParent();
        Cylinder* plusEndC = f->getPlusEndCylinder();
        Cylinder* minusEndC = f->getMinusEndCylinder();

        if((plusEndC->getSecondBead() == b) ||
           (minusEndC->getFirstBead() == b)) {

            cout << _subSystem.getBoundary()->distance(b->vcoordinate()) << endl;
            cout << SysParams::Mechanics().pinDistance << endl;


            //if within dist to boundary, add
            if(_subSystem.getBoundary()->distance(b->vcoordinate()) < SysParams::Mechanics().pinDistance) {

                b->pinnedPosition = b->vcoordinate();
                b->addAsPinned();
            }
        }
    }
}

void Controller::pinLowerBoundaryFilaments() {

    //renew pinned filament list everytime

    //loop through beads, check if within pindistance
    for(auto b : Bead::getBeads()) {

        //pin all beads besides plus end and minus end cylinder
        Filament* f = (Filament*) b->getParent();
        Cylinder* plusEndC = f->getPlusEndCylinder();
        Cylinder* minusEndC = f->getMinusEndCylinder();

        if((plusEndC->getSecondBead() != b) ||
           (minusEndC->getFirstBead() != b)) {

            //cout << _subSystem->getBoundary()->lowerdistance(b->vcoordinate()) << endl;
            //cout << SysParams::Mechanics().pinDistance << endl;

            auto index = Rand::randfloatingpoint(0,1);
            //cout << index <<endl;
            //if within dist to boundary and index > 0.5, add
            if(_subSystem.getBoundary()->lowerdistance(b->vcoordinate()) < SysParams::Mechanics().pinDistance
               && index < SysParams::Mechanics().pinFraction && b->isPinned() == false) {
                //cout << index << endl;
                b->pinnedPosition = b->vcoordinate();
                b->addAsPinned();
            }
        }
    }
}

void Controller::run() {

#ifdef CHEMISTRY
    floatingpoint tauLastSnapshot = 0;
    floatingpoint tauLastMinimization = 0;
    floatingpoint tauLastNeighborList = 0;
    floatingpoint oldTau = 0;
    floatingpoint tauDatadump = 0;

    long stepsLastSnapshot = 0;
    long stepsLastMinimization = 0;
    long stepsLastNeighborList = 0;

    long totalSteps = 0;
#endif
    chrono::high_resolution_clock::time_point chk1, chk2, mins, mine;
    chk1 = chrono::high_resolution_clock::now();
//RESTART PHASE BEGINS
    if(SysParams::RUNSTATE==false){
//Step 2A. Turn off diffusion, passivate filament reactions and add reactions to heap.
        _restart->settorestartphase();
	    cout<<"Turned off Diffusion, and filament reactions."<<endl;
        cout<<"Bound species added to reaction heap."<<endl;
//Step 3. ############ RUN LINKER/MOTOR REACTIONS TO BIND BRANCHERS, LINKERS, MOTORS AT RESPECTIVE POSITIONS.#######
        cout<<"Number of reactions to be fired "<<_restart->getnumchemsteps()<<endl;
        _cController.runSteps(_restart->getnumchemsteps());
        cout<<"Reactions fired! Displaying heap"<<endl;
//Step 4. Display the number of reactions yet to be fired. Should be zero.
        bool exitstatus = 0;
        for(auto C : _subSystem.getCompartmentGrid()->getCompartments()) {
            for(auto &Mgr:C->getFilamentBindingManagers()){
                int numsites = 0;
#ifdef NLORIGINAL
                numsites = Mgr->numBindingSites();
#else
                numsites = Mgr->numBindingSitesstencil();
#endif
                if(numsites == 0)
                    cout<< numsites<<" ";
                else{
                    cout<<endl;
                    LOG(ERROR)<<"Compartment ID "<<C->getId()<<" COORDS "
                                <<C->coordinates()[0] << " "
                                <<C->coordinates()[1] << " "
                                <<C->coordinates()[2] << endl;
                    LOG(ERROR)<<"Num binding sites "<<numsites<<endl;
                    string mgrname ="";
                    if(dynamic_cast<BranchingManager*>(Mgr.get()))
                        mgrname = " BRANCHING ";
                    else if (dynamic_cast<LinkerBindingManager*>(Mgr.get()))
                        mgrname = " LINKER ";
                    else
                        mgrname = " MOTOR ";
                    LOG(ERROR)<<"Printing "<<mgrname<<" binding sites that were not "
                                                      "chosen"<<endl;
                    #ifdef NLORIGINAL
                    Mgr->printbindingsites();
					#else
                	Mgr->printbindingsitesstencil();
					#endif
                	exitstatus = true;
                }
            }}
        cout<<endl;
        if(exitstatus) {
            cout << "Few reactions were not fired! Cannot restart this trajectory. "
                    "Exiting after printing diffusing species in each compartment..." <<
                    endl;

            cout<< "COMPARTMENT DATA: CMPID DIFFUSINGSPECIES COPYNUM"<<endl;
            for(auto cmp:_subSystem.getCompartmentGrid()->getCompartments()){
                cout <<cmp->getId()<<" ";
                for(auto sd : _chemData.speciesDiffusing) {
                    string name = get<0>(sd);
                    auto s = cmp->findSpeciesByName(name);
                    auto copyNum = s->getN();
                    cout <<name<<" "<<copyNum<<" ";
                }
                cout <<endl;
            }
            exit(EXIT_FAILURE);
        }
///STEP 5. Reset time to required restart time.
        _cController.initializerestart(_restart->getrestartime(),_minimizationTime);
	    #ifdef SLOWDOWNINITIALCYCLE
	    _slowedminimizationcutoffTime += _restart->getrestartime();
		#endif
        cout<<"Tau reset to "<<tau()<<endl;
///STEP 6. Reinitialize CBound eqlen, numHeads and numBoundHeads values as required by
/// datadump
        //sets
        _restart->CBoundinitializerestart();
///STEP 7. Assign copynumbers based on Chemistry input file or the datadump file as
// required by the user.
        _restart->restartupdateCopyNumbers();
        _restart->crosscheck();


        cout<<"Diffusion rates restored, diffusing molecules redistributed."<<endl;


//Step 8. re-add pin positions
        SystemParser p(_inputFile);
        FilamentSetup filSetup = p.readFilamentSetup();

        if(SysParams::Mechanics().pinBoundaryFilaments){
            PinRestartParser ppin(_inputDirectory + filSetup.pinRestartFile);
            ppin.resetPins();}

//Step 9. run mcontroller, update system, turn off restart state.
        updatePositions();
        updateNeighborLists();

        mins = chrono::high_resolution_clock::now();
        cout<<"Minimizing energy"<<endl;

        _subSystem.prevMinResult = _mController.run(false);
#ifdef OPTIMOUT
        mine= chrono::high_resolution_clock::now();
        chrono::duration<floatingpoint> elapsed_runm(mine - mins);
        minimizationtime += elapsed_runm.count();
        std::cout<<"Time taken for minimization "<<elapsed_runm.count()<<endl;
#endif
        SysParams::RUNSTATE=true;

        //reupdate positions and neighbor lists
        updatePositions();
        updateNeighborLists();

//Step 10. Set Off rates back to original value.
        for(auto LL : Linker::getLinkers())
        {
            LL->getCLinker()->setOffRate(LL->getCLinker()->getOffReaction()->getBareRate());
            LL->updateReactionRates();
            LL->getCLinker()->getOffReaction()->updatePropensity();
            /*cout<<"L "<<LL->getId()<<" "<<LL->getMLinker()->getEqLength()<<" "
                << LL->getCLinker()->getOffRate()<<" "
                <<LL->getCLinker()->getOffReaction()->getBareRate()<<" "
                    <<LL->getMLinker()->stretchForce<<endl;*/

        }
        for(auto MM : MotorGhost::getMotorGhosts())
        {
            MM->getCMotorGhost()->setOffRate(MM->getCMotorGhost()->getOffReaction()->getBareRate());
            MM->updateReactionRates();
            MM->getCMotorGhost()->getOffReaction()->updatePropensity();
            /*cout<<"M "<<MM->getId()<<" "<<MM->getMMotorGhost()->getEqLength()<<" "
                << MM->getCMotorGhost()->getOffRate()<<" "
                <<MM->getCMotorGhost()->getOffReaction()->getBareRate()<<" "
                <<MM->getMMotorGhost()->stretchForce<<endl;*/
        }
        int dummy=0;
        for (auto BB: BranchingPoint::getBranchingPoints()) {
            dummy++;
            BB->getCBranchingPoint()->setOffRate(BB->getCBranchingPoint()->getOffReaction()->getBareRate());
            BB->updateReactionRates();
            BB->getCBranchingPoint()->getOffReaction()->updatePropensity();
            /*cout<<"B "<<BB->getId()<<" "<<BB->getMBranchingPoint()->getEqLength()<<" "
                << BB->getCBranchingPoint()->getOffRate()<<" "
                <<BB->getCBranchingPoint()->getOffReaction()->getBareRate()<<endl;*/
        }
//STEP 11: Get cylinders, activate filament reactions.
        for(auto C : _subSystem.getCompartmentGrid()->getCompartments()) {
            for(auto x : C->getCylinders()) {
                x->getCCylinder()->activatefilreactions();
                x->getCCylinder()->activatefilcrossreactions();
            }}

//Step 11b. Activate general reactions.
        for(auto C : _subSystem.getCompartmentGrid()->getCompartments()) {
            for(auto& rxn : C->getInternalReactionContainer().reactions()) {
                if(rxn->getReactionType() == ReactionType::REGULAR)
                    rxn->activateReaction();
            }}
        cout<<"Unbinding rates of bound species restored. filament reactions activated"<<endl;
//@
#ifdef CHEMISTRY
        _subSystem.updateBindingManagers();
#endif
#ifdef DYNAMICRATES
        updateReactionRates();
#endif
        delete _restart;
        cout<< "Restart procedures completed. Starting original Medyan framework"<<endl;
        cout << "---" << endl;
        cout << "Current simulation time = "<< tau() << endl;
        cout << endl;
        //restart phase ends

        //Crosscheck tau to make sure heap is ordered accurately.
        _cController.crosschecktau();
    }
#ifdef CHEMISTRY
    tauLastSnapshot = tau();
    tauDatadump = tau();
    oldTau = 0;
#endif

#ifdef MECHANICS
    cout<<"Minimizing energy"<<endl;
    mins = chrono::high_resolution_clock::now();
    // update neighorLists before and after minimization. Need excluded volume
    // interactions.
	_subSystem.resetNeighborLists();
    auto minimizationResult = _mController.run(false);
    _subSystem.prevMinResult = minimizationResult;
    mine= chrono::high_resolution_clock::now();
    chrono::duration<floatingpoint> elapsed_runm2(mine - mins);
    minimizationtime += elapsed_runm2.count();
#ifdef OPTIMOUT
    std::cout<<"Time taken for minimization "<<elapsed_runm2.count()<<endl;
#endif

    //activate/deactivate compartments
    mins = chrono::high_resolution_clock::now();
    //set initial values of variables.
    int tsaxis = SysParams::Boundaries().transfershareaxis;
    floatingpoint systemspan = 0.0;
    if(tsaxis == 0)
        systemspan = SysParams::Geometry().NX * SysParams::Geometry().compartmentSizeX;
    else if(tsaxis == 1)
        systemspan = SysParams::Geometry().NY * SysParams::Geometry().compartmentSizeY;
    else if(tsaxis == 2)
        systemspan = SysParams::Geometry().NZ * SysParams::Geometry().compartmentSizeZ;
    //copy vector to prevcopy
    bounds_prev[1] = systemspan;bounds_prev[0] = 0.0;
    bounds[1] = systemspan; bounds[0] =  0.0;
    activatedeactivateComp();
    moveBoundary(0.0);
    mine= chrono::high_resolution_clock::now();
    chrono::duration<floatingpoint> elapsed_runspl(mine - mins);
    specialtime += elapsed_runspl.count();

    //reupdate positions and neighbor lists
    mins = chrono::high_resolution_clock::now();
    updatePositions();
#ifdef OPTIMOUT
    cout<<"Positions updated"<<endl;
#endif
    updateNeighborLists();
#ifdef OPTIMOUT
    mine= chrono::high_resolution_clock::now();
    chrono::duration<floatingpoint> elapsed_runnl(mine - mins);
    nltime += elapsed_runnl.count();
    std::cout<<"NL time "<<elapsed_runnl.count()<<endl;
    mins = chrono::high_resolution_clock::now();
#endif
#ifdef DYNAMICRATES
    updateReactionRates();
#endif
    mine= chrono::high_resolution_clock::now();
    chrono::duration<floatingpoint> elapsed_runrxn(mine - mins);
    rxnratetime += elapsed_runrxn.count();
#endif

#ifdef CHEMISTRY
    tauLastSnapshot = tau();
    tauDatadump = tau();
    oldTau = 0;
#endif
    for(auto o: _outputs) o->print(0);
    for(auto o: _outputdump) o->print(0);

    resetCounters();

    cout << "Starting simulation..." << endl;

    int i = 1;

    //if runtime was specified, use this
    if(!areEqual(_runTime, 0.0)) {

#ifdef CHEMISTRY
        //activate/deactivate compartments
        mins = chrono::high_resolution_clock::now();
        activatedeactivateComp();
	    // set initial mechanical energy of system through a call to force field manager if dissipation tracking is enabled
	    if(SysParams::CParams.dissTracking){
		    _dt->setG1(minimizationResult.energiesAfter);
	    }
        mine= chrono::high_resolution_clock::now();
        chrono::duration<floatingpoint> elapsed_runspl(mine - mins);
        specialtime += elapsed_runspl.count();
        while(tau() <= _runTime) {
            auto minwhile = chrono::high_resolution_clock::now();
            //run ccontroller
            #ifdef OPTIMOUT
            cout<<"Starting chemistry"<<endl;
			#endif
            SysParams::DURINGCHEMISTRY = true;
            mins = chrono::high_resolution_clock::now();
            float factor = 1.0;
#ifdef SLOWDOWNINITIALCYCLE
            if(tau() <=_slowedminimizationcutoffTime)
            	factor = 10.0;
#endif
            floatingpoint chemistryTime = _minimizationTime/factor;
            //1 ms
//            chemistryTime = 0.001;
            auto var = !_cController.run(chemistryTime);
            mine= chrono::high_resolution_clock::now();
            chrono::duration<floatingpoint> elapsed_runchem(mine - mins);
            chemistrytime += elapsed_runchem.count();
            SysParams::DURINGCHEMISTRY = false;

/*            for(auto cyl:Cylinder::getCylinders()){
                cout<<"After chemistry  Cylinder ID = "<<cyl->getId()<<endl;
                cyl->printSelf();
            }*/

            //Printing walking reaction
            /*auto mwalk = CUDAcommon::mwalk;
            cout<<"Motor-Walking statistics"<<endl;
            cout<<"MW C2C "<<mwalk.contracttocontract<<endl;
            cout<<"MW S2S "<<mwalk.stretchtostretch<<endl;
            cout<<"MW E2E "<<mwalk.equibtoequib<<endl;
            cout<<"MW C2S "<<mwalk.contracttostretch<<endl;
            cout<<"MW S2C "<<mwalk.stretchtocontract<<endl;
            cout<<"MW E2C "<<mwalk.equibtocontract<<endl;
            cout<<"MW E2S "<<mwalk.equibtostretch<<endl;
			//reset counters
            CUDAcommon::mwalk.contracttocontract = 0;
	        CUDAcommon::mwalk.stretchtocontract = 0;
	        CUDAcommon::mwalk.contracttostretch = 0;
	        CUDAcommon::mwalk.stretchtostretch = 0;
	        CUDAcommon::mwalk.equibtoequib = 0;
	        CUDAcommon::mwalk.equibtostretch = 0;
	        CUDAcommon::mwalk.equibtocontract = 0;*/

            //Printing stretch forces
/*            cout<<"Motor-forces ";
            for(auto m: MotorGhost::getMotorGhosts()){
                std::cout<<m->getMMotorGhost()->stretchForce<<" ";
            }
            cout<<endl;
            cout<<"Linker-forces ";
            for(auto l: Linker::getLinkers()){
                std::cout<<l->getMLinker()->stretchForce<<" ";
            }
            cout<<endl;*/
#ifdef OPTIMOUT
	        auto mtimex = CUDAcommon::tmin;
	        cout<<"motorbinding calls "<<mtimex.motorbindingcalls<<endl;
	        cout<<"motorunbinding calls "<<mtimex.motorunbindingcalls<<endl;
	        cout<<"motorwalking calls "<<mtimex.motorwalkingcalls<<endl;
	        cout<<"linkerbinding calls "<<mtimex.linkerbindingcalls<<endl;
	        cout<<"linkerunbinding calls "<<mtimex.linkerunbindingcalls<<endl;
	        CUDAcommon::tmin.motorbindingcalls = 0;
	        CUDAcommon::tmin.motorunbindingcalls = 0;
	        CUDAcommon::tmin.motorwalkingcalls = 0;
	        CUDAcommon::tmin.linkerbindingcalls = 0;
	        CUDAcommon::tmin.linkerunbindingcalls = 0;
#endif
            //print output if chemistry fails.
            mins = chrono::high_resolution_clock::now();
            if(var) {
                short counter = 0;
                for(auto o: _outputs) { o->print(i); }
                resetCounters();
                break;
            }

            mine= chrono::high_resolution_clock::now();
            chrono::duration<floatingpoint> elapsed_runout(mine - mins);
            outputtime += elapsed_runout.count();
            //add the last step
            tauLastSnapshot += tau() - oldTau;
            tauLastMinimization += tau() - oldTau;
            tauLastNeighborList += tau() - oldTau;
            tauDatadump += tau() - oldTau;
#endif
#if defined(MECHANICS) && defined(CHEMISTRY)

            //run mcontroller, update system
            if(tauLastMinimization >= _minimizationTime/factor) {

#ifdef MOTORBIASCHECK
                cout<<"Hyb-walkID ";
                for(auto m:MotorGhost::getMotorGhosts())
                    cout<<m->getId()<<" ";
                cout<<endl;
                cout<<"Hyb-walklen ";
                for(auto m:MotorGhost::getMotorGhosts())
                    cout<<m->walkingsteps<<" ";
                cout<<endl;
                cout<<"Hyb-mstretch ";
                for(auto m:MotorGhost::getMotorGhosts())
                    cout<<m->getMMotorGhost()->stretchForce<<" ";
                cout<<endl;
                cout<<"Hyb-add ";
                for (auto C : _subSystem.getCompartmentGrid()->getCompartments()) {
                    cout<<C->getHybridBindingSearchManager()->getaddcounts()<<" ";
                }
                cout<<endl;
                cout<<"Hyb-remove ";
                for (auto C : _subSystem.getCompartmentGrid()->getCompartments()) {
                    cout<<C->getHybridBindingSearchManager()->getremovecounts()<<" ";
                }
                cout<<endl;
                cout<<"Hyb-choose ";
                for (auto C : _subSystem.getCompartmentGrid()->getCompartments()) {
                    cout<<C->getHybridBindingSearchManager()->getchoosecounts()<<" ";
                }
                cout<<endl;
                cout<<"Hyb-mwalk ";
	            for (auto C : _subSystem.getCompartmentGrid()->getCompartments()) {
	            	cout<<C->nummotorwalks<<" ";
	            	C->nummotorwalks = 0;
	            }
	            cout<<endl;

#endif

                mins = chrono::high_resolution_clock::now();
                Bead::rearrange();
                Cylinder::updateAllData();

                minimizationResult = _mController.run();
                _subSystem.prevMinResult = minimizationResult;
                mine= chrono::high_resolution_clock::now();

                
                chrono::duration<floatingpoint> elapsed_runm3(mine - mins);
                minimizationtime += elapsed_runm3.count();
                #ifdef OPTIMOUT
                std::cout<<"Time taken for minimization "<<elapsed_runm3.count()<<endl;
				#endif

                //update position
                mins = chrono::high_resolution_clock::now();
                updatePositions();


                #ifdef OPTIMOUT
                cout<<"Position updated"<<endl;
				#endif

                tauLastMinimization = 0.0;
                mine= chrono::high_resolution_clock::now();
                chrono::duration<floatingpoint> elapsed_rxn2(mine - mins);
                updateposition += elapsed_rxn2.count();

                // perform multiple functions to update cumulative energy counters and reset the mechanical energy variables
                if(SysParams::CParams.dissTracking){
                    _dt->setGMid(minimizationResult.energiesBefore);
                    _dt->updateAfterMinimization(minimizationResult.energiesAfter);
                }

	            //update reaction rates
	            mins = chrono::high_resolution_clock::now();
#ifdef DYNAMICRATES
	            updateReactionRates();
#ifdef OPTIMOUT
	            cout<<"updated Reaction Rates"<<endl;
#endif
#endif
	            mine= chrono::high_resolution_clock::now();
	            chrono::duration<floatingpoint> elapsed_rxn3(mine - mins);
	            rxnratetime += elapsed_rxn3.count();

            }

            //output snapshot
            if(tauLastSnapshot >= _snapshotTime) {
                mins = chrono::high_resolution_clock::now();
                cout << "Current simulation time = "<< tau() << endl;
                for(auto o: _outputs) o->print(i);
                resetCounters();
                i++;
                tauLastSnapshot = 0.0;
                mine= chrono::high_resolution_clock::now();
                chrono::duration<floatingpoint> elapsed_runout2(mine - mins);
                outputtime += elapsed_runout2.count();
#ifdef OPTIMOUT
                cout<< "Chemistry time for cycle=" << chemistrytime <<endl;
                cout << "Minimization time for cycle=" << minimizationtime <<endl;
                cout<< "Neighbor-list+Bmgr-time for cycle="<<nltime<<endl;
                cout<<"update-position time for cycle="<<updateposition<<endl;

                cout<<"rxnrate time for cycle="<<rxnratetime<<endl;
                cout<<"Output time for cycle="<<outputtime<<endl;
                cout<<"Special time for cycle="<<specialtime<<endl;
#endif
            }
            if(tauDatadump >= _datadumpTime) {
                for (auto o: _outputdump) o->print(0);
                tauDatadump = 0.0;
            }
#elif defined(MECHANICS)
            for(auto o: _outputs) o->print(i);
	        resetCounters();
            i++;
#endif

#ifdef CHEMISTRY
            //activate/deactivate compartments
            mins = chrono::high_resolution_clock::now();
            activatedeactivateComp();
            //move the boundary
            moveBoundary(tau() - oldTau);
            mine= chrono::high_resolution_clock::now();
            chrono::duration<floatingpoint> elapsed_runspl(mine - mins);
            specialtime += elapsed_runspl.count();

            // update neighbor lists & Binding Managers
            if(tauLastNeighborList >= _neighborListTime/factor) {
                mins = chrono::high_resolution_clock::now();
                updateNeighborLists();
                tauLastNeighborList = 0.0;
                mine= chrono::high_resolution_clock::now();
                chrono::duration<floatingpoint> elapsed_runnl2(mine - mins);
                nltime += elapsed_runnl2.count();
#ifdef OPTIMOUT
                cout<<"update NeighborLists"<<endl;
#endif
            }
            //Special protocols
            mins = chrono::high_resolution_clock::now();
            //special protocols
            executeSpecialProtocols();
            mine= chrono::high_resolution_clock::now();
            chrono::duration<floatingpoint> elapsed_runspl2(mine - mins);
            specialtime += elapsed_runspl2.count();
            oldTau = tau();
#ifdef CUDAACCL

            //reset CUDA context
//            CUDAcommon::handleerror(cudaDeviceSynchronize(), "cudaDeviceSynchronize", "Controller.cu");

//            CUDAcommon::handleerror(cudaDeviceReset(), "cudaDeviceReset", "Controller.cu");


//            size_t free, total;
//            CUDAcommon::handleerror(cudaMemGetInfo(&free, &total));
//            fprintf(stdout,"\t### After Reset Available VRAM : %g Mo/ %g Mo(total)\n\n",
//                    free/1e6, total/1e6);
//
//            cudaFree(0);
//
//            CUDAcommon::handleerror(cudaMemGetInfo(&free, &total));
//            fprintf(stdout,"\t### Available VRAM : %g Mo/ %g Mo(total)\n\n",
//                    free/1e6, total/1e6);
#ifdef CUDAACCL
                //@{
    size_t free2;
    CUDAcommon::handleerror(cudaMemGetInfo(&free2, &total));
    cudaFree(0);
    CUDAcommon::handleerror(cudaMemGetInfo(&free2, &total));
    std::cout<<"Free VRAM after CUDA operations in bytes "<<free2<<". Total VRAM in bytes "
             <<total<<endl;
    std::cout<<"Lost VRAM in bytes "<<CUDAcommon::getCUDAvars().memincuda-free2<<endl;
            std::cout<<endl;
    //@}
#endif
#endif
        }
#endif
    }
    //if run steps were specified, use this
    if(_runSteps != 0) {

#ifdef CHEMISTRY
        while(totalSteps <= _runSteps) {
            //run ccontroller
            if(!_cController.runSteps(_minimizationSteps)) {
                for(auto o: _outputs) o->print(i);
                resetCounters();
                break;
            }

            //add the last step
            stepsLastSnapshot += _minimizationSteps;
            stepsLastMinimization += _minimizationSteps;
            stepsLastNeighborList += _minimizationSteps;

            totalSteps += _minimizationSteps;
#endif
#if defined(MECHANICS) && defined(CHEMISTRY)
            //run mcontroller, update system
            if(stepsLastMinimization >= _minimizationSteps) {
                Bead::rearrange();
                Cylinder::updateAllData();
                _mController.run();
                updatePositions();

#ifdef DYNAMICRATES
                updateReactionRates();
#endif

                stepsLastMinimization = 0;
            }

            if(stepsLastSnapshot >= _snapshotSteps) {
                cout << "Current simulation time = "<< tau() << endl;
                for(auto o: _outputs) o->print(i);
                resetCounters();
                i++;
                stepsLastSnapshot = 0;
            }
#elif defined(MECHANICS)
            for(auto o: _outputs) o->print(i);
            resetCounters();
            i++;
#endif

#ifdef CHEMISTRY
            //activate/deactivate compartments
            activatedeactivateComp();
            //move the boundary
            moveBoundary(tau() - oldTau);

            // update neighbor lists
            if(stepsLastNeighborList >= _neighborListSteps) {
                updateNeighborLists();
                stepsLastNeighborList = 0;
            }

            //special protocols
            executeSpecialProtocols();
        }
#endif
    }

    //print last snapshots
    for(auto o: _outputs) o->print(i);
	resetCounters();
    chk2 = chrono::high_resolution_clock::now();
    chrono::duration<floatingpoint> elapsed_run(chk2-chk1);
    cout << "Time elapsed for run: dt=" << elapsed_run.count() << endl;
	#ifdef OPTIMOUT
    cout<< "Chemistry time for run=" << chemistrytime <<endl;
    cout << "Minimization time for run=" << minimizationtime <<endl;
    cout<< "Neighbor-list+Bmgr-time for run="<<nltime<<endl;
    cout<< "Neighbor-list time for run="<<nl2time<<endl;
    cout<< "Bmgr-vec time for run="<<bmgrvectime<<endl;
    cout<< "SIMD time for run="<<SubSystem::SIMDtime<<endl;
    cout<< "HYBD time for run="<<SubSystem::HYBDtime<<endl;
    cout<< "Bmgr time for run="<<bmgrtime<<endl;
    cout<<"update-position time for run="<<updateposition<<endl;

    cout<<"rxnrate time for run="<<rxnratetime<<endl;
    cout<<"Output time for run="<<outputtime<<endl;
    cout<<"Special time for run="<<specialtime<<endl;
    cout << "Time elapsed for run: dt=" << elapsed_run.count() << endl;
    cout << "Total simulation time: dt=" << tau() << endl;
    cout<<"-----------"<<endl;
    if(true){
        auto mtime = CUDAcommon::tmin;
        cout<<"update-position time for run="<<updateposition<<endl;
        cout<<"update-position-cylinder time for run="<<updatepositioncylinder<<endl;
        cout<<"update-position-movable time for run="<<updatepositionmovable<<endl;
        cout<<"move-compartment cylinder ="<<mtime.timecylinderupdate<<" calls "<<mtime
        .callscylinderupdate<<endl;
        cout<<"move-compartment linker ="<<mtime.timelinkerupdate<<" calls "<<mtime
                .callslinkerupdate<<endl;
        cout<<"move-compartment motor ="<<mtime.timemotorupdate<<" calls "<<mtime
                .callsmotorupdate<<endl;
        cout<<"-----------"<<endl;

        cout << "Minimization time for run=" << minimizationtime <<endl;
        cout<<"Printing minimization times in seconds."<<endl;
        cout<<"starting minimization "<<mtime.vectorize<<endl;
        cout<<"Finding lambda "<<mtime.findlambda<<endl;
        cout<<"copy forces "<<mtime.copyforces<<endl;
        cout<<"other computations "<<mtime.tother<<endl;
        cout<<"end minimization "<<mtime.endminimization<<endl;
        cout<<"compute energies "<<mtime.computeenergy<<" calls "<<mtime
        .computeenergycalls<<endl;
        cout<<"compute energieszero "<<mtime.computeenergyzero<<" calls "<<mtime
        .computeenerycallszero<<endl;
	    cout<<"compute energiesnonzero "<<mtime.computeenergynonzero<<" calls "<<mtime
			    .computeenerycallsnonzero<<endl;
        cout<<"compute forces "<<mtime.computeforces<<" calls "<<mtime
                .computeforcescalls<<endl;
        cout<<"Time taken to compute energy in each forcefield "<<endl;
        cout<<"Filament, Linker, Motor, Branching, Excluded Volume, and Boundary"<<endl;
        for(auto x:mtime.individualenergies)
            cout<<x<<" ";
        cout<<endl;
	    cout<<"Time taken to compute energy in "<<endl;
	    cout<<"Filament Stretching "<<mtime.stretchingenergy<<endl;
	    cout<<"Filament Bending "<<mtime.bendingenergy<<endl;
        cout<<"Time taken to compute energyzero in each forcefield "<<endl;
        for(auto x:mtime.individualenergieszero)
            cout<<x<<" ";
        cout<<endl;
        cout<<"Time taken to compute energynonzero in each forcefield "<<endl;
        for(auto x:mtime.individualenergiesnonzero)
            cout<<x<<" ";
        cout<<endl;
        cout<<"Time taken to compute forces in each forcefield "<<endl;
        for(auto x:mtime.individualforces)
            cout<<x<<" ";
        cout<<endl;
	    cout<<"Time taken to compute forces in "<<endl;
	    cout<<"Filament Stretching "<<mtime.stretchingforces<<endl;
	    cout<<"Filament Bending "<<mtime.bendingforces<<endl;

		cout<<"Number of interactions considered in each force field"<<endl;

		cout<<"Filament Stretching "<<mtime.numinteractions[0]<<endl;
	    cout<<"Filament Bending "<<mtime.numinteractions[1]<<endl;
	    cout<<"Linker Stretching "<<mtime.numinteractions[2]<<endl;
	    cout<<"Motor Stretching "<<mtime.numinteractions[3]<<endl;
	    cout<<"Branching Stretching "<<mtime.numinteractions[4]<<endl;
	    cout<<"Branching Bending "<<mtime.numinteractions[5]<<endl;
	    cout<<"Branching Dihedral "<<mtime.numinteractions[6]<<endl;
	    cout<<"Branching Position "<<mtime.numinteractions[7]<<endl;
	    cout<<"Cylinder-Cylinder Repulsion "<<mtime.numinteractions[8]<<endl;
	    cout<<"Cylinder-Boundary Repulsion "<<mtime.numinteractions[9]<<endl;
    }
    if(false) {
        cout << "Printing callback times" << endl;
        auto ctime = CUDAcommon::ctime;
        auto ccount = CUDAcommon::ccount;
        cout << "UpdateBrancherBindingCallback " << ctime.tUpdateBrancherBindingCallback
             << " count "
             << ccount.cUpdateBrancherBindingCallback << endl;
        cout << "UpdateLinkerBindingCallback " << ctime.tUpdateLinkerBindingCallback
             << " count "
             << ccount.cUpdateLinkerBindingCallback << endl;
        cout << "UpdateMotorBindingCallback " << ctime.tUpdateMotorBindingCallback
             << " count "
             << ccount.cUpdateMotorBindingCallback << endl;
        cout << "UpdateMotorIDCallback " << ctime.tUpdateMotorIDCallback << " count "
             << ccount.cUpdateMotorIDCallback << endl;
        cout << "FilamentExtensionPlusEndCallback "
             << ctime.tFilamentExtensionPlusEndCallback << " count "
             << ccount.cFilamentExtensionPlusEndCallback << endl;
        cout << "FilamentExtensionMinusEndCallback "
             << ctime.tFilamentExtensionMinusEndCallback << " count "
             << ccount.cFilamentExtensionMinusEndCallback << endl;
        cout << "FilamentRetractionPlusEndCallback "
             << ctime.tFilamentRetractionPlusEndCallback << " count "
             << ccount.cFilamentRetractionPlusEndCallback << endl;
        cout << "FilamentRetractionMinusEndCallback "
             << ctime.tFilamentRetractionMinusEndCallback << " count "
             << ccount.cFilamentRetractionMinusEndCallback << endl;
        cout << "FilamentPolymerizationPlusEndCallback "
             << ctime.tFilamentPolymerizationPlusEndCallback << " count "
             << ccount.cFilamentPolymerizationPlusEndCallback << endl;
        cout << "FilamentPolymerizationMinusEndCallback "
             << ctime.tFilamentPolymerizationMinusEndCallback << " count "
             << ccount.cFilamentPolymerizationMinusEndCallback << endl;
        cout << "FilamentDepolymerizationPlusEndCallback "
             << ctime.tFilamentDepolymerizationPlusEndCallback << " count "
             << ccount.cFilamentDepolymerizationPlusEndCallback << endl;
        cout << "FilamentDepolymerizationMinusEndCallback "
             << ctime.tFilamentDepolymerizationMinusEndCallback << " count "
             << ccount.cFilamentDepolymerizationMinusEndCallback << endl;
        cout << "BranchingPointUnbindingCallback " << ctime.tBranchingPointUnbindingCallback
             << " count "
             << ccount.cBranchingPointUnbindingCallback << endl;
        cout << "BranchingCallback " << ctime.tBranchingCallback << " count "
             << ccount.cBranchingCallback << endl;
        cout << "LinkerUnbindingCallback " << ctime.tLinkerUnbindingCallback << " count "
             << ccount.cLinkerUnbindingCallback << endl;
        cout << "LinkerBindingCallback " << ctime.tLinkerBindingCallback << " count "
             << ccount.cLinkerBindingCallback << endl;
        cout << "MotorUnbindingCallback " << ctime.tMotorUnbindingCallback << " count "
             << ccount.cMotorUnbindingCallback << endl;
        cout << "MotorBindingCallback " << ctime.tMotorBindingCallback << " count "
             << ccount.cMotorBindingCallback << endl;
        cout << "MotorWalkingCallback " << ctime.tMotorWalkingCallback << " count "
             << ccount.cMotorWalkingCallback << endl;
        cout << "MotorMovingCylinderCallback " << ctime.tMotorMovingCylinderCallback
             << " count "
             << ccount.cMotorMovingCylinderCallback << endl;
        cout << "FilamentCreationCallback " << ctime.tFilamentCreationCallback << " count "
             << ccount.cFilamentCreationCallback << endl;
        cout << "FilamentSeveringCallback " << ctime.tFilamentSeveringCallback << " count "
             << ccount.cFilamentSeveringCallback << endl;
        cout << "FilamentDestructionCallback " << ctime.tFilamentDestructionCallback
             << " count "
             << ccount.cFilamentDestructionCallback << endl;
        cout << "------------" << endl;
        cout << "Printing neighbor times" << endl;
        cout << "Dynamic neighbor " << SubSystem::timedneighbor << endl;
        cout << "Neighbor " << SubSystem::timeneighbor << endl;
        cout << "Trackable " << SubSystem::timetrackable << endl;

        cout << "-------------" << endl;
        cout << "Filament extendPlusEnd 1 " << Filament::FilextendPlusendtimer1 << endl;
        cout << "Filament extendPlusEnd 2 " << Filament::FilextendPlusendtimer2 << endl;
        cout << "-------------" << endl;
        cout << "Cylinder constructor" << endl;
        cout << "part1 " << Cylinder::timecylinder1 << " part2 " << Cylinder::timecylinder2
             << " "
                "Ccylinder "
             << Cylinder::timecylinderchem << " mCylinder " << Cylinder::timecylindermech
             << endl;
        cout << "initializeCCylinder for loop " << ChemManager::tchemmanager1 << endl;
        cout << "extension Front/Back " << ChemManager::tchemmanager2 << endl;
        cout << "initialize " << ChemManager::tchemmanager3 << endl;
        cout << "last part " << ChemManager::tchemmanager4 << endl;
        cout << "------------" << endl;
        cout << "PolyPlusEndTemplate time" << endl;
        cout << "For loop " << CUDAcommon::ppendtime.rxntempate1 << " part2 (findspecies) "
             << CUDAcommon::ppendtime.rxntempate2 << " part3 (create rxn) "
             << CUDAcommon::ppendtime
                     .rxntempate3 << " part4 (Callback) "
             << CUDAcommon::ppendtime.rxntempate4 << endl;
    }
	#endif
    cout << "Done with simulation!" << endl;
#ifdef CUDAACCL
    cudaDeviceReset();
#endif
}<|MERGE_RESOLUTION|>--- conflicted
+++ resolved
@@ -834,7 +834,6 @@
         pinLowerBoundaryFilaments();
     }
     
-<<<<<<< HEAD
     //Manually update motor binding rate
     if(tau() >= SysParams::DRParams.manualCharStartTimeController){
         for(auto C : _subSystem.getCompartmentGrid()->getCompartments()) {
@@ -850,8 +849,6 @@
     
     //setRateMulFactor
     
-=======
->>>>>>> 4e692850
 }
 
 void Controller::updatePositions() {
