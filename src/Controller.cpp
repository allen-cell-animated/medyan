--- conflicted
+++ resolved
@@ -1719,15 +1719,12 @@
                 mins = chrono::high_resolution_clock::now();
 
                 updatePositions();
-<<<<<<< HEAD
 
                 // Update activation of the compartments
                 updateActiveCompartments();
-=======
 #ifdef CROSSCHECK_CYLINDER
                 Cylinder::_crosscheckdumpFile.close();
 #endif
->>>>>>> 766a49a8
 
                 #ifdef OPTIMOUT
                 cout<<"Position updated"<<endl;
