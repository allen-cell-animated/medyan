 
//------------------------------------------------------------------
//  **MEDYAN** - Simulation Package for the Mechanochemical
//               Dynamics of Active Networks, v3.1
//
//  Copyright (2015-2016)  Papoian Lab, University of Maryland
//
//                 ALL RIGHTS RESERVED
//
//  See the MEDYAN web page for more information:
//  http://www.medyan.org
//------------------------------------------------------------------

#include <random>
#include <chrono>

#include "Controller.h"

#include "Parser.h"
#include "Output.h"
#include "SubSystem.h"
#include "Boundary.h"
#include "CompartmentGrid.h"

#include "FilamentInitializer.h"
#include "BubbleInitializer.h"

#include "Filament.h"
#include "Cylinder.h"
#include "Linker.h"
#include "MotorGhost.h"
#include "BranchingPoint.h"
#include "Bubble.h"
#include "MTOC.h"

#include "SysParams.h"
#include "MathFunctions.h"
#include "MController.h"
#include "Cylinder.h"
#include <unordered_map>
#include 	<tuple>
#include <vector>
#include <algorithm>
#include "Restart.h"
using namespace mathfunc;

Controller::Controller(SubSystem* s) : _subSystem(s) {
    
    //init subsystem
    _subSystem = new SubSystem();
    
    //init controllers
    _mController   = new MController(_subSystem);
    _cController   = new CController(_subSystem);
    _gController   = new GController(_subSystem);
    _drController  = new DRController();
    
    //set Trackable's subsystem ptr
    Trackable::_subSystem = _subSystem;
}

void Controller::initialize(string inputFile,
                            string inputDirectory,
                            string outputDirectory) {
    
    //general check of macros
#if defined(DYNAMICRATES) && (!defined(CHEMISTRY) || !defined(MECHANICS))
    cout << "If dynamic rates is turned on, chemistry and mechanics must be "
         << "defined. Please set these compilation macros and try again. Exiting."
         << endl;
    exit(EXIT_FAILURE);
#endif
    
    //init input directory
    _inputDirectory  = inputDirectory + "/";
    _outputDirectory = outputDirectory + "/";
    
    //Parse input, get parameters
    _inputFile = inputFile;
    SystemParser p(inputFile);
    
    //snapshot type output
    cout << endl;
    
    //trajectory-style data
    _outputs.push_back(new BasicSnapshot(_outputDirectory + "snapshot.traj", _subSystem));
    _outputs.push_back(new BirthTimes(_outputDirectory + "birthtimes.traj", _subSystem));
    _outputs.push_back(new Forces(_outputDirectory + "forces.traj", _subSystem));
    _outputs.push_back(new Tensions(_outputDirectory + "tensions.traj", _subSystem));
    _outputs.push_back(new PlusEnd(_outputDirectory + "plusend.traj", _subSystem));
<<<<<<< HEAD
    _outputs.push_back(new ReactionOut(_outputDirectory + "monomers.traj", _subSystem));
    //Qin add br force out and local diffussing species concentration
    _outputs.push_back(new BRForces(_outputDirectory + "repulsion.traj", _subSystem));
    //_outputs.push_back(new PinForces(_outputDirectory + "pinforce.traj", _subSystem));
=======
    //ReactionOut should be the last one in the output list
    //Otherwise incorrect deltaMinusEnd or deltaPlusEnd values may be genetrated.
    _outputs.push_back(new ReactionOut(_outputDirectory + "monomers.traj", _subSystem));
>>>>>>> e67998fb
    
    //Always read geometry, check consistency
    p.readGeoParams();
    if(!SysParams::checkGeoParameters()) exit(EXIT_FAILURE);
    
    //CALLING ALL CONTROLLERS TO INITIALIZE
    //Initialize geometry controller
    cout << "---" << endl;
    cout << "Initializing geometry...";
    _gController->initializeGrid();
    cout << "Done." << endl;
    
    //Initialize boundary
    cout << "---" << endl;
    cout << "Initializing boundary...";
    
    auto BTypes = p.readBoundaryType();
    p.readBoundParams();
    
    //initialize
    _gController->initializeBoundary(BTypes);
    cout << "Done." <<endl;
    
#ifdef MECHANICS
    //read algorithm and types
    auto MTypes = p.readMechanicsFFType();
    auto MAlgorithm = p.readMechanicsAlgorithm();
    
    //read const parameters
    p.readMechParams();
    
    //Initialize Mechanical controller
    cout << "---" << endl;
    cout << "Initializing mechanics...";
    _mController->initialize(MTypes, MAlgorithm);
    cout << "Done." <<endl;

#endif
    
#ifdef CHEMISTRY
    //Activate necessary compartments for diffusion
    _gController->setActiveCompartments();
    
    //read parameters
    p.readChemParams();
    
    //Initialize chemical controller
    cout << "---" << endl;
    cout << "Initializing chemistry...";
    //read algorithm
    auto CAlgorithm = p.readChemistryAlgorithm();
    auto CSetup = p.readChemistrySetup();
    _cAlgorithm=CAlgorithm;
    //run time for sim
    _runTime = CAlgorithm.runTime;
    
    //freq of snapshots, minimizations, neighborlist updates
    _snapshotTime = CAlgorithm.snapshotTime;
    _minimizationTime = CAlgorithm.minimizationTime;
    _neighborListTime = CAlgorithm.neighborListTime;
    
    //if run time was not set, look for runsteps parameters
    _runSteps = CAlgorithm.runSteps;
    _snapshotSteps = CAlgorithm.snapshotSteps;
    _minimizationSteps = CAlgorithm.minimizationSteps;
    _neighborListSteps = CAlgorithm.neighborListSteps;
    
    ChemistryData ChemData;
    
    if(CSetup.inputFile != "") {
        ChemistryParser cp(_inputDirectory + CSetup.inputFile);
        ChemData = cp.readChemistryInput();
        _chemData=ChemData;
    }
    else {
        cout << "Need to specify a chemical input file. Exiting." << endl;
        exit(EXIT_FAILURE);
    }
    _cController->initialize(CAlgorithm.algorithm, ChemData);
    cout << "Done." << endl;
    
    //Set up chemistry output if any
    string chemsnapname = _outputDirectory + "chemistry.traj";
    _outputs.push_back(new Chemistry(chemsnapname, _subSystem, ChemData,
                                     _subSystem->getCompartmentGrid()));
    
    string concenname = _outputDirectory + "concentration.traj";
    _outputs.push_back(new Concentrations(concenname, _subSystem, ChemData));
    
#endif
    
#ifdef DYNAMICRATES
    cout << "---" << endl;
    cout << "Initializing dynamic rates...";
    //read dynamic rate parameters
    p.readDyRateParams();
    
    //read dynamic rate types
    DynamicRateType DRTypes = p.readDynamicRateType();
    
    //init controller
    _drController->initialize(DRTypes);
    cout << "Done." << endl;
    
#endif

    //Check consistency of all chemistry and mechanics parameters
    cout << "---" << endl;
    cout << "Checking cross-parameter consistency...";
#ifdef CHEMISTRY
    if(!SysParams::checkChemParameters(ChemData))
        exit(EXIT_FAILURE);
#endif
#ifdef MECHANICS
    if(!SysParams::checkMechParameters(MTypes))
        exit(EXIT_FAILURE);
#endif
#ifdef DYNAMICRATES
    if(!SysParams::checkDyRateParameters(DRTypes))
        exit(EXIT_FAILURE);
#endif
    
    cout << "Done." << endl;
    
    //setup initial network configuration
    setupInitialNetwork(p);
    
    //setup special structures
    setupSpecialStructures(p);
}

void Controller::setupInitialNetwork(SystemParser& p) {
    
    //Read bubble setup, parse bubble input file if needed
    BubbleSetup BSetup = p.readBubbleSetup();
    BubbleData bubbles;
    
    cout << "---" << endl;
    cout << "Initializing bubbles...";
    
    if(BSetup.inputFile != "") {
        BubbleParser bp(_inputDirectory + BSetup.inputFile);
        bubbles = bp.readBubbles();
    }
    //add other bubbles if specified
    BubbleInitializer* bInit = new RandomBubbleDist();
    
    auto bubblesGen = bInit->createBubbles(_subSystem->getBoundary(),
                                           BSetup.numBubbles,
                                           BSetup.bubbleType);
    bubbles.insert(bubbles.end(), bubblesGen.begin(), bubblesGen.end());
    delete bInit;
    
    //add bubbles
    for (auto it: bubbles) {
        
        auto coord = get<1>(it);
        auto type = get<0>(it);
        
        if(type >= SysParams::Mechanics().numBubbleTypes) {
            cout << "Bubble data specified contains an "
                 <<"invalid bubble type. Exiting." << endl;
            exit(EXIT_FAILURE);
        }
        _subSystem->addTrackable<Bubble>(_subSystem, coord, type);
    }
    cout << "Done. " << bubbles.size() << " bubbles created." << endl;
    
    //Read filament setup, parse filament input file if needed
    FilamentSetup FSetup = p.readFilamentSetup();
//    FilamentData filaments;
    
    cout << "---" << endl;
    cout << "Initializing filaments...";
    
    if(FSetup.inputFile != "") {
        FilamentParser fp(_inputDirectory + FSetup.inputFile);
        filaments = fp.readFilaments();
    }
    fil=get<0>(filaments);
    //add other filaments if specified
    FilamentInitializer* fInit = new RandomFilamentDist();
    
    auto filamentsGen = fInit->createFilaments(_subSystem->getBoundary(),
                                               FSetup.numFilaments,
                                               FSetup.filamentType,
                                               FSetup.filamentLength);
    auto filGen=get<0>(filamentsGen);
    fil.insert(fil.end(), filGen.begin(), filGen.end());
    delete fInit;
    
    //add filaments
    for (auto it: fil) {
        
        auto coord1 = get<1>(it);
        auto coord2 = get<2>(it);
        auto type = get<0>(it);
        
        if(type >= SysParams::Chemistry().numFilaments) {
            cout << "Filament data specified contains an "
                 <<"invalid filament type. Exiting." << endl;
            exit(EXIT_FAILURE);
        }
        vector<vector<double>> coords = {coord1, coord2};
        if(coord2.size()==3){
            
        double d = twoPointDistance(coord1, coord2);
        vector<double> tau = twoPointDirection(coord1, coord2);
        int numSegment = d / SysParams::Geometry().cylinderSize[type];
        // check how many segments can fit between end-to-end of the filament
        if (numSegment == 0)
            _subSystem->addTrackable<Filament>(_subSystem, type, coords, 2, FSetup.projectionType);
        else
            _subSystem->addTrackable<Filament>(_subSystem, type, coords, numSegment + 1, FSetup.projectionType);
        }
        else if(coord2.size()>3){
            int numSegment = coord2.size()/3;
            vector<vector<double>> coords;
            coords.push_back(coord1);
            for(int id=0;id<numSegment;id++)
                coords.push_back({coord2[id*3],coord2[id*3+1],coord2[id*3+2]});
            
            if (numSegment == 0)
                _subSystem->addTrackable<Filament>(_subSystem, type, coords, 2, FSetup.projectionType);
            else
                _subSystem->addTrackable<Filament>(_subSystem, type, coords, numSegment + 1, FSetup.projectionType);
        }
    }
    cout << "Done. " << fil.size() << " filaments created." << endl;
    
}

void Controller::setupSpecialStructures(SystemParser& p) {
    
    cout << "---" << endl;
    cout << "Setting up special structures...";
    
    SpecialSetupType SType = p.readSpecialSetupType();
    
    //set up a MTOC if desired
    //For now, uses 20 filaments
    if(SType.mtoc) {
        
        MTOC* mtoc = _subSystem->addTrackable<MTOC>();
        
        //create the bubble in top part of grid, centered in x,y
        double bcoordx = GController::getSize()[0] / 2;
        double bcoordy = GController::getSize()[1] / 2;
        double bcoordz = GController::getSize()[2] * 5 / 6;
        
        vector<double> bcoords = {bcoordx, bcoordy, bcoordz};
        Bubble* b = _subSystem->addTrackable<Bubble>(_subSystem, bcoords, SType.mtocBubbleType);

        mtoc->setBubble(b);
        
        FilamentInitializer *init = new MTOCFilamentDist(bcoords,
        SysParams::Mechanics().BubbleRadius[SType.mtocBubbleType]);
        
        auto filaments = init->createFilaments(_subSystem->getBoundary(),
                                               SType.mtocNumFilaments,
                                               SType.mtocFilamentType,
                                               SType.mtocFilamentLength);
        //add filaments
        filamentData fil=get<0>(filaments);
        for (auto it: fil) {
            
            auto coord1 = get<1>(it);
            auto coord2 = get<2>(it);
            
            vector<vector<double>> coords = {coord1, coord2};
            
            double d = twoPointDistance(coord1, coord2);
            vector<double> tau = twoPointDirection(coord1, coord2);
            
            int numSegment = d / SysParams::Geometry().cylinderSize[SType.mtocFilamentType];
            
            // check how many segments can fit between end-to-end of the filament
            Filament *f = _subSystem->addTrackable<Filament>(_subSystem, SType.mtocFilamentType,
                                                             coords, numSegment + 1, "ARC");
            
            mtoc->addFilament(f);
        }
    }
    cout << "Done." << endl;
}

void Controller::activatedeactivateComp(){

        if(SysParams::Mechanics().transfershareaxis!=3){
            fCompmap.clear();
            bCompmap.clear();
            activatecompartments.clear();
            ControlfrontbackEndComp();
//            std::cout<<fCompmap.size()<<" "<<bCompmap.size()<<" "<<activatecompartments.size()<<endl;
            for(auto it=activatecompartments.begin();it!=activatecompartments.end();it++)
            {
                if(!(*it)->isActivated())
                    _cController->activate(*it);
            }
            //deactivate compartments starting from the right extreme
            for (std::multimap<int,Compartment*>::reverse_iterator it=fCompmap.rbegin(); it!=fCompmap.rend(); ++it)
                _cController->deactivate(it->second);
            //deactivate compartments starting from the left extreme
            for (std::multimap<int,Compartment*>::iterator it=bCompmap.begin(); it!=bCompmap.end(); ++it)
                _cController->deactivate(it->second);
            fCompmap.clear();
            bCompmap.clear();

        }
}
void Controller::ControlfrontbackEndComp(){
    Compartment* maxcomp=NULL;
    Compartment* mincomp=NULL;
//    Bead* minbead=NULL;

    for(auto C : _subSystem->getCompartmentGrid()->getCompartments()){
        auto cyls=C->getCylinders();
        if(cyls.size()>0){
            if(maxcomp==NULL)
                maxcomp=C;
            else{
                auto mcoord=maxcomp->coordinates();
                auto ccord=C->coordinates();
                if(mcoord[SysParams::Mechanics().transfershareaxis]<ccord[SysParams::Mechanics().transfershareaxis])
                    maxcomp=C;
            }
            if(mincomp==NULL)
                mincomp=C;
            else{
                auto mcoord=mincomp->coordinates();
                auto ccord=C->coordinates();
                if(mcoord[SysParams::Mechanics().transfershareaxis]>ccord[SysParams::Mechanics().transfershareaxis])
                    mincomp=C;
            }
        }
    }

    // front end
    auto cmaxcomp=maxcomp->coordinates();
    for(auto C:maxcomp->getNeighbours()){
        auto cC=C->coordinates();
        if(cmaxcomp[SysParams::Mechanics().transfershareaxis]<cC[SysParams::Mechanics().transfershareaxis])
            maxcomp=C;
    }
    cmaxcomp=maxcomp->coordinates();
    for(auto C:maxcomp->getNeighbours()){
        auto cC=C->coordinates();
        if(cmaxcomp[SysParams::Mechanics().transfershareaxis]<cC[SysParams::Mechanics().transfershareaxis])
            maxcomp=C;
    }
    cmaxcomp=maxcomp->coordinates();
    assert((maxcomp!=NULL) && "Non existent maxcomp. Exiting.");
    for(auto C : _subSystem->getCompartmentGrid()->getCompartments()){
        auto cC=C->coordinates();

        if(cC[SysParams::Mechanics().transfershareaxis]>cmaxcomp[SysParams::Mechanics().transfershareaxis]){
            if(C->isActivated())
                fCompmap.insert(pair<int,Compartment*>(cC[SysParams::Mechanics().transfershareaxis],C));
        }
        else{
            if(!(C->isActivated()))
                activatecompartments.push_back(C);
        }
    }
    //back end
    auto cmincomp=mincomp->coordinates();
    for(auto C:mincomp->getNeighbours()){
      auto cC=C->coordinates();
        if(cmincomp[SysParams::Mechanics().transfershareaxis]>cC[SysParams::Mechanics().transfershareaxis])
            mincomp=C;
    }
    cmincomp=mincomp->coordinates();
    for(auto C:mincomp->getNeighbours()){
        auto cC=C->coordinates();
        if(cmincomp[SysParams::Mechanics().transfershareaxis]>cC[SysParams::Mechanics().transfershareaxis])
            mincomp=C;
    }
    cmincomp=mincomp->coordinates();
    assert(mincomp!=NULL && "Non existent mincomp. Exiting.");
    for(auto C : _subSystem->getCompartmentGrid()->getCompartments()){
        auto cC=C->coordinates();
        if(cC[SysParams::Mechanics().transfershareaxis]<cmincomp[SysParams::Mechanics().transfershareaxis]){
            auto it = std::find(activatecompartments.begin(), activatecompartments.end(), C);
            if(it!=activatecompartments.end())
                activatecompartments.erase(it);
            if(C->isActivated()){
                bCompmap.insert(pair<int,Compartment*>(cC[SysParams::Mechanics().transfershareaxis],C));
            }
        }
    }
    std::cout<<"Maxcomp "<<maxcomp->coordinates()[SysParams::Mechanics().transfershareaxis]<<" ";
    std::cout<<"Mincomp "<<mincomp->coordinates()[SysParams::Mechanics().transfershareaxis]<<endl;
    
}

void Controller::moveBoundary(double deltaTau) {
    
    //calculate distance to move
    double dist = SysParams::Boundaries().moveSpeed * deltaTau;
    if(abs(dist)>0){
        //move it
        if(tau() >= SysParams::Boundaries().moveStartTime &&
        tau() <= SysParams::Boundaries().moveEndTime)
            _subSystem->getBoundary()->move(dist);
        
        //activate, deactivate necessary compartments
        for(auto C : _subSystem->getCompartmentGrid()->getCompartments()) {
            
            if(_subSystem->getBoundary()->within(C)) {
                
                if(C->isActivated()) continue;
                else _cController->activate(C);
            }
            else {
                if(!C->isActivated()) continue;
                else _cController->deactivate(C);
            }
        }
    }
}



void Controller::executeSpecialProtocols() {
    
    //making filaments static
    if(SysParams::Chemistry().makeFilamentsStatic &&
       SysParams::Chemistry().makeFilamentsStaticTime <= tau()) {
        
        //loop through all cylinders, passivate (de)polymerization
        for(auto c : Cylinder::getCylinders())
            c->getCCylinder()->passivatefilreactions();
    }
    
    //making linkers static
    if(SysParams::Chemistry().makeLinkersStatic &&
       SysParams::Chemistry().makeLinkersStaticTime <= tau()) {
        
        // loop through all linkers, passivate unbinding
        for(auto l: Linker::getLinkers())
            l->getCLinker()->getOffReaction()->passivateReaction();
    }
    
    
    if(SysParams::Mechanics().pinBoundaryFilaments &&
       tau() >= SysParams::Mechanics().pinTime) {
        
        pinBoundaryFilaments();
    }
    
    //Qin
    if(SysParams::Mechanics().pinLowerBoundaryFilaments &&
       tau() >= SysParams::Mechanics().pinTime) {
        
        pinLowerBoundaryFilaments();
    }
}

void Controller::updatePositions() {
    
    //NEED TO UPDATE CYLINDERS FIRST
    for(auto c : Cylinder::getCylinders()) c->updatePosition();
    
    //update all other moveables
    for(auto m : _subSystem->getMovables()) m->updatePosition();
}

#ifdef DYNAMICRATES
void Controller::updateReactionRates() {
    /// update all reactables
    for(auto r : _subSystem->getReactables()) r->updateReactionRates();
}
#endif

void Controller::updateNeighborLists() {
    
    //Full reset of neighbor lists
    _subSystem->resetNeighborLists();
    
#ifdef CHEMISTRY
    _subSystem->updateBindingManagers();
#endif
}

void Controller::resetCounters() {
    for(Filament* f : Filament::getFilaments()) f->resetCounters();
}

void Controller::pinBoundaryFilaments() {

    //if we've already added pinned filaments, return
    if(Bead::getPinnedBeads().size() != 0)
        return;
    
    //loop through beads, check if within pindistance
    for(auto b : Bead::getBeads()) {
        
        //pin only beads who are at the front of a plus end cylinder or back of a minus end cylinder
        Filament* f = (Filament*) b->getParent();
        Cylinder* plusEndC = f->getPlusEndCylinder();
        Cylinder* minusEndC = f->getMinusEndCylinder();
        
        if((plusEndC->getSecondBead() == b) ||
           (minusEndC->getFirstBead() == b)) {
            
            cout << _subSystem->getBoundary()->distance(b->coordinate) << endl;
            cout << SysParams::Mechanics().pinDistance << endl;
            
            
            //if within dist to boundary, add
            if(_subSystem->getBoundary()->distance(b->coordinate) < SysParams::Mechanics().pinDistance) {
                
                b->pinnedPosition = b->coordinate;
                b->addAsPinned();
            }
        }
    }
}
//Qin
void Controller::pinLowerBoundaryFilaments() {
    
    //renew pinned filament list everytime
    
    //loop through beads, check if within pindistance
    for(auto b : Bead::getBeads()) {
        
        //pin all beads besides plus end and minus end cylinder
        Filament* f = (Filament*) b->getParent();
        Cylinder* plusEndC = f->getPlusEndCylinder();
        Cylinder* minusEndC = f->getMinusEndCylinder();
        
        if((plusEndC->getSecondBead() != b) ||
            (minusEndC->getFirstBead() != b)) {
            
            //cout << _subSystem->getBoundary()->lowerdistance(b->coordinate) << endl;
            //cout << SysParams::Mechanics().pinDistance << endl;
            
            auto index = Rand::randDouble(0,1);
            //cout << index <<endl;
            //if within dist to boundary and index > 0.5, add
            if(_subSystem->getBoundary()->lowerdistance(b->coordinate) < SysParams::Mechanics().pinDistance
                && index < SysParams::Mechanics().pinFraction && b->isPinned() == false) {
                //cout << index << endl;
                b->pinnedPosition = b->coordinate;
                b->addAsPinned();
            }
        }
    }
}

void Controller::run() {
    
#ifdef CHEMISTRY
    double tauLastSnapshot = 0;
    double tauLastMinimization = 0;
    double tauLastNeighborList = 0;
    double oldTau = 0;
    
    long stepsLastSnapshot = 0;
    long stepsLastMinimization = 0;
    long stepsLastNeighborList = 0;
    
    long totalSteps = 0;
#endif
    chrono::high_resolution_clock::time_point chk1, chk2;
    chk1 = chrono::high_resolution_clock::now();
//RESTART PHASE BEGINS
    if(SysParams::RUNSTATE==false){
        cout<<"RESTART PHASE BEINGS."<<endl;
        Restart* _restart = new Restart(_subSystem, filaments,_chemData);
//Step 1. Turn off diffusion, passivate filament reactions and empty binding managers.
//        _restart->settorestartphase();
        cout<<"Turned off Diffusion, filament reactions."<<endl;
//Step 2. Add bound species to their respective binding managers. Turn off unbinding, update propensities.
        _restart->addtoHeapbranchers();
        _restart->addtoHeaplinkermotor();
        cout<<"Bound species added to reaction heap."<<endl;
//Step 2A. Turn off diffusion, passivate filament reactions and empty binding managers.
                _restart->settorestartphase();
//Step 3. ############ RUN LINKER/MOTOR REACTIONS TO BIND BRANCHERS, LINKERS, MOTORS AT RESPECTIVE POSITIONS.#######
        std::cout<<"Reactions to be fired "<<_restart->getnumchemsteps()<<endl;
        _cController->runSteps(_restart->getnumchemsteps());
        cout<<"Reactions fired! Displaying heap"<<endl;
//Step 4. Display the number of reactions yet to be fired. Should be zero.
        for(auto C : _subSystem->getCompartmentGrid()->getCompartments()) {
            for(auto &Mgr:C->getFilamentBindingManagers()){
                if(Mgr->numBindingSites()==0)
                    cout<< Mgr->numBindingSites()<<' ';
                else{
                    cout<<endl;
                    cout<<"Few reactions are not fired! Cannot restart this trajectory. Exiting ..."<<endl;
                    exit(EXIT_FAILURE);
                }
            }}
        cout<<endl;
        _restart->redistributediffusingspecies();
        cout<<"Diffusion rates restored, diffusing molecules redistributed."<<endl;
        
//Step 4.5. re-add pin positions
        SystemParser p(_inputFile);
        FilamentSetup filSetup = p.readFilamentSetup();
        
        if(SysParams::Mechanics().pinBoundaryFilaments){
        PinRestartParser ppin(_inputDirectory + filSetup.pinRestartFile);
            ppin.resetPins();}
        
//Step 5. run mcontroller, update system, turn off restart state.
        updatePositions();
        updateNeighborLists();
        
        cout<<"Minimizing energy"<<endl;
        _mController->run(false);
        SysParams::RUNSTATE=true;
        
        //reupdate positions and neighbor lists
        updatePositions();
        updateNeighborLists();
    
//Step 6. Set Off rates back to original value.
    for(auto LL : Linker::getLinkers())
        {
            LL->getCLinker()->setOffRate(LL->getCLinker()->getOffReaction()->getBareRate());
            LL->getCLinker()->getOffReaction()->setRate(LL->getCLinker()->getOffReaction()->getBareRate());
            LL->updateReactionRates();
            LL->getCLinker()->getOffReaction()->updatePropensity();
            
        }
    for(auto MM : MotorGhost::getMotorGhosts())
        {
            MM->getCMotorGhost()->setOffRate(MM->getCMotorGhost()->getOffReaction()->getBareRate());
            MM->getCMotorGhost()->getOffReaction()->setRate(MM->getCMotorGhost()->getOffReaction()->getBareRate());
            MM->updateReactionRates();
            MM->getCMotorGhost()->getOffReaction()->updatePropensity();
        }
    int dummy=0;
    for (auto BB: BranchingPoint::getBranchingPoints()) {
            dummy++;
            BB->getCBranchingPoint()->setOffRate(BB->getCBranchingPoint()->getOffReaction()->getBareRate());
            BB->getCBranchingPoint()->getOffReaction()->setRate(BB->getCBranchingPoint()->getOffReaction()->getBareRate());
            BB->getCBranchingPoint()->getOffReaction()->updatePropensity();
        }
//STEP 7: Get cylinders, activate filament reactions.
    for(auto C : _subSystem->getCompartmentGrid()->getCompartments()) {
            for(auto x : C->getCylinders()) {
                x->getCCylinder()->activatefilreactions();
                x->getCCylinder()->activatefilcrossreactions();
            }}
        cout<<"Unbinding rates of bound species restored. filament reactions activated"<<endl;
//@
#ifdef CHEMISTRY
    _subSystem->updateBindingManagers();
#endif
#ifdef DYNAMICRATES
    updateReactionRates();
#endif
    cout<< "Restart procedures completed. Starting original Medyan framework"<<endl;
    cout << "---" << endl;
    resetglobaltime();
    _cController->restart();
    
     cout << "Current simulation time = "<< tau() << endl;
    //restart phase ends
    }
#ifdef CHEMISTRY
    tauLastSnapshot = tau();
    oldTau = 0;
#endif
    
    //perform first minimization
#ifdef MECHANICS
     cout<<"Minimizing energy"<<endl;
    _mController->run(false);
    
    //reupdate positions and neighbor lists
    updatePositions();
    updateNeighborLists();
    
#ifdef DYNAMICRATES
    updateReactionRates();
#endif
    
#endif
    
#ifdef CHEMISTRY
    tauLastSnapshot = tau();
    oldTau = 0;
#endif
    for(auto o: _outputs) o->print(0);
<<<<<<< HEAD
//    cout<<"Minimizing energy"<<endl;
//    _mController->run(false);
=======
    resetCounters();
    
>>>>>>> e67998fb
    cout << "Starting simulation..." << endl;
    
    int i = 1;
    
    //if runtime was specified, use this
    if(!areEqual(_runTime, 0.0)) {
    
#ifdef CHEMISTRY
        //activate/deactivate compartments
        activatedeactivateComp();
        while(tau() <= _runTime) {
            //run ccontroller
            if(!_cController->run(_minimizationTime)) {
                for(auto o: _outputs) o->print(i);
                resetCounters();
                break;
            }
            
            //add the last step
            tauLastSnapshot += tau() - oldTau;
            tauLastMinimization += tau() - oldTau;
            tauLastNeighborList += tau() - oldTau;
#endif
#if defined(MECHANICS) && defined(CHEMISTRY)
            //run mcontroller, update system
            if(tauLastMinimization >= _minimizationTime) {
                _mController->run();
                updatePositions();

                tauLastMinimization = 0.0;

            }
            
            if(tauLastSnapshot >= _snapshotTime) {
                cout << "Current simulation time = "<< tau() << endl;
                for(auto o: _outputs) o->print(i);
                resetCounters();
                i++;
                tauLastSnapshot = 0.0;
            }
<<<<<<< HEAD
#ifdef DYNAMICRATES
            updateReactionRates();
=======
#elif defined(MECHANICS)
            for(auto o: _outputs) o->print(i);
            resetCounters();
            i++;
>>>>>>> e67998fb
#endif
#endif
//#ifdef DYNAMICRATES
//            updateReactionRates();
//#endif
            
#ifdef CHEMISTRY
            // update neighbor lists
            if(tauLastNeighborList >= _neighborListTime) {
                updateNeighborLists();
                tauLastNeighborList = 0.0;
            }
            
            //activate/deactivate compartments
            activatedeactivateComp();
            //move the boundary
            moveBoundary(tau() - oldTau);
            //special protocols
            executeSpecialProtocols();
            oldTau = tau();
        }
#endif
    }
    //if run steps were specified, use this
    if(_runSteps != 0) {
        
#ifdef CHEMISTRY
        while(totalSteps <= _runSteps) {
            //run ccontroller
            if(!_cController->runSteps(_minimizationSteps)) {
                for(auto o: _outputs) o->print(i);
                resetCounters();
                break;
            }
            
            //add the last step
            stepsLastSnapshot += _minimizationSteps;
            stepsLastMinimization += _minimizationSteps;
            stepsLastNeighborList += _minimizationSteps;
            
            totalSteps += _minimizationSteps;
#endif
#if defined(MECHANICS) && defined(CHEMISTRY)
            //run mcontroller, update system
            if(stepsLastMinimization >= _minimizationSteps) {
                _mController->run();
                updatePositions();
                
                stepsLastMinimization = 0;
            }
            
            if(stepsLastSnapshot >= _snapshotSteps) {
                cout << "Current simulation time = "<< tau() << endl;
                for(auto o: _outputs) o->print(i);
                resetCounters();
                i++;
                stepsLastSnapshot = 0;
        
            }
#elif defined(MECHANICS)
            for(auto o: _outputs) o->print(i);
            resetCounters();
            i++;
#endif
#ifdef DYNAMICRATES
            updateReactionRates();
#endif
            
#ifdef CHEMISTRY
            // update neighbor lists
            if(stepsLastNeighborList >= _neighborListSteps) {
                updateNeighborLists();
                stepsLastNeighborList = 0;
            }
            
            //move the boundary
            moveBoundary(tau() - oldTau);
            //activate/deactivate compartments
            activatedeactivateComp();
            //special protocols
            executeSpecialProtocols();
        }
#endif
    }
    
    //print last snapshots
    for(auto o: _outputs) o->print(i);
    resetCounters();
    
    chk2 = chrono::high_resolution_clock::now();
    chrono::duration<double> elapsed_run(chk2-chk1);
    
    cout << "Time elapsed for run: dt=" << elapsed_run.count() << endl;
    cout << "Total simulation time: dt=" << tau() << endl;
    cout << "Done with simulation!" << endl;
}
<|MERGE_RESOLUTION|>--- conflicted
+++ resolved
@@ -1,4 +1,4 @@
- 
+
 //------------------------------------------------------------------
 //  **MEDYAN** - Simulation Package for the Mechanochemical
 //               Dynamics of Active Networks, v3.1
@@ -88,17 +88,10 @@
     _outputs.push_back(new Forces(_outputDirectory + "forces.traj", _subSystem));
     _outputs.push_back(new Tensions(_outputDirectory + "tensions.traj", _subSystem));
     _outputs.push_back(new PlusEnd(_outputDirectory + "plusend.traj", _subSystem));
-<<<<<<< HEAD
-    _outputs.push_back(new ReactionOut(_outputDirectory + "monomers.traj", _subSystem));
-    //Qin add br force out and local diffussing species concentration
-    _outputs.push_back(new BRForces(_outputDirectory + "repulsion.traj", _subSystem));
-    //_outputs.push_back(new PinForces(_outputDirectory + "pinforce.traj", _subSystem));
-=======
     //ReactionOut should be the last one in the output list
     //Otherwise incorrect deltaMinusEnd or deltaPlusEnd values may be genetrated.
     _outputs.push_back(new ReactionOut(_outputDirectory + "monomers.traj", _subSystem));
->>>>>>> e67998fb
-    
+
     //Always read geometry, check consistency
     p.readGeoParams();
     if(!SysParams::checkGeoParameters()) exit(EXIT_FAILURE);
@@ -183,10 +176,10 @@
     string chemsnapname = _outputDirectory + "chemistry.traj";
     _outputs.push_back(new Chemistry(chemsnapname, _subSystem, ChemData,
                                      _subSystem->getCompartmentGrid()));
-    
+
     string concenname = _outputDirectory + "concentration.traj";
     _outputs.push_back(new Concentrations(concenname, _subSystem, ChemData));
-    
+
 #endif
     
 #ifdef DYNAMICRATES
@@ -327,7 +320,6 @@
         }
     }
     cout << "Done. " << fil.size() << " filaments created." << endl;
-    
 }
 
 void Controller::setupSpecialStructures(SystemParser& p) {
@@ -490,7 +482,7 @@
     }
     std::cout<<"Maxcomp "<<maxcomp->coordinates()[SysParams::Mechanics().transfershareaxis]<<" ";
     std::cout<<"Mincomp "<<mincomp->coordinates()[SysParams::Mechanics().transfershareaxis]<<endl;
-    
+
 }
 
 void Controller::moveBoundary(double deltaTau) {
@@ -502,12 +494,12 @@
         if(tau() >= SysParams::Boundaries().moveStartTime &&
         tau() <= SysParams::Boundaries().moveEndTime)
             _subSystem->getBoundary()->move(dist);
-        
+
         //activate, deactivate necessary compartments
         for(auto C : _subSystem->getCompartmentGrid()->getCompartments()) {
-            
+
             if(_subSystem->getBoundary()->within(C)) {
-                
+
                 if(C->isActivated()) continue;
                 else _cController->activate(C);
             }
@@ -519,8 +511,6 @@
     }
 }
 
-
-
 void Controller::executeSpecialProtocols() {
     
     //making filaments static
@@ -547,11 +537,11 @@
         
         pinBoundaryFilaments();
     }
-    
+
     //Qin
     if(SysParams::Mechanics().pinLowerBoundaryFilaments &&
        tau() >= SysParams::Mechanics().pinTime) {
-        
+
         pinLowerBoundaryFilaments();
     }
 }
@@ -618,23 +608,23 @@
 }
 //Qin
 void Controller::pinLowerBoundaryFilaments() {
-    
+
     //renew pinned filament list everytime
-    
+
     //loop through beads, check if within pindistance
     for(auto b : Bead::getBeads()) {
-        
+
         //pin all beads besides plus end and minus end cylinder
         Filament* f = (Filament*) b->getParent();
         Cylinder* plusEndC = f->getPlusEndCylinder();
         Cylinder* minusEndC = f->getMinusEndCylinder();
-        
+
         if((plusEndC->getSecondBead() != b) ||
             (minusEndC->getFirstBead() != b)) {
-            
+
             //cout << _subSystem->getBoundary()->lowerdistance(b->coordinate) << endl;
             //cout << SysParams::Mechanics().pinDistance << endl;
-            
+
             auto index = Rand::randDouble(0,1);
             //cout << index <<endl;
             //if within dist to boundary and index > 0.5, add
@@ -699,10 +689,10 @@
 //Step 4.5. re-add pin positions
         SystemParser p(_inputFile);
         FilamentSetup filSetup = p.readFilamentSetup();
-        
+
         if(SysParams::Mechanics().pinBoundaryFilaments){
         PinRestartParser ppin(_inputDirectory + filSetup.pinRestartFile);
-            ppin.resetPins();}
+        ppin.resetPins();
         
 //Step 5. run mcontroller, update system, turn off restart state.
         updatePositions();
@@ -757,7 +747,6 @@
     cout << "---" << endl;
     resetglobaltime();
     _cController->restart();
-    
      cout << "Current simulation time = "<< tau() << endl;
     //restart phase ends
     }
@@ -765,7 +754,7 @@
     tauLastSnapshot = tau();
     oldTau = 0;
 #endif
-    
+
     //perform first minimization
 #ifdef MECHANICS
      cout<<"Minimizing energy"<<endl;
@@ -786,13 +775,8 @@
     oldTau = 0;
 #endif
     for(auto o: _outputs) o->print(0);
-<<<<<<< HEAD
-//    cout<<"Minimizing energy"<<endl;
-//    _mController->run(false);
-=======
     resetCounters();
-    
->>>>>>> e67998fb
+
     cout << "Starting simulation..." << endl;
     
     int i = 1;
@@ -821,9 +805,12 @@
             if(tauLastMinimization >= _minimizationTime) {
                 _mController->run();
                 updatePositions();
+                
+#ifdef DYNAMICRATES
+                updateReactionRates();
+#endif
 
                 tauLastMinimization = 0.0;
-
             }
             
             if(tauLastSnapshot >= _snapshotTime) {
@@ -833,20 +820,10 @@
                 i++;
                 tauLastSnapshot = 0.0;
             }
-<<<<<<< HEAD
 #ifdef DYNAMICRATES
             updateReactionRates();
-=======
-#elif defined(MECHANICS)
-            for(auto o: _outputs) o->print(i);
-            resetCounters();
-            i++;
->>>>>>> e67998fb
-#endif
-#endif
-//#ifdef DYNAMICRATES
-//            updateReactionRates();
-//#endif
+#endif
+
             
 #ifdef CHEMISTRY
             // update neighbor lists
@@ -859,8 +836,10 @@
             activatedeactivateComp();
             //move the boundary
             moveBoundary(tau() - oldTau);
+            
             //special protocols
             executeSpecialProtocols();
+            
             oldTau = tau();
         }
 #endif
@@ -890,6 +869,10 @@
                 _mController->run();
                 updatePositions();
                 
+#ifdef DYNAMICRATES
+                updateReactionRates();
+#endif
+                
                 stepsLastMinimization = 0;
             }
             
@@ -899,7 +882,6 @@
                 resetCounters();
                 i++;
                 stepsLastSnapshot = 0;
-        
             }
 #elif defined(MECHANICS)
             for(auto o: _outputs) o->print(i);
@@ -930,7 +912,7 @@
     //print last snapshots
     for(auto o: _outputs) o->print(i);
     resetCounters();
-    
+
     chk2 = chrono::high_resolution_clock::now();
     chrono::duration<double> elapsed_run(chk2-chk1);
     
