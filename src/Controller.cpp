
//------------------------------------------------------------------
//  **MEDYAN** - Simulation Package for the Mechanochemical
//               Dynamics of Active Networks, v4.0
//
//  Copyright (2015-2018)  Papoian Lab, University of Maryland
//
//                 ALL RIGHTS RESERVED
//
//  See the MEDYAN web page for more information:
//  http://www.medyan.org
//------------------------------------------------------------------

#include <random>
#include <chrono>
#include <unordered_set>

#include "Controller.h"

#include "Parser.h"
#include "Output.h"
#include "SubSystem.h"
#include "Boundary.h"
#include "CompartmentGrid.h"

#include "FilamentInitializer.h"
#include "BubbleInitializer.h"

#include "Filament.h"
#include "Cylinder.h"
#include "Linker.h"
#include "MotorGhost.h"
#include "Structure/BoundaryElementImpl.h"
#include "BranchingPoint.h"
#include "Bubble.h"
#include "MTOC.h"
#include "Structure/SurfaceMesh/Membrane.hpp"
#include "Structure/SurfaceMesh/MembraneHierarchy.hpp"
#include "Structure/SurfaceMesh/MembraneRegion.hpp"
#include "Structure/SurfaceMesh/SurfaceMeshGeneratorPreset.hpp"
#include "AFM.h"
#include "ChemManager.h"

#include "SysParams.h"
#include "MathFunctions.h"
#include "MController.h"
#include "Cylinder.h"
#include <unordered_map>
#include <tuple>
#include <vector>
#include <algorithm>
#include "Rand.h"
#include "ChemManager.h"

#ifdef CUDAACCL
#include "nvToolsExt.h"
#endif
#include "Util/Io/Log.hpp"
#include "Util/Profiler.hpp"
#include "VisualHelper.hpp"
using namespace mathfunc;

namespace {

void displayCopySystem() {
    visual::copySystemDataAndRunHelper(visual::sys_data_update::BeadPosition | visual::sys_data_update::BeadConnection | visual::sys_data_update::Compartment);
}

void invalidateMembraneMeshIndexCache() {
    for(auto m : Membrane::getMembranes()) {
        m->getMesh().getMetaAttribute().cacheValid = false;
    }
}

void pinBubbles() {

    // Only pin once
    static bool pinned = false;
    if(pinned) return;

    //loop through beads, check if within pindistance
    for(auto bb : Bubble::getBubbles()) {

        Bead* const b = bb->getBead();

        b->pinnedPosition = b->vcoordinate();
        b->addAsPinned();
    }

    pinned = true;
} // pinBubbles()

void pinMembraneBorderVertices() {

    // Only pin once
    static bool pinned = false;
    if(pinned) return;

    for(auto m : Membrane::getMembranes()) {
        auto& mesh = m->getMesh();
        for(const auto& border : mesh.getBorders()) {
            mesh.forEachHalfEdgeInPolygon(border, [&](size_t hei) {
                const auto vi = mesh.target(hei);
                Bead* const b = static_cast< Bead* >(mesh.getVertexAttribute(vi).vertex);

                b->pinnedPosition = b->vcoordinate();
                b->addAsPinned();
            });
        }
    }

    pinned = true;
} // pinMembraneBorderVertices()

// F is a callable, which takes a coordinate and returns whether it is in the region
template< typename F >
void pinInitialFilamentWith(F&& inRegion) {
    // Only pin once
    static bool pinned = false;
    if(pinned) return;

    for(auto b : Bead::getBeads()) {
        if(b->usage == Bead::BeadUsage::Filament) {
            if(inRegion(b->coordinate())) {
                b->pinnedPosition = b->vcoordinate();
                b->addAsPinned();
            }
        }
    }

    pinned = true;
}

} // namespace

Controller::Controller() :
    _mController(&_subSystem),
    _cController(&_subSystem),
    _gController(&_subSystem) {

    //set Trackable's subsystem ptr
    Trackable::_subSystem = &_subSystem;
}

void Controller::initialize(string inputFile,
                            string inputDirectory,
                            string outputDirectory,
                            ThreadPool& tp) {

    // Set up the thread pool reference in the subsystem
    _subSystem.tp = &tp;

    SysParams::INITIALIZEDSTATUS = false;
    //general check of macros
#if defined(DYNAMICRATES) && (!defined(CHEMISTRY) || !defined(MECHANICS))
    LOG(FATAL) << "If dynamic rates is turned on, chemistry and mechanics must be "
         << "defined. Please set these compilation macros and try again. Exiting.";
    exit(EXIT_FAILURE);
#endif

    //init input directory
    _inputDirectory  = inputDirectory + "/";
    _outputDirectory = outputDirectory + "/";

    //Parse input, get parameters
    _inputFile = inputFile;
    SystemParser p(inputFile);

    //snapshot type output
    cout << endl;

    p.readSimulParams();

    //trajectory-style data
    _outputs.push_back(new BasicSnapshot(_outputDirectory + "snapshot.traj", &_subSystem));
    _outputs.push_back(new BirthTimes(_outputDirectory + "birthtimes.traj", &_subSystem));
    _outputs.push_back(new Forces(_outputDirectory + "forces.traj", &_subSystem));
    _outputs.push_back(new Tensions(_outputDirectory + "tensions.traj", &_subSystem));

    _outputs.push_back(new PlusEnd(_outputDirectory + "plusend.traj", &_subSystem));
    //ReactionOut should be the last one in the output list
    //Otherwise incorrect deltaMinusEnd or deltaPlusEnd values may be genetrated.
    _outputs.push_back(new ReactionOut(_outputDirectory + "monomers.traj", &_subSystem));
    //add br force out and local diffussing species concentration
    _outputs.push_back(new BRForces(_outputDirectory + "repulsion.traj", &_subSystem));
    //_outputs.push_back(new PinForces(_outputDirectory + "pinforce.traj", &_subSystem));
    _outputs.push_back(new IndicesOutput(_outputDirectory + "indices.traj", &_subSystem));

    //Always read geometry, check consistency
    p.readGeoParams();
    if(!SysParams::checkGeoParameters()) exit(EXIT_FAILURE);

    //CALLING ALL CONTROLLERS TO INITIALIZE
    //Initialize geometry controller
    cout << "---" << endl;
    LOG(STEP) << "Initializing geometry...";
    _gController.initializeGrid();
    LOG(INFO) << "Done.";

    //Initialize boundary
    cout << "---" << endl;
    LOG(STEP) << "Initializing boundary...";

    auto BTypes = p.readBoundaryType();
    p.readBoundParams();

    //initialize
    _gController.initializeBoundary(BTypes);
    LOG(INFO) << "Done.";

#ifdef MECHANICS
    //read algorithm and types
    auto MTypes = p.readMechanicsFFType();
    auto MAlgorithm = p.readMechanicsAlgorithm();

    //read const parameters
    p.readMechParams();

    //Initialize Mechanical controller
    cout << "---" << endl;
    LOG(STEP) << "Initializing mechanics...";
    _mController.initialize(MTypes, MAlgorithm);
    LOG(INFO) << "Done.";

    // Force output
    if(SysParams::simulParams().trackForces) {
        _outputs.push_back(new ForcesOutput(_outputDirectory + "forces-output.traj", &_subSystem, _mController.getForceFieldManager()));
    }

#endif

#ifdef CHEMISTRY
    //Activate necessary compartments for diffusion
    _gController.setActiveCompartments();

    if(_subSystem.getBoundary()->getShape() == BoundaryShape::Cylinder){
        for(auto C : _subSystem.getCompartmentGrid()->getCompartments()){
            C->computeSlicedVolumeArea(Compartment::SliceMethod::CylinderBoundary);
        }
    }
    else{
        for(auto C : _subSystem.getCompartmentGrid()->getCompartments()){
            C->computeNonSlicedVolumeArea();
        }
    }
    //Calculate surface area and volume for reaction rate scaling


    //read parameters
    p.readChemParams();

    //Initialize chemical controller
    cout << "---" << endl;
    LOG(STEP) << "Initializing chemistry...";
    //read algorithm
    auto CAlgorithm = p.readChemistryAlgorithm();
    auto CSetup = p.readChemistrySetup();
    _cAlgorithm=CAlgorithm;
    //run time for sim
    _runTime = CAlgorithm.runTime;

    //freq of snapshots, minimizations, neighborlist updates
    _snapshotTime = CAlgorithm.snapshotTime;
    _minimizationTime = CAlgorithm.minimizationTime;
    _neighborListTime = CAlgorithm.neighborListTime;

    //if run time was not set, look for runsteps parameters
    _runSteps = CAlgorithm.runSteps;
    _snapshotSteps = CAlgorithm.snapshotSteps;
    _minimizationSteps = CAlgorithm.minimizationSteps;
    _neighborListSteps = CAlgorithm.neighborListSteps;

    ChemistryData ChemData;

    if(CSetup.inputFile != "") {
        ChemistryParser cp(_inputDirectory + CSetup.inputFile);
        ChemData = cp.readChemistryInput();
        _chemData=ChemData;
    }
    else {
        LOG(FATAL) << "Need to specify a chemical input file. Exiting.";
        exit(EXIT_FAILURE);
    }

    // create the dissiption tracking object
    _dt = new DissipationTracker(&_mController);
    _cController.initialize(CAlgorithm.algorithm, ChemData, _dt);
    LOG(INFO) << "Done.";

    //Set up chemistry output if any
    string chemsnapname = _outputDirectory + "chemistry.traj";
    _outputs.push_back(new Chemistry(chemsnapname, &_subSystem, ChemData,
                                     _subSystem.getCompartmentGrid()));

    ChemSim* _cs = _cController.getCS();
	ForceFieldManager* _ffm = _mController.getForceFieldManager();

    string concenname = _outputDirectory + "concentration.traj";

    _outputs.push_back(new Concentrations(concenname, &_subSystem, ChemData));

    if(SysParams::CParams.dissTracking){
    //Set up dissipation output if dissipation tracking is enabled
    string disssnapname = _outputDirectory + "dissipation.traj";
    _outputs.push_back(new Dissipation(disssnapname, &_subSystem, _cs));

    //Set up HRCD output if dissipation tracking is enabled
    string hrcdsnapname = _outputDirectory + "HRCD.traj";

    _outputs.push_back(new HRCD(hrcdsnapname, &_subSystem, _cs));
        
    //Set up HRMD output if dissipation tracking is enabled
    string hrmdsnapname = _outputDirectory + "HRMD.traj";
    _outputs.push_back(new HRMD(hrmdsnapname, &_subSystem, _cs));
        
    }

    if(SysParams::CParams.eventTracking){
    //Set up MotorWalkingEvents if event tracking is enabled
    string motorwalkingevents = _outputDirectory + "motorwalkingevents.traj";
    _outputs.push_back(new MotorWalkingEvents(motorwalkingevents, &_subSystem, _cs));

    //Set up LinkerUnbindingEvents if event tracking is enabled
    string linkerunbindingevents = _outputDirectory + "linkerunbindingevents.traj";
    _outputs.push_back(new LinkerUnbindingEvents(linkerunbindingevents, &_subSystem, _cs));

    //Set up LinkerBindingEvents if event tracking is enabled
    string linkerbindingevents = _outputDirectory + "linkerbindingevents.traj";
    _outputs.push_back(new LinkerBindingEvents(linkerbindingevents, &_subSystem, _cs));
    }

    if(SysParams::MParams.hessTracking){
    //Set up HessianMatrix if hessiantracking is enabled
    string hessianmatrix = _outputDirectory + "hessianmatrix.traj";
    _outputs.push_back(new HessianMatrix(hessianmatrix, &_subSystem, _ffm));
        
    //Set up HessianSpectra if hessiantracking is enabled
    string hessianspectra = _outputDirectory + "hessianspectra.traj";
    _outputs.push_back(new HessianSpectra(hessianspectra, &_subSystem, _ffm));
        
        
    }

    //Set up CMGraph output
    string cmgraphsnapname = _outputDirectory + "CMGraph.traj";
    _outputs.push_back(new CMGraph(cmgraphsnapname, &_subSystem));
    
    //Set up TMGraph output
    string tmgraphsnapname = _outputDirectory + "TMGraph.traj";
    _outputs.push_back(new TMGraph(tmgraphsnapname, &_subSystem));




    //Set up datadump output if any
#ifdef RESTARTDEV
	    string datadumpname = _outputDirectory + "datadump.traj";
	    _outputs.push_back(new Datadump(datadumpname, _subSystem, ChemData));
#endif

//    //Set up Turnover output if any
//    string turnover = _outputDirectory + "Turnover.traj";
//    _outputs.push_back(new FilamentTurnoverTimes(turnover, &_subSystem));


#endif

#ifdef DYNAMICRATES
    cout << "---" << endl;
    LOG(STEP) << "Initializing dynamic rates...";
    //read dynamic rate parameters
    p.readDyRateParams();

    //read dynamic rate types
    DynamicRateType DRTypes = p.readDynamicRateType();

    //init controller
    _drController.initialize(DRTypes);
    LOG(INFO) << "Done.";

#endif

    //Check consistency of all chemistry and mechanics parameters
    cout << "---" << endl;
    LOG(STEP) << "Checking cross-parameter consistency...";
#ifdef CHEMISTRY
    if(!SysParams::checkChemParameters(ChemData))
        exit(EXIT_FAILURE);
#endif
#ifdef MECHANICS
    if(!SysParams::checkMechParameters(MTypes))
        exit(EXIT_FAILURE);
#endif
#ifdef DYNAMICRATES
    if(!SysParams::checkDyRateParameters(DRTypes))
        exit(EXIT_FAILURE);
#endif

    // Initialize the membrane mesh adapter
    // Currently the values are simply represented as magic numbers
    _meshAdapter = std::make_unique< adaptive_mesh::MembraneMeshAdapter >(
        typename adaptive_mesh::MembraneMeshAdapter::Parameter {
            // Topology
            adaptive_mesh::surface_mesh_min_degree,
            adaptive_mesh::surface_mesh_max_degree,
            adaptive_mesh::edge_flip_min_dot_normal,
            adaptive_mesh::edge_collapse_min_quality_improvement,
            adaptive_mesh::edge_collapse_min_dot_normal,
            // Relocation
            adaptive_mesh::vertex_relaxation_epsilon,
            adaptive_mesh::vertex_relaxation_dt,
            adaptive_mesh::vertex_relocation_max_iter_relocation,
            adaptive_mesh::vertex_relocation_max_iter_tot,
            // Size diffusion
            adaptive_mesh::size_measure_curvature_resolution,
            adaptive_mesh::size_measure_max,
            adaptive_mesh::size_measure_diffuse_iter,
            // Main loop
            adaptive_mesh::mesh_adaptation_topology_max_iter,
            adaptive_mesh::mesh_adaptation_soft_max_iter,
            adaptive_mesh::mesh_adaptation_hard_max_iter
        }
    );
    
    LOG(INFO) << "Done.";

    //setup initial network configuration
    setupInitialNetwork(p);

    //setup special structures
    p.readSpecialParams();
    setupSpecialStructures(p);

    SysParams::INITIALIZEDSTATUS = true;
}

void Controller::setupInitialNetwork(SystemParser& p) {

    //Read bubble setup, parse bubble input file if needed
    BubbleSetup BSetup = p.readBubbleSetup();
    BubbleData bubbles;

    cout << "---" << endl;
    cout << "Initializing bubbles...";

    if (BSetup.inputFile != "") {
        BubbleParser bp(_inputDirectory + BSetup.inputFile);
        bubbles = bp.readBubbles();
    }
    //add other bubbles if specified
    BubbleInitializer *bInit = new RandomBubbleDist();

    auto bubblesGen = bInit->createBubbles(_subSystem.getBoundary(),
                                           BSetup.numBubbles,
                                           BSetup.bubbleType);
    bubbles.insert(bubbles.end(), bubblesGen.begin(), bubblesGen.end());
    delete bInit;

    //add bubbles
    for (auto it: bubbles) {

        auto coord = get<1>(it);
        auto type = get<0>(it);

        if(type >= SysParams::Mechanics().numBubbleTypes) {
            cout << "Bubble data specified contains an "
                 <<"invalid bubble type. Exiting." << endl;
            exit(EXIT_FAILURE);
        }
        _subSystem.addTrackable<Bubble>(&_subSystem, coord, type);
    }
    cout << "Done. " << bubbles.size() << " bubbles created." << endl;

    /**************************************************************************
    Now starting to add the membrane into the network.
    **************************************************************************/
    MembraneSetup MemSetup = p.readMembraneSetup();
    
    cout << "---" << endl;
    cout << "Initializing membranes...";

    std::vector< MembraneParser::MembraneInfo > membraneData;
    if(MemSetup.inputFile != "") {
        membraneData = MembraneParser(_inputDirectory + MemSetup.inputFile).readMembranes();
    }

    for(const auto& param : MemSetup.meshParam) {
        const auto newMesh = mesh_gen::generateMeshViaParams< floatingpoint >(param);
        membraneData.push_back({newMesh.vertexCoordinateList, newMesh.triangleList});
    }
    
    // add membranes
    for (auto& it: membraneData) {
        
        short type = 0; // Currently set as default(0).
        
        if(type >= SysParams::Chemistry().numMembranes) {
            cout << "Membrane data specified contains an invalid membrane type. Exiting." << endl;
            exit(EXIT_FAILURE);
        }

        Membrane* newMembrane = _subSystem.addTrackable<Membrane>(
            &_subSystem,
            type,
            it.vertexCoordinateList,
            it.triangleVertexIndexList
        );
    }
    cout << "Done. " << membraneData.size() << " membranes created." << endl;

    // Create a region inside the membrane
    _regionInMembrane = (
        membraneData.empty() ?
        make_unique<MembraneRegion<Membrane>>(_subSystem.getBoundary()) :
        MembraneRegion<Membrane>::makeByChildren(MembraneHierarchy< Membrane >::root())
    );
    _subSystem.setRegionInMembrane(_regionInMembrane.get());

    // Optimize the membrane
    membraneAdaptiveRemesh();
    updatePositions();

    // Deactivate all the compartments outside membrane, and mark boundaries as interesting
    for(auto c : _subSystem.getCompartmentGrid()->getCompartments()) {
        if(!c->getTriangles().empty()) {
            // Contains triangles, so this compartment is at the boundary.
            c->boundaryInteresting = true;

            // Update partial activate status
            c->computeSlicedVolumeArea(Compartment::SliceMethod::Membrane);
            _cController.updateActivation(c, Compartment::ActivateReason::Membrane);

        } else if( ! _regionInMembrane->contains(vector2Vec<3, floatingpoint>(c->coordinates()))) {
            // Compartment is outside the membrane
            _cController.deactivate(c, true);
        }
    }

    // Transfer species from all the inactive compartments
    {
        vector<Compartment*> ac, ic;
        for(auto c : _subSystem.getCompartmentGrid()->getCompartments()) {
            if(c->isActivated()) ac.push_back(c);
            else                 ic.push_back(c);
        }
        auto nac = ac.size();
        for(auto c : ic) {
            for(auto &sp : c->getSpeciesContainer().species()) {
                int copyNumber = sp->getN();
                unordered_set<Species*> sp_targets;
                if(sp->getFullName().find("Bound") == string::npos) {
                    while(copyNumber > 0) {
                        sp->down();
                        auto tc = ac[Rand::randInteger(0, nac-1)];
                        auto sp_target = tc->findSpeciesByName(sp->getName());
                        sp_targets.insert(sp_target);
                        sp_target->up();
                        --copyNumber;
                    }
                }
                for(auto sp_target : sp_targets)
                    sp_target->updateReactantPropensities();
                sp->updateReactantPropensities();
            }
        }
    }

    /**************************************************************************
    Now starting to add the filaments into the network.
    **************************************************************************/
    // Read filament setup, parse filament input file if needed
    FilamentSetup FSetup = p.readFilamentSetup();
    
    cout << "---" << endl;
//    HybridBindingSearchManager::setdOut();
    cout << "Initializing filaments...";

    if (SysParams::RUNSTATE == true) {
        if (FSetup.inputFile != "") {
            FilamentParser fp(_inputDirectory + FSetup.inputFile);
            filaments = fp.readFilaments();
        }
        fil = get<0>(filaments);
        //add other filaments if specified
        FilamentInitializer *fInit = new RandomFilamentDist();

        auto filamentsGen = fInit->createFilaments(*_regionInMembrane,
                                                    FSetup.numFilaments,
                                                    FSetup.filamentType,
                                                    FSetup.filamentLength);
        auto filGen = get<0>(filamentsGen);
        fil.insert(fil.end(), filGen.begin(), filGen.end());
        delete fInit;

        //add filaments

        for (auto it: fil) {

            auto coord1 = get<1>(it);
            auto coord2 = get<2>(it);
            auto type = get<0>(it);

            if (type >= SysParams::Chemistry().numFilaments) {
                cout << "Filament data specified contains an "
                        << "invalid filament type. Exiting." << endl;
                exit(EXIT_FAILURE);
            }
            vector<vector<floatingpoint>> coords = {coord1, coord2};

            if (coord2.size() == 3) {

                floatingpoint d = twoPointDistance(coord1, coord2);
                vector<floatingpoint> tau = twoPointDirection(coord1, coord2);
                int numSegment = static_cast<int>(std::round(
                        d / SysParams::Geometry().cylinderSize[type]));

                // check how many segments can fit between end-to-end of the filament
                if (numSegment == 0)
                    _subSystem.addTrackable<Filament>(&_subSystem, type, coords, 2,
                                                        FSetup.projectionType);
                else
                    _subSystem.addTrackable<Filament>(&_subSystem, type, coords,
                                                        numSegment + 1,
                                                        FSetup.projectionType);
            } else if (coord2.size() > 3) {
                int numSegment = coord2.size() / 3;
                vector<vector<floatingpoint>> coords;
                coords.push_back(coord1);
                for (int id = 0; id < numSegment; id++)
                    coords.push_back(
                            {coord2[id * 3], coord2[id * 3 + 1], coord2[id * 3 + 2]});

                if (numSegment == 0)
                    _subSystem.addTrackable<Filament>(&_subSystem, type, coords, 2,
                                                        FSetup.projectionType);
                else
                    _subSystem.addTrackable<Filament>(&_subSystem, type, coords,
                                                        numSegment + 1,
                                                        FSetup.projectionType);
            }
        }
        cout << "Done. " << fil.size() << " filaments created." << endl;
        cout << "Total cylinders " << Cylinder::getCylinders().size() << endl;
    }
    else{
        //Create the restart pointer
        const string inputfileName = _inputDirectory + FSetup.inputFile;
        _restart = new Restart(&_subSystem, _chemData, inputfileName);
        //read set up.
        _restart->readNetworkSetup();
        _restart->setupInitialNetwork();
    }
}

void Controller::setupSpecialStructures(SystemParser& p) {

    cout << "---" << endl;
    cout << "Setting up special structures...";

    SpecialSetupType SType = p.readSpecialSetupType();

    //set up a MTOC if desired

    //For now, uses 20 filaments
    if(SType.mtoc) {

        MTOC* mtoc = _subSystem.addTrackable<MTOC>();
        
        //set MTOC coordinates based on input
        floatingpoint bcoordx = SType.mtocInputCoordXYZ[0];
        floatingpoint bcoordy = SType.mtocInputCoordXYZ[1];
        floatingpoint bcoordz = SType.mtocInputCoordXYZ[2];


        vector<floatingpoint> bcoords = {bcoordx, bcoordy, bcoordz};
        Bubble* b = _subSystem.addTrackable<Bubble>(&_subSystem, bcoords, SType.mtocBubbleType);


        mtoc->setBubble(b);
        
        FilamentInitializer *init = new MTOCFilamentDist(bcoords,
                                                         SysParams::Mechanics().BubbleRadius[SType.mtocBubbleType]);


        auto filaments = init->createFilaments(_subSystem.getBoundary(),

                                               SType.mtocNumFilaments,
                                               SType.mtocFilamentType,
                                               SType.mtocFilamentLength);
        //add filaments
        filamentData fil=get<0>(filaments);
        for (auto it: fil) {
            
            auto coord1 = get<1>(it);
            auto coord2 = get<2>(it);
            
            vector<vector<floatingpoint>> coords = {coord1, coord2};
            
            floatingpoint d = twoPointDistance(coord1, coord2);
            vector<floatingpoint> tau = twoPointDirection(coord1, coord2);
            
            int numSegment = d / SysParams::Geometry().cylinderSize[SType.mtocFilamentType];
            
            // check how many segments can fit between end-to-end of the filament
            Filament *f = _subSystem.addTrackable<Filament>(&_subSystem, SType.mtocFilamentType,
                                                             coords, numSegment + 1, "ARC");
            
            mtoc->addFilament(f);
            
        }
        cout << "MTOC is set." << endl;
        
    }
    else if(SType.afm) {

        AFM* afm = _subSystem.addTrackable<AFM>();

        //create a bubble in top part of grid, centered in x,y
        floatingpoint bcoordx = GController::getSize()[0] / 2;
        floatingpoint bcoordy = GController::getSize()[1] / 2;
        //set up the height of the AFM bubble
        floatingpoint bcoordz = 1250;

        vector<floatingpoint> bcoords = {bcoordx, bcoordy, bcoordz};
        Bubble* b = _subSystem.addTrackable<Bubble>(&_subSystem, bcoords, SType.afmBubbleType);

        PlaneBoundaryElement* afmpbe = _subSystem.addTrackable<PlaneBoundaryElement>(bcoords, vector<floatingpoint>{0,0,-1}, SysParams::Boundaries().BoundaryK,
                                   SysParams::Boundaries().BScreenLength);

        afm->setBubble(b);
        afm->setPlaneBoundaryElement(afmpbe);

        FilamentInitializer *init = new AFMFilamentDist(bcoords, SysParams::Mechanics().BubbleRadius[SType.afmBubbleType]);

        auto filaments = init->createFilaments(_subSystem.getBoundary(),
                                               SType.afmNumFilaments,
                                               SType.afmFilamentType,
                                               SType.afmFilamentLength);
        //add filaments
        filamentData fil=get<0>(filaments);
        for (auto it: fil) {

            auto coord1 = get<1>(it);
            auto coord2 = get<2>(it);

            vector<vector<floatingpoint>> coords = {coord1, coord2};

            floatingpoint d = twoPointDistance(coord1, coord2);
            vector<floatingpoint> tau = twoPointDirection(coord1, coord2);

            int numSegment = static_cast<int>(std::round(d / SysParams::Geometry().cylinderSize[SType.afmFilamentType]));

            // check how many segments can fit between end-to-end of the filament



            Filament *f = _subSystem.addTrackable<Filament>(&_subSystem, SType.afmFilamentType, coords, numSegment + 1, "ARC");

            afm->addFilament(f);
        }
        cout << "AFM is set." << endl;
    }
    cout << "Done." << endl;
}

void Controller::activatedeactivateComp(){

    if(SysParams::Boundaries().transfershareaxis>=0){
        fCompmap.clear();
        bCompmap.clear();
        activatecompartments.clear();
        ControlfrontbackEndComp();
//            std::cout<<fCompmap.size()<<" "<<bCompmap.size()<<" "<<activatecompartments.size()<<endl;
        for(auto it=activatecompartments.begin();it!=activatecompartments.end();it++)
        {
            if(!(*it)->isActivated())
                _cController.activate(*it);
        }
        //deactivate compartments starting from the right extreme
        for (std::multimap<int,Compartment*>::reverse_iterator it=fCompmap.rbegin(); it!=fCompmap.rend(); ++it)
            _cController.deactivate(it->second);
        //deactivate compartments starting from the left extreme
        for (std::multimap<int,Compartment*>::iterator it=bCompmap.begin(); it!=bCompmap.end(); ++it)
            _cController.deactivate(it->second);
        fCompmap.clear();
        bCompmap.clear();

//            std::cout<<"Printing diffusing actin copy numbers."<<endl;
//
//            for(auto C : _subSystem->getCompartmentGrid()->getCompartments()){
//                for(auto sd : _chemData.speciesDiffusing) {
//                    string name = get<0>(sd);
//                    if(name.find("AD") != string::npos){
//                        auto s = C->findSpeciesByName(name);
//                        auto copyNum = s->getN();
//
//                        std::cout <<C->coordinates()[0]<<" "<<copyNum<<" ";
//                    }
//                }
//            }
//            std::cout<<endl;
    }
}

void Controller::ControlfrontbackEndComp(){
    Compartment* maxcomp=NULL;
    Compartment* mincomp=NULL;
    int tsaxis = SysParams::Boundaries().transfershareaxis;
    int planestomove = SysParams::Boundaries().planestomove;
    bool maxcompstate = false;
    bool mincompstate = false;
    if(planestomove == 2 || planestomove == 0) maxcompstate = true;
    if(planestomove == 2 || planestomove == 1) mincompstate = true;
    floatingpoint systemspan = 0.0;
    floatingpoint cmpsize = 0.0;
    if(tsaxis == 0)
    {systemspan = SysParams::Geometry().NX * SysParams::Geometry()
                                                              .compartmentSizeX;
    cmpsize = SysParams::Geometry().compartmentSizeX;}
    else if(tsaxis == 1) {
        systemspan = SysParams::Geometry().NY * SysParams::Geometry()
                .compartmentSizeY;
        cmpsize = SysParams::Geometry().compartmentSizeY;
    }
    else if(tsaxis == 2) {
        systemspan = SysParams::Geometry().NZ * SysParams::Geometry().compartmentSizeZ;
        cmpsize = SysParams::Geometry().compartmentSizeZ;
    }
    //copy vector to prevcopy
    bounds_prev[0] = bounds[0];bounds_prev[1] = bounds[1];
    bounds[0] = 0.0; bounds[1] =  systemspan;
    for(auto C : _subSystem.getCompartmentGrid()->getCompartments()){
        auto cyls=C->getCylinders();
        if(cyls.size()>0){
            //maxcomp refers to the compartment on the right extreme of reaction volume
            // that represents the current chemical boundary of the system.
            if(maxcompstate) {
                if (maxcomp == NULL)
                    maxcomp = C;
                else {
                    //get current maxcomp coordinates
                    auto mcoord = maxcomp->coordinates();
                    //get compartment coorinates
                    auto ccord = C->coordinates();
                    //compare to see if the compartment is further to the right of maxcomp.
                    if (mcoord[SysParams::Boundaries().transfershareaxis] <
                        ccord[SysParams::Boundaries()
                                .transfershareaxis])
                        maxcomp = C;
                }
            }
            //mincomp refers to the compartment on the left extreme of reaction volume
            // that represents the current chemical boundary of the system.
            if(mincompstate) {
                if (mincomp == NULL)
                    mincomp = C;
                else {
                    auto mcoord = mincomp->coordinates();
                    auto ccord = C->coordinates();
                    //compare to see if the compartment is further to the left of mincomp.
                    if (mcoord[SysParams::Boundaries().transfershareaxis] >
                        ccord[SysParams::Boundaries().transfershareaxis])
                        mincomp = C;
                }
            }
        }
    }

    if(maxcompstate) {
        std::cout<<"1 maxcomp "<<maxcomp->coordinates()[0]<<endl;
        // front end is defined two compartments away from the current maxcomp.
        auto cmaxcomp = maxcomp->coordinates();
        //get the neighbor who is to the right of maxcomp.
        for (auto C:maxcomp->getNeighbours()) {
            auto cC = C->coordinates();
            if (cmaxcomp[SysParams::Boundaries().transfershareaxis] <
                cC[SysParams::Boundaries().transfershareaxis])
                maxcomp = C;
        }
        std::cout<<"2 maxcomp "<<maxcomp->coordinates()[0]<<endl;
        cmaxcomp = maxcomp->coordinates();
        //get the neighbor who is to the right of maxcomp.
        for (auto C:maxcomp->getNeighbours()) {
            auto cC = C->coordinates();
            if (cmaxcomp[SysParams::Boundaries().transfershareaxis] <
                cC[SysParams::Boundaries().transfershareaxis])
                maxcomp = C;
        }
        std::cout<<"3 maxcomp "<<maxcomp->coordinates()[0]<<endl;
        cmaxcomp = maxcomp->coordinates();
        assert((maxcomp != NULL) && "Non existent maxcomp. Exiting.");
        //Loop through compartments
        for (auto C : _subSystem.getCompartmentGrid()->getCompartments()) {
            auto cC = C->coordinates();
            //if compartment is to the right of maxcomp and activated, add to a vector to
            // deactivate later.
            if (cC[SysParams::Boundaries().transfershareaxis] >
                cmaxcomp[SysParams::Boundaries().transfershareaxis]) {
                if (C->isActivated())
                    fCompmap.insert(pair<int, Compartment *>(
                            cC[SysParams::Boundaries().transfershareaxis], C));
            }
                //if compartment is to the left of maxcomp and not active, add to a vector to
                // activate later.
            else {
                if (!(C->isActivated()))
                    activatecompartments.push_back(C);
            }
        }
        bounds[1] = maxcomp->coordinates()[SysParams::Boundaries().transfershareaxis] +
                cmpsize/2;
    }
    //back end is defined as the compartment that is two compartments to the left of
    // mincomp.
    if(mincompstate) {
        auto cmincomp = mincomp->coordinates();
        //get the neighbor who is to the left of mincomp.
        for (auto C:mincomp->getNeighbours()) {
            auto cC = C->coordinates();
            if (cmincomp[SysParams::Boundaries().transfershareaxis] >
                cC[SysParams::Boundaries().transfershareaxis])
                mincomp = C;
        }
        cmincomp = mincomp->coordinates();
        //get the neighbor who is to the left of mincomp.
        for (auto C:mincomp->getNeighbours()) {
            auto cC = C->coordinates();
            if (cmincomp[SysParams::Boundaries().transfershareaxis] >
                cC[SysParams::Boundaries().transfershareaxis])
                mincomp = C;
        }
        cmincomp = mincomp->coordinates();
        assert(mincomp != NULL && "Non existent mincomp. Exiting.");
        //Loop through compartments
        for (auto C : _subSystem.getCompartmentGrid()->getCompartments()) {
            auto cC = C->coordinates();
            //if compartment C is to the left of mincomp and was added to
            // activatecompartments vector, remove. If it is already active, add to a vector
            // to deactivate later.
            if (cC[SysParams::Boundaries().transfershareaxis] <
                cmincomp[SysParams::Boundaries().transfershareaxis]) {
                auto it = std::find(activatecompartments.begin(),
                                    activatecompartments.end(), C);
                if (it != activatecompartments.end())
                    activatecompartments.erase(it);
                if (C->isActivated()) {
                    bCompmap.insert(pair<int, Compartment *>(
                            cC[SysParams::Boundaries().transfershareaxis], C));
                }
            }
        }
        bounds[0] = mincomp->coordinates()[SysParams::Boundaries().transfershareaxis] -
                cmpsize/2;
    }
    //print the maximum (right boundary) and minimum (left boundary) compartment spans.
    std::cout<<"Maxbound "<<bounds[1]<<" Minbound "<<bounds[0]<<endl;
}

void Controller::moveBoundary(floatingpoint deltaTau) {
    //calculate distance to move
    floatingpoint dist = SysParams::Boundaries().moveSpeed * deltaTau;

    if(SysParams::Boundaries().transfershareaxis>=0){
        vector<floatingpoint> distvec= {0.0, 0.0, 0.0, 0.0, 0.0, 0.0};

        if(SysParams::Boundaries().transfershareaxis == 0){
            distvec[0] = bounds[0] - bounds_prev[0];
            distvec[1] = bounds[1] - bounds_prev[1];
        }
        else if(SysParams::Boundaries().transfershareaxis == 1){
            distvec[2] = bounds[0] - bounds_prev[0];
            distvec[3] = bounds[1] - bounds_prev[1];
        }
        else if(SysParams::Boundaries().transfershareaxis == 2){
            distvec[4] = bounds[0] - bounds_prev[0];
            distvec[5] = bounds[1] - bounds_prev[1];
        }
        _subSystem.getBoundary()->move(distvec);
    }
        //deprecated not good to use.
    else if(abs(dist)>0){
        vector<floatingpoint> distvec = {dist, -dist, dist, -dist, dist, -dist};
        //move it
        if(tau() >= SysParams::Boundaries().moveStartTime &&
           tau() <= SysParams::Boundaries().moveEndTime)
            _subSystem.getBoundary()->move(distvec);

        //activate, deactivate necessary compartments
        for(auto C : _subSystem.getCompartmentGrid()->getCompartments()) {

            if(_subSystem.getBoundary()->within(C)) {

                if(C->isActivated()) continue;
                else _cController.activate(C);
            }
            else {
                if(!C->isActivated()) continue;
                else _cController.deactivate(C);
            }
        }
    }
    //calculate system volume.
    _subSystem.getBoundary()->volume();
}

void Controller::updateActiveCompartments() {
    // For this function to work, we must assume that each minimization step
    // will push the membrane boundary no more than 1 compartment, so that
    // changes will only happen at the neighborhood of the previous boundary.
    auto& allMembranes = Membrane::getMembranes();

    // Currently only the 0th membrane will be considered
    if(allMembranes.size()) {
        Membrane* theMembrane = allMembranes[0];
        // For non empty compartments, we mark them as interesting and update their status
        // For the "interesting" compartments last round but now empty, we fully activate or deactivate them
        // For the rest we do nothing, assuming that the membranes will NOT move across a whole compartment
        for(auto c: GController::getCompartmentGrid()->getCompartments()) {
            const auto& ts = c->getTriangles();
            if(!ts.empty()) {
                // Update partial activate status
                c->computeSlicedVolumeArea(Compartment::SliceMethod::Membrane);
                _cController.updateActivation(c, Compartment::ActivateReason::Membrane);

                // No matter whether the compartment is interesting before, mark it as interesting
                c->boundaryInteresting = true;
            } else if(c->boundaryInteresting) { // Interesting last round but now empty
                bool inMembrane = (
                    (!theMembrane->isClosed()) ||
                    (theMembrane->contains(vector2Vec<3, floatingpoint>(c->coordinates())))
                );
                if(inMembrane) {
                    // Fully activate the compartment
                    c->resetVolumeFrac();
					const auto& fullArea = GController::getCompartmentArea();
                    c->setPartialArea({{
                        fullArea[0], fullArea[0],
						fullArea[1], fullArea[1],
						fullArea[2], fullArea[2]
                    }});
                    _cController.updateActivation(c, Compartment::ActivateReason::Membrane);
                } else {
                    // Deactivate the compartment
                    _cController.deactivate(c);
                }

                // Mark the compartment as not interesting
                c->boundaryInteresting = false;
            }
        }
    } // Otherwise, no membrane exists. Do nothing
}

void Controller::executeSpecialProtocols() {

    //making filaments static
    if(SysParams::Chemistry().makeFilamentsStatic &&
       SysParams::Chemistry().makeFilamentsStaticTime <= tau()) {

        //loop through all cylinders, passivate (de)polymerization
        for(auto c : Cylinder::getCylinders())
            c->getCCylinder()->passivatefilreactions();
    }

    //making linkers static
    if(SysParams::Chemistry().makeLinkersStatic &&
       SysParams::Chemistry().makeLinkersStaticTime <= tau()) {

        // loop through all linkers, passivate unbinding
        for(auto l: Linker::getLinkers())
            l->getCLinker()->getOffReaction()->passivateReaction();
    }


    if(SysParams::Mechanics().pinBoundaryFilaments &&
       tau() >= SysParams::Mechanics().pinTime) {

        pinBoundaryFilaments();
    }

    //Qin
    if(SysParams::Mechanics().pinLowerBoundaryFilaments &&
       tau() >= SysParams::Mechanics().pinTime) {

        pinLowerBoundaryFilaments();
    }

    if(SysParams::Mechanics().pinBubbles && tau() >= SysParams::Mechanics().pinTime) {
        pinBubbles();
    }

    if(SysParams::Mechanics().pinMembraneBorderVertices) {
        pinMembraneBorderVertices();
    }

    if(SysParams::Mechanics().pinInitialFilamentBelowZ) {
        pinInitialFilamentWith([](auto&& c) { return c[2] < SysParams::Mechanics().pinInitialFilamentBelowZValue; });
    }
}

void Controller::updatePositions() {

	chrono::high_resolution_clock::time_point minsp, minep;
    //NEED TO UPDATE CYLINDERS FIRST
	minsp = chrono::high_resolution_clock::now();
    //Reset Cylinder update position state
    Cylinder::setpositionupdatedstate = false;
    for(auto c : Cylinder::getCylinders())
    	c->updatePosition();
#ifdef OPTIMOUT
    cout<<"Cylinder position updated"<<endl;
#endif
    //Reset state to updated state
	Cylinder::setpositionupdatedstate = true;
	minep = chrono::high_resolution_clock::now();
    chrono::duration<floatingpoint> compartment_update(minep - minsp);
    updatepositioncylinder += compartment_update.count();

    minsp = chrono::high_resolution_clock::now();
    //update all other moveables
//    for(auto m : _subSystem->getMovables()) m->updatePosition();
	int count = 0;
	for(auto m : Movable::getMovableList()) m->updatePosition();
    
    //update bubble
    if(SysParams::Chemistry().makeAFM) updateBubblePositions();


    minep = chrono::high_resolution_clock::now();
    chrono::duration<floatingpoint> compartment_update2(minep - minsp);
    updatepositionmovable += compartment_update2.count();
}

void Controller::updateBubblePositions() {
    
    //update AFM bubble again based on time
    for(auto b : Bubble::getBubbles()) {
        if(b->isAFM()) b->updatePositionManually();
    }
    
    if(SysParams::Chemistry().makeRateDepend && tau() - tp > 1) {
        tp+=1;
        
        for(auto &filament : Filament::getFilaments()) {
            double deltaL;
            double numCyl = 0;
            for (auto cylinder : filament->getCylinderVector()){
                
                deltaL += cylinder->getMCylinder()->getLength() -
                cylinder->getMCylinder()->getEqLength();
                numCyl += 1;
            }
            
            //print last
            Cylinder* cylinder = filament->getCylinderVector().back();
            deltaL += cylinder->getMCylinder()->getLength() -
            cylinder->getMCylinder()->getEqLength();
            numCyl += 1;
            
            double k = cylinder->getMCylinder()->getStretchingConst();
            
            //if the filament tension is higher than threshold, regardless of sign
            if(k*deltaL/numCyl > SysParams::Chemistry().makeRateDependForce ||
               -k*deltaL/numCyl > SysParams::Chemistry().makeRateDependForce ){
                
                Cylinder* pCyl = filament->getCylinderVector().back();
                for(auto &r : pCyl->getCCylinder()->getInternalReactions()) {
                    if(r->getReactionType() == ReactionType::POLYMERIZATIONPLUSEND) {
                        float newrate = 5 * SysParams::Chemistry().originalPolyPlusRate;
                        r->setBareRate(newrate);
                        r->recalcRateVolumeFactor();
                        r->updatePropensity();
                    }
                }
            }
            //else, set it back to orginal rate
            else{
                Cylinder* pCyl = filament->getCylinderVector().back();
                for(auto &r : pCyl->getCCylinder()->getInternalReactions()) {
                    if(r->getReactionType() == ReactionType::POLYMERIZATIONPLUSEND) {
                        float newrate = SysParams::Chemistry().originalPolyPlusRate;
                        r->setBareRate(newrate);
                        r->recalcRateVolumeFactor();
                        r->updatePropensity();
                    }
                }
            }
        }
    }
}


#ifdef DYNAMICRATES
void Controller::updateReactionRates() {
    /// update all reactables
//    for(auto r : _subSystem->getReactables()) r->updateReactionRates();
	for(auto r : Reactable::getReactableList()){
		r->updateReactionRates();
		}
}
#endif

void Controller::updateNeighborLists() {
    chrono::high_resolution_clock::time_point mins, mine;

    mins = chrono::high_resolution_clock::now();
    //Full reset of neighbor lists
    _subSystem.resetNeighborLists();
//	cout<<"updated NeighborLists"<<endl;
    mine = chrono::high_resolution_clock::now();
    chrono::duration<floatingpoint> elapsed_runnl2(mine - mins);
    nl2time += elapsed_runnl2.count();
#ifdef CHEMISTRY
    mins = chrono::high_resolution_clock::now();
    _subSystem.updateBindingManagers();
#ifdef OPTIMOUT
	cout<<"updated BindingManagers"<<endl;
#endif
    mine = chrono::high_resolution_clock::now();
    chrono::duration<floatingpoint> elapsed_runb(mine - mins);
    bmgrtime += elapsed_runb.count();
//    std::cout<<"time split "<<elapsed_runnl2.count()<<" "<<elapsed_runbvec.count()<<" "
//            ""<<elapsed_runb.count()<<endl;
#endif
}

void Controller::resetCounters() {
    for(Filament* f : Filament::getFilaments()) f->resetCounters();
}

void Controller::pinBoundaryFilaments() {

    //if we've already added pinned filaments, return
    if(Bead::getPinnedBeads().size() != 0)
        return;

    //loop through beads, check if within pindistance
    for(auto b : Bead::getBeads()) {

        //pin only beads who are at the front of a plus end cylinder or back of a minus end cylinder
        Filament* f = (Filament*) b->getParent();
        Cylinder* plusEndC = f->getPlusEndCylinder();
        Cylinder* minusEndC = f->getMinusEndCylinder();

        if((plusEndC->getSecondBead() == b) ||
           (minusEndC->getFirstBead() == b)) {

            cout << _subSystem.getBoundary()->distance(b->vcoordinate()) << endl;
            cout << SysParams::Mechanics().pinDistance << endl;


            //if within dist to boundary, add
            if(_subSystem.getBoundary()->distance(b->vcoordinate()) < SysParams::Mechanics().pinDistance) {

                b->pinnedPosition = b->vcoordinate();
                b->addAsPinned();
            }
        }
    }
}

void Controller::pinLowerBoundaryFilaments() {

    //renew pinned filament list everytime

    //loop through beads, check if within pindistance
    for(auto b : Bead::getBeads()) {

        //pin all beads besides plus end and minus end cylinder
        Filament* f = (Filament*) b->getParent();
        Cylinder* plusEndC = f->getPlusEndCylinder();
        Cylinder* minusEndC = f->getMinusEndCylinder();

        if((plusEndC->getSecondBead() != b) ||
           (minusEndC->getFirstBead() != b)) {

            //cout << _subSystem->getBoundary()->lowerdistance(b->vcoordinate()) << endl;
            //cout << SysParams::Mechanics().pinDistance << endl;

            auto index = Rand::randfloatingpoint(0,1);
            //cout << index <<endl;
            //if within dist to boundary and index > 0.5, add
            if(_subSystem.getBoundary()->lowerdistance(b->vcoordinate()) < SysParams::Mechanics().pinDistance
               && index < SysParams::Mechanics().pinFraction && b->isPinned() == false) {
                //cout << index << endl;
                b->pinnedPosition = b->vcoordinate();
                b->addAsPinned();
            }
        }
    }
}

void Controller::membraneAdaptiveRemesh() const {
    // Requires _meshAdapter to be already initialized
    for(auto m : Membrane::getMembranes()) {
        _meshAdapter->adapt(m->getMesh());

        // Update necessary geometry for the system
        m->updateGeometryValueForSystem();
    }

    for(auto t : Triangle::getTriangles()) {
        t->updatePosition();
    }
}

void Controller::run() {

#ifdef CHEMISTRY
    floatingpoint tauLastSnapshot = 0;
    floatingpoint tauLastMinimization = 0;
    floatingpoint tauLastNeighborList = 0;
    floatingpoint oldTau = 0;

    long stepsLastSnapshot = 0;
    long stepsLastMinimization = 0;
    long stepsLastNeighborList = 0;

    long totalSteps = 0;
#endif
    chrono::high_resolution_clock::time_point chk1, chk2, mins, mine;
    chk1 = chrono::high_resolution_clock::now();
//RESTART PHASE BEGINS
    if(SysParams::RUNSTATE==false){
        cout<<"RESTART PHASE BEINGS."<<endl;
//    Commented in 2019    _restart = new Restart(&_subSystem, filaments,_chemData);
//Step 1. Turn off diffusion, passivate filament reactions and empty binding managers.
//        _restart->settorestartphase();
        cout<<"Turned off Diffusion, filament reactions."<<endl;
//Step 2. Add bound species to their respective binding managers. Turn off unbinding, update propensities.
        //_restart->addtoHeaplinkermotor();
        _restart->addtoHeapbranchers();
        _restart->addtoHeaplinkermotor();
        cout<<"Bound species added to reaction heap."<<endl;
//Step 2A. Turn off diffusion, passivate filament reactions and empty binding managers.
        _restart->settorestartphase();
//Step 3. ############ RUN LINKER/MOTOR REACTIONS TO BIND BRANCHERS, LINKERS, MOTORS AT RESPECTIVE POSITIONS.#######
        cout<<"Reactions to be fired "<<_restart->getnumchemsteps()<<endl;
        _cController.runSteps(_restart->getnumchemsteps());
        cout<<"Reactions fired! Displaying heap"<<endl;
//Step 4. Display the number of reactions yet to be fired. Should be zero.
        for(auto C : _subSystem.getCompartmentGrid()->getCompartments()) {
            for(auto &Mgr:C->getFilamentBindingManagers()){
                int numsites = 0;
#ifdef NLORIGINAL
                numsites = Mgr->numBindingSites();
#endif
#ifdef NLSTENCILLIST
                numsites = Mgr->numBindingSitesstencil();
#endif
                if(numsites == 0)
                    cout<< numsites<<" ";
                else{
                    cout<<endl;
                    cout<<"Few reactions are not fired! Cannot restart this trajectory. Exiting ..."<<endl;
                    exit(EXIT_FAILURE);
                }
            }}
        cout<<endl;
        _restart->redistributediffusingspecies();
        cout<<"Diffusion rates restored, diffusing molecules redistributed."<<endl;

//Step 4.5. re-add pin positions
        SystemParser p(_inputFile);
        FilamentSetup filSetup = p.readFilamentSetup();

        if(SysParams::Mechanics().pinBoundaryFilaments){
            PinRestartParser ppin(_inputDirectory + filSetup.pinRestartFile);
            ppin.resetPins();}

//Step 5. run mcontroller, update system, turn off restart state.
        updatePositions();
        updateNeighborLists();

        mins = chrono::high_resolution_clock::now();
        cout<<"Minimizing energy"<<endl;

        invalidateMembraneMeshIndexCache();
        _mController.run(false);
#ifdef OPTIMOUT
        mine= chrono::high_resolution_clock::now();
        chrono::duration<floatingpoint> elapsed_runm(mine - mins);
        minimizationtime += elapsed_runm.count();
        std::cout<<"Time taken for minimization "<<elapsed_runm.count()<<endl;
#endif
        SysParams::RUNSTATE=true;

        //reupdate positions and neighbor lists
        updatePositions();
        updateNeighborLists();

//Step 6. Set Off rates back to original value.
        for(auto LL : Linker::getLinkers())
        {
            LL->getCLinker()->setOffRate(LL->getCLinker()->getOffReaction()->getBareRate());
            /*LL->getCLinker()->getOffReaction()->setRate(LL->getCLinker()->getOffReaction
			        ()->getBareRate());*/
            LL->updateReactionRates();
            LL->getCLinker()->getOffReaction()->updatePropensity();

        }
        for(auto MM : MotorGhost::getMotorGhosts())
        {
            MM->getCMotorGhost()->setOffRate(MM->getCMotorGhost()->getOffReaction()->getBareRate());
            /*MM->getCMotorGhost()->getOffReaction()->setRate(MM->getCMotorGhost()
		                                                             ->getOffReaction()
		                                                             ->getBareRate());*/
            MM->updateReactionRates();
            MM->getCMotorGhost()->getOffReaction()->updatePropensity();
        }
        int dummy=0;
        for (auto BB: BranchingPoint::getBranchingPoints()) {
            dummy++;
            BB->getCBranchingPoint()->setOffRate(BB->getCBranchingPoint()->getOffReaction()->getBareRate());
            /*BB->getCBranchingPoint()->getOffReaction()->setRate(BB->getCBranchingPoint()
		                                                                 ->getOffReaction
		                                                                 ()->getBareRate
		                                                                 ());*/
            BB->getCBranchingPoint()->getOffReaction()->updatePropensity();
        }
//STEP 7: Get cylinders, activate filament reactions.
        for(auto C : _subSystem.getCompartmentGrid()->getCompartments()) {
            for(auto x : C->getCylinders()) {
                x->getCCylinder()->activatefilreactions();
                x->getCCylinder()->activatefilcrossreactions();
            }}
        cout<<"Unbinding rates of bound species restored. filament reactions activated"<<endl;
//@
#ifdef CHEMISTRY
        _subSystem.updateBindingManagers();
#endif
#ifdef DYNAMICRATES
        updateReactionRates();
#endif
        cout<< "Restart procedures completed. Starting original Medyan framework"<<endl;
        cout << "---" << endl;
        resetglobaltime();
        _cController.restart();
        cout << "Current simulation time = "<< tau() << endl;
        //restart phase ends
    }
#ifdef CHEMISTRY
    tauLastSnapshot = tau();
    oldTau = 0;
#endif

#ifdef MECHANICS
    cout<<"Minimizing energy"<<endl;
    mins = chrono::high_resolution_clock::now();
    membraneAdaptiveRemesh();
    _subSystem.resetNeighborLists(); // TODO: resolve workaround
    Bead::rearrange();
    Cylinder::updateAllData();
    invalidateMembraneMeshIndexCache();
    // update neighorLists before and after minimization. Need excluded volume
    // interactions.
	_subSystem.resetNeighborLists();
    displayCopySystem();

    // Initial special protocols need to be executed before energy minimization
    executeSpecialProtocols();
    auto minimizationResult = _mController.run(false);
<<<<<<< HEAD
    membraneAdaptiveRemesh();
    displayCopySystem();
=======
>>>>>>> 25d00aee
    mine= chrono::high_resolution_clock::now();
    chrono::duration<floatingpoint> elapsed_runm2(mine - mins);
    minimizationtime += elapsed_runm2.count();
#ifdef OPTIMOUT
    std::cout<<"Time taken for minimization "<<elapsed_runm2.count()<<endl;
#endif

    //activate/deactivate compartments
    mins = chrono::high_resolution_clock::now();
    //set initial values of variables.
    int tsaxis = SysParams::Boundaries().transfershareaxis;
    floatingpoint systemspan = 0.0;
    if(tsaxis == 0)
        systemspan = SysParams::Geometry().NX * SysParams::Geometry().compartmentSizeX;
    else if(tsaxis == 1)
        systemspan = SysParams::Geometry().NY * SysParams::Geometry().compartmentSizeY;
    else if(tsaxis == 2)
        systemspan = SysParams::Geometry().NZ * SysParams::Geometry().compartmentSizeZ;
    //copy vector to prevcopy
    bounds_prev[1] = systemspan;bounds_prev[0] = 0.0;
    bounds[1] = systemspan; bounds[0] =  0.0;
    activatedeactivateComp();
    moveBoundary(0.0);
    mine= chrono::high_resolution_clock::now();
    chrono::duration<floatingpoint> elapsed_runspl(mine - mins);
    specialtime += elapsed_runspl.count();

    //reupdate positions and neighbor lists
    mins = chrono::high_resolution_clock::now();
    updatePositions();
#ifdef OPTIMOUT
    cout<<"Positions updated"<<endl;
#endif
    updateNeighborLists();
#ifdef OPTIMOUT
    mine= chrono::high_resolution_clock::now();
    chrono::duration<floatingpoint> elapsed_runnl(mine - mins);
    nltime += elapsed_runnl.count();
    std::cout<<"NL time "<<elapsed_runnl.count()<<endl;
    mins = chrono::high_resolution_clock::now();
#endif
#ifdef DYNAMICRATES
    updateReactionRates();
#endif
    mine= chrono::high_resolution_clock::now();
    chrono::duration<floatingpoint> elapsed_runrxn(mine - mins);
    rxnratetime += elapsed_runrxn.count();
#endif

#ifdef CHEMISTRY
    tauLastSnapshot = tau();
    oldTau = 0;
#endif
    for(auto o: _outputs) o->print(0);
    resetCounters();

    cout << "Starting simulation..." << endl;

    int i = 1;

    //if runtime was specified, use this
    if(!areEqual(_runTime, 0.0)) {

#ifdef CHEMISTRY
        //activate/deactivate compartments
        mins = chrono::high_resolution_clock::now();
        activatedeactivateComp();
	    // set initial mechanical energy of system through a call to force field manager if dissipation tracking is enabled
	    if(SysParams::CParams.dissTracking){
		    _dt->setG1(minimizationResult.energiesAfter);
	    }
        mine= chrono::high_resolution_clock::now();
        chrono::duration<floatingpoint> elapsed_runspl(mine - mins);
        specialtime += elapsed_runspl.count();
        while(tau() <= _runTime) {
            auto minwhile = chrono::high_resolution_clock::now();
            //run ccontroller
            #ifdef OPTIMOUT
            cout<<"Starting chemistry"<<endl;
			#endif
            SysParams::DURINGCHEMISTRY = true;
            mins = chrono::high_resolution_clock::now();
            float factor = 1.0;
#ifdef SLOWDOWNINITIALCYCLE
            if(tau() <=10.0)
            	factor = 10.0;
#endif
            floatingpoint chemistryTime = _minimizationTime/factor;
            //1 ms
//            chemistryTime = 0.001;
            auto var = !_cController.run(chemistryTime);
            mine= chrono::high_resolution_clock::now();
            chrono::duration<floatingpoint> elapsed_runchem(mine - mins);
            chemistrytime += elapsed_runchem.count();
            SysParams::DURINGCHEMISTRY = false;

            //Printing walking reaction
            /*auto mwalk = CUDAcommon::mwalk;
            cout<<"Motor-Walking statistics"<<endl;
            cout<<"MW C2C "<<mwalk.contracttocontract<<endl;
            cout<<"MW S2S "<<mwalk.stretchtostretch<<endl;
            cout<<"MW E2E "<<mwalk.equibtoequib<<endl;
            cout<<"MW C2S "<<mwalk.contracttostretch<<endl;
            cout<<"MW S2C "<<mwalk.stretchtocontract<<endl;
            cout<<"MW E2C "<<mwalk.equibtocontract<<endl;
            cout<<"MW E2S "<<mwalk.equibtostretch<<endl;
			//reset counters
            CUDAcommon::mwalk.contracttocontract = 0;
	        CUDAcommon::mwalk.stretchtocontract = 0;
	        CUDAcommon::mwalk.contracttostretch = 0;
	        CUDAcommon::mwalk.stretchtostretch = 0;
	        CUDAcommon::mwalk.equibtoequib = 0;
	        CUDAcommon::mwalk.equibtostretch = 0;
	        CUDAcommon::mwalk.equibtocontract = 0;*/

            //Printing stretch forces
/*            cout<<"Motor-forces ";
            for(auto m: MotorGhost::getMotorGhosts()){
                std::cout<<m->getMMotorGhost()->stretchForce<<" ";
            }
            cout<<endl;
            cout<<"Linker-forces ";
            for(auto l: Linker::getLinkers()){
                std::cout<<l->getMLinker()->stretchForce<<" ";
            }
            cout<<endl;*/
#ifdef OPTIMOUT
	        auto mtimex = CUDAcommon::tmin;
	        cout<<"motorbinding calls "<<mtimex.motorbindingcalls<<endl;
	        cout<<"motorunbinding calls "<<mtimex.motorunbindingcalls<<endl;
	        cout<<"motorwalking calls "<<mtimex.motorwalkingcalls<<endl;
	        cout<<"linkerbinding calls "<<mtimex.linkerbindingcalls<<endl;
	        cout<<"linkerunbinding calls "<<mtimex.linkerunbindingcalls<<endl;
	        CUDAcommon::tmin.motorbindingcalls = 0;
	        CUDAcommon::tmin.motorunbindingcalls = 0;
	        CUDAcommon::tmin.motorwalkingcalls = 0;
	        CUDAcommon::tmin.linkerbindingcalls = 0;
	        CUDAcommon::tmin.linkerunbindingcalls = 0;
#endif
            //print output if chemistry fails.
            mins = chrono::high_resolution_clock::now();
            if(var) {
                short counter = 0;
                for(auto o: _outputs) { o->print(i); }
                resetCounters();
                break;
            }

            mine= chrono::high_resolution_clock::now();
            chrono::duration<floatingpoint> elapsed_runout(mine - mins);
            outputtime += elapsed_runout.count();
            //add the last step
            tauLastSnapshot += tau() - oldTau;
            tauLastMinimization += tau() - oldTau;
            tauLastNeighborList += tau() - oldTau;
#endif
#if defined(MECHANICS) && defined(CHEMISTRY)

            //run mcontroller, update system
            if(tauLastMinimization >= _minimizationTime/factor) {

#ifdef MOTORBIASCHECK
                cout<<"Hyb-walkID ";
                for(auto m:MotorGhost::getMotorGhosts())
                    cout<<m->getId()<<" ";
                cout<<endl;
                cout<<"Hyb-walklen ";
                for(auto m:MotorGhost::getMotorGhosts())
                    cout<<m->walkingsteps<<" ";
                cout<<endl;
                cout<<"Hyb-mstretch ";
                for(auto m:MotorGhost::getMotorGhosts())
                    cout<<m->getMMotorGhost()->stretchForce<<" ";
                cout<<endl;
                cout<<"Hyb-add ";
                for (auto C : _subSystem.getCompartmentGrid()->getCompartments()) {
                    cout<<C->getHybridBindingSearchManager()->getaddcounts()<<" ";
                }
                cout<<endl;
                cout<<"Hyb-remove ";
                for (auto C : _subSystem.getCompartmentGrid()->getCompartments()) {
                    cout<<C->getHybridBindingSearchManager()->getremovecounts()<<" ";
                }
                cout<<endl;
                cout<<"Hyb-choose ";
                for (auto C : _subSystem.getCompartmentGrid()->getCompartments()) {
                    cout<<C->getHybridBindingSearchManager()->getchoosecounts()<<" ";
                }
                cout<<endl;
                cout<<"Hyb-mwalk ";
	            for (auto C : _subSystem.getCompartmentGrid()->getCompartments()) {
	            	cout<<C->nummotorwalks<<" ";
	            	C->nummotorwalks = 0;
	            }
	            cout<<endl;

#endif

                mins = chrono::high_resolution_clock::now();
                // Membrane remeshing
                membraneAdaptiveRemesh();
                _subSystem.resetNeighborLists(); // TODO: resolve workaround

                invalidateMembraneMeshIndexCache();
                Bead::rearrange();
                Cylinder::updateAllData();
                minimizationResult = _mController.run();

<<<<<<< HEAD
                // Membrane remeshing
                membraneAdaptiveRemesh();
                displayCopySystem();

=======
>>>>>>> 25d00aee
                mine= chrono::high_resolution_clock::now();

                
                chrono::duration<floatingpoint> elapsed_runm3(mine - mins);
                minimizationtime += elapsed_runm3.count();
                #ifdef OPTIMOUT
                std::cout<<"Time taken for minimization "<<elapsed_runm3.count()<<endl;
				#endif

                //update position
                mins = chrono::high_resolution_clock::now();

                updatePositions();

                // Update activation of the compartments
                updateActiveCompartments();

                #ifdef OPTIMOUT
                cout<<"Position updated"<<endl;
				#endif

                tauLastMinimization = 0.0;
                mine= chrono::high_resolution_clock::now();
                chrono::duration<floatingpoint> elapsed_rxn2(mine - mins);
                updateposition += elapsed_rxn2.count();

                // perform multiple functions to update cumulative energy counters and reset the mechanical energy variables
                if(SysParams::CParams.dissTracking){
                    _dt->setGMid(minimizationResult.energiesBefore);
                    _dt->updateAfterMinimization(minimizationResult.energiesAfter);
                }

	            //update reaction rates
	            mins = chrono::high_resolution_clock::now();
#ifdef DYNAMICRATES
	            updateReactionRates();
#ifdef OPTIMOUT
	            cout<<"updated Reaction Rates"<<endl;
#endif
#endif
	            mine= chrono::high_resolution_clock::now();
	            chrono::duration<floatingpoint> elapsed_rxn3(mine - mins);
	            rxnratetime += elapsed_rxn3.count();

            }

            //output snapshot
            if(tauLastSnapshot >= _snapshotTime) {
                mins = chrono::high_resolution_clock::now();
                cout << "Current simulation time = "<< tau() << endl;
                for(auto o: _outputs) o->print(i);
                resetCounters();
                i++;
                tauLastSnapshot = 0.0;
                mine= chrono::high_resolution_clock::now();
                chrono::duration<floatingpoint> elapsed_runout2(mine - mins);
                outputtime += elapsed_runout2.count();

                // Print thread pool stats
                {
                    const auto stats = _subSystem.tp->getUsageStats();
                    LOG(INFO) << "Thread pool up time: " << stats.totalUpTime
                        << "; work time: " << stats.totalWorkTime
                        << "; usage rate: " << stats.timeUsageRate;
                }
                cout<< "Chemistry time for run=" << chemistrytime <<endl;
                cout << "Minimization time for run=" << minimizationtime <<endl;
                cout<< "Neighbor-list+Bmgr-time for run="<<nltime<<endl;
                cout<<"update-position time for run="<<updateposition<<endl;
                
                cout<<"rxnrate time for run="<<rxnratetime<<endl;
                cout<<"Output time for run="<<outputtime<<endl;
                cout<<"Special time for run="<<specialtime<<endl;
            }
#elif defined(MECHANICS)
            for(auto o: _outputs) o->print(i);
	        resetCounters();
            i++;
#endif

#ifdef CHEMISTRY
            //activate/deactivate compartments
            mins = chrono::high_resolution_clock::now();
            activatedeactivateComp();
            //move the boundary
            moveBoundary(tau() - oldTau);
            mine= chrono::high_resolution_clock::now();
            chrono::duration<floatingpoint> elapsed_runspl(mine - mins);
            specialtime += elapsed_runspl.count();

            // update neighbor lists & Binding Managers
            if(tauLastNeighborList >= _neighborListTime/factor) {
                mins = chrono::high_resolution_clock::now();
                updateNeighborLists();
                tauLastNeighborList = 0.0;
                mine= chrono::high_resolution_clock::now();
                chrono::duration<floatingpoint> elapsed_runnl2(mine - mins);
                nltime += elapsed_runnl2.count();
#ifdef OPTIMOUT
                cout<<"update NeighborLists"<<endl;
#endif
            }
            //Special protocols
            mins = chrono::high_resolution_clock::now();
            //special protocols
            executeSpecialProtocols();
            mine= chrono::high_resolution_clock::now();
            chrono::duration<floatingpoint> elapsed_runspl2(mine - mins);
            specialtime += elapsed_runspl2.count();
            oldTau = tau();
#ifdef CUDAACCL

            //reset CUDA context
//            CUDAcommon::handleerror(cudaDeviceSynchronize(), "cudaDeviceSynchronize", "Controller.cu");

//            CUDAcommon::handleerror(cudaDeviceReset(), "cudaDeviceReset", "Controller.cu");


//            size_t free, total;
//            CUDAcommon::handleerror(cudaMemGetInfo(&free, &total));
//            fprintf(stdout,"\t### After Reset Available VRAM : %g Mo/ %g Mo(total)\n\n",
//                    free/1e6, total/1e6);
//
//            cudaFree(0);
//
//            CUDAcommon::handleerror(cudaMemGetInfo(&free, &total));
//            fprintf(stdout,"\t### Available VRAM : %g Mo/ %g Mo(total)\n\n",
//                    free/1e6, total/1e6);
#ifdef CUDAACCL
                //@{
    size_t free2;
    CUDAcommon::handleerror(cudaMemGetInfo(&free2, &total));
    cudaFree(0);
    CUDAcommon::handleerror(cudaMemGetInfo(&free2, &total));
    std::cout<<"Free VRAM after CUDA operations in bytes "<<free2<<". Total VRAM in bytes "
             <<total<<endl;
    std::cout<<"Lost VRAM in bytes "<<CUDAcommon::getCUDAvars().memincuda-free2<<endl;
            std::cout<<endl;
    //@}
#endif
#endif
#endif
        }
    }
    //if run steps were specified, use this
    if(_runSteps != 0) {

#ifdef CHEMISTRY
        while(totalSteps <= _runSteps) {
            //run ccontroller
            if(!_cController.runSteps(_minimizationSteps)) {
                for(auto o: _outputs) o->print(i);
                resetCounters();
                break;
            }

            //add the last step
            stepsLastSnapshot += _minimizationSteps;
            stepsLastMinimization += _minimizationSteps;
            stepsLastNeighborList += _minimizationSteps;

            totalSteps += _minimizationSteps;
#endif
#if defined(MECHANICS) && defined(CHEMISTRY)
            //run mcontroller, update system
            if(stepsLastMinimization >= _minimizationSteps) {
                // Membrane remeshing
                membraneAdaptiveRemesh();
                _subSystem.resetNeighborLists(); // TODO: resolve workaround

                invalidateMembraneMeshIndexCache();
                Bead::rearrange();
                Cylinder::updateAllData();
                _mController.run();

<<<<<<< HEAD
                // Membrane remeshing
                membraneAdaptiveRemesh();
                displayCopySystem();

=======
>>>>>>> 25d00aee
                updatePositions();
                
                // Update activation of the compartments
                updateActiveCompartments();

#ifdef DYNAMICRATES
                updateReactionRates();
#endif

                stepsLastMinimization = 0;
            }

            if(stepsLastSnapshot >= _snapshotSteps) {
                cout << "Current simulation time = "<< tau() << endl;
                for(auto o: _outputs) o->print(i);
                resetCounters();
                i++;
                stepsLastSnapshot = 0;
            }
#elif defined(MECHANICS)
            for(auto o: _outputs) o->print(i);
            resetCounters();
            i++;
#endif

#ifdef CHEMISTRY
            //activate/deactivate compartments
            activatedeactivateComp();
            //move the boundary
            moveBoundary(tau() - oldTau);

            // update neighbor lists
            if(stepsLastNeighborList >= _neighborListSteps) {
                updateNeighborLists();
                stepsLastNeighborList = 0;
            }

            //special protocols
            executeSpecialProtocols();
#endif
        }
    }

    //print last snapshots
    for(auto o: _outputs) o->print(i);
	resetCounters();
	#ifdef OPTIMOUT
    chk2 = chrono::high_resolution_clock::now();
    chrono::duration<floatingpoint> elapsed_run(chk2-chk1);
    cout<< "Chemistry time for run=" << chemistrytime <<endl;
    cout << "Minimization time for run=" << minimizationtime <<endl;
    cout<< "Neighbor-list+Bmgr-time for run="<<nltime<<endl;
    cout<< "Neighbor-list time for run="<<nl2time<<endl;
    cout<< "Bmgr-vec time for run="<<bmgrvectime<<endl;
    cout<< "SIMD time for run="<<SubSystem::SIMDtime<<endl;
    cout<< "HYBD time for run="<<SubSystem::HYBDtime<<endl;
    cout<< "Bmgr time for run="<<bmgrtime<<endl;
    cout<<"update-position time for run="<<updateposition<<endl;

    cout<<"rxnrate time for run="<<rxnratetime<<endl;
    cout<<"Output time for run="<<outputtime<<endl;
    cout<<"Special time for run="<<specialtime<<endl;
    cout << "Time elapsed for run: dt=" << elapsed_run.count() << endl;
    cout << "Total simulation time: dt=" << tau() << endl;
    cout<<"-----------"<<endl;
    if(true){
        auto mtime = CUDAcommon::tmin;
        cout<<"update-position time for run="<<updateposition<<endl;
        cout<<"update-position-cylinder time for run="<<updatepositioncylinder<<endl;
        cout<<"update-position-movable time for run="<<updatepositionmovable<<endl;
        cout<<"move-compartment cylinder ="<<mtime.timecylinderupdate<<" calls "<<mtime
        .callscylinderupdate<<endl;
        cout<<"move-compartment linker ="<<mtime.timelinkerupdate<<" calls "<<mtime
                .callslinkerupdate<<endl;
        cout<<"move-compartment motor ="<<mtime.timemotorupdate<<" calls "<<mtime
                .callsmotorupdate<<endl;
        cout<<"-----------"<<endl;

        cout << "Minimization time for run=" << minimizationtime <<endl;
        cout<<"Printing minimization times in seconds."<<endl;
        cout<<"starting minimization "<<mtime.vectorize<<endl;
        cout<<"Finding lambda "<<mtime.findlambda<<endl;
        cout<<"copy forces "<<mtime.copyforces<<endl;
        cout<<"other computations "<<mtime.tother<<endl;
        cout<<"end minimization "<<mtime.endminimization<<endl;
        cout<<"compute energies "<<mtime.computeenergy<<" calls "<<mtime
        .computeenergycalls<<endl;
        cout<<"compute energieszero "<<mtime.computeenergyzero<<" calls "<<mtime
        .computeenerycallszero<<endl;
	    cout<<"compute energiesnonzero "<<mtime.computeenergynonzero<<" calls "<<mtime
			    .computeenerycallsnonzero<<endl;
        cout<<"compute forces "<<mtime.computeforces<<" calls "<<mtime
                .computeforcescalls<<endl;
        cout<<"Time taken to compute energy in each forcefield "<<endl;
        cout<<"Filament, Linker, Motor, Branching, Excluded Volume, and Boundary"<<endl;
        for(auto x:mtime.individualenergies)
            cout<<x<<" ";
        cout<<endl;
	    cout<<"Time taken to compute energy in "<<endl;
	    cout<<"Filament Stretching "<<mtime.stretchingenergy<<endl;
	    cout<<"Filament Bending "<<mtime.bendingenergy<<endl;
        cout<<"Time taken to compute energyzero in each forcefield "<<endl;
        for(auto x:mtime.individualenergieszero)
            cout<<x<<" ";
        cout<<endl;
        cout<<"Time taken to compute energynonzero in each forcefield "<<endl;
        for(auto x:mtime.individualenergiesnonzero)
            cout<<x<<" ";
        cout<<endl;
        cout<<"Time taken to compute forces in each forcefield "<<endl;
        for(auto x:mtime.individualforces)
            cout<<x<<" ";
        cout<<endl;
	    cout<<"Time taken to compute forces in "<<endl;
	    cout<<"Filament Stretching "<<mtime.stretchingforces<<endl;
	    cout<<"Filament Bending "<<mtime.bendingforces<<endl;

		cout<<"Number of interactions considered in each force field"<<endl;

		cout<<"Filament Stretching "<<mtime.numinteractions[0]<<endl;
	    cout<<"Filament Bending "<<mtime.numinteractions[1]<<endl;
	    cout<<"Linker Stretching "<<mtime.numinteractions[2]<<endl;
	    cout<<"Motor Stretching "<<mtime.numinteractions[3]<<endl;
	    cout<<"Branching Stretching "<<mtime.numinteractions[4]<<endl;
	    cout<<"Branching Bending "<<mtime.numinteractions[5]<<endl;
	    cout<<"Branching Dihedral "<<mtime.numinteractions[6]<<endl;
	    cout<<"Branching Position "<<mtime.numinteractions[7]<<endl;
	    cout<<"Cylinder-Cylinder Repulsion "<<mtime.numinteractions[8]<<endl;
	    cout<<"Cylinder-Boundary Repulsion "<<mtime.numinteractions[9]<<endl;
    }
    if(false) {
        cout << "Printing callback times" << endl;
        auto ctime = CUDAcommon::ctime;
        auto ccount = CUDAcommon::ccount;
        cout << "UpdateBrancherBindingCallback " << ctime.tUpdateBrancherBindingCallback
             << " count "
             << ccount.cUpdateBrancherBindingCallback << endl;
        cout << "UpdateLinkerBindingCallback " << ctime.tUpdateLinkerBindingCallback
             << " count "
             << ccount.cUpdateLinkerBindingCallback << endl;
        cout << "UpdateMotorBindingCallback " << ctime.tUpdateMotorBindingCallback
             << " count "
             << ccount.cUpdateMotorBindingCallback << endl;
        cout << "UpdateMotorIDCallback " << ctime.tUpdateMotorIDCallback << " count "
             << ccount.cUpdateMotorIDCallback << endl;
        cout << "FilamentExtensionPlusEndCallback "
             << ctime.tFilamentExtensionPlusEndCallback << " count "
             << ccount.cFilamentExtensionPlusEndCallback << endl;
        cout << "FilamentExtensionMinusEndCallback "
             << ctime.tFilamentExtensionMinusEndCallback << " count "
             << ccount.cFilamentExtensionMinusEndCallback << endl;
        cout << "FilamentRetractionPlusEndCallback "
             << ctime.tFilamentRetractionPlusEndCallback << " count "
             << ccount.cFilamentRetractionPlusEndCallback << endl;
        cout << "FilamentRetractionMinusEndCallback "
             << ctime.tFilamentRetractionMinusEndCallback << " count "
             << ccount.cFilamentRetractionMinusEndCallback << endl;
        cout << "FilamentPolymerizationPlusEndCallback "
             << ctime.tFilamentPolymerizationPlusEndCallback << " count "
             << ccount.cFilamentPolymerizationPlusEndCallback << endl;
        cout << "FilamentPolymerizationMinusEndCallback "
             << ctime.tFilamentPolymerizationMinusEndCallback << " count "
             << ccount.cFilamentPolymerizationMinusEndCallback << endl;
        cout << "FilamentDepolymerizationPlusEndCallback "
             << ctime.tFilamentDepolymerizationPlusEndCallback << " count "
             << ccount.cFilamentDepolymerizationPlusEndCallback << endl;
        cout << "FilamentDepolymerizationMinusEndCallback "
             << ctime.tFilamentDepolymerizationMinusEndCallback << " count "
             << ccount.cFilamentDepolymerizationMinusEndCallback << endl;
        cout << "BranchingPointUnbindingCallback " << ctime.tBranchingPointUnbindingCallback
             << " count "
             << ccount.cBranchingPointUnbindingCallback << endl;
        cout << "BranchingCallback " << ctime.tBranchingCallback << " count "
             << ccount.cBranchingCallback << endl;
        cout << "LinkerUnbindingCallback " << ctime.tLinkerUnbindingCallback << " count "
             << ccount.cLinkerUnbindingCallback << endl;
        cout << "LinkerBindingCallback " << ctime.tLinkerBindingCallback << " count "
             << ccount.cLinkerBindingCallback << endl;
        cout << "MotorUnbindingCallback " << ctime.tMotorUnbindingCallback << " count "
             << ccount.cMotorUnbindingCallback << endl;
        cout << "MotorBindingCallback " << ctime.tMotorBindingCallback << " count "
             << ccount.cMotorBindingCallback << endl;
        cout << "MotorWalkingCallback " << ctime.tMotorWalkingCallback << " count "
             << ccount.cMotorWalkingCallback << endl;
        cout << "MotorMovingCylinderCallback " << ctime.tMotorMovingCylinderCallback
             << " count "
             << ccount.cMotorMovingCylinderCallback << endl;
        cout << "FilamentCreationCallback " << ctime.tFilamentCreationCallback << " count "
             << ccount.cFilamentCreationCallback << endl;
        cout << "FilamentSeveringCallback " << ctime.tFilamentSeveringCallback << " count "
             << ccount.cFilamentSeveringCallback << endl;
        cout << "FilamentDestructionCallback " << ctime.tFilamentDestructionCallback
             << " count "
             << ccount.cFilamentDestructionCallback << endl;
        cout << "------------" << endl;
        cout << "Printing neighbor times" << endl;
        cout << "Dynamic neighbor " << SubSystem::timedneighbor << endl;
        cout << "Neighbor " << SubSystem::timeneighbor << endl;
        cout << "Trackable " << SubSystem::timetrackable << endl;

        cout << "-------------" << endl;
        cout << "Filament extendPlusEnd 1 " << Filament::FilextendPlusendtimer1 << endl;
        cout << "Filament extendPlusEnd 2 " << Filament::FilextendPlusendtimer2 << endl;
        cout << "-------------" << endl;
        cout << "Cylinder constructor" << endl;
        cout << "part1 " << Cylinder::timecylinder1 << " part2 " << Cylinder::timecylinder2
             << " "
                "Ccylinder "
             << Cylinder::timecylinderchem << " mCylinder " << Cylinder::timecylindermech
             << endl;
        cout << "initializeCCylinder for loop " << ChemManager::tchemmanager1 << endl;
        cout << "extension Front/Back " << ChemManager::tchemmanager2 << endl;
        cout << "initialize " << ChemManager::tchemmanager3 << endl;
        cout << "last part " << ChemManager::tchemmanager4 << endl;
        cout << "------------" << endl;
        cout << "PolyPlusEndTemplate time" << endl;
        cout << "For loop " << CUDAcommon::ppendtime.rxntempate1 << " part2 (findspecies) "
             << CUDAcommon::ppendtime.rxntempate2 << " part3 (create rxn) "
             << CUDAcommon::ppendtime
                     .rxntempate3 << " part4 (Callback) "
             << CUDAcommon::ppendtime.rxntempate4 << endl;
    }
	#endif
    cout << "Done with simulation!" << endl;
#ifdef CUDAACCL
    cudaDeviceReset();
#endif
}<|MERGE_RESOLUTION|>--- conflicted
+++ resolved
@@ -1460,11 +1460,7 @@
     // Initial special protocols need to be executed before energy minimization
     executeSpecialProtocols();
     auto minimizationResult = _mController.run(false);
-<<<<<<< HEAD
-    membraneAdaptiveRemesh();
     displayCopySystem();
-=======
->>>>>>> 25d00aee
     mine= chrono::high_resolution_clock::now();
     chrono::duration<floatingpoint> elapsed_runm2(mine - mins);
     minimizationtime += elapsed_runm2.count();
@@ -1673,13 +1669,8 @@
                 Cylinder::updateAllData();
                 minimizationResult = _mController.run();
 
-<<<<<<< HEAD
-                // Membrane remeshing
-                membraneAdaptiveRemesh();
                 displayCopySystem();
 
-=======
->>>>>>> 25d00aee
                 mine= chrono::high_resolution_clock::now();
 
                 
@@ -1855,13 +1846,8 @@
                 Cylinder::updateAllData();
                 _mController.run();
 
-<<<<<<< HEAD
-                // Membrane remeshing
-                membraneAdaptiveRemesh();
                 displayCopySystem();
 
-=======
->>>>>>> 25d00aee
                 updatePositions();
                 
                 // Update activation of the compartments
