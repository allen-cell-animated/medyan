
//------------------------------------------------------------------
//  **MEDYAN** - Simulation Package for the Mechanochemical
//               Dynamics of Active Networks, v4.0
//
//  Copyright (2015-2018)  Papoian Lab, University of Maryland
//
//                 ALL RIGHTS RESERVED
//
//  See the MEDYAN web page for more information:
//  http://www.medyan.org
//------------------------------------------------------------------

#include <random>
#include <chrono>
#include <unordered_set>

#include "Controller.h"

#include "Parser.h"
#include "Output.h"
#include "SubSystem.h"
#include "Boundary.h"
#include "CompartmentGrid.h"

#include "FilamentInitializer.h"
#include "BubbleInitializer.h"

#include "Filament.h"
#include "Cylinder.h"
#include "Linker.h"
#include "MotorGhost.h"
#include "Structure/BoundaryElementImpl.h"
#include "BranchingPoint.h"
#include "Bubble.h"
#include "MTOC.h"
#include "Structure/SurfaceMesh/Membrane.hpp"
#include "Structure/SurfaceMesh/MembraneHierarchy.hpp"
#include "Structure/SurfaceMesh/MembraneRegion.hpp"
#include "Structure/SurfaceMesh/SurfaceMeshGeneratorPreset.hpp"
#include "AFM.h"
#include "ChemManager.h"

#include "SysParams.h"
#include "MathFunctions.h"
#include "MController.h"
#include "Cylinder.h"
#include <unordered_map>
#include <tuple>
#include <vector>
#include <algorithm>
#include "Rand.h"
#include "ChemManager.h"

#ifdef CUDAACCL
#include "nvToolsExt.h"
#endif
#include "Util/Io/Log.hpp"
#include "Util/Profiler.hpp"
#include "VisualSystemRawData.hpp"

using namespace mathfunc;
using namespace medyan;

namespace {

void displayCopySystem() {
    medyan::visual::copySystemData(medyan::visual::raw_data_cat::beadPosition | medyan::visual::raw_data_cat::beadConnection | medyan::visual::raw_data_cat::compartment);
}


void pinMembraneBorderVertices() {

    LOG(ERROR) << "Membrane vertex pinning is deprecated and should not be used.";
    return;

    // Only pin once
    static bool pinned = false;
    if(pinned) return;

    for(auto m : Membrane::getMembranes()) {
        auto& mesh = m->getMesh();
        for(const auto& border : mesh.getBorders()) {
            mesh.forEachHalfEdgeInPolygon(border, [&](auto hei) {
                const auto vi = mesh.target(hei);

            });
        }
    }

    pinned = true;
} // pinMembraneBorderVertices()

// F is a callable, which takes a coordinate and returns whether it is in the region
template< typename F >
void pinInitialFilamentWith(F&& inRegion) {
    // Only pin once
    static bool pinned = false;
    if(pinned) return;

    for(auto b : Bead::getBeads()) {
        if(inRegion(b->coordinate())) {
            b->pinnedPosition = b->vcoordinate();
            b->addAsPinned();
        }
    }

    pinned = true;
}

} // namespace

inline void remeshMembrane(const adaptive_mesh::MembraneMeshAdapter& adapter, Membrane& membrane) {
    // Requires _meshAdapter to be already initialized
    adapter.adapt(membrane.getMesh());

    // Update necessary geometry for the system
    membrane.updateGeometryValueForSystem();

    for(auto& t : membrane.getMesh().getTriangles()) {
        t.attr.triangle->updatePosition();
    }
}


Controller::Controller() :
    _mController(&_subSystem),
    _cController(&_subSystem),
    _gController(&_subSystem) {

    //set Trackable's subsystem ptr
    Trackable::_subSystem = &_subSystem;
}

void Controller::initialize(string inputFile,
                            string inputDirectory,
                            string outputDirectory,
                            int numThreads) {

    // Notice: numThreads is not used currently.

    SysParams::INITIALIZEDSTATUS = false;
    //general check of macros
#if defined(DYNAMICRATES) && (!defined(CHEMISTRY) || !defined(MECHANICS))
    LOG(FATAL) << "If dynamic rates is turned on, chemistry and mechanics must be "
         << "defined. Please set these compilation macros and try again. Exiting.";
    exit(EXIT_FAILURE);
#endif

    //init input directory
    _inputDirectory  = inputDirectory + "/";
    _outputDirectory = outputDirectory + "/";

    //Parse input, get parameters
    _inputFile = inputFile;
    auto simulConfig = SimulConfigHelper{}.getFromInput(inputFile, inputDirectory);
    SysParams::GParams = simulConfig.geoParams;
    if(!SysParams::checkGeoParameters()) exit(EXIT_FAILURE);
    SysParams::BParams = simulConfig.boundParams;
    SysParams::MParams = simulConfig.mechParams;
    SysParams::CParams = simulConfig.chemParams;
    SysParams::DRParams = simulConfig.dyRateParams;
    SysParams::SParams = simulConfig.specialParams;
    SysParams::filamentSetup = simulConfig.filamentSetup;

    //snapshot type output
    cout << endl;

    //trajectory-style data
    _outputs.push_back(make_unique<BasicSnapshot>(_outputDirectory + "snapshot.traj", &_subSystem));
    _outputs.push_back(make_unique<BirthTimes>(_outputDirectory + "birthtimes.traj", &_subSystem));
    _outputs.push_back(make_unique<Forces>(_outputDirectory + "forces.traj", &_subSystem));
    _outputs.push_back(make_unique<Tensions>(_outputDirectory + "tensions.traj", &_subSystem));

    _outputs.push_back(make_unique<PlusEnd>(_outputDirectory + "plusend.traj", &_subSystem));
    //ReactionOut should be the last one in the output list
    //Otherwise incorrect deltaMinusEnd or deltaPlusEnd values may be genetrated.
    _outputs.push_back(make_unique<ReactionOut>(_outputDirectory + "monomers.traj", &_subSystem));
    //add br force out and local diffussing species concentration
    _outputs.push_back(make_unique<BRForces>(_outputDirectory + "repulsion.traj", &_subSystem));
    //_outputs.push_back(make_unique<PinForces>(_outputDirectory + "pinforce.traj", &_subSystem));
    //_outputs.push_back(make_unique<IndicesOutput>(_outputDirectory + "indices.traj", &_subSystem));

    //CALLING ALL CONTROLLERS TO INITIALIZE
    //Initialize geometry controller
    cout << "---" << endl;
    LOG(STEP) << "Initializing geometry...";
    _gController.initializeGrid();
    LOG(INFO) << "Done.";

    //Initialize boundary
    cout << "---" << endl;
    LOG(STEP) << "Initializing boundary...";

    //initialize
    _gController.initializeBoundary(simulConfig.boundParams.boundaryType);
    LOG(INFO) << "Done.";

#ifdef MECHANICS

    //Initialize Mechanical controller
    cout << "---" << endl;
    LOG(STEP) << "Initializing mechanics...";
    _mController.initialize(
        simulConfig.mechParams.mechanicsFFType,
        simulConfig.mechParams.mechanicsAlgorithm);
    LOG(INFO) << "Done.";

    // Force output
    if(SysParams::simulParams().trackForces) {
        _outputs.push_back(make_unique<ForcesOutput>(_outputDirectory + "forces-output.traj", &_subSystem, _mController.getForceFieldManager()));
    }

#endif

#ifdef CHEMISTRY
    //Activate necessary compartments for diffusion
    _gController.setActiveCompartments();

    if(_subSystem.getBoundary()->getShape() == BoundaryShape::Cylinder){
        for(auto C : _subSystem.getCompartmentGrid()->getCompartments()){
            C->computeSlicedVolumeArea(Compartment::SliceMethod::cylinderBoundary);
        }
    }
    else{
        for(auto C : _subSystem.getCompartmentGrid()->getCompartments()){
            C->computeNonSlicedVolumeArea();
        }
    }
    //Calculate surface area and volume for reaction rate scaling


    //Initialize chemical controller
    cout << "---" << endl;
    LOG(STEP) << "Initializing chemistry...";
    //read algorithm
    auto& CAlgorithm = simulConfig.chemParams.chemistryAlgorithm;
    auto& CSetup = simulConfig.chemParams.chemistrySetup;
    //run time for sim
    _runTime = CAlgorithm.runTime;

    //freq of snapshots, minimizations, neighborlist updates
    _snapshotTime = CAlgorithm.snapshotTime;
    _minimizationTime = CAlgorithm.minimizationTime;
    _neighborListTime = CAlgorithm.neighborListTime;
    _datadumpTime = CAlgorithm.datadumpTime;

    //if run time was not set, look for runsteps parameters
    _runSteps = CAlgorithm.runSteps;
    _snapshotSteps = CAlgorithm.snapshotSteps;
    _minimizationSteps = CAlgorithm.minimizationSteps;
    _neighborListSteps = CAlgorithm.neighborListSteps;

    auto& ChemData = simulConfig.chemistryData;
    _chemData=ChemData;

#ifdef CHEMISTRY
    SysParams::addChemParameters(ChemData);

    if(!SysParams::checkChemParameters(ChemData))
        exit(EXIT_FAILURE);
#endif

    // create the dissiption tracking object
    _dt = new DissipationTracker(&_mController);
    _cController.initialize(CAlgorithm.algorithm, ChemData, _dt);
    LOG(INFO) << "Done.";

    //Set up chemistry output if any
    string chemsnapname = _outputDirectory + "chemistry.traj";
    _outputs.push_back(make_unique<Chemistry>(chemsnapname, &_subSystem, ChemData,
                                     _subSystem.getCompartmentGrid()));

    ChemSim* _cs = _cController.getCS();
	ForceFieldManager* _ffm = _mController.getForceFieldManager();

    string concenname = _outputDirectory + "concentration.traj";

    _outputs.push_back(make_unique<Concentrations>(concenname, &_subSystem, ChemData));

    if(SysParams::CParams.dissTracking){
        //Set up dissipation output if dissipation tracking is enabled
        string disssnapname = _outputDirectory + "dissipation.traj";
        _outputs.push_back(make_unique<Dissipation>(disssnapname, &_subSystem, _cs));

        //Set up HRCD output if dissipation tracking is enabled
        string hrcdsnapname = _outputDirectory + "HRCD.traj";

        _outputs.push_back(make_unique<HRCD>(hrcdsnapname, &_subSystem, _cs));

        //Set up HRMD output if dissipation tracking is enabled
        string hrmdsnapname = _outputDirectory + "HRMD.traj";
        _outputs.push_back(make_unique<HRMD>(hrmdsnapname, &_subSystem, _cs));

    }

    if(SysParams::CParams.eventTracking){
        //Set up MotorWalkingEvents if event tracking is enabled
        string motorwalkingevents = _outputDirectory + "motorwalkingevents.traj";
        _outputs.push_back(make_unique<MotorWalkingEvents>(motorwalkingevents, &_subSystem, _cs));

        //Set up motorunbindingevents if event tracking is enabled
        string motorunbindingevents = _outputDirectory + "motorunbindingevents.traj";
        _outputs.push_back(make_unique<MotorUnbindingEvents>(motorunbindingevents, &_subSystem, _cs));

        //Set up LinkerUnbindingEvents if event tracking is enabled
        string linkerunbindingevents = _outputDirectory + "linkerunbindingevents.traj";
        _outputs.push_back(make_unique<LinkerUnbindingEvents>(linkerunbindingevents, &_subSystem, _cs));

        //Set up LinkerBindingEvents if event tracking is enabled
        string linkerbindingevents = _outputDirectory + "linkerbindingevents.traj";
        _outputs.push_back(make_unique<LinkerBindingEvents>(linkerbindingevents, &_subSystem, _cs));
    }

    if(SysParams::MParams.hessTracking){
        if(SysParams::MParams.hessMatrixPrintBool){
        //Set up HessianMatrix if hessiantracking is enabled
        string hessianmatrix = _outputDirectory + "hessianmatrix.traj";
        _outputs.push_back(make_unique<HessianMatrix>(hessianmatrix, &_subSystem, _ffm));
        }
        //Set up HessianSpectra if hessiantracking is enabled
        string hessianspectra = _outputDirectory + "hessianspectra.traj";
        _outputs.push_back(make_unique<HessianSpectra>(hessianspectra, &_subSystem, _ffm));

        //Set up Projections if hessiantracking is enabled
        string projections = _outputDirectory + "projections.traj";
        _outputs.push_back(make_unique<Projections>(projections, &_subSystem, _ffm));
    }

    //Set up CMGraph output
    string cmgraphsnapname = _outputDirectory + "CMGraph.traj";
    _outputs.push_back(make_unique<CMGraph>(cmgraphsnapname, &_subSystem));
    
    //Set up TMGraph output
    string tmgraphsnapname = _outputDirectory + "TMGraph.traj";
    _outputs.push_back(make_unique<TMGraph>(tmgraphsnapname, &_subSystem));


    //Set up datadump output if any
    string datadumpname = _outputDirectory + "datadump.traj";
    _outputdump.push_back(make_unique<Datadump>(datadumpname, &_subSystem, ChemData));

//    string twofilamentname = _outputDirectory + "twofilament.traj";
//    _outputs.push_back(make_unique<TwoFilament>(twofilamentname, &_subSystem, ChemData));

//    //Set up Turnover output if any
//    string turnover = _outputDirectory + "Turnover.traj";
//    _outputs.push_back(make_unique<FilamentTurnoverTimes>(turnover, &_subSystem));


#endif

#ifdef DYNAMICRATES
    cout << "---" << endl;
    LOG(STEP) << "Initializing dynamic rates...";

    //init controller
    _drController.initialize(simulConfig.dyRateParams.dynamicRateType);
    LOG(INFO) << "Done.";

#endif

    //Check consistency of all chemistry and mechanics parameters
    cout << "---" << endl;
    LOG(STEP) << "Checking cross-parameter consistency...";
    //Chemistry is checked in advance
#ifdef MECHANICS
    if(!SysParams::checkMechParameters(simulConfig.mechParams.mechanicsFFType))
        exit(EXIT_FAILURE);
#endif
#ifdef DYNAMICRATES
    if(!SysParams::checkDyRateParameters(simulConfig.dyRateParams.dynamicRateType))
        exit(EXIT_FAILURE);
#endif

    // Initialize the membrane mesh adapter
    _meshAdapter = std::make_unique< adaptive_mesh::MembraneMeshAdapter >(
        typename adaptive_mesh::MembraneMeshAdapter::Parameter {
            // Topology
            adaptive_mesh::surface_mesh_min_degree,
            adaptive_mesh::surface_mesh_max_degree,
            adaptive_mesh::edge_flip_min_dot_normal,
            adaptive_mesh::edge_collapse_min_quality_improvement,
            adaptive_mesh::edge_collapse_min_dot_normal,
            // Relocation
            adaptive_mesh::vertex_relaxation_epsilon,
            adaptive_mesh::vertex_relaxation_dt,
            adaptive_mesh::vertex_relocation_max_iter_relocation,
            adaptive_mesh::vertex_relocation_max_iter_tot,
            // Size diffusion
            adaptive_mesh::size_measure_curvature_resolution,
            adaptive_mesh::size_measure_max,
            adaptive_mesh::size_measure_diffuse_iter,
            // Main loop
            adaptive_mesh::mesh_adaptation_topology_max_iter,
            adaptive_mesh::mesh_adaptation_soft_max_iter,
            adaptive_mesh::mesh_adaptation_hard_max_iter
        }
    );
    
    LOG(INFO) << "Done.";

    //setup initial network configuration
    setupInitialNetwork(simulConfig);

    //setup special structures
    setupSpecialStructures(simulConfig);

    SysParams::INITIALIZEDSTATUS = true;
}

void Controller::setupInitialNetwork(SimulConfig& simulConfig) {

    //Read bubble setup, parse bubble input file if needed
    auto& BSetup = simulConfig.bubbleSetup;
    auto& bubbles = simulConfig.bubbleData;

    cout << "---" << endl;
    cout << "Initializing bubbles...";

    //add other bubbles if specified
    BubbleInitializer *bInit = new RandomBubbleDist();

    auto bubblesGen = bInit->createBubbles(_subSystem.getBoundary(),
                                           BSetup.numBubbles,
                                           BSetup.bubbleType);
    bubbles.insert(bubbles.end(), bubblesGen.begin(), bubblesGen.end());
    delete bInit;

    //add bubbles
    for (auto it: bubbles) {

        auto coord = get<1>(it);
        auto type = get<0>(it);

        if(type >= SysParams::Mechanics().numBubbleTypes) {
            cout << "Bubble data specified contains an "
                 <<"invalid bubble type. Exiting." << endl;
            exit(EXIT_FAILURE);
        }
        _subSystem.addTrackable<Bubble>(&_subSystem, coord, type);
    }
    cout << "Done. " << bubbles.size() << " bubbles created." << endl;

    /**************************************************************************
    Now starting to add the membrane into the network.
    **************************************************************************/
    const auto& membraneSettings = simulConfig.membraneSettings;
    
    cout << "---" << endl;
    cout << "Initializing membranes...";

    int numMembranes = 0;
    const auto addMembrane = [this, &numMembranes](const MembraneSetup& memSetup, const MembraneParser::MembraneInfo& memData) {
        auto newMembrane = _subSystem.addTrackable<Membrane>(
            &_subSystem,
            memSetup,
            memData.vertexCoordinateList,
            memData.triangleVertexIndexList
        );

        // Optimize the mesh for membrane
        remeshMembrane(*_meshAdapter, *newMembrane);

        // Set up mechanics
        newMembrane->initMechanicParams(memSetup);

        ++numMembranes;
    };

    for(auto& memSetup : membraneSettings.setupVec) {

        for(auto& initParams : memSetup.meshParam) {
            if(initParams.size() == 2 && initParams[0] == "file") {
                // The input looks like this: init file path/to/file
                // Read membrane mesh information from an external file.
                auto memPath = _inputDirectory / std::filesystem::path(initParams[1]);
                std::ifstream ifs(memPath);
                if (!ifs.is_open()) {
                    LOG(ERROR) << "Cannot open membrane file " << memPath;
                    throw std::runtime_error("Cannot open membrane file.");
                }

                const auto memDataVec = MembraneParser::readMembranes(ifs);

                for(auto& memData : memDataVec) {
                    addMembrane(memSetup, memData);
                }
            }
            else {
                // Forward the input to the membrane mesh initializer
                const auto newMesh = mesh_gen::generateMeshViaParams< floatingpoint >(initParams);

                addMembrane(memSetup, {newMesh.vertexCoordinateList, newMesh.triangleList});
            }
        }
    }

    LOG(INFO) << "Done. " << numMembranes << " membranes created." << endl;

    // Create a region inside the membrane
    LOG(INFO) << "Creating membrane regions...";
    _regionInMembrane = (
        numMembranes == 0 ?
        make_unique<MembraneRegion<Membrane>>(_subSystem.getBoundary()) :
        MembraneRegion<Membrane>::makeByChildren(MembraneHierarchy< Membrane >::root())
    );
    _subSystem.setRegionInMembrane(_regionInMembrane.get());


    LOG(INFO) << "Adding surface chemistry...";
    {
        MembraneMeshChemistryInfo memChemInfo {
            // names
            {
                "mem-diffu-test-a"
                , "mem-diffu-test-b"
            },
            // diffusion
            {
                { 0, 36000.0 }
                , { 1, 18000.0 }
            },
            // internal reactions
            {
                { {}, {0}, 0.055 } // null -> A
                , { {0}, {}, 0.55 } // A -> null
                , { {1}, {}, 0.55 + 0 *0.62 } // B -> null
                , { {0, 1, 1}, {1, 1, 1}, 1000 } // A + 2B -> 3B
            }
        };
        for(auto m : Membrane::getMembranes()) {
            m->setChemistry(memChemInfo);
            m->getMesh().attribute(Membrane::MeshType::VertexIndex{0}).vertex
                ->cVertex.species.findSpeciesByIndex(1)->setN(10000);
        }
    }

    LOG(INFO) << "Adjusting compartments by membranes...";

    // Deactivate all the compartments outside membrane, and mark boundaries as interesting
    for(auto c : _subSystem.getCompartmentGrid()->getCompartments()) {
        if(!c->getTriangles().empty()) {
            // Contains triangles, so this compartment is at the boundary.
            c->boundaryInteresting = true;

            // Update partial activate status
            c->computeSlicedVolumeArea(Compartment::SliceMethod::membrane);
            _cController.updateActivation(c, Compartment::ActivateReason::Membrane);

        } else if( ! _regionInMembrane->contains(vector2Vec<3, floatingpoint>(c->coordinates()))) {
            // Compartment is outside the membrane
            _cController.deactivate(c, true);
        }
    }

    // Transfer species from all the inactive compartments
    {
        vector<Compartment*> ac, ic;
        for(auto c : _subSystem.getCompartmentGrid()->getCompartments()) {
            if(c->isActivated()) ac.push_back(c);
            else                 ic.push_back(c);
        }
        auto nac = ac.size();
        for(auto c : ic) {
            for(auto &sp : c->getSpeciesContainer().species()) {
                int copyNumber = sp->getN();
                unordered_set<Species*> sp_targets;
                if(sp->getFullName().find("Bound") == string::npos) {
                    while(copyNumber > 0) {
                        sp->down();
                        auto tc = ac[Rand::randInteger(0, nac-1)];
                        auto sp_target = tc->findSpeciesByName(sp->getName());
                        sp_targets.insert(sp_target);
                        sp_target->up();
                        --copyNumber;
                    }
                }
                for(auto sp_target : sp_targets)
                    sp_target->updateReactantPropensities();
                sp->updateReactantPropensities();
            }
        }
    }

    LOG(INFO) << "Membrane initialization complete.";

    /**************************************************************************
    Now starting to add the filaments into the network.
    **************************************************************************/
    //Read filament setup, parse filament input file if needed
    auto& FSetup = simulConfig.filamentSetup;
    
    cout << "---" << endl;
//    HybridBindingSearchManager::setdOut();
    cout << "Initializing filaments...";

    if (SysParams::RUNSTATE == true) {
        filaments = simulConfig.filamentData;
        fil = get<0>(filaments);
        //add other filaments if specified
        FilamentInitializer *fInit = new RandomFilamentDist();

        auto filamentsGen = fInit->createFilaments(*_regionInMembrane,
                                                    FSetup.numFilaments,
                                                    FSetup.filamentType,
                                                    FSetup.filamentLength);
        auto filGen = get<0>(filamentsGen);
        fil.insert(fil.end(), filGen.begin(), filGen.end());
        delete fInit;

        //add filaments

        for (auto it: fil) {

            auto coord1 = get<1>(it);
            auto coord2 = get<2>(it);
            auto type = get<0>(it);

            if (type >= SysParams::Chemistry().numFilaments) {
                cout << "Filament data specified contains an "
                        << "invalid filament type. Exiting." << endl;
                exit(EXIT_FAILURE);
            }
            vector<vector<floatingpoint>> coords = {coord1, coord2};

            if (coord2.size() == 3) {

                floatingpoint d = twoPointDistance(coord1, coord2);
                vector<floatingpoint> tau = twoPointDirection(coord1, coord2);
                int numSegment = static_cast<int>(std::round(
                        d / SysParams::Geometry().cylinderSize[type]));

                // check how many segments can fit between end-to-end of the filament
                if (numSegment == 0)
                    _subSystem.addTrackable<Filament>(&_subSystem, type, coords, 2,
                                                        FSetup.projectionType);
                else
                    _subSystem.addTrackable<Filament>(&_subSystem, type, coords,
                                                        numSegment + 1,
                                                        FSetup.projectionType);
            } else if (coord2.size() > 3) {
                int numSegment = coord2.size() / 3;
                vector<vector<floatingpoint>> coords;
                coords.push_back(coord1);
                for (int id = 0; id < numSegment; id++)
                    coords.push_back(
                            {coord2[id * 3], coord2[id * 3 + 1], coord2[id * 3 + 2]});

                if (numSegment == 0)
                    _subSystem.addTrackable<Filament>(&_subSystem, type, coords, 2,
                                                        FSetup.projectionType);
                else
                    _subSystem.addTrackable<Filament>(&_subSystem, type, coords,
                                                        numSegment + 1,
                                                        FSetup.projectionType);
            }
        }
        cout << "Done. " << fil.size() << " filaments created." << endl;
        cout << "Total cylinders " << Cylinder::getCylinders().size() << endl;
    }
    else{
        cout<<endl;
	    cout<<"RESTART PHASE BEINGS."<<endl;
        //Create the restart pointer
        const string inputfileName = _inputDirectory + FSetup.inputFile.string();
        _restart = new Restart(&_subSystem, _chemData, inputfileName);
        //read set up.
        _restart->readNetworkSetup();
        _restart->setupInitialNetwork();
    }
}

void Controller::setupSpecialStructures(SimulConfig& simulConfig) {

    cout << "---" << endl;
    cout << "Setting up special structures...";

    auto& SType = simulConfig.specialParams.specialSetupType;

    //set up a MTOC if desired

    //For now, uses 20 filaments
    if(SType.mtoc) {

        MTOC* mtoc = _subSystem.addTrackable<MTOC>();
        
        //set MTOC coordinates based on input
        floatingpoint bcoordx = SType.mtocInputCoordXYZ[0];
        floatingpoint bcoordy = SType.mtocInputCoordXYZ[1];
        floatingpoint bcoordz = SType.mtocInputCoordXYZ[2];


        vector<floatingpoint> bcoords = {bcoordx, bcoordy, bcoordz};
        Bubble* b = _subSystem.addTrackable<Bubble>(&_subSystem, bcoords, SType.mtocBubbleType);


        mtoc->setBubble(b);
        
        FilamentInitializer *init = new MTOCFilamentDist(bcoords,
                                                         SysParams::Mechanics().BubbleRadius[SType.mtocBubbleType]);


        auto filaments = init->createFilaments(_subSystem.getBoundary(),

                                               SType.mtocNumFilaments,
                                               SType.mtocFilamentType,
                                               SType.mtocFilamentLength);
        //add filaments
        filamentData fil=get<0>(filaments);
        for (auto it: fil) {
            
            auto coord1 = get<1>(it);
            auto coord2 = get<2>(it);
            
            vector<vector<floatingpoint>> coords = {coord1, coord2};
            
            floatingpoint d = twoPointDistance(coord1, coord2);
            vector<floatingpoint> tau = twoPointDirection(coord1, coord2);
            
            int numSegment = d / SysParams::Geometry().cylinderSize[SType.mtocFilamentType];
            
            // check how many segments can fit between end-to-end of the filament
            Filament *f = _subSystem.addTrackable<Filament>(&_subSystem, SType.mtocFilamentType,
                                                             coords, numSegment + 1, "ARC");
            
            mtoc->addFilament(f);
            
        }
        cout << "MTOC is set." << endl;
        
    }
    else if(SType.afm) {

        AFM* afm = _subSystem.addTrackable<AFM>();

        //create a bubble in top part of grid, centered in x,y
        floatingpoint bcoordx = GController::getSize()[0] / 2;
        floatingpoint bcoordy = GController::getSize()[1] / 2;
        //set up the height of the AFM bubble
        floatingpoint bcoordz = 1250;

        vector<floatingpoint> bcoords = {bcoordx, bcoordy, bcoordz};
        Bubble* b = _subSystem.addTrackable<Bubble>(&_subSystem, bcoords, SType.afmBubbleType);

        PlaneBoundaryElement* afmpbe = _subSystem.addTrackable<PlaneBoundaryElement>(bcoords, vector<floatingpoint>{0,0,-1}, SysParams::Boundaries().BoundaryK,
                                   SysParams::Boundaries().BScreenLength);

        afm->setBubble(b);
        afm->setPlaneBoundaryElement(afmpbe);

        FilamentInitializer *init = new AFMFilamentDist(bcoords, SysParams::Mechanics().BubbleRadius[SType.afmBubbleType]);

        auto filaments = init->createFilaments(_subSystem.getBoundary(),
                                               SType.afmNumFilaments,
                                               SType.afmFilamentType,
                                               SType.afmFilamentLength);
        //add filaments
        filamentData fil=get<0>(filaments);
        for (auto it: fil) {

            auto coord1 = get<1>(it);
            auto coord2 = get<2>(it);

            vector<vector<floatingpoint>> coords = {coord1, coord2};

            floatingpoint d = twoPointDistance(coord1, coord2);
            vector<floatingpoint> tau = twoPointDirection(coord1, coord2);

            int numSegment = static_cast<int>(std::round(d / SysParams::Geometry().cylinderSize[SType.afmFilamentType]));

            // check how many segments can fit between end-to-end of the filament



            Filament *f = _subSystem.addTrackable<Filament>(&_subSystem, SType.afmFilamentType, coords, numSegment + 1, "ARC");

            afm->addFilament(f);
        }
        cout << "AFM is set." << endl;
    }
    cout << "Done." << endl;
}

void Controller::activatedeactivateComp(){

    if(SysParams::Boundaries().transfershareaxis>=0){
        fCompmap.clear();
        bCompmap.clear();
        activatecompartments.clear();
        ControlfrontbackEndComp();
//            std::cout<<fCompmap.size()<<" "<<bCompmap.size()<<" "<<activatecompartments.size()<<endl;
        for(auto it=activatecompartments.begin();it!=activatecompartments.end();it++)
        {
            if(!(*it)->isActivated())
                _cController.activate(*it);
        }
        //deactivate compartments starting from the right extreme
        for (std::multimap<int,Compartment*>::reverse_iterator it=fCompmap.rbegin(); it!=fCompmap.rend(); ++it)
            _cController.deactivate(it->second);
        //deactivate compartments starting from the left extreme
        for (std::multimap<int,Compartment*>::iterator it=bCompmap.begin(); it!=bCompmap.end(); ++it)
            _cController.deactivate(it->second);
        fCompmap.clear();
        bCompmap.clear();

//            std::cout<<"Printing diffusing actin copy numbers."<<endl;
//
//            for(auto C : _subSystem->getCompartmentGrid()->getCompartments()){
//                for(auto sd : _chemData.speciesDiffusing) {
//                    string name = get<0>(sd);
//                    if(name.find("AD") != string::npos){
//                        auto s = C->findSpeciesByName(name);
//                        auto copyNum = s->getN();
//
//                        std::cout <<C->coordinates()[0]<<" "<<copyNum<<" ";
//                    }
//                }
//            }
//            std::cout<<endl;
    }
}

void Controller::ControlfrontbackEndComp(){
    Compartment* maxcomp=NULL;
    Compartment* mincomp=NULL;
    int tsaxis = SysParams::Boundaries().transfershareaxis;
    int planestomove = SysParams::Boundaries().planestomove;
    bool maxcompstate = false;
    bool mincompstate = false;
    if(planestomove == 2 || planestomove == 0) maxcompstate = true;
    if(planestomove == 2 || planestomove == 1) mincompstate = true;
    floatingpoint systemspan = 0.0;
    floatingpoint cmpsize = 0.0;
    if(tsaxis == 0)
    {systemspan = SysParams::Geometry().NX * SysParams::Geometry()
                                                              .compartmentSizeX;
    cmpsize = SysParams::Geometry().compartmentSizeX;}
    else if(tsaxis == 1) {
        systemspan = SysParams::Geometry().NY * SysParams::Geometry()
                .compartmentSizeY;
        cmpsize = SysParams::Geometry().compartmentSizeY;
    }
    else if(tsaxis == 2) {
        systemspan = SysParams::Geometry().NZ * SysParams::Geometry().compartmentSizeZ;
        cmpsize = SysParams::Geometry().compartmentSizeZ;
    }
    //copy vector to prevcopy
    bounds_prev[0] = bounds[0];bounds_prev[1] = bounds[1];
    bounds[0] = 0.0; bounds[1] =  systemspan;
    for(auto C : _subSystem.getCompartmentGrid()->getCompartments()){
        auto cyls=C->getCylinders();
        if(cyls.size()>0){
            //maxcomp refers to the compartment on the right extreme of reaction volume
            // that represents the current chemical boundary of the system.
            if(maxcompstate) {
                if (maxcomp == NULL)
                    maxcomp = C;
                else {
                    //get current maxcomp coordinates
                    auto mcoord = maxcomp->coordinates();
                    //get compartment coorinates
                    auto ccord = C->coordinates();
                    //compare to see if the compartment is further to the right of maxcomp.
                    if (mcoord[SysParams::Boundaries().transfershareaxis] <
                        ccord[SysParams::Boundaries()
                                .transfershareaxis])
                        maxcomp = C;
                }
            }
            //mincomp refers to the compartment on the left extreme of reaction volume
            // that represents the current chemical boundary of the system.
            if(mincompstate) {
                if (mincomp == NULL)
                    mincomp = C;
                else {
                    auto mcoord = mincomp->coordinates();
                    auto ccord = C->coordinates();
                    //compare to see if the compartment is further to the left of mincomp.
                    if (mcoord[SysParams::Boundaries().transfershareaxis] >
                        ccord[SysParams::Boundaries().transfershareaxis])
                        mincomp = C;
                }
            }
        }
    }

    if(maxcompstate) {
        std::cout<<"1 maxcomp "<<maxcomp->coordinates()[0]<<endl;
        // front end is defined two compartments away from the current maxcomp.
        auto cmaxcomp = maxcomp->coordinates();
        //get the neighbor who is to the right of maxcomp.
        for (auto C:maxcomp->getNeighbours()) {
            auto cC = C->coordinates();
            if (cmaxcomp[SysParams::Boundaries().transfershareaxis] <
                cC[SysParams::Boundaries().transfershareaxis])
                maxcomp = C;
        }
        std::cout<<"2 maxcomp "<<maxcomp->coordinates()[0]<<endl;
        cmaxcomp = maxcomp->coordinates();
        //get the neighbor who is to the right of maxcomp.
        for (auto C:maxcomp->getNeighbours()) {
            auto cC = C->coordinates();
            if (cmaxcomp[SysParams::Boundaries().transfershareaxis] <
                cC[SysParams::Boundaries().transfershareaxis])
                maxcomp = C;
        }
        std::cout<<"3 maxcomp "<<maxcomp->coordinates()[0]<<endl;
        cmaxcomp = maxcomp->coordinates();
        assert((maxcomp != NULL) && "Non existent maxcomp. Exiting.");
        //Loop through compartments
        for (auto C : _subSystem.getCompartmentGrid()->getCompartments()) {
            auto cC = C->coordinates();
            //if compartment is to the right of maxcomp and activated, add to a vector to
            // deactivate later.
            if (cC[SysParams::Boundaries().transfershareaxis] >
                cmaxcomp[SysParams::Boundaries().transfershareaxis]) {
                if (C->isActivated())
                    fCompmap.insert(pair<int, Compartment *>(
                            cC[SysParams::Boundaries().transfershareaxis], C));
            }
                //if compartment is to the left of maxcomp and not active, add to a vector to
                // activate later.
            else {
                if (!(C->isActivated()))
                    activatecompartments.push_back(C);
            }
        }
        bounds[1] = maxcomp->coordinates()[SysParams::Boundaries().transfershareaxis] +
                cmpsize/2;
    }
    //back end is defined as the compartment that is two compartments to the left of
    // mincomp.
    if(mincompstate) {
        auto cmincomp = mincomp->coordinates();
        //get the neighbor who is to the left of mincomp.
        for (auto C:mincomp->getNeighbours()) {
            auto cC = C->coordinates();
            if (cmincomp[SysParams::Boundaries().transfershareaxis] >
                cC[SysParams::Boundaries().transfershareaxis])
                mincomp = C;
        }
        cmincomp = mincomp->coordinates();
        //get the neighbor who is to the left of mincomp.
        for (auto C:mincomp->getNeighbours()) {
            auto cC = C->coordinates();
            if (cmincomp[SysParams::Boundaries().transfershareaxis] >
                cC[SysParams::Boundaries().transfershareaxis])
                mincomp = C;
        }
        cmincomp = mincomp->coordinates();
        assert(mincomp != NULL && "Non existent mincomp. Exiting.");
        //Loop through compartments
        for (auto C : _subSystem.getCompartmentGrid()->getCompartments()) {
            auto cC = C->coordinates();
            //if compartment C is to the left of mincomp and was added to
            // activatecompartments vector, remove. If it is already active, add to a vector
            // to deactivate later.
            if (cC[SysParams::Boundaries().transfershareaxis] <
                cmincomp[SysParams::Boundaries().transfershareaxis]) {
                auto it = std::find(activatecompartments.begin(),
                                    activatecompartments.end(), C);
                if (it != activatecompartments.end())
                    activatecompartments.erase(it);
                if (C->isActivated()) {
                    bCompmap.insert(pair<int, Compartment *>(
                            cC[SysParams::Boundaries().transfershareaxis], C));
                }
            }
        }
        bounds[0] = mincomp->coordinates()[SysParams::Boundaries().transfershareaxis] -
                cmpsize/2;
    }
    //print the maximum (right boundary) and minimum (left boundary) compartment spans.
    std::cout<<"Maxbound "<<bounds[1]<<" Minbound "<<bounds[0]<<endl;
}

void Controller::moveBoundary(floatingpoint deltaTau) {
    //calculate distance to move
    floatingpoint dist = SysParams::Boundaries().moveSpeed * deltaTau;

    if(SysParams::Boundaries().transfershareaxis>=0){
        vector<floatingpoint> distvec= {0.0, 0.0, 0.0, 0.0, 0.0, 0.0};

        if(SysParams::Boundaries().transfershareaxis == 0){
            distvec[0] = bounds[0] - bounds_prev[0];
            distvec[1] = bounds[1] - bounds_prev[1];
        }
        else if(SysParams::Boundaries().transfershareaxis == 1){
            distvec[2] = bounds[0] - bounds_prev[0];
            distvec[3] = bounds[1] - bounds_prev[1];
        }
        else if(SysParams::Boundaries().transfershareaxis == 2){
            distvec[4] = bounds[0] - bounds_prev[0];
            distvec[5] = bounds[1] - bounds_prev[1];
        }
        _subSystem.getBoundary()->move(distvec);
    }
        //deprecated not good to use.
    else if(abs(dist)>0){
        vector<floatingpoint> distvec = {dist, -dist, dist, -dist, dist, -dist};
        //move it
        if(tau() >= SysParams::Boundaries().moveStartTime &&
           tau() <= SysParams::Boundaries().moveEndTime)
            _subSystem.getBoundary()->move(distvec);

        //activate, deactivate necessary compartments
        for(auto C : _subSystem.getCompartmentGrid()->getCompartments()) {

            if(_subSystem.getBoundary()->within(C)) {

                if(C->isActivated()) continue;
                else _cController.activate(C);
            }
            else {
                if(!C->isActivated()) continue;
                else _cController.deactivate(C);
            }
        }
    }
    //calculate system volume.
    _subSystem.getBoundary()->volume();
}

void Controller::updateActiveCompartments() {
    // For this function to work, we must assume that each minimization step
    // will push the membrane boundary no more than 1 compartment, so that
    // changes will only happen at the neighborhood of the previous boundary.
    auto& allMembranes = Membrane::getMembranes();

    // Currently only the 0th membrane will be considered
    if(allMembranes.size()) {
        Membrane* theMembrane = allMembranes[0];
        // For non empty compartments, we mark them as interesting and update their status
        // For the "interesting" compartments last round but now empty, we fully activate or deactivate them
        // For the rest we do nothing, assuming that the membranes will NOT move across a whole compartment
        for(auto c: GController::getCompartmentGrid()->getCompartments()) {
            const auto& ts = c->getTriangles();
            if(!ts.empty()) {
                // Update partial activate status
                c->computeSlicedVolumeArea(Compartment::SliceMethod::membrane);
                _cController.updateActivation(c, Compartment::ActivateReason::Membrane);

                // No matter whether the compartment is interesting before, mark it as interesting
                c->boundaryInteresting = true;
            } else if(c->boundaryInteresting) { // Interesting last round but now empty
                bool inMembrane = (
                    (!theMembrane->isClosed()) ||
                    (theMembrane->contains(vector2Vec<3, floatingpoint>(c->coordinates())))
                );
                if(inMembrane) {
                    // Fully activate the compartment
                    c->resetVolumeFrac();
					const auto& fullArea = GController::getCompartmentArea();
                    c->setPartialArea({{
                        fullArea[0], fullArea[0],
						fullArea[1], fullArea[1],
						fullArea[2], fullArea[2]
                    }});
                    _cController.updateActivation(c, Compartment::ActivateReason::Membrane);
                } else {
                    // Deactivate the compartment
                    _cController.deactivate(c);
                }

                // Mark the compartment as not interesting
                c->boundaryInteresting = false;
            }
        }
    } // Otherwise, no membrane exists. Do nothing
}

void Controller::executeSpecialProtocols() {

    //making filaments static
    if(SysParams::Chemistry().makeFilamentsStatic &&
       SysParams::Chemistry().makeFilamentsStaticTime <= tau()) {

        //loop through all cylinders, passivate (de)polymerization
        for(auto c : Cylinder::getCylinders())
            c->getCCylinder()->passivatefilreactions();
    }

    //making linkers static
    if(SysParams::Chemistry().makeLinkersStatic &&
       SysParams::Chemistry().makeLinkersStaticTime <= tau()) {

        // loop through all linkers, passivate unbinding
        for(auto l: Linker::getLinkers())
            l->getCLinker()->getOffReaction()->passivateReaction();
    }


    if(SysParams::Mechanics().pinBoundaryFilaments &&
       tau() >= SysParams::Mechanics().pinTime) {

        pinBoundaryFilaments();
    }

    //Qin
    if(SysParams::Mechanics().pinLowerBoundaryFilaments &&
       tau() >= SysParams::Mechanics().pinTime) {

        pinLowerBoundaryFilaments();
    }

    if(SysParams::Mechanics().pinMembraneBorderVertices) {
        pinMembraneBorderVertices();
    }

    if(SysParams::Mechanics().pinInitialFilamentBelowZ) {
        pinInitialFilamentWith([](auto&& c) { return c[2] < SysParams::Mechanics().pinInitialFilamentBelowZValue; });
    }
}

void Controller::updatePositions() {

	chrono::high_resolution_clock::time_point minsp, minep;
    //NEED TO UPDATE CYLINDERS FIRST
	minsp = chrono::high_resolution_clock::now();
    //Reset Cylinder update position state
    Cylinder::setpositionupdatedstate = false;
    for(auto c : Cylinder::getCylinders()) {
	    c->updatePosition();
    }
#ifdef OPTIMOUT
    cout<<"Cylinder position updated"<<endl;
#endif
    //Reset state to updated state
	Cylinder::setpositionupdatedstate = true;
	minep = chrono::high_resolution_clock::now();
    chrono::duration<floatingpoint> compartment_update(minep - minsp);
    updatepositioncylinder += compartment_update.count();

    minsp = chrono::high_resolution_clock::now();
    //update all other moveables
//    for(auto m : _subSystem->getMovables()) m->updatePosition();
	int count = 0;
	for(auto m : Movable::getMovableList()) m->updatePosition();
    
    //update bubble
    if(SysParams::Chemistry().makeAFM) updateBubblePositions();


    minep = chrono::high_resolution_clock::now();
    chrono::duration<floatingpoint> compartment_update2(minep - minsp);
    updatepositionmovable += compartment_update2.count();
}

void Controller::updateBubblePositions() {
    
    //update AFM bubble again based on time
    for(auto b : Bubble::getBubbles()) {
        if(b->isAFM()) b->updatePositionManually();
    }
    
    if(SysParams::Chemistry().makeRateDepend && tau() - tp > 1) {
        tp+=1;
        
        for(auto &filament : Filament::getFilaments()) {
            double deltaL;
            double numCyl = 0;
            for (auto cylinder : filament->getCylinderVector()){
                
                deltaL += cylinder->getMCylinder()->getLength() -
                cylinder->getMCylinder()->getEqLength();
                numCyl += 1;
            }
            
            //print last
            Cylinder* cylinder = filament->getCylinderVector().back();
            deltaL += cylinder->getMCylinder()->getLength() -
            cylinder->getMCylinder()->getEqLength();
            numCyl += 1;
            
            double k = cylinder->getMCylinder()->getStretchingConst();
            
            //if the filament tension is higher than threshold, regardless of sign
            if(k*deltaL/numCyl > SysParams::Chemistry().makeRateDependForce ||
               -k*deltaL/numCyl > SysParams::Chemistry().makeRateDependForce ){
                
                Cylinder* pCyl = filament->getCylinderVector().back();
                for(auto &r : pCyl->getCCylinder()->getInternalReactions()) {
                    if(r->getReactionType() == ReactionType::POLYMERIZATIONPLUSEND) {
                        float newrate = 5 * SysParams::Chemistry().originalPolyPlusRate;
                        r->setBareRate(newrate);
                        r->recalcRateVolumeFactor();
                        r->updatePropensity();
                    }
                }
            }
            //else, set it back to orginal rate
            else{
                Cylinder* pCyl = filament->getCylinderVector().back();
                for(auto &r : pCyl->getCCylinder()->getInternalReactions()) {
                    if(r->getReactionType() == ReactionType::POLYMERIZATIONPLUSEND) {
                        float newrate = SysParams::Chemistry().originalPolyPlusRate;
                        r->setBareRate(newrate);
                        r->recalcRateVolumeFactor();
                        r->updatePropensity();
                    }
                }
            }
        }
    }
}


#ifdef DYNAMICRATES
void Controller::updateReactionRates() {
    /// update all reactables
//    for(auto r : _subSystem->getReactables()) r->updateReactionRates();
	for(auto r : Reactable::getReactableList()){
		r->updateReactionRates();
		}

    for(auto m : Membrane::getMembranes()) {
        medyan::setReactionRates(m->getMesh());
    }
}
#endif

void Controller::updateNeighborLists() {
    #ifdef CROSSCHECK_CYLINDER
    if(HybridNeighborList::_crosscheckdumpFileNL.is_open())
        HybridNeighborList::_crosscheckdumpFileNL.close();
    string crosscheckNLname = _outputDirectory + "crosscheckNL.traj";
    HybridNeighborList::_crosscheckdumpFileNL.open(crosscheckNLname);
    #endif
    chrono::high_resolution_clock::time_point mins, mine;

    mins = chrono::high_resolution_clock::now();
    //Full reset of neighbor lists
    _subSystem.resetNeighborLists();
    mine = chrono::high_resolution_clock::now();
    chrono::duration<floatingpoint> elapsed_runnl2(mine - mins);
    nl2time += elapsed_runnl2.count();
#ifdef CHEMISTRY
    mins = chrono::high_resolution_clock::now();
    _subSystem.updateBindingManagers();
#ifdef OPTIMOUT
	cout<<"updated BindingManagers"<<endl;
#endif
    mine = chrono::high_resolution_clock::now();
    chrono::duration<floatingpoint> elapsed_runb(mine - mins);
    bmgrtime += elapsed_runb.count();
#endif
}

void Controller::resetCounters() {
    for(Filament* f : Filament::getFilaments()) f->resetCounters();
}

void Controller::pinBoundaryFilaments() {

    //if we've already added pinned filaments, return
    if(Bead::getPinnedBeads().size() != 0)
        return;

    //loop through beads, check if within pindistance
    for(auto b : Bead::getBeads()) {

        //pin only beads who are at the front of a plus end cylinder or back of a minus end cylinder
        Filament* f = (Filament*) b->getParent();
        Cylinder* plusEndC = f->getPlusEndCylinder();
        Cylinder* minusEndC = f->getMinusEndCylinder();

        if((plusEndC->getSecondBead() == b) ||
           (minusEndC->getFirstBead() == b)) {

            cout << _subSystem.getBoundary()->distance(b->vcoordinate()) << endl;
            cout << SysParams::Mechanics().pinDistance << endl;


            //if within dist to boundary, add
            if(_subSystem.getBoundary()->distance(b->vcoordinate()) < SysParams::Mechanics().pinDistance) {

                b->pinnedPosition = b->vcoordinate();
                b->addAsPinned();
            }
        }
    }
}

void Controller::pinLowerBoundaryFilaments() {

    //renew pinned filament list everytime

    //loop through beads, check if within pindistance
    for(auto b : Bead::getBeads()) {

        //pin all beads besides plus end and minus end cylinder
        Filament* f = (Filament*) b->getParent();
        Cylinder* plusEndC = f->getPlusEndCylinder();
        Cylinder* minusEndC = f->getMinusEndCylinder();

        if((plusEndC->getSecondBead() != b) ||
           (minusEndC->getFirstBead() != b)) {

            //cout << _subSystem->getBoundary()->lowerdistance(b->vcoordinate()) << endl;
            //cout << SysParams::Mechanics().pinDistance << endl;

            auto index = Rand::randfloatingpoint(0,1);
            //cout << index <<endl;
            //if within dist to boundary and index > 0.5, add
            if(_subSystem.getBoundary()->lowerdistance(b->vcoordinate()) < SysParams::Mechanics().pinDistance
               && index < SysParams::Mechanics().pinFraction && b->isPinned() == false) {
                //cout << index << endl;
                b->pinnedPosition = b->vcoordinate();
                b->addAsPinned();
            }
        }
    }
}

void Controller::membraneAdaptiveRemesh() const {
    // Requires _meshAdapter to be already initialized
    for(auto m : Membrane::getMembranes()) {
        _meshAdapter->adapt(m->getMesh());

        // Update necessary geometry for the system
        m->updateGeometryValueForSystem();
    }

    for(auto t : Triangle::getTriangles()) {
        t->updatePosition();
    }
}

void Controller::run() {

#ifdef CHEMISTRY
    floatingpoint tauLastSnapshot = 0;
    floatingpoint tauLastMinimization = 0;
    floatingpoint tauLastNeighborList = 0;
    floatingpoint oldTau = 0;
    floatingpoint tauDatadump = 0;

    long stepsLastSnapshot = 0;
    long stepsLastMinimization = 0;
    long stepsLastNeighborList = 0;

    long totalSteps = 0;
#endif
    chrono::high_resolution_clock::time_point chk1, chk2, mins, mine;
    chk1 = chrono::high_resolution_clock::now();
    chrono::high_resolution_clock::time_point minsR, mineR;
//RESTART PHASE BEGINS
    if(SysParams::RUNSTATE==false){

        minsR = chrono::high_resolution_clock::now();
//Step 2A. Turn off diffusion, passivate filament reactions and add reactions to heap.
        _restart->settorestartphase();
	    cout<<"Turned off Diffusion, and filament reactions."<<endl;
        cout<<"Bound species added to reaction heap."<<endl;

//Step 3. ############ RUN LINKER/MOTOR REACTIONS TO BIND BRANCHERS, LINKERS, MOTORS AT RESPECTIVE POSITIONS.#######
        cout<<"Number of reactions to be fired "<<_restart->getnumchemsteps()<<endl;
        _cController.runSteps(_restart->getnumchemsteps());
        cout<<"Reactions fired! Displaying number of reactions that are NOT fired in each"
              " compartment"
              ""<<endl;
//Step 4. Display the number of reactions yet to be fired. Should be zero.
        bool exitstatus = 0;
        for(auto C : _subSystem.getCompartmentGrid()->getCompartments()) {
            for(auto &Mgr:C->getFilamentBindingManagers()){
                int numsites = 0;
#ifdef NLORIGINAL
                numsites = Mgr->numBindingSites();
#else
                numsites = Mgr->numBindingSitesstencil();
#endif
                if(numsites == 0)
                    cout<< numsites<<" ";
                else{
                    cout<<endl;
                    LOG(ERROR)<<"Compartment ID "<<C->getId()<<" COORDS "
                                <<C->coordinates()[0] << " "
                                <<C->coordinates()[1] << " "
                                <<C->coordinates()[2] << endl;
                    LOG(ERROR)<<"Num binding sites "<<numsites<<endl;
                    string mgrname ="";
                    if(dynamic_cast<BranchingManager*>(Mgr.get()))
                        mgrname = " BRANCHING ";
                    else if (dynamic_cast<LinkerBindingManager*>(Mgr.get()))
                        mgrname = " LINKER ";
                    else
                        mgrname = " MOTOR ";
                    LOG(ERROR)<<"Printing "<<mgrname<<" binding sites that were not "
                                                      "chosen"<<endl;
                    #ifdef NLORIGINAL
                    Mgr->printbindingsites();
					#else
                	Mgr->printbindingsitesstencil();
					#endif
                	exitstatus = true;
                }
            }}
        cout<<endl;
        if(exitstatus) {
            cout << "Few reactions were not fired! Cannot restart this trajectory. "
                    "Exiting after printing diffusing species in each compartment..." <<
                    endl;

            cout<< "COMPARTMENT DATA: CMPID DIFFUSINGSPECIES COPYNUM"<<endl;
            for(auto cmp:_subSystem.getCompartmentGrid()->getCompartments()){
                cout <<cmp->getId()<<" ";
                for(auto sd : _chemData.speciesDiffusing) {
                    string name = get<0>(sd);
                    auto s = cmp->findSpeciesByName(name);
                    auto copyNum = s->getN();
                    cout <<name<<" "<<copyNum<<" ";
                }
                cout <<endl;
            }
            exit(EXIT_FAILURE);
        }
///STEP 5. Reset time to required restart time.
        _cController.initializerestart(_restart->getrestartime(),_minimizationTime);
	    #ifdef SLOWDOWNINITIALCYCLE
	    _slowedminimizationcutoffTime += _restart->getrestartime();
		#endif
        cout<<"Tau reset to "<<tau()<<endl;
///STEP 6. Reinitialize CBound eqlen, numHeads and numBoundHeads values as required by
/// datadump
        //sets
        _restart->CBoundinitializerestart();
///STEP 7. Assign copynumbers based on Chemistry input file or the datadump file as
// required by the user.
        _restart->restartupdateCopyNumbers();
        _restart->crosscheck();
        cout<<"Diffusion rates restored, diffusing molecules redistributed."<<endl;


//Step 8. re-add pin positions
        auto simulConfig = SimulConfigHelper{}.getFromInput(_inputFile, _inputDirectory);
        auto& filSetup = simulConfig.filamentSetup;

        if(SysParams::Mechanics().pinBoundaryFilaments){
            PinRestartParser ppin(_inputDirectory + filSetup.pinRestartFile);
            ppin.resetPins();}

//Step 9. run mcontroller, update system, turn off restart state.
        updatePositions();
        updateNeighborLists();

        mins = chrono::high_resolution_clock::now();
        cout<<"Minimizing energy"<<endl;

        _subSystem.prevMinResult = _mController.run(false);
#ifdef OPTIMOUT
        mine= chrono::high_resolution_clock::now();
        chrono::duration<floatingpoint> elapsed_runm(mine - mins);
        minimizationtime += elapsed_runm.count();
        std::cout<<"Time taken for minimization "<<elapsed_runm.count()<<endl;
#endif
        //DO NOT MOVE THIS LINE
        SysParams::RUNSTATE=true;

        //reupdate positions and neighbor lists
        updatePositions();
        updateNeighborLists();

//Step 10. Set Off rates back to original value.
        for(auto LL : Linker::getLinkers())
        {
            LL->getCLinker()->setOffRate(LL->getCLinker()->getOffReaction()->getBareRate());
            LL->updateReactionRates();
            LL->getCLinker()->getOffReaction()->updatePropensity();
            /*cout<<"L "<<LL->getId()<<" "<<LL->getMLinker()->getEqLength()<<" "
                << LL->getCLinker()->getOffRate()<<" "
                <<LL->getCLinker()->getOffReaction()->getBareRate()<<" "
                    <<LL->getMLinker()->stretchForce<<endl;*/

        }
        for(auto MM : MotorGhost::getMotorGhosts())
        {
            MM->getCMotorGhost()->setOffRate(MM->getCMotorGhost()->getOffReaction()->getBareRate());
            MM->updateReactionRates();
            MM->getCMotorGhost()->getOffReaction()->updatePropensity();
            /*cout<<"M "<<MM->getId()<<" "<<MM->getMMotorGhost()->getEqLength()<<" "
                << MM->getCMotorGhost()->getOffRate()<<" "
                <<MM->getCMotorGhost()->getOffReaction()->getBareRate()<<" "
                <<MM->getMMotorGhost()->stretchForce<<endl;*/
        }
        int dummy=0;
        for (auto BB: BranchingPoint::getBranchingPoints()) {
            dummy++;
            BB->getCBranchingPoint()->setOffRate(BB->getCBranchingPoint()->getOffReaction()->getBareRate());
            BB->updateReactionRates();
            BB->getCBranchingPoint()->getOffReaction()->updatePropensity();
            /*cout<<"B "<<BB->getId()<<" "<<BB->getMBranchingPoint()->getEqLength()<<" "
                << BB->getCBranchingPoint()->getOffRate()<<" "
                <<BB->getCBranchingPoint()->getOffReaction()->getBareRate()<<endl;*/
        }
//STEP 11: Get cylinders, activate filament reactions.
        for(auto C : _subSystem.getCompartmentGrid()->getCompartments()) {
            for(auto x : C->getCylinders()) {
                x->getCCylinder()->activatefilreactions();
                x->getCCylinder()->activatefilcrossreactions();
            }}

//Step 11b. Activate general reactions.
        for(auto C : _subSystem.getCompartmentGrid()->getCompartments()) {
            for(auto& rxn : C->getInternalReactionContainer().reactions()) {
                if(rxn->getReactionType() == ReactionType::REGULAR)
                    rxn->activateReaction();
            }}
        cout<<"Unbinding rates of bound species restored. filament reactions activated"<<endl;
//@
#ifdef CHEMISTRY
        _subSystem.updateBindingManagers();
#endif
#ifdef DYNAMICRATES
        updateReactionRates();
#endif
        delete _restart;
        cout<< "Restart procedures completed. Starting original Medyan framework"<<endl;
        cout << "---" << endl;
        cout << "Current simulation time = "<< tau() << endl;
        cout << endl;
        //restart phase ends

        //Crosscheck tau to make sure heap is ordered accurately.
        _cController.crosschecktau();
        mineR = chrono::high_resolution_clock::now();
    }
    chrono::duration<floatingpoint> elapsed_runRestart(mineR-minsR);
#ifdef CHEMISTRY
    tauLastSnapshot = tau();
    tauDatadump = tau();
    oldTau = 0;
#endif

#ifdef MECHANICS
    cout<<"Minimizing energy"<<endl;
    mins = chrono::high_resolution_clock::now();
    membraneAdaptiveRemesh();
    _subSystem.resetNeighborLists(); // TODO: resolve workaround
    Bead::rearrange();
    Cylinder::updateAllData();
    // update neighorLists before and after minimization. Need excluded volume
    // interactions.
	_subSystem.resetNeighborLists();
    displayCopySystem();

    // Initial special protocols need to be executed before energy minimization
    executeSpecialProtocols();
    auto minimizationResult = _mController.run(false);
    displayCopySystem();
    _subSystem.prevMinResult = minimizationResult;
    mine= chrono::high_resolution_clock::now();
    chrono::duration<floatingpoint> elapsed_runm2(mine - mins);
    minimizationtime += elapsed_runm2.count();
#ifdef OPTIMOUT
    std::cout<<"Time taken for minimization "<<elapsed_runm2.count()<<endl;
#endif

    //activate/deactivate compartments
    mins = chrono::high_resolution_clock::now();
    //set initial values of variables.
    int tsaxis = SysParams::Boundaries().transfershareaxis;
    floatingpoint systemspan = 0.0;
    if(tsaxis == 0)
        systemspan = SysParams::Geometry().NX * SysParams::Geometry().compartmentSizeX;
    else if(tsaxis == 1)
        systemspan = SysParams::Geometry().NY * SysParams::Geometry().compartmentSizeY;
    else if(tsaxis == 2)
        systemspan = SysParams::Geometry().NZ * SysParams::Geometry().compartmentSizeZ;
    //copy vector to prevcopy
    bounds_prev[1] = systemspan;bounds_prev[0] = 0.0;
    bounds[1] = systemspan; bounds[0] =  0.0;
    activatedeactivateComp();
    moveBoundary(0.0);
    mine= chrono::high_resolution_clock::now();
    chrono::duration<floatingpoint> elapsed_runspl(mine - mins);
    specialtime += elapsed_runspl.count();

    //reupdate positions and neighbor lists
    mins = chrono::high_resolution_clock::now();
    updatePositions();
#ifdef OPTIMOUT
    cout<<"Positions updated"<<endl;
#endif
    updateNeighborLists();
#ifdef OPTIMOUT
    mine= chrono::high_resolution_clock::now();
    chrono::duration<floatingpoint> elapsed_runnl(mine - mins);
    nltime += elapsed_runnl.count();
    std::cout<<"NL time "<<elapsed_runnl.count()<<endl;
    mins = chrono::high_resolution_clock::now();
#endif
#ifdef DYNAMICRATES
    updateReactionRates();
#endif
    mine= chrono::high_resolution_clock::now();
    chrono::duration<floatingpoint> elapsed_runrxn(mine - mins);
    rxnratetime += elapsed_runrxn.count();
#endif

#ifdef CHEMISTRY
    tauLastSnapshot = tau();
    tauDatadump = tau();
    oldTau = 0;
#endif
    for(auto& o: _outputs) o->print(0);
    for(auto& o: _outputdump) o->print(0);

    resetCounters();

    cout << "Starting simulation..." << endl;

    int i = 1;

    //if runtime was specified, use this
    if(!areEqual(_runTime, 0.0)) {

#ifdef CHEMISTRY
        //activate/deactivate compartments
        mins = chrono::high_resolution_clock::now();
        activatedeactivateComp();
	    // set initial mechanical energy of system through a call to force field manager if dissipation tracking is enabled
	    if(SysParams::CParams.dissTracking){
		    _dt->setG1(minimizationResult.energiesAfter);
	    }
        mine= chrono::high_resolution_clock::now();
        chrono::duration<floatingpoint> elapsed_runspl(mine - mins);
        specialtime += elapsed_runspl.count();
        while(tau() <= _runTime) {
            auto minwhile = chrono::high_resolution_clock::now();
            //run ccontroller
            #ifdef OPTIMOUT
            cout<<"Starting chemistry"<<endl;
			#endif
            SysParams::DURINGCHEMISTRY = true;
            mins = chrono::high_resolution_clock::now();
            float factor = 1.0;
#ifdef SLOWDOWNINITIALCYCLE
            if(tau() <=_slowedminimizationcutoffTime)
            	factor = 10.0;
#endif
            floatingpoint chemistryTime = _minimizationTime/factor;
//            cout<<"chemistryTime="<<chemistryTime<<" _minimizationTime="<<_minimizationTime
//            <<" factor="<<factor<<" tau()="<<tau()<<" oldTau="<<oldTau<<endl;
            #ifdef CROSSCHECK_CYLINDER
            string crosscheckchemname = _outputDirectory + "crosscheckChem.traj";
            if(CController::_crosscheckdumpFilechem.is_open())
                CController::_crosscheckdumpFilechem.close();
            CController::_crosscheckdumpFilechem.open(crosscheckchemname);
            #endif
            auto var = !_cController.run(chemistryTime);
            mine= chrono::high_resolution_clock::now();
            chrono::duration<floatingpoint> elapsed_runchem(mine - mins);
            chemistrytime += elapsed_runchem.count();
            SysParams::DURINGCHEMISTRY = false;
#ifdef OPTIMOUT
	        auto mtimex = CUDAcommon::tmin;
	        cout<<"motorbinding calls "<<mtimex.motorbindingcalls<<endl;
	        cout<<"motorunbinding calls "<<mtimex.motorunbindingcalls<<endl;
	        cout<<"motorwalking calls "<<mtimex.motorwalkingcalls<<endl;
	        cout<<"linkerbinding calls "<<mtimex.linkerbindingcalls<<endl;
	        cout<<"linkerunbinding calls "<<mtimex.linkerunbindingcalls<<endl;
	        CUDAcommon::tmin.motorbindingcalls = 0;
	        CUDAcommon::tmin.motorunbindingcalls = 0;
	        CUDAcommon::tmin.motorwalkingcalls = 0;
	        CUDAcommon::tmin.linkerbindingcalls = 0;
	        CUDAcommon::tmin.linkerunbindingcalls = 0;
#endif
            //print output if chemistry fails.
            mins = chrono::high_resolution_clock::now();
            if(var) {
                short counter = 0;
                for(auto& o: _outputs) { o->print(i); }
                resetCounters();
                break;
            }

            mine= chrono::high_resolution_clock::now();
            chrono::duration<floatingpoint> elapsed_runout(mine - mins);
            outputtime += elapsed_runout.count();
            //add the last step
            tauLastSnapshot += tau() - oldTau;
            tauLastMinimization += tau() - oldTau;
            tauLastNeighborList += tau() - oldTau;
            tauDatadump += tau() - oldTau;
#endif
#if defined(MECHANICS) && defined(CHEMISTRY)

            //run mcontroller, update system
            if(tauLastMinimization >= _minimizationTime/factor) {
	            //check before rearrange
#ifdef CROSSCHECK_CYLINDER
                string crosscheckname = _outputDirectory + "crosscheckcyl.traj";
                Cylinder::_crosscheckdumpFile.open(crosscheckname);
                if(!Cylinder::_crosscheckdumpFile.is_open()) {
                    Cylinder::_crosscheckdumpFile << "There was an error opening file " << crosscheckname
                         << " for output. Exiting." << endl;
                    exit(EXIT_FAILURE);
                }
                Cylinder::_crosscheckdumpFile << "Opening file " << crosscheckname << endl;
                Cylinder::_crosscheckdumpFile << "NCylinders " << Cylinder::getCylinders
                ().size() << endl;
#endif
                mins = chrono::high_resolution_clock::now();
                // Membrane remeshing
                membraneAdaptiveRemesh();
                _subSystem.resetNeighborLists(); // TODO: resolve workaround

                Bead::rearrange();
                Cylinder::updateAllData();

<<<<<<< HEAD
                displayCopySystem();
=======
                string crosscheckmechname = _outputDirectory + "crosscheckmech.traj";
                CGMethod::_crosscheckdumpMechFile.open(crosscheckmechname);
>>>>>>> 85e8147a

                minimizationResult = _mController.run();
                _subSystem.prevMinResult = minimizationResult;
#ifdef CROSSCHECK_CYLINDER
                CGMethod::_crosscheckdumpMechFile.close();
#endif
                mine= chrono::high_resolution_clock::now();

                
                chrono::duration<floatingpoint> elapsed_runm3(mine - mins);
                minimizationtime += elapsed_runm3.count();
                #ifdef OPTIMOUT
                std::cout<<"Time taken for minimization "<<elapsed_runm3.count()<<endl;
				#endif

                //update position
                mins = chrono::high_resolution_clock::now();

                updatePositions();

                // Update activation of the compartments
                updateActiveCompartments();
#ifdef CROSSCHECK_CYLINDER
                Cylinder::_crosscheckdumpFile.close();
#endif

                #ifdef OPTIMOUT
                cout<<"Position updated"<<endl;
				#endif

                tauLastMinimization = 0.0;
                mine= chrono::high_resolution_clock::now();
                chrono::duration<floatingpoint> elapsed_rxn2(mine - mins);
                updateposition += elapsed_rxn2.count();

                // perform multiple functions to update cumulative energy counters and reset the mechanical energy variables
                if(SysParams::CParams.dissTracking){
                    _dt->setGMid(minimizationResult.energiesBefore);
                    _dt->updateAfterMinimization(minimizationResult.energiesAfter);
                }

	            //update reaction rates
	            mins = chrono::high_resolution_clock::now();
#ifdef DYNAMICRATES
	            updateReactionRates();
#ifdef OPTIMOUT
	            cout<<"updated Reaction Rates"<<endl;
#endif
#endif
	            mine= chrono::high_resolution_clock::now();
	            chrono::duration<floatingpoint> elapsed_rxn3(mine - mins);
	            rxnratetime += elapsed_rxn3.count();
            }


            //output snapshot
            if(tauLastSnapshot >= _snapshotTime) {
                mins = chrono::high_resolution_clock::now();
                cout << "Current simulation time = "<< tau() << endl;
                for(auto& o: _outputs) o->print(i);
                resetCounters();
                i++;
                tauLastSnapshot = 0.0;
                mine= chrono::high_resolution_clock::now();
                chrono::duration<floatingpoint> elapsed_runout2(mine - mins);
                outputtime += elapsed_runout2.count();
#ifdef OPTIMOUT
                cout<< "Chemistry time for cycle=" << chemistrytime <<endl;
                cout << "Minimization time for cycle=" << minimizationtime <<endl;
                cout<< "Neighbor-list+Bmgr-time for cycle="<<nltime<<endl;
                cout<<"update-position time for cycle="<<updateposition<<endl;

                cout<<"rxnrate time for cycle="<<rxnratetime<<endl;
                cout<<"Output time for cycle="<<outputtime<<endl;
                cout<<"Special time for cycle="<<specialtime<<endl;
#endif
            }
            if(tauDatadump >= _datadumpTime) {
                for (auto& o: _outputdump) o->print(0);
                tauDatadump = 0.0;
            }
#elif defined(MECHANICS)
            for(auto& o: _outputs) o->print(i);
	        resetCounters();
            i++;
#endif

#ifdef CHEMISTRY
            //activate/deactivate compartments
            mins = chrono::high_resolution_clock::now();
            activatedeactivateComp();
            //move the boundary
            moveBoundary(tau() - oldTau);
            mine= chrono::high_resolution_clock::now();
            chrono::duration<floatingpoint> elapsed_runspl(mine - mins);
            specialtime += elapsed_runspl.count();

            // update neighbor lists & Binding Managers
            if(tauLastNeighborList >= _neighborListTime/factor) {
                mins = chrono::high_resolution_clock::now();
                updateNeighborLists();
                tauLastNeighborList = 0.0;
                mine= chrono::high_resolution_clock::now();
                chrono::duration<floatingpoint> elapsed_runnl2(mine - mins);
                nltime += elapsed_runnl2.count();
#ifdef OPTIMOUT
                cout<<"update NeighborLists"<<endl;
#endif
            }
            //Special protocols
            mins = chrono::high_resolution_clock::now();
            //special protocols
            executeSpecialProtocols();
            mine= chrono::high_resolution_clock::now();
            chrono::duration<floatingpoint> elapsed_runspl2(mine - mins);
            specialtime += elapsed_runspl2.count();
            oldTau = tau();
#ifdef CUDAACCL

            //reset CUDA context
//            CUDAcommon::handleerror(cudaDeviceSynchronize(), "cudaDeviceSynchronize", "Controller.cu");

//            CUDAcommon::handleerror(cudaDeviceReset(), "cudaDeviceReset", "Controller.cu");


//            size_t free, total;
//            CUDAcommon::handleerror(cudaMemGetInfo(&free, &total));
//            fprintf(stdout,"\t### After Reset Available VRAM : %g Mo/ %g Mo(total)\n\n",
//                    free/1e6, total/1e6);
//
//            cudaFree(0);
//
//            CUDAcommon::handleerror(cudaMemGetInfo(&free, &total));
//            fprintf(stdout,"\t### Available VRAM : %g Mo/ %g Mo(total)\n\n",
//                    free/1e6, total/1e6);
#ifdef CUDAACCL
                //@{
    size_t free2;
    CUDAcommon::handleerror(cudaMemGetInfo(&free2, &total));
    cudaFree(0);
    CUDAcommon::handleerror(cudaMemGetInfo(&free2, &total));
    std::cout<<"Free VRAM after CUDA operations in bytes "<<free2<<". Total VRAM in bytes "
             <<total<<endl;
    std::cout<<"Lost VRAM in bytes "<<CUDAcommon::getCUDAvars().memincuda-free2<<endl;
            std::cout<<endl;
    //@}
#endif
#endif
#endif
        }
    }
    //if run steps were specified, use this
    if(_runSteps != 0) {

#ifdef CHEMISTRY
        while(totalSteps <= _runSteps) {
            //run ccontroller
            if(!_cController.runSteps(_minimizationSteps)) {
                for(auto& o: _outputs) o->print(i);
                resetCounters();
                break;
            }

            //add the last step
            stepsLastSnapshot += _minimizationSteps;
            stepsLastMinimization += _minimizationSteps;
            stepsLastNeighborList += _minimizationSteps;

            totalSteps += _minimizationSteps;
#endif
#if defined(MECHANICS) && defined(CHEMISTRY)
            //run mcontroller, update system
            if(stepsLastMinimization >= _minimizationSteps) {
                // Membrane remeshing
                membraneAdaptiveRemesh();
                _subSystem.resetNeighborLists(); // TODO: resolve workaround

                Bead::rearrange();
                Cylinder::updateAllData();
                _mController.run();

                displayCopySystem();

                updatePositions();
                
                // Update activation of the compartments
                updateActiveCompartments();

#ifdef DYNAMICRATES
                updateReactionRates();
#endif

                stepsLastMinimization = 0;
            }

            if(stepsLastSnapshot >= _snapshotSteps) {
                cout << "Current simulation time = "<< tau() << endl;
                for(auto& o: _outputs) o->print(i);
                resetCounters();
                i++;
                stepsLastSnapshot = 0;
            }
#elif defined(MECHANICS)
            for(auto& o: _outputs) o->print(i);
            resetCounters();
            i++;
#endif

#ifdef CHEMISTRY
            //activate/deactivate compartments
            activatedeactivateComp();
            //move the boundary
            moveBoundary(tau() - oldTau);

            // update neighbor lists
            if(stepsLastNeighborList >= _neighborListSteps) {
                updateNeighborLists();
                stepsLastNeighborList = 0;
            }

            //special protocols
            executeSpecialProtocols();
#endif
        }
    }

    //print last snapshots
    for(auto& o: _outputs) o->print(i);
    
    
    
    
    
    // rockingsnapshot with last snapshot
    if(SysParams::MParams.rockSnapBool){
    //Set up RockingSnapshot if hessiantracking is enabled
        ForceFieldManager* _ffm =  _mController.getForceFieldManager();
        Eigen::VectorXcd evalues = _ffm->evalues;
        for(auto k = 0; k < evalues.size(); k++){

            string rockingsnaphot = _outputDirectory + "rockingsnapshot_" + to_string(evalues.real()[k]) +".traj";
            _rSnapShot = new RockingSnapshot(rockingsnaphot, &_subSystem, _ffm, k);
            _rSnapShot->savePositions();
            _rSnapShot->print(i);
            _rSnapShot->resetPositions();
            _rSnapShot->~RockingSnapshot();
         
        }
           
        
    };
    
	resetCounters();
    chk2 = chrono::high_resolution_clock::now();
    chrono::duration<floatingpoint> elapsed_run(chk2-chk1);
    cout << "Time elapsed for run: dt=" << elapsed_run.count() << endl;
	#ifdef OPTIMOUT
    cout<<"Restart time for run=" << elapsed_runRestart.count()<<endl;
    cout<< "Chemistry time for run=" << chemistrytime <<endl;
    cout << "Minimization time for run=" << minimizationtime <<endl;
    cout<< "Neighbor-list+Bmgr-time for run="<<nltime<<endl;
    cout<< "Neighbor-list time for run="<<nl2time<<endl;
    cout<< "Bmgr-vec time for run="<<bmgrvectime<<endl;
    cout<< "SIMD time for run="<<SubSystem::SIMDtime<<endl;
    cout<< "HYBD time for run="<<SubSystem::HYBDtime<<endl;
    cout<< "Bmgr time for run="<<bmgrtime<<endl;
    cout<<"update-position time for run="<<updateposition<<endl;
    cout<<"rxnrate time for run="<<rxnratetime<<endl;
    cout<<"Output time for run="<<outputtime<<endl;
    cout<<"Special time for run="<<specialtime<<endl;
    cout << "Time elapsed for run: dt=" << elapsed_run.count() << endl;
    cout << "Total simulation time: dt=" << tau() << endl;
    cout<<"-----------"<<endl;
    if(true){
        auto mtime = CUDAcommon::tmin;
        cout<<"update-position time for run="<<updateposition<<endl;
        cout<<"update-position-cylinder time for run="<<updatepositioncylinder<<endl;
        cout<<"update-position-movable time for run="<<updatepositionmovable<<endl;
        cout<<"move-compartment cylinder ="<<mtime.timecylinderupdate<<" calls "<<mtime
        .callscylinderupdate<<endl;
        cout<<"move-compartment linker ="<<mtime.timelinkerupdate<<" calls "<<mtime
                .callslinkerupdate<<endl;
        cout<<"move-compartment motor ="<<mtime.timemotorupdate<<" calls "<<mtime
                .callsmotorupdate<<endl;
        auto cdetails = CUDAcommon::cdetails;
        cout<<"Clone internal reactions="<<cdetails.ccylclonetimer[0]<<", calls="<<
                cdetails.ccylclonecounter[0]<<", rxncounter="<<cdetails.ccylclonerxncounter[0]<<endl;
        cout<<"Clone rxn alone="<<cdetails.internalrxnclone<<endl;
        cout<<"Add cloned reaction="<<cdetails.internalrxnadd<<endl;
        cout<<"Find species to clone="<<cdetails.clonefindspecies<<endl;
        cout<<"Get affected reactions="<<cdetails.getaffectedrxns<<endl;
        cout<<"Clone crossCylinder reactions="<<cdetails.ccylclonetimer[1]<<", calls="<<
            cdetails.ccylclonecounter[1]<<", rxncounter="<<cdetails.ccylclonerxncounter[1]<<endl;
        cout<<"Clone reactingCylinder reactions="<<cdetails.ccylclonetimer[2]<<", calls="<<
            cdetails.ccylclonecounter[2]<<", rxncounter="<<cdetails.ccylclonerxncounter[2]<<endl;
        cout<<"-----------"<<endl;

        cout << "Minimization time for run=" << minimizationtime <<endl;
        cout<<"Printing minimization times in seconds."<<endl;
        cout<<"starting minimization "<<mtime.vectorize<<endl;
        cout<<"Finding lambda "<<mtime.findlambda<<endl;
        cout<<"copy forces "<<mtime.copyforces<<endl;
        cout<<"other computations "<<mtime.tother<<endl;
        cout<<"end minimization "<<mtime.endminimization<<endl;
        cout<<"compute energies "<<mtime.computeenergy<<" calls "<<mtime
        .computeenergycalls<<endl;
        cout<<"compute energieszero "<<mtime.computeenergyzero<<" calls "<<mtime
        .computeenerycallszero<<endl;
	    cout<<"compute energiesnonzero "<<mtime.computeenergynonzero<<" calls "<<mtime
			    .computeenerycallsnonzero<<endl;
        cout<<"compute forces "<<mtime.computeforces<<" calls "<<mtime
                .computeforcescalls<<endl;
        cout<<"Time taken to compute energy in each forcefield "<<endl;
        cout<<"Filament, Linker, Motor, Branching, Excluded Volume, and Boundary"<<endl;
        for(auto x:mtime.individualenergies)
            cout<<x<<" ";
        cout<<endl;
	    cout<<"Time taken to compute energy in "<<endl;
	    cout<<"Filament Stretching "<<mtime.stretchingenergy<<endl;
	    cout<<"Filament Bending "<<mtime.bendingenergy<<endl;
        cout<<"Time taken to compute energyzero in each forcefield "<<endl;
        for(auto x:mtime.individualenergieszero)
            cout<<x<<" ";
        cout<<endl;
        cout<<"Time taken to compute energynonzero in each forcefield "<<endl;
        for(auto x:mtime.individualenergiesnonzero)
            cout<<x<<" ";
        cout<<endl;
        cout<<"Time taken to compute forces in each forcefield "<<endl;
        for(auto x:mtime.individualforces)
            cout<<x<<" ";
        cout<<endl;
	    cout<<"Time taken to compute forces in "<<endl;
	    cout<<"Filament Stretching "<<mtime.stretchingforces<<endl;
	    cout<<"Filament Bending "<<mtime.bendingforces<<endl;

		cout<<"Number of interactions considered in each force field"<<endl;

		cout<<"Filament Stretching "<<mtime.numinteractions[0]<<endl;
	    cout<<"Filament Bending "<<mtime.numinteractions[1]<<endl;
	    cout<<"Linker Stretching "<<mtime.numinteractions[2]<<endl;
	    cout<<"Motor Stretching "<<mtime.numinteractions[3]<<endl;
	    cout<<"Branching Stretching "<<mtime.numinteractions[4]<<endl;
	    cout<<"Branching Bending "<<mtime.numinteractions[5]<<endl;
	    cout<<"Branching Dihedral "<<mtime.numinteractions[6]<<endl;
	    cout<<"Branching Position "<<mtime.numinteractions[7]<<endl;
	    cout<<"Cylinder-Cylinder Repulsion "<<mtime.numinteractions[8]<<endl;
	    cout<<"Cylinder-Boundary Repulsion "<<mtime.numinteractions[9]<<endl;
    }
    if(true) {
        cout << "Printing callback times" << endl;
        auto ctime = CUDAcommon::ctime;
        auto ccount = CUDAcommon::ccount;
        cout << "UpdateBrancherBindingCallback " << ctime.tUpdateBrancherBindingCallback
             << " count "
             << ccount.cUpdateBrancherBindingCallback << endl;
        cout << "UpdateLinkerBindingCallback " << ctime.tUpdateLinkerBindingCallback
             << " count "
             << ccount.cUpdateLinkerBindingCallback << endl;
        cout << "UpdateMotorBindingCallback " << ctime.tUpdateMotorBindingCallback
             << " count "
             << ccount.cUpdateMotorBindingCallback << endl;
        cout << "UpdateMotorIDCallback " << ctime.tUpdateMotorIDCallback << " count "
             << ccount.cUpdateMotorIDCallback << endl;
        cout << "FilamentExtensionPlusEndCallback "
             << ctime.tFilamentExtensionPlusEndCallback << " count "
             << ccount.cFilamentExtensionPlusEndCallback << endl;
        cout << "FilamentExtensionMinusEndCallback "
             << ctime.tFilamentExtensionMinusEndCallback << " count "
             << ccount.cFilamentExtensionMinusEndCallback << endl;
        cout << "FilamentRetractionPlusEndCallback "
             << ctime.tFilamentRetractionPlusEndCallback << " count "
             << ccount.cFilamentRetractionPlusEndCallback << endl;
        cout << "FilamentRetractionMinusEndCallback "
             << ctime.tFilamentRetractionMinusEndCallback << " count "
             << ccount.cFilamentRetractionMinusEndCallback << endl;
        cout << "FilamentPolymerizationPlusEndCallback "
             << ctime.tFilamentPolymerizationPlusEndCallback << " count "
             << ccount.cFilamentPolymerizationPlusEndCallback << endl;
        cout << "FilamentPolymerizationMinusEndCallback "
             << ctime.tFilamentPolymerizationMinusEndCallback << " count "
             << ccount.cFilamentPolymerizationMinusEndCallback << endl;
        cout << "FilamentDepolymerizationPlusEndCallback "
             << ctime.tFilamentDepolymerizationPlusEndCallback << " count "
             << ccount.cFilamentDepolymerizationPlusEndCallback << endl;
        cout << "FilamentDepolymerizationMinusEndCallback "
             << ctime.tFilamentDepolymerizationMinusEndCallback << " count "
             << ccount.cFilamentDepolymerizationMinusEndCallback << endl;
        cout << "BranchingPointUnbindingCallback " << ctime.tBranchingPointUnbindingCallback
             << " count "
             << ccount.cBranchingPointUnbindingCallback << endl;
        cout << "BranchingCallback " << ctime.tBranchingCallback << " count "
             << ccount.cBranchingCallback << endl;
        cout << "LinkerUnbindingCallback " << ctime.tLinkerUnbindingCallback << " count "
             << ccount.cLinkerUnbindingCallback << endl;
        cout << "LinkerBindingCallback " << ctime.tLinkerBindingCallback << " count "
             << ccount.cLinkerBindingCallback << endl;
        cout << "MotorUnbindingCallback " << ctime.tMotorUnbindingCallback << " count "
             << ccount.cMotorUnbindingCallback << endl;
        cout << "MotorBindingCallback " << ctime.tMotorBindingCallback << " count "
             << ccount.cMotorBindingCallback << endl;
        cout << "MotorWalkingCallback " << ctime.tMotorWalkingCallback << " count "
             << ccount.cMotorWalkingCallback << endl;
        cout << "MotorMovingCylinderCallback " << ctime.tMotorMovingCylinderCallback
             << " count "
             << ccount.cMotorMovingCylinderCallback << endl;
        cout << "FilamentCreationCallback " << ctime.tFilamentCreationCallback << " count "
             << ccount.cFilamentCreationCallback << endl;
        cout << "FilamentSeveringCallback " << ctime.tFilamentSeveringCallback << " count "
             << ccount.cFilamentSeveringCallback << endl;
        cout << "FilamentDestructionCallback " << ctime.tFilamentDestructionCallback
             << " count "
             << ccount.cFilamentDestructionCallback << endl;
        cout << "------------" << endl;
        cout << "Printing neighbor times" << endl;
        cout << "Dynamic neighbor " << SubSystem::timedneighbor << endl;
        cout << "Neighbor " << SubSystem::timeneighbor << endl;
        cout << "Trackable " << SubSystem::timetrackable << endl;

        cout << "-------------" << endl;
        cout << "Filament extendPlusEnd 1 " << Filament::FilextendPlusendtimer1 << endl;
        cout << "Filament extendPlusEnd 2 " << Filament::FilextendPlusendtimer2 << endl;
        cout << "-------------" << endl;
        cout << "Cylinder constructor" << endl;
        cout << "part1 " << Cylinder::timecylinder1 << " part2 " << Cylinder::timecylinder2
             << " "
                "Ccylinder "
             << Cylinder::timecylinderchem << " mCylinder " << Cylinder::timecylindermech
             << endl;
        cout << "initializeCCylinder for loop " << ChemManager::tchemmanager1 << endl;
        cout << "extension Front/Back " << ChemManager::tchemmanager2 << endl;
        cout << "initialize " << ChemManager::tchemmanager3 << endl;
        cout << "last part " << ChemManager::tchemmanager4 << endl;
        cout << "------------" << endl;
        cout << "PolyPlusEndTemplate time" << endl;
        cout << "For loop " << CUDAcommon::ppendtime.rxntempate1 << " part2 (findspecies) "
             << CUDAcommon::ppendtime.rxntempate2 << " part3 (create rxn) "
             << CUDAcommon::ppendtime
                     .rxntempate3 << " part4 (Callback) "
             << CUDAcommon::ppendtime.rxntempate4 << endl;
        cout<<" Displaying chemistry times"<<endl;
        cout<<"Counts fired for each ReactionType"<<endl;
        for(auto i = 0; i<17;i++)
            cout<<CUDAcommon::cdetails.reactioncount[i]<<" ";
        cout<<endl;
        cout<<"Time taken to fire each ReactionType"<<endl;
        for(auto i = 0; i<17;i++)
            cout<<CUDAcommon::cdetails.totaltime[i]<<" ";
        cout<<endl;
        cout<<"Time taken to emitSignal for each ReactionType"<<endl;
        for(auto i = 0; i<17;i++)
            cout<<CUDAcommon::cdetails.emitsignal[i]<<" ";
        cout<<endl;
        cout<<"Time taken for dependency updates for each ReactionType"<<endl;
        for(auto i = 0; i<17;i++)
            cout<<CUDAcommon::cdetails.dependencytime[i]<<" ";
        cout<<endl;
        cout<<"Total number of dependencies for reactions fired based on ReactionType"<<endl;
        for(auto i = 0; i<17;i++)
            cout<<CUDAcommon::cdetails.dependentrxncount[i]<<" ";
        cout<<endl;
        cout<<"Diffusion passivate vs activate calls"<<endl;
        cout<<CUDAcommon::cdetails.diffusion_passivate_count<<" "<<CUDAcommon::cdetails.diffusion_activate_count<<endl;
    }
	#endif
    cout << "Done with simulation!" << endl;
#ifdef CUDAACCL
    cudaDeviceReset();
#endif
}<|MERGE_RESOLUTION|>--- conflicted
+++ resolved
@@ -1709,12 +1709,9 @@
                 Bead::rearrange();
                 Cylinder::updateAllData();
 
-<<<<<<< HEAD
                 displayCopySystem();
-=======
                 string crosscheckmechname = _outputDirectory + "crosscheckmech.traj";
                 CGMethod::_crosscheckdumpMechFile.open(crosscheckmechname);
->>>>>>> 85e8147a
 
                 minimizationResult = _mController.run();
                 _subSystem.prevMinResult = minimizationResult;
