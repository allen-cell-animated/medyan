--- conflicted
+++ resolved
@@ -833,13 +833,9 @@
             for(auto o: _outputs) o->print(i);
             i++;
 #endif
-<<<<<<< HEAD
 #ifdef DYNAMICRATES
             updateReactionRates();
 #endif
-=======
-
->>>>>>> d0acc4df
             
 #ifdef CHEMISTRY
             // update neighbor lists
@@ -899,13 +895,9 @@
             for(auto o: _outputs) o->print(i);
             i++;
 #endif
-<<<<<<< HEAD
 #ifdef DYNAMICRATES
             updateReactionRates();
 #endif
-=======
-        
->>>>>>> d0acc4df
             
 #ifdef CHEMISTRY
             // update neighbor lists
