--- conflicted
+++ resolved
@@ -62,15 +62,14 @@
     Cylinder::rearrange(); Cylinder::updateData();
 }
 
-<<<<<<< HEAD
 void prepareMembraneSharedData() {
     visual::copySystemDataAndRunHelper(visual::sys_data_update::BeadPosition | visual::sys_data_update::BeadConnection);
-=======
+}
+
 void invalidateMembraneMeshIndexCache() {
     for(auto m : Membrane::getMembranes()) {
         m->getMesh().getMetaAttribute().cacheValid = false;
     }
->>>>>>> accddbc5
 }
 
 } // namespace
