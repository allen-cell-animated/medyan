
//------------------------------------------------------------------
//  **MEDYAN** - Simulation Package for the Mechanochemical
//               Dynamics of Active Networks, v4.0
//
//  Copyright (2015-2018)  Papoian Lab, University of Maryland
//
//                 ALL RIGHTS RESERVED
//
//  See the MEDYAN web page for more information:
//  http://www.medyan.org
//------------------------------------------------------------------

#include <random>
#include <chrono>

#include "Controller.h"

#include "Parser.h"
#include "Output.h"
#include "SubSystem.h"
#include "Boundary.h"
#include "CompartmentGrid.h"

#include "FilamentInitializer.h"
#include "BubbleInitializer.h"

#include "Filament.h"
#include "Cylinder.h"
#include "Linker.h"
#include "MotorGhost.h"
#include "Structure/BoundaryElementImpl.h"
#include "BranchingPoint.h"
#include "Bubble.h"
#include "MTOC.h"
#include "AFM.h"
#include "ChemManager.h"

#include "SysParams.h"
#include "MathFunctions.h"
#include "MController.h"
#include "Cylinder.h"
#include <unordered_map>
#include     <tuple>
#include <vector>
#include <algorithm>
#include "ChemManager.h"

#ifdef CUDAACCL
#include "nvToolsExt.h"
#endif
#include "Util/Io/Log.hpp"
#include "Util/Profiler.hpp"
using namespace mathfunc;

Controller::Controller() :
    _mController(&_subSystem),
    _cController(&_subSystem),
    _gController(&_subSystem) {

    //set Trackable's subsystem ptr
    Trackable::_subSystem = &_subSystem;
}

void Controller::initialize(string inputFile,
                            string inputDirectory,
                            string outputDirectory,
                            ThreadPool& tp) {

    // Set up the thread pool reference in the subsystem
    _subSystem.tp = &tp;

    SysParams::INITIALIZEDSTATUS = false;
    //general check of macros
#if defined(DYNAMICRATES) && (!defined(CHEMISTRY) || !defined(MECHANICS))
    LOG(FATAL) << "If dynamic rates is turned on, chemistry and mechanics must be "
         << "defined. Please set these compilation macros and try again. Exiting.";
    exit(EXIT_FAILURE);
#endif

    //init input directory
    _inputDirectory  = inputDirectory + "/";
    _outputDirectory = outputDirectory + "/";

    //Parse input, get parameters
    _inputFile = inputFile;
    SystemParser p(inputFile);

    //snapshot type output
    cout << endl;

    //trajectory-style data
    _outputs.push_back(new BasicSnapshot(_outputDirectory + "snapshot.traj", &_subSystem));
    _outputs.push_back(new BirthTimes(_outputDirectory + "birthtimes.traj", &_subSystem));
    _outputs.push_back(new Forces(_outputDirectory + "forces.traj", &_subSystem));
    _outputs.push_back(new Tensions(_outputDirectory + "tensions.traj", &_subSystem));

    _outputs.push_back(new PlusEnd(_outputDirectory + "plusend.traj", &_subSystem));
    //ReactionOut should be the last one in the output list
    //Otherwise incorrect deltaMinusEnd or deltaPlusEnd values may be genetrated.
    _outputs.push_back(new ReactionOut(_outputDirectory + "monomers.traj", &_subSystem));
    //add br force out and local diffussing species concentration
    _outputs.push_back(new BRForces(_outputDirectory + "repulsion.traj", &_subSystem));
    //_outputs.push_back(new PinForces(_outputDirectory + "pinforce.traj", &_subSystem));

    //Always read geometry, check consistency
    p.readGeoParams();
    if(!SysParams::checkGeoParameters()) exit(EXIT_FAILURE);

    //CALLING ALL CONTROLLERS TO INITIALIZE
    //Initialize geometry controller
    cout << "---" << endl;
    LOG(STEP) << "Initializing geometry...";
    _gController.initializeGrid();
    LOG(INFO) << "Done.";

    //Initialize boundary
    cout << "---" << endl;
    LOG(STEP) << "Initializing boundary...";

    auto BTypes = p.readBoundaryType();
    p.readBoundParams();

    //initialize
    _gController.initializeBoundary(BTypes);
    LOG(INFO) << "Done.";

#ifdef MECHANICS
    //read algorithm and types
    auto MTypes = p.readMechanicsFFType();
    auto MAlgorithm = p.readMechanicsAlgorithm();

    //read const parameters
    p.readMechParams();

    //Initialize Mechanical controller
    cout << "---" << endl;
    LOG(STEP) << "Initializing mechanics...";
    _mController.initialize(MTypes, MAlgorithm);
    LOG(INFO) << "Done.";

#endif

#ifdef CHEMISTRY
    //Activate necessary compartments for diffusion
    _gController.setActiveCompartments();

    if(_subSystem.getBoundary()->getShape() == BoundaryShape::Cylinder){
        for(auto C : _subSystem.getCompartmentGrid()->getCompartments()){
            C->getSlicedVolumeArea();
        }
    }
    else{
        for(auto C : _subSystem.getCompartmentGrid()->getCompartments()){
            C->getNonSlicedVolumeArea();
        }
    }
    //Calculate surface area and volume for reaction rate scaling


    //read parameters
    p.readChemParams();

    //Initialize chemical controller
    cout << "---" << endl;
    LOG(STEP) << "Initializing chemistry...";
    //read algorithm
    auto CAlgorithm = p.readChemistryAlgorithm();
    auto CSetup = p.readChemistrySetup();
    _cAlgorithm=CAlgorithm;
    //run time for sim
    _runTime = CAlgorithm.runTime;

    //freq of snapshots, minimizations, neighborlist updates
    _snapshotTime = CAlgorithm.snapshotTime;
    _minimizationTime = CAlgorithm.minimizationTime;
    _neighborListTime = CAlgorithm.neighborListTime;

    //if run time was not set, look for runsteps parameters
    _runSteps = CAlgorithm.runSteps;
    _snapshotSteps = CAlgorithm.snapshotSteps;
    _minimizationSteps = CAlgorithm.minimizationSteps;
    _neighborListSteps = CAlgorithm.neighborListSteps;

    ChemistryData ChemData;

    if(CSetup.inputFile != "") {
        ChemistryParser cp(_inputDirectory + CSetup.inputFile);
        ChemData = cp.readChemistryInput();
        _chemData=ChemData;
    }
    else {
        LOG(FATAL) << "Need to specify a chemical input file. Exiting.";
        exit(EXIT_FAILURE);
    }

    // create the dissiption tracking object
    _dt = new DissipationTracker(&_mController);
    _cController.initialize(CAlgorithm.algorithm, ChemData, _dt);
    LOG(INFO) << "Done.";

    //Set up chemistry output if any
    string chemsnapname = _outputDirectory + "chemistry.traj";
    _outputs.push_back(new Chemistry(chemsnapname, &_subSystem, ChemData,
                                     _subSystem.getCompartmentGrid()));

    ChemSim* _cs = _cController.getCS();
	ForceFieldManager* _ffm = _mController.getForceFieldManager();

    string concenname = _outputDirectory + "concentration.traj";

    _outputs.push_back(new Concentrations(concenname, &_subSystem, ChemData));

    if(SysParams::CParams.dissTracking){
    //Set up dissipation output if dissipation tracking is enabled
    string disssnapname = _outputDirectory + "dissipation.traj";
    _outputs.push_back(new Dissipation(disssnapname, &_subSystem, _cs));

    //Set up HRCD output if dissipation tracking is enabled
    string hrcdsnapname = _outputDirectory + "HRCD.traj";

    _outputs.push_back(new HRCD(hrcdsnapname, &_subSystem, _cs));
        
    //Set up HRMD output if dissipation tracking is enabled
    string hrmdsnapname = _outputDirectory + "HRMD.traj";
    _outputs.push_back(new HRMD(hrmdsnapname, &_subSystem, _cs));
        
    }

    if(SysParams::CParams.eventTracking){
    //Set up MotorWalkingEvents if event tracking is enabled
    string motorwalkingevents = _outputDirectory + "motorwalkingevents.traj";
    _outputs.push_back(new MotorWalkingEvents(motorwalkingevents, &_subSystem, _cs));

    //Set up LinkerUnbindingEvents if event tracking is enabled
    string linkerunbindingevents = _outputDirectory + "linkerunbindingevents.traj";
    _outputs.push_back(new LinkerUnbindingEvents(linkerunbindingevents, &_subSystem, _cs));

    //Set up LinkerBindingEvents if event tracking is enabled
    string linkerbindingevents = _outputDirectory + "linkerbindingevents.traj";
    _outputs.push_back(new LinkerBindingEvents(linkerbindingevents, &_subSystem, _cs));
    }

    if(SysParams::MParams.hessTracking){
    //Set up HessianMatrix if hessiantracking is enabled
    string hessianmatrix = _outputDirectory + "hessianmatrix.traj";
    _outputs.push_back(new HessianMatrix(hessianmatrix, &_subSystem, _ffm));
        
    //Set up HessianSpectra if hessiantracking is enabled
    string hessianspectra = _outputDirectory + "hessianspectra.traj";
    _outputs.push_back(new HessianSpectra(hessianspectra, &_subSystem, _ffm));
        
        
    }

    //Set up CMGraph output
    string cmgraphsnapname = _outputDirectory + "CMGraph.traj";
    _outputs.push_back(new CMGraph(cmgraphsnapname, &_subSystem));
    
    //Set up TMGraph output
    string tmgraphsnapname = _outputDirectory + "TMGraph.traj";
    _outputs.push_back(new TMGraph(tmgraphsnapname, &_subSystem));


    //Set up datadump output if any
#ifdef RESTARTDEV
	    string datadumpname = _outputDirectory + "datadump.traj";
	    _outputs.push_back(new Datadump(datadumpname, _subSystem, ChemData));
#endif

//    //Set up Turnover output if any
//    string turnover = _outputDirectory + "Turnover.traj";
//    _outputs.push_back(new FilamentTurnoverTimes(turnover, &_subSystem));


#endif

#ifdef DYNAMICRATES
    cout << "---" << endl;
    LOG(STEP) << "Initializing dynamic rates...";
    //read dynamic rate parameters
    p.readDyRateParams();

    //read dynamic rate types
    DynamicRateType DRTypes = p.readDynamicRateType();

    //init controller
    _drController.initialize(DRTypes);
    LOG(INFO) << "Done.";

#endif

    //Check consistency of all chemistry and mechanics parameters
    cout << "---" << endl;
    LOG(STEP) << "Checking cross-parameter consistency...";
#ifdef CHEMISTRY
    if(!SysParams::checkChemParameters(ChemData))
        exit(EXIT_FAILURE);
#endif
#ifdef MECHANICS
    if(!SysParams::checkMechParameters(MTypes))
        exit(EXIT_FAILURE);
#endif
#ifdef DYNAMICRATES
    if(!SysParams::checkDyRateParameters(DRTypes))
        exit(EXIT_FAILURE);
#endif

    LOG(INFO) << "Done.";

    //setup initial network configuration
    setupInitialNetwork(p);

    //setup special structures
    p.readSpecialParams();
    setupSpecialStructures(p);

    SysParams::INITIALIZEDSTATUS = true;
}

void Controller::setupInitialNetwork(SystemParser& p) {

    //Read bubble setup, parse bubble input file if needed
    BubbleSetup BSetup = p.readBubbleSetup();
    BubbleData bubbles;

    cout << "---" << endl;
    cout << "Initializing bubbles...";

    if (BSetup.inputFile != "") {
        BubbleParser bp(_inputDirectory + BSetup.inputFile);
        bubbles = bp.readBubbles();
    }
    //add other bubbles if specified
    BubbleInitializer *bInit = new RandomBubbleDist();

    auto bubblesGen = bInit->createBubbles(_subSystem.getBoundary(),
                                           BSetup.numBubbles,
                                           BSetup.bubbleType);
    bubbles.insert(bubbles.end(), bubblesGen.begin(), bubblesGen.end());
    delete bInit;

    //add bubbles
    for (auto it: bubbles) {

        auto coord = get<1>(it);
        auto type = get<0>(it);

        if(type >= SysParams::Mechanics().numBubbleTypes) {
            cout << "Bubble data specified contains an "
                 <<"invalid bubble type. Exiting." << endl;
            exit(EXIT_FAILURE);
        }
        _subSystem.addTrackable<Bubble>(&_subSystem, coord, type);
    }
    cout << "Done. " << bubbles.size() << " bubbles created." << endl;

    //Read filament setup, parse filament input file if needed
    FilamentSetup FSetup = p.readFilamentSetup();
//    FilamentData filaments;

    cout << "---" << endl;
//    HybridBindingSearchManager::setdOut();
    cout << "Initializing filaments...";

    if (SysParams::RUNSTATE == true) {
        if (FSetup.inputFile != "") {
            FilamentParser fp(_inputDirectory + FSetup.inputFile);
            filaments = fp.readFilaments();
        }
        fil = get<0>(filaments);
        //add other filaments if specified
        FilamentInitializer *fInit = new RandomFilamentDist();

        auto filamentsGen = fInit->createFilaments(_subSystem.getBoundary(),
                                                    FSetup.numFilaments,
                                                    FSetup.filamentType,
                                                    FSetup.filamentLength);
        auto filGen = get<0>(filamentsGen);
        fil.insert(fil.end(), filGen.begin(), filGen.end());
        delete fInit;

        //add filaments

        for (auto it: fil) {

            auto coord1 = get<1>(it);
            auto coord2 = get<2>(it);
            auto type = get<0>(it);

            if (type >= SysParams::Chemistry().numFilaments) {
                cout << "Filament data specified contains an "
                        << "invalid filament type. Exiting." << endl;
                exit(EXIT_FAILURE);
            }
            vector<vector<floatingpoint>> coords = {coord1, coord2};

            if (coord2.size() == 3) {

                floatingpoint d = twoPointDistance(coord1, coord2);
                vector<floatingpoint> tau = twoPointDirection(coord1, coord2);
                int numSegment = static_cast<int>(std::round(
                        d / SysParams::Geometry().cylinderSize[type]));

                // check how many segments can fit between end-to-end of the filament
                if (numSegment == 0)
                    _subSystem.addTrackable<Filament>(&_subSystem, type, coords, 2,
                                                        FSetup.projectionType);
                else
                    _subSystem.addTrackable<Filament>(&_subSystem, type, coords,
                                                        numSegment + 1,
                                                        FSetup.projectionType);
            } else if (coord2.size() > 3) {
                int numSegment = coord2.size() / 3;
                vector<vector<floatingpoint>> coords;
                coords.push_back(coord1);
                for (int id = 0; id < numSegment; id++)
                    coords.push_back(
                            {coord2[id * 3], coord2[id * 3 + 1], coord2[id * 3 + 2]});

                if (numSegment == 0)
                    _subSystem.addTrackable<Filament>(&_subSystem, type, coords, 2,
                                                        FSetup.projectionType);
                else
                    _subSystem.addTrackable<Filament>(&_subSystem, type, coords,
                                                        numSegment + 1,
                                                        FSetup.projectionType);
            }
        }
        cout << "Done. " << fil.size() << " filaments created." << endl;
        cout << "Total cylinders " << Cylinder::getCylinders().size() << endl;
    }
    else{
        //Create the restart pointer
        const string inputfileName = _inputDirectory + FSetup.inputFile;
        _restart = new Restart(&_subSystem, _chemData, inputfileName);
        //read set up.
        _restart->readNetworkSetup();
        _restart->setupInitialNetwork();
    }
}

void Controller::setupSpecialStructures(SystemParser& p) {

    cout << "---" << endl;
    cout << "Setting up special structures...";

    SpecialSetupType SType = p.readSpecialSetupType();

    //set up a MTOC if desired

    //For now, uses 20 filaments
    if(SType.mtoc) {

        MTOC* mtoc = _subSystem.addTrackable<MTOC>();
        
        //set MTOC coordinates based on input
        floatingpoint bcoordx = SType.mtocInputCoordXYZ[0];
        floatingpoint bcoordy = SType.mtocInputCoordXYZ[1];
        floatingpoint bcoordz = SType.mtocInputCoordXYZ[2];

<<<<<<< HEAD
        //create the bubble in top part of grid, centered in x,y

        floatingpoint bcoordx = GController::getSize()[0] / 2;
        floatingpoint bcoordy = GController::getSize()[1] / 2;
        floatingpoint bcoordz = GController::getSize()[2] * 5 / 6;
=======
>>>>>>> e286a3db


        vector<floatingpoint> bcoords = {bcoordx, bcoordy, bcoordz};
        Bubble* b = _subSystem.addTrackable<Bubble>(&_subSystem, bcoords, SType.mtocBubbleType);


        mtoc->setBubble(b);
        
        FilamentInitializer *init = new MTOCFilamentDist(bcoords,
                                                         SysParams::Mechanics().BubbleRadius[SType.mtocBubbleType]);


        auto filaments = init->createFilaments(_subSystem.getBoundary(),

                                               SType.mtocNumFilaments,
                                               SType.mtocFilamentType,
                                               SType.mtocFilamentLength);
        //add filaments
        filamentData fil=get<0>(filaments);
        for (auto it: fil) {
            
            auto coord1 = get<1>(it);
            auto coord2 = get<2>(it);
            
            vector<vector<floatingpoint>> coords = {coord1, coord2};
            
            floatingpoint d = twoPointDistance(coord1, coord2);
            vector<floatingpoint> tau = twoPointDirection(coord1, coord2);
            
            int numSegment = d / SysParams::Geometry().cylinderSize[SType.mtocFilamentType];
            
            // check how many segments can fit between end-to-end of the filament
            Filament *f = _subSystem.addTrackable<Filament>(&_subSystem, SType.mtocFilamentType,
                                                             coords, numSegment + 1, "ARC");
            
            mtoc->addFilament(f);
            
        }
        cout << "MTOC is set." << endl;
        
    }
    else if(SType.afm) {

        AFM* afm = _subSystem.addTrackable<AFM>();

        //create a bubble in top part of grid, centered in x,y
        floatingpoint bcoordx = GController::getSize()[0] / 2;
        floatingpoint bcoordy = GController::getSize()[1] / 2;
        //set up the height of the AFM bubble
        floatingpoint bcoordz = 1250;

        vector<floatingpoint> bcoords = {bcoordx, bcoordy, bcoordz};
        Bubble* b = _subSystem.addTrackable<Bubble>(&_subSystem, bcoords, SType.afmBubbleType);

        PlaneBoundaryElement* afmpbe = _subSystem.addTrackable<PlaneBoundaryElement>(bcoords, vector<floatingpoint>{0,0,-1}, SysParams::Boundaries().BoundaryK,
                                   SysParams::Boundaries().BScreenLength);

        afm->setBubble(b);
        afm->setPlaneBoundaryElement(afmpbe);

        FilamentInitializer *init = new AFMFilamentDist(bcoords, SysParams::Mechanics().BubbleRadius[SType.afmBubbleType]);

        auto filaments = init->createFilaments(_subSystem.getBoundary(),
                                               SType.afmNumFilaments,
                                               SType.afmFilamentType,
                                               SType.afmFilamentLength);
        //add filaments
        filamentData fil=get<0>(filaments);
        for (auto it: fil) {

            auto coord1 = get<1>(it);
            auto coord2 = get<2>(it);

            vector<vector<floatingpoint>> coords = {coord1, coord2};

            floatingpoint d = twoPointDistance(coord1, coord2);
            vector<floatingpoint> tau = twoPointDirection(coord1, coord2);

            int numSegment = static_cast<int>(std::round(d / SysParams::Geometry().cylinderSize[SType.afmFilamentType]));

            // check how many segments can fit between end-to-end of the filament



            Filament *f = _subSystem.addTrackable<Filament>(&_subSystem, SType.afmFilamentType, coords, numSegment + 1, "ARC");

            afm->addFilament(f);
        }
        cout << "AFM is set." << endl;
    }
    cout << "Done." << endl;
}

void Controller::activatedeactivateComp(){

    if(SysParams::Boundaries().transfershareaxis>=0){
        fCompmap.clear();
        bCompmap.clear();
        activatecompartments.clear();
        ControlfrontbackEndComp();
//            std::cout<<fCompmap.size()<<" "<<bCompmap.size()<<" "<<activatecompartments.size()<<endl;
        for(auto it=activatecompartments.begin();it!=activatecompartments.end();it++)
        {
            if(!(*it)->isActivated())
                _cController.activate(*it);
        }
        //deactivate compartments starting from the right extreme
        for (std::multimap<int,Compartment*>::reverse_iterator it=fCompmap.rbegin(); it!=fCompmap.rend(); ++it)
            _cController.deactivate(it->second);
        //deactivate compartments starting from the left extreme
        for (std::multimap<int,Compartment*>::iterator it=bCompmap.begin(); it!=bCompmap.end(); ++it)
            _cController.deactivate(it->second);
        fCompmap.clear();
        bCompmap.clear();

//            std::cout<<"Printing diffusing actin copy numbers."<<endl;
//
//            for(auto C : _subSystem->getCompartmentGrid()->getCompartments()){
//                for(auto sd : _chemData.speciesDiffusing) {
//                    string name = get<0>(sd);
//                    if(name.find("AD") != string::npos){
//                        auto s = C->findSpeciesByName(name);
//                        auto copyNum = s->getN();
//
//                        std::cout <<C->coordinates()[0]<<" "<<copyNum<<" ";
//                    }
//                }
//            }
//            std::cout<<endl;
    }
}

void Controller::ControlfrontbackEndComp(){
    Compartment* maxcomp=NULL;
    Compartment* mincomp=NULL;
    int tsaxis = SysParams::Boundaries().transfershareaxis;
    int planestomove = SysParams::Boundaries().planestomove;
    bool maxcompstate = false;
    bool mincompstate = false;
    if(planestomove == 2 || planestomove == 0) maxcompstate = true;
    if(planestomove == 2 || planestomove == 1) mincompstate = true;
    floatingpoint systemspan = 0.0;
    floatingpoint cmpsize = 0.0;
    if(tsaxis == 0)
    {systemspan = SysParams::Geometry().NX * SysParams::Geometry()
                                                              .compartmentSizeX;
    cmpsize = SysParams::Geometry().compartmentSizeX;}
    else if(tsaxis == 1) {
        systemspan = SysParams::Geometry().NY * SysParams::Geometry()
                .compartmentSizeY;
        cmpsize = SysParams::Geometry().compartmentSizeY;
    }
    else if(tsaxis == 2) {
        systemspan = SysParams::Geometry().NZ * SysParams::Geometry().compartmentSizeZ;
        cmpsize = SysParams::Geometry().compartmentSizeZ;
    }
    //copy vector to prevcopy
    bounds_prev[0] = bounds[0];bounds_prev[1] = bounds[1];
    bounds[0] = 0.0; bounds[1] =  systemspan;
    for(auto C : _subSystem.getCompartmentGrid()->getCompartments()){
        auto cyls=C->getCylinders();
        if(cyls.size()>0){
            //maxcomp refers to the compartment on the right extreme of reaction volume
            // that represents the current chemical boundary of the system.
            if(maxcompstate) {
                if (maxcomp == NULL)
                    maxcomp = C;
                else {
                    //get current maxcomp coordinates
                    auto mcoord = maxcomp->coordinates();
                    //get compartment coorinates
                    auto ccord = C->coordinates();
                    //compare to see if the compartment is further to the right of maxcomp.
                    if (mcoord[SysParams::Boundaries().transfershareaxis] <
                        ccord[SysParams::Boundaries()
                                .transfershareaxis])
                        maxcomp = C;
                }
            }
            //mincomp refers to the compartment on the left extreme of reaction volume
            // that represents the current chemical boundary of the system.
            if(mincompstate) {
                if (mincomp == NULL)
                    mincomp = C;
                else {
                    auto mcoord = mincomp->coordinates();
                    auto ccord = C->coordinates();
                    //compare to see if the compartment is further to the left of mincomp.
                    if (mcoord[SysParams::Boundaries().transfershareaxis] >
                        ccord[SysParams::Boundaries().transfershareaxis])
                        mincomp = C;
                }
            }
        }
    }

    if(maxcompstate) {
        std::cout<<"1 maxcomp "<<maxcomp->coordinates()[0]<<endl;
        // front end is defined two compartments away from the current maxcomp.
        auto cmaxcomp = maxcomp->coordinates();
        //get the neighbor who is to the right of maxcomp.
        for (auto C:maxcomp->getNeighbours()) {
            auto cC = C->coordinates();
            if (cmaxcomp[SysParams::Boundaries().transfershareaxis] <
                cC[SysParams::Boundaries().transfershareaxis])
                maxcomp = C;
        }
        std::cout<<"2 maxcomp "<<maxcomp->coordinates()[0]<<endl;
        cmaxcomp = maxcomp->coordinates();
        //get the neighbor who is to the right of maxcomp.
        for (auto C:maxcomp->getNeighbours()) {
            auto cC = C->coordinates();
            if (cmaxcomp[SysParams::Boundaries().transfershareaxis] <
                cC[SysParams::Boundaries().transfershareaxis])
                maxcomp = C;
        }
        std::cout<<"3 maxcomp "<<maxcomp->coordinates()[0]<<endl;
        cmaxcomp = maxcomp->coordinates();
        assert((maxcomp != NULL) && "Non existent maxcomp. Exiting.");
        //Loop through compartments
        for (auto C : _subSystem.getCompartmentGrid()->getCompartments()) {
            auto cC = C->coordinates();
            //if compartment is to the right of maxcomp and activated, add to a vector to
            // deactivate later.
            if (cC[SysParams::Boundaries().transfershareaxis] >
                cmaxcomp[SysParams::Boundaries().transfershareaxis]) {
                if (C->isActivated())
                    fCompmap.insert(pair<int, Compartment *>(
                            cC[SysParams::Boundaries().transfershareaxis], C));
            }
                //if compartment is to the left of maxcomp and not active, add to a vector to
                // activate later.
            else {
                if (!(C->isActivated()))
                    activatecompartments.push_back(C);
            }
        }
        bounds[1] = maxcomp->coordinates()[SysParams::Boundaries().transfershareaxis] +
                cmpsize/2;
    }
    //back end is defined as the compartment that is two compartments to the left of
    // mincomp.
    if(mincompstate) {
        auto cmincomp = mincomp->coordinates();
        //get the neighbor who is to the left of mincomp.
        for (auto C:mincomp->getNeighbours()) {
            auto cC = C->coordinates();
            if (cmincomp[SysParams::Boundaries().transfershareaxis] >
                cC[SysParams::Boundaries().transfershareaxis])
                mincomp = C;
        }
        cmincomp = mincomp->coordinates();
        //get the neighbor who is to the left of mincomp.
        for (auto C:mincomp->getNeighbours()) {
            auto cC = C->coordinates();
            if (cmincomp[SysParams::Boundaries().transfershareaxis] >
                cC[SysParams::Boundaries().transfershareaxis])
                mincomp = C;
        }
        cmincomp = mincomp->coordinates();
        assert(mincomp != NULL && "Non existent mincomp. Exiting.");
        //Loop through compartments
        for (auto C : _subSystem.getCompartmentGrid()->getCompartments()) {
            auto cC = C->coordinates();
            //if compartment C is to the left of mincomp and was added to
            // activatecompartments vector, remove. If it is already active, add to a vector
            // to deactivate later.
            if (cC[SysParams::Boundaries().transfershareaxis] <
                cmincomp[SysParams::Boundaries().transfershareaxis]) {
                auto it = std::find(activatecompartments.begin(),
                                    activatecompartments.end(), C);
                if (it != activatecompartments.end())
                    activatecompartments.erase(it);
                if (C->isActivated()) {
                    bCompmap.insert(pair<int, Compartment *>(
                            cC[SysParams::Boundaries().transfershareaxis], C));
                }
            }
        }
        bounds[0] = mincomp->coordinates()[SysParams::Boundaries().transfershareaxis] -
                cmpsize/2;
    }
    //print the maximum (right boundary) and minimum (left boundary) compartment spans.
    std::cout<<"Maxbound "<<bounds[1]<<" Minbound "<<bounds[0]<<endl;
}

void Controller::moveBoundary(floatingpoint deltaTau) {
    //calculate distance to move
    floatingpoint dist = SysParams::Boundaries().moveSpeed * deltaTau;

    if(SysParams::Boundaries().transfershareaxis>=0){
        vector<floatingpoint> distvec= {0.0, 0.0, 0.0, 0.0, 0.0, 0.0};

        if(SysParams::Boundaries().transfershareaxis == 0){
            distvec[0] = bounds[0] - bounds_prev[0];
            distvec[1] = bounds[1] - bounds_prev[1];
        }
        else if(SysParams::Boundaries().transfershareaxis == 1){
            distvec[2] = bounds[0] - bounds_prev[0];
            distvec[3] = bounds[1] - bounds_prev[1];
        }
        else if(SysParams::Boundaries().transfershareaxis == 2){
            distvec[4] = bounds[0] - bounds_prev[0];
            distvec[5] = bounds[1] - bounds_prev[1];
        }
        _subSystem.getBoundary()->move(distvec);
    }
        //deprecated not good to use.
    else if(abs(dist)>0){
        vector<floatingpoint> distvec = {dist, -dist, dist, -dist, dist, -dist};
        //move it
        if(tau() >= SysParams::Boundaries().moveStartTime &&
           tau() <= SysParams::Boundaries().moveEndTime)
            _subSystem.getBoundary()->move(distvec);

        //activate, deactivate necessary compartments
        for(auto C : _subSystem.getCompartmentGrid()->getCompartments()) {

            if(_subSystem.getBoundary()->within(C)) {

                if(C->isActivated()) continue;
                else _cController.activate(C);
            }
            else {
                if(!C->isActivated()) continue;
                else _cController.deactivate(C);
            }
        }
    }
    //calculate system volume.
    _subSystem.getBoundary()->volume();
}

void Controller::executeSpecialProtocols() {

    //making filaments static
    if(SysParams::Chemistry().makeFilamentsStatic &&
       SysParams::Chemistry().makeFilamentsStaticTime <= tau()) {

        //loop through all cylinders, passivate (de)polymerization
        for(auto c : Cylinder::getCylinders())
            c->getCCylinder()->passivatefilreactions();
    }

    //making linkers static
    if(SysParams::Chemistry().makeLinkersStatic &&
       SysParams::Chemistry().makeLinkersStaticTime <= tau()) {

        // loop through all linkers, passivate unbinding
        for(auto l: Linker::getLinkers())
            l->getCLinker()->getOffReaction()->passivateReaction();
    }


    if(SysParams::Mechanics().pinBoundaryFilaments &&
       tau() >= SysParams::Mechanics().pinTime) {

        pinBoundaryFilaments();
    }

    //Qin
    if(SysParams::Mechanics().pinLowerBoundaryFilaments &&
       tau() >= SysParams::Mechanics().pinTime) {

        pinLowerBoundaryFilaments();
    }
    
}

void Controller::updatePositions() {

	chrono::high_resolution_clock::time_point minsp, minep;
    //NEED TO UPDATE CYLINDERS FIRST
	minsp = chrono::high_resolution_clock::now();
    //Reset Cylinder update position state
    Cylinder::setpositionupdatedstate = false;
    for(auto c : Cylinder::getCylinders())
    	c->updatePosition();
#ifdef OPTIMOUT
    cout<<"Cylinder position updated"<<endl;
#endif
    //Reset state to updated state
	Cylinder::setpositionupdatedstate = true;
	minep = chrono::high_resolution_clock::now();
    chrono::duration<floatingpoint> compartment_update(minep - minsp);
    updatepositioncylinder += compartment_update.count();

    minsp = chrono::high_resolution_clock::now();
    //update all other moveables
//    for(auto m : _subSystem->getMovables()) m->updatePosition();
	int count = 0;
	for(auto m : Movable::getMovableList()) m->updatePosition();
    
    //update bubble
    if(SysParams::Chemistry().makeAFM) updateBubblePositions();


    minep = chrono::high_resolution_clock::now();
    chrono::duration<floatingpoint> compartment_update2(minep - minsp);
    updatepositionmovable += compartment_update2.count();
}

void Controller::updateBubblePositions() {
    
    //update AFM bubble again based on time
    for(auto b : Bubble::getBubbles()) {
        if(b->isAFM()) b->updatePositionManually();
    }
    
    if(SysParams::Chemistry().makeRateDepend && tau() - tp > 1) {
        tp+=1;
        
        for(auto &filament : Filament::getFilaments()) {
            double deltaL;
            double numCyl = 0;
            for (auto cylinder : filament->getCylinderVector()){
                
                deltaL += cylinder->getMCylinder()->getLength() -
                cylinder->getMCylinder()->getEqLength();
                numCyl += 1;
            }
            
            //print last
            Cylinder* cylinder = filament->getCylinderVector().back();
            deltaL += cylinder->getMCylinder()->getLength() -
            cylinder->getMCylinder()->getEqLength();
            numCyl += 1;
            
            double k = cylinder->getMCylinder()->getStretchingConst();
            
            //if the filament tension is higher than threshold, regardless of sign
            if(k*deltaL/numCyl > SysParams::Chemistry().makeRateDependForce ||
               -k*deltaL/numCyl > SysParams::Chemistry().makeRateDependForce ){
                
                Cylinder* pCyl = filament->getCylinderVector().back();
                for(auto &r : pCyl->getCCylinder()->getInternalReactions()) {
                    if(r->getReactionType() == ReactionType::POLYMERIZATIONPLUSEND) {
                        float newrate = 5 * SysParams::Chemistry().originalPolyPlusRate;
                        r->setBareRate(newrate);
                        r->recalcRateVolumeFactor();
                        r->updatePropensity();
                    }
                }
            }
            //else, set it back to orginal rate
            else{
                Cylinder* pCyl = filament->getCylinderVector().back();
                for(auto &r : pCyl->getCCylinder()->getInternalReactions()) {
                    if(r->getReactionType() == ReactionType::POLYMERIZATIONPLUSEND) {
                        float newrate = SysParams::Chemistry().originalPolyPlusRate;
                        r->setBareRate(newrate);
                        r->recalcRateVolumeFactor();
                        r->updatePropensity();
                    }
                }
            }
        }
    }
}


#ifdef DYNAMICRATES
void Controller::updateReactionRates() {
    /// update all reactables
//    for(auto r : _subSystem->getReactables()) r->updateReactionRates();
	for(auto r : Reactable::getReactableList()){
		r->updateReactionRates();
		}
}
#endif

void Controller::updateNeighborLists() {
    chrono::high_resolution_clock::time_point mins, mine;

    mins = chrono::high_resolution_clock::now();
    //Full reset of neighbor lists
    _subSystem.resetNeighborLists();
//	cout<<"updated NeighborLists"<<endl;
    mine = chrono::high_resolution_clock::now();
    chrono::duration<floatingpoint> elapsed_runnl2(mine - mins);
    nl2time += elapsed_runnl2.count();
#ifdef CHEMISTRY
    mins = chrono::high_resolution_clock::now();
    _subSystem.updateBindingManagers();
#ifdef OPTIMOUT
	cout<<"updated BindingManagers"<<endl;
#endif
    mine = chrono::high_resolution_clock::now();
    chrono::duration<floatingpoint> elapsed_runb(mine - mins);
    bmgrtime += elapsed_runb.count();
//    std::cout<<"time split "<<elapsed_runnl2.count()<<" "<<elapsed_runbvec.count()<<" "
//            ""<<elapsed_runb.count()<<endl;
#endif
}

void Controller::resetCounters() {
    for(Filament* f : Filament::getFilaments()) f->resetCounters();
}

void Controller::pinBoundaryFilaments() {

    //if we've already added pinned filaments, return
    if(Bead::getPinnedBeads().size() != 0)
        return;

    //loop through beads, check if within pindistance
    for(auto b : Bead::getBeads()) {

        //pin only beads who are at the front of a plus end cylinder or back of a minus end cylinder
        Filament* f = (Filament*) b->getParent();
        Cylinder* plusEndC = f->getPlusEndCylinder();
        Cylinder* minusEndC = f->getMinusEndCylinder();

        if((plusEndC->getSecondBead() == b) ||
           (minusEndC->getFirstBead() == b)) {

            cout << _subSystem.getBoundary()->distance(b->vcoordinate()) << endl;
            cout << SysParams::Mechanics().pinDistance << endl;


            //if within dist to boundary, add
            if(_subSystem.getBoundary()->distance(b->vcoordinate()) < SysParams::Mechanics().pinDistance) {

                b->pinnedPosition = b->vcoordinate();
                b->addAsPinned();
            }
        }
    }
}

void Controller::pinLowerBoundaryFilaments() {

    //renew pinned filament list everytime

    //loop through beads, check if within pindistance
    for(auto b : Bead::getBeads()) {

        //pin all beads besides plus end and minus end cylinder
        Filament* f = (Filament*) b->getParent();
        Cylinder* plusEndC = f->getPlusEndCylinder();
        Cylinder* minusEndC = f->getMinusEndCylinder();

        if((plusEndC->getSecondBead() != b) ||
           (minusEndC->getFirstBead() != b)) {

            //cout << _subSystem->getBoundary()->lowerdistance(b->vcoordinate()) << endl;
            //cout << SysParams::Mechanics().pinDistance << endl;

            auto index = Rand::randfloatingpoint(0,1);
            //cout << index <<endl;
            //if within dist to boundary and index > 0.5, add
            if(_subSystem.getBoundary()->lowerdistance(b->vcoordinate()) < SysParams::Mechanics().pinDistance
               && index < SysParams::Mechanics().pinFraction && b->isPinned() == false) {
                //cout << index << endl;
                b->pinnedPosition = b->vcoordinate();
                b->addAsPinned();
            }
        }
    }
}

void Controller::run() {

#ifdef CHEMISTRY
    floatingpoint tauLastSnapshot = 0;
    floatingpoint tauLastMinimization = 0;
    floatingpoint tauLastNeighborList = 0;
    floatingpoint oldTau = 0;

    long stepsLastSnapshot = 0;
    long stepsLastMinimization = 0;
    long stepsLastNeighborList = 0;

    long totalSteps = 0;
#endif
    chrono::high_resolution_clock::time_point chk1, chk2, mins, mine;
    chk1 = chrono::high_resolution_clock::now();
//RESTART PHASE BEGINS
    if(SysParams::RUNSTATE==false){
        cout<<"RESTART PHASE BEINGS."<<endl;
//    Commented in 2019    _restart = new Restart(&_subSystem, filaments,_chemData);
//Step 1. Turn off diffusion, passivate filament reactions and empty binding managers.
//        _restart->settorestartphase();
        cout<<"Turned off Diffusion, filament reactions."<<endl;
//Step 2. Add bound species to their respective binding managers. Turn off unbinding, update propensities.
        //_restart->addtoHeaplinkermotor();
        _restart->addtoHeapbranchers();
        _restart->addtoHeaplinkermotor();
        cout<<"Bound species added to reaction heap."<<endl;
//Step 2A. Turn off diffusion, passivate filament reactions and empty binding managers.
        _restart->settorestartphase();
//Step 3. ############ RUN LINKER/MOTOR REACTIONS TO BIND BRANCHERS, LINKERS, MOTORS AT RESPECTIVE POSITIONS.#######
        cout<<"Reactions to be fired "<<_restart->getnumchemsteps()<<endl;
        _cController.runSteps(_restart->getnumchemsteps());
        cout<<"Reactions fired! Displaying heap"<<endl;
//Step 4. Display the number of reactions yet to be fired. Should be zero.
        for(auto C : _subSystem.getCompartmentGrid()->getCompartments()) {
            for(auto &Mgr:C->getFilamentBindingManagers()){
                int numsites = 0;
#ifdef NLORIGINAL
                numsites = Mgr->numBindingSites();
#endif
#ifdef NLSTENCILLIST
                numsites = Mgr->numBindingSitesstencil();
#endif
                if(numsites == 0)
                    cout<< numsites<<" ";
                else{
                    cout<<endl;
                    cout<<"Few reactions are not fired! Cannot restart this trajectory. Exiting ..."<<endl;
                    exit(EXIT_FAILURE);
                }
            }}
        cout<<endl;
        _restart->redistributediffusingspecies();
        cout<<"Diffusion rates restored, diffusing molecules redistributed."<<endl;

//Step 4.5. re-add pin positions
        SystemParser p(_inputFile);
        FilamentSetup filSetup = p.readFilamentSetup();

        if(SysParams::Mechanics().pinBoundaryFilaments){
            PinRestartParser ppin(_inputDirectory + filSetup.pinRestartFile);
            ppin.resetPins();}

//Step 5. run mcontroller, update system, turn off restart state.
        updatePositions();
        updateNeighborLists();

        mins = chrono::high_resolution_clock::now();
        cout<<"Minimizing energy"<<endl;

        _mController.run(false);
#ifdef OPTIMOUT
        mine= chrono::high_resolution_clock::now();
        chrono::duration<floatingpoint> elapsed_runm(mine - mins);
        minimizationtime += elapsed_runm.count();
        std::cout<<"Time taken for minimization "<<elapsed_runm.count()<<endl;
#endif
        SysParams::RUNSTATE=true;

        //reupdate positions and neighbor lists
        updatePositions();
        updateNeighborLists();

//Step 6. Set Off rates back to original value.
        for(auto LL : Linker::getLinkers())
        {
            LL->getCLinker()->setOffRate(LL->getCLinker()->getOffReaction()->getBareRate());
            /*LL->getCLinker()->getOffReaction()->setRate(LL->getCLinker()->getOffReaction
			        ()->getBareRate());*/
            LL->updateReactionRates();
            LL->getCLinker()->getOffReaction()->updatePropensity();

        }
        for(auto MM : MotorGhost::getMotorGhosts())
        {
            MM->getCMotorGhost()->setOffRate(MM->getCMotorGhost()->getOffReaction()->getBareRate());
            /*MM->getCMotorGhost()->getOffReaction()->setRate(MM->getCMotorGhost()
		                                                             ->getOffReaction()
		                                                             ->getBareRate());*/
            MM->updateReactionRates();
            MM->getCMotorGhost()->getOffReaction()->updatePropensity();
        }
        int dummy=0;
        for (auto BB: BranchingPoint::getBranchingPoints()) {
            dummy++;
            BB->getCBranchingPoint()->setOffRate(BB->getCBranchingPoint()->getOffReaction()->getBareRate());
            /*BB->getCBranchingPoint()->getOffReaction()->setRate(BB->getCBranchingPoint()
		                                                                 ->getOffReaction
		                                                                 ()->getBareRate
		                                                                 ());*/
            BB->getCBranchingPoint()->getOffReaction()->updatePropensity();
        }
//STEP 7: Get cylinders, activate filament reactions.
        for(auto C : _subSystem.getCompartmentGrid()->getCompartments()) {
            for(auto x : C->getCylinders()) {
                x->getCCylinder()->activatefilreactions();
                x->getCCylinder()->activatefilcrossreactions();
            }}
        cout<<"Unbinding rates of bound species restored. filament reactions activated"<<endl;
//@
#ifdef CHEMISTRY
        _subSystem.updateBindingManagers();
#endif
#ifdef DYNAMICRATES
        updateReactionRates();
#endif
        cout<< "Restart procedures completed. Starting original Medyan framework"<<endl;
        cout << "---" << endl;
        resetglobaltime();
        _cController.restart();
        cout << "Current simulation time = "<< tau() << endl;
        //restart phase ends
    }
#ifdef CHEMISTRY
    tauLastSnapshot = tau();
    oldTau = 0;
#endif

#ifdef MECHANICS
    cout<<"Minimizing energy"<<endl;
    mins = chrono::high_resolution_clock::now();
    // update neighorLists before and after minimization. Need excluded volume
    // interactions.
	_subSystem.resetNeighborLists();
    auto minimizationResult = _mController.run(false);
    mine= chrono::high_resolution_clock::now();
    chrono::duration<floatingpoint> elapsed_runm2(mine - mins);
    minimizationtime += elapsed_runm2.count();
#ifdef OPTIMOUT
    std::cout<<"Time taken for minimization "<<elapsed_runm2.count()<<endl;
#endif

    //activate/deactivate compartments
    mins = chrono::high_resolution_clock::now();
    //set initial values of variables.
    int tsaxis = SysParams::Boundaries().transfershareaxis;
    floatingpoint systemspan = 0.0;
    if(tsaxis == 0)
        systemspan = SysParams::Geometry().NX * SysParams::Geometry().compartmentSizeX;
    else if(tsaxis == 1)
        systemspan = SysParams::Geometry().NY * SysParams::Geometry().compartmentSizeY;
    else if(tsaxis == 2)
        systemspan = SysParams::Geometry().NZ * SysParams::Geometry().compartmentSizeZ;
    //copy vector to prevcopy
    bounds_prev[1] = systemspan;bounds_prev[0] = 0.0;
    bounds[1] = systemspan; bounds[0] =  0.0;
    activatedeactivateComp();
    moveBoundary(0.0);
    mine= chrono::high_resolution_clock::now();
    chrono::duration<floatingpoint> elapsed_runspl(mine - mins);
    specialtime += elapsed_runspl.count();

    //reupdate positions and neighbor lists
    mins = chrono::high_resolution_clock::now();
    updatePositions();
#ifdef OPTIMOUT
    cout<<"Positions updated"<<endl;
#endif
    updateNeighborLists();
#ifdef OPTIMOUT
    mine= chrono::high_resolution_clock::now();
    chrono::duration<floatingpoint> elapsed_runnl(mine - mins);
    nltime += elapsed_runnl.count();
    std::cout<<"NL time "<<elapsed_runnl.count()<<endl;
    mins = chrono::high_resolution_clock::now();
#endif
#ifdef DYNAMICRATES
    updateReactionRates();
#endif
    mine= chrono::high_resolution_clock::now();
    chrono::duration<floatingpoint> elapsed_runrxn(mine - mins);
    rxnratetime += elapsed_runrxn.count();
#endif

#ifdef CHEMISTRY
    tauLastSnapshot = tau();
    oldTau = 0;
#endif
    for(auto o: _outputs) o->print(0);
    resetCounters();

    cout << "Starting simulation..." << endl;

    int i = 1;

    //if runtime was specified, use this
    if(!areEqual(_runTime, 0.0)) {

#ifdef CHEMISTRY
        //activate/deactivate compartments
        mins = chrono::high_resolution_clock::now();
        activatedeactivateComp();
	    // set initial mechanical energy of system through a call to force field manager if dissipation tracking is enabled
	    if(SysParams::CParams.dissTracking){
		    _dt->setG1(minimizationResult.energiesAfter);
	    }
        mine= chrono::high_resolution_clock::now();
        chrono::duration<floatingpoint> elapsed_runspl(mine - mins);
        specialtime += elapsed_runspl.count();
        while(tau() <= _runTime) {
            auto minwhile = chrono::high_resolution_clock::now();
            //run ccontroller
            #ifdef OPTIMOUT
            cout<<"Starting chemistry"<<endl;
			#endif
            SysParams::DURINGCHEMISTRY = true;
            mins = chrono::high_resolution_clock::now();
            float factor = 1.0;
#ifdef SLOWDOWNINITIALCYCLE
            if(tau() <=10.0)
            	factor = 10.0;
#endif
            floatingpoint chemistryTime = _minimizationTime/factor;
            //1 ms
//            chemistryTime = 0.001;
            auto var = !_cController.run(chemistryTime);
            mine= chrono::high_resolution_clock::now();
            chrono::duration<floatingpoint> elapsed_runchem(mine - mins);
            chemistrytime += elapsed_runchem.count();
            SysParams::DURINGCHEMISTRY = false;

            //Printing walking reaction
            /*auto mwalk = CUDAcommon::mwalk;
            cout<<"Motor-Walking statistics"<<endl;
            cout<<"MW C2C "<<mwalk.contracttocontract<<endl;
            cout<<"MW S2S "<<mwalk.stretchtostretch<<endl;
            cout<<"MW E2E "<<mwalk.equibtoequib<<endl;
            cout<<"MW C2S "<<mwalk.contracttostretch<<endl;
            cout<<"MW S2C "<<mwalk.stretchtocontract<<endl;
            cout<<"MW E2C "<<mwalk.equibtocontract<<endl;
            cout<<"MW E2S "<<mwalk.equibtostretch<<endl;
			//reset counters
            CUDAcommon::mwalk.contracttocontract = 0;
	        CUDAcommon::mwalk.stretchtocontract = 0;
	        CUDAcommon::mwalk.contracttostretch = 0;
	        CUDAcommon::mwalk.stretchtostretch = 0;
	        CUDAcommon::mwalk.equibtoequib = 0;
	        CUDAcommon::mwalk.equibtostretch = 0;
	        CUDAcommon::mwalk.equibtocontract = 0;*/

            //Printing stretch forces
/*            cout<<"Motor-forces ";
            for(auto m: MotorGhost::getMotorGhosts()){
                std::cout<<m->getMMotorGhost()->stretchForce<<" ";
            }
            cout<<endl;
            cout<<"Linker-forces ";
            for(auto l: Linker::getLinkers()){
                std::cout<<l->getMLinker()->stretchForce<<" ";
            }
            cout<<endl;*/
#ifdef OPTIMOUT
	        auto mtimex = CUDAcommon::tmin;
	        cout<<"motorbinding calls "<<mtimex.motorbindingcalls<<endl;
	        cout<<"motorunbinding calls "<<mtimex.motorunbindingcalls<<endl;
	        cout<<"motorwalking calls "<<mtimex.motorwalkingcalls<<endl;
	        cout<<"linkerbinding calls "<<mtimex.linkerbindingcalls<<endl;
	        cout<<"linkerunbinding calls "<<mtimex.linkerunbindingcalls<<endl;
	        CUDAcommon::tmin.motorbindingcalls = 0;
	        CUDAcommon::tmin.motorunbindingcalls = 0;
	        CUDAcommon::tmin.motorwalkingcalls = 0;
	        CUDAcommon::tmin.linkerbindingcalls = 0;
	        CUDAcommon::tmin.linkerunbindingcalls = 0;
#endif
            //print output if chemistry fails.
            mins = chrono::high_resolution_clock::now();
            if(var) {
                short counter = 0;
                for(auto o: _outputs) { o->print(i); }
                resetCounters();
                break;
            }

            mine= chrono::high_resolution_clock::now();
            chrono::duration<floatingpoint> elapsed_runout(mine - mins);
            outputtime += elapsed_runout.count();
            //add the last step
            tauLastSnapshot += tau() - oldTau;
            tauLastMinimization += tau() - oldTau;
            tauLastNeighborList += tau() - oldTau;
#endif
#if defined(MECHANICS) && defined(CHEMISTRY)

            //run mcontroller, update system
            if(tauLastMinimization >= _minimizationTime/factor) {

#ifdef MOTORBIASCHECK
                cout<<"Hyb-walkID ";
                for(auto m:MotorGhost::getMotorGhosts())
                    cout<<m->getId()<<" ";
                cout<<endl;
                cout<<"Hyb-walklen ";
                for(auto m:MotorGhost::getMotorGhosts())
                    cout<<m->walkingsteps<<" ";
                cout<<endl;
                cout<<"Hyb-mstretch ";
                for(auto m:MotorGhost::getMotorGhosts())
                    cout<<m->getMMotorGhost()->stretchForce<<" ";
                cout<<endl;
                cout<<"Hyb-add ";
                for (auto C : _subSystem.getCompartmentGrid()->getCompartments()) {
                    cout<<C->getHybridBindingSearchManager()->getaddcounts()<<" ";
                }
                cout<<endl;
                cout<<"Hyb-remove ";
                for (auto C : _subSystem.getCompartmentGrid()->getCompartments()) {
                    cout<<C->getHybridBindingSearchManager()->getremovecounts()<<" ";
                }
                cout<<endl;
                cout<<"Hyb-choose ";
                for (auto C : _subSystem.getCompartmentGrid()->getCompartments()) {
                    cout<<C->getHybridBindingSearchManager()->getchoosecounts()<<" ";
                }
                cout<<endl;
                cout<<"Hyb-mwalk ";
	            for (auto C : _subSystem.getCompartmentGrid()->getCompartments()) {
	            	cout<<C->nummotorwalks<<" ";
	            	C->nummotorwalks = 0;
	            }
	            cout<<endl;

#endif

                mins = chrono::high_resolution_clock::now();
                Bead::rearrange();
                Cylinder::updateAllData();
                minimizationResult = _mController.run();
                mine= chrono::high_resolution_clock::now();

                
                chrono::duration<floatingpoint> elapsed_runm3(mine - mins);
                minimizationtime += elapsed_runm3.count();
                #ifdef OPTIMOUT
                std::cout<<"Time taken for minimization "<<elapsed_runm3.count()<<endl;
				#endif

                //update position
                mins = chrono::high_resolution_clock::now();
                updatePositions();


                #ifdef OPTIMOUT
                cout<<"Position updated"<<endl;
				#endif

                tauLastMinimization = 0.0;
                mine= chrono::high_resolution_clock::now();
                chrono::duration<floatingpoint> elapsed_rxn2(mine - mins);
                updateposition += elapsed_rxn2.count();

                // perform multiple functions to update cumulative energy counters and reset the mechanical energy variables
                if(SysParams::CParams.dissTracking){
                    _dt->setGMid(minimizationResult.energiesBefore);
                    _dt->updateAfterMinimization(minimizationResult.energiesAfter);
                }

	            //update reaction rates
	            mins = chrono::high_resolution_clock::now();
#ifdef DYNAMICRATES
	            updateReactionRates();
#ifdef OPTIMOUT
	            cout<<"updated Reaction Rates"<<endl;
#endif
#endif
	            mine= chrono::high_resolution_clock::now();
	            chrono::duration<floatingpoint> elapsed_rxn3(mine - mins);
	            rxnratetime += elapsed_rxn3.count();

            }

            //output snapshot
            if(tauLastSnapshot >= _snapshotTime) {
                mins = chrono::high_resolution_clock::now();
                cout << "Current simulation time = "<< tau() << endl;
                for(auto o: _outputs) o->print(i);
                resetCounters();
                i++;
                tauLastSnapshot = 0.0;
                mine= chrono::high_resolution_clock::now();
                chrono::duration<floatingpoint> elapsed_runout2(mine - mins);
                outputtime += elapsed_runout2.count();
                cout<< "Chemistry time for run=" << chemistrytime <<endl;
                cout << "Minimization time for run=" << minimizationtime <<endl;
                cout<< "Neighbor-list+Bmgr-time for run="<<nltime<<endl;
                cout<<"update-position time for run="<<updateposition<<endl;
                
                cout<<"rxnrate time for run="<<rxnratetime<<endl;
                cout<<"Output time for run="<<outputtime<<endl;
                cout<<"Special time for run="<<specialtime<<endl;
            }
#elif defined(MECHANICS)
            for(auto o: _outputs) o->print(i);
	        resetCounters();
            i++;
#endif

#ifdef CHEMISTRY
            //activate/deactivate compartments
            mins = chrono::high_resolution_clock::now();
            activatedeactivateComp();
            //move the boundary
            moveBoundary(tau() - oldTau);
            mine= chrono::high_resolution_clock::now();
            chrono::duration<floatingpoint> elapsed_runspl(mine - mins);
            specialtime += elapsed_runspl.count();

            // update neighbor lists & Binding Managers
            if(tauLastNeighborList >= _neighborListTime/factor) {
                mins = chrono::high_resolution_clock::now();
                updateNeighborLists();
                tauLastNeighborList = 0.0;
                mine= chrono::high_resolution_clock::now();
                chrono::duration<floatingpoint> elapsed_runnl2(mine - mins);
                nltime += elapsed_runnl2.count();
#ifdef OPTIMOUT
                cout<<"update NeighborLists"<<endl;
#endif
            }
            //Special protocols
            mins = chrono::high_resolution_clock::now();
            //special protocols
            executeSpecialProtocols();
            mine= chrono::high_resolution_clock::now();
            chrono::duration<floatingpoint> elapsed_runspl2(mine - mins);
            specialtime += elapsed_runspl2.count();
            oldTau = tau();
<<<<<<< HEAD
=======
            
            mine= chrono::high_resolution_clock::now();
            chrono::duration<floatingpoint> whilel(mine - minwhile);
            whileloop += whilel.count();
            //cout<<"while loop for run="<<whileloop<<endl;
>>>>>>> e286a3db
#ifdef CUDAACCL

            //reset CUDA context
//            CUDAcommon::handleerror(cudaDeviceSynchronize(), "cudaDeviceSynchronize", "Controller.cu");

//            CUDAcommon::handleerror(cudaDeviceReset(), "cudaDeviceReset", "Controller.cu");


//            size_t free, total;
//            CUDAcommon::handleerror(cudaMemGetInfo(&free, &total));
//            fprintf(stdout,"\t### After Reset Available VRAM : %g Mo/ %g Mo(total)\n\n",
//                    free/1e6, total/1e6);
//
//            cudaFree(0);
//
//            CUDAcommon::handleerror(cudaMemGetInfo(&free, &total));
//            fprintf(stdout,"\t### Available VRAM : %g Mo/ %g Mo(total)\n\n",
//                    free/1e6, total/1e6);
#ifdef CUDAACCL
                //@{
    size_t free2;
    CUDAcommon::handleerror(cudaMemGetInfo(&free2, &total));
    cudaFree(0);
    CUDAcommon::handleerror(cudaMemGetInfo(&free2, &total));
    std::cout<<"Free VRAM after CUDA operations in bytes "<<free2<<". Total VRAM in bytes "
             <<total<<endl;
    std::cout<<"Lost VRAM in bytes "<<CUDAcommon::getCUDAvars().memincuda-free2<<endl;
            std::cout<<endl;
    //@}
#endif
#endif
        }
#endif
    }
    //if run steps were specified, use this
    if(_runSteps != 0) {

#ifdef CHEMISTRY
        while(totalSteps <= _runSteps) {
            //run ccontroller
            if(!_cController.runSteps(_minimizationSteps)) {
                for(auto o: _outputs) o->print(i);
                resetCounters();
                break;
            }

            //add the last step
            stepsLastSnapshot += _minimizationSteps;
            stepsLastMinimization += _minimizationSteps;
            stepsLastNeighborList += _minimizationSteps;

            totalSteps += _minimizationSteps;
#endif
#if defined(MECHANICS) && defined(CHEMISTRY)
            //run mcontroller, update system
            if(stepsLastMinimization >= _minimizationSteps) {
                Bead::rearrange();
                Cylinder::updateAllData();
                _mController.run();
                updatePositions();

#ifdef DYNAMICRATES
                updateReactionRates();
#endif

                stepsLastMinimization = 0;
            }

            if(stepsLastSnapshot >= _snapshotSteps) {
                cout << "Current simulation time = "<< tau() << endl;
                for(auto o: _outputs) o->print(i);
                resetCounters();
                i++;
                stepsLastSnapshot = 0;
            }
#elif defined(MECHANICS)
            for(auto o: _outputs) o->print(i);
            resetCounters();
            i++;
#endif

#ifdef CHEMISTRY
            //activate/deactivate compartments
            activatedeactivateComp();
            //move the boundary
            moveBoundary(tau() - oldTau);

            // update neighbor lists
            if(stepsLastNeighborList >= _neighborListSteps) {
                updateNeighborLists();
                stepsLastNeighborList = 0;
            }

            //special protocols
            executeSpecialProtocols();
        }
#endif
    }

    //print last snapshots
    for(auto o: _outputs) o->print(i);
	resetCounters();
	#ifdef OPTIMOUT
    chk2 = chrono::high_resolution_clock::now();
    chrono::duration<floatingpoint> elapsed_run(chk2-chk1);
    cout<< "Chemistry time for run=" << chemistrytime <<endl;
    cout << "Minimization time for run=" << minimizationtime <<endl;
    cout<< "Neighbor-list+Bmgr-time for run="<<nltime<<endl;
    cout<< "Neighbor-list time for run="<<nl2time<<endl;
    cout<< "Bmgr-vec time for run="<<bmgrvectime<<endl;
    cout<< "SIMD time for run="<<SubSystem::SIMDtime<<endl;
    cout<< "HYBD time for run="<<SubSystem::HYBDtime<<endl;
    cout<< "Bmgr time for run="<<bmgrtime<<endl;
    cout<<"update-position time for run="<<updateposition<<endl;

    cout<<"rxnrate time for run="<<rxnratetime<<endl;
    cout<<"Output time for run="<<outputtime<<endl;
    cout<<"Special time for run="<<specialtime<<endl;
    cout << "Time elapsed for run: dt=" << elapsed_run.count() << endl;
    cout << "Total simulation time: dt=" << tau() << endl;
    cout<<"-----------"<<endl;
    if(true){
        auto mtime = CUDAcommon::tmin;
        cout<<"update-position time for run="<<updateposition<<endl;
        cout<<"update-position-cylinder time for run="<<updatepositioncylinder<<endl;
        cout<<"update-position-movable time for run="<<updatepositionmovable<<endl;
        cout<<"move-compartment cylinder ="<<mtime.timecylinderupdate<<" calls "<<mtime
        .callscylinderupdate<<endl;
        cout<<"move-compartment linker ="<<mtime.timelinkerupdate<<" calls "<<mtime
                .callslinkerupdate<<endl;
        cout<<"move-compartment motor ="<<mtime.timemotorupdate<<" calls "<<mtime
                .callsmotorupdate<<endl;
        cout<<"-----------"<<endl;

        cout << "Minimization time for run=" << minimizationtime <<endl;
        cout<<"Printing minimization times in seconds."<<endl;
        cout<<"starting minimization "<<mtime.vectorize<<endl;
        cout<<"Finding lambda "<<mtime.findlambda<<endl;
        cout<<"copy forces "<<mtime.copyforces<<endl;
        cout<<"other computations "<<mtime.tother<<endl;
        cout<<"end minimization "<<mtime.endminimization<<endl;
        cout<<"compute energies "<<mtime.computeenergy<<" calls "<<mtime
        .computeenergycalls<<endl;
        cout<<"compute energieszero "<<mtime.computeenergyzero<<" calls "<<mtime
        .computeenerycallszero<<endl;
	    cout<<"compute energiesnonzero "<<mtime.computeenergynonzero<<" calls "<<mtime
			    .computeenerycallsnonzero<<endl;
        cout<<"compute forces "<<mtime.computeforces<<" calls "<<mtime
                .computeforcescalls<<endl;
        cout<<"Time taken to compute energy in each forcefield "<<endl;
        cout<<"Filament, Linker, Motor, Branching, Excluded Volume, and Boundary"<<endl;
        for(auto x:mtime.individualenergies)
            cout<<x<<" ";
        cout<<endl;
	    cout<<"Time taken to compute energy in "<<endl;
	    cout<<"Filament Stretching "<<mtime.stretchingenergy<<endl;
	    cout<<"Filament Bending "<<mtime.bendingenergy<<endl;
        cout<<"Time taken to compute energyzero in each forcefield "<<endl;
        for(auto x:mtime.individualenergieszero)
            cout<<x<<" ";
        cout<<endl;
        cout<<"Time taken to compute energynonzero in each forcefield "<<endl;
        for(auto x:mtime.individualenergiesnonzero)
            cout<<x<<" ";
        cout<<endl;
        cout<<"Time taken to compute forces in each forcefield "<<endl;
        for(auto x:mtime.individualforces)
            cout<<x<<" ";
        cout<<endl;
	    cout<<"Time taken to compute forces in "<<endl;
	    cout<<"Filament Stretching "<<mtime.stretchingforces<<endl;
	    cout<<"Filament Bending "<<mtime.bendingforces<<endl;

		cout<<"Number of interactions considered in each force field"<<endl;

		cout<<"Filament Stretching "<<mtime.numinteractions[0]<<endl;
	    cout<<"Filament Bending "<<mtime.numinteractions[1]<<endl;
	    cout<<"Linker Stretching "<<mtime.numinteractions[2]<<endl;
	    cout<<"Motor Stretching "<<mtime.numinteractions[3]<<endl;
	    cout<<"Branching Stretching "<<mtime.numinteractions[4]<<endl;
	    cout<<"Branching Bending "<<mtime.numinteractions[5]<<endl;
	    cout<<"Branching Dihedral "<<mtime.numinteractions[6]<<endl;
	    cout<<"Branching Position "<<mtime.numinteractions[7]<<endl;
	    cout<<"Cylinder-Cylinder Repulsion "<<mtime.numinteractions[8]<<endl;
	    cout<<"Cylinder-Boundary Repulsion "<<mtime.numinteractions[9]<<endl;
    }
    if(false) {
        cout << "Printing callback times" << endl;
        auto ctime = CUDAcommon::ctime;
        auto ccount = CUDAcommon::ccount;
        cout << "UpdateBrancherBindingCallback " << ctime.tUpdateBrancherBindingCallback
             << " count "
             << ccount.cUpdateBrancherBindingCallback << endl;
        cout << "UpdateLinkerBindingCallback " << ctime.tUpdateLinkerBindingCallback
             << " count "
             << ccount.cUpdateLinkerBindingCallback << endl;
        cout << "UpdateMotorBindingCallback " << ctime.tUpdateMotorBindingCallback
             << " count "
             << ccount.cUpdateMotorBindingCallback << endl;
        cout << "UpdateMotorIDCallback " << ctime.tUpdateMotorIDCallback << " count "
             << ccount.cUpdateMotorIDCallback << endl;
        cout << "FilamentExtensionPlusEndCallback "
             << ctime.tFilamentExtensionPlusEndCallback << " count "
             << ccount.cFilamentExtensionPlusEndCallback << endl;
        cout << "FilamentExtensionMinusEndCallback "
             << ctime.tFilamentExtensionMinusEndCallback << " count "
             << ccount.cFilamentExtensionMinusEndCallback << endl;
        cout << "FilamentRetractionPlusEndCallback "
             << ctime.tFilamentRetractionPlusEndCallback << " count "
             << ccount.cFilamentRetractionPlusEndCallback << endl;
        cout << "FilamentRetractionMinusEndCallback "
             << ctime.tFilamentRetractionMinusEndCallback << " count "
             << ccount.cFilamentRetractionMinusEndCallback << endl;
        cout << "FilamentPolymerizationPlusEndCallback "
             << ctime.tFilamentPolymerizationPlusEndCallback << " count "
             << ccount.cFilamentPolymerizationPlusEndCallback << endl;
        cout << "FilamentPolymerizationMinusEndCallback "
             << ctime.tFilamentPolymerizationMinusEndCallback << " count "
             << ccount.cFilamentPolymerizationMinusEndCallback << endl;
        cout << "FilamentDepolymerizationPlusEndCallback "
             << ctime.tFilamentDepolymerizationPlusEndCallback << " count "
             << ccount.cFilamentDepolymerizationPlusEndCallback << endl;
        cout << "FilamentDepolymerizationMinusEndCallback "
             << ctime.tFilamentDepolymerizationMinusEndCallback << " count "
             << ccount.cFilamentDepolymerizationMinusEndCallback << endl;
        cout << "BranchingPointUnbindingCallback " << ctime.tBranchingPointUnbindingCallback
             << " count "
             << ccount.cBranchingPointUnbindingCallback << endl;
        cout << "BranchingCallback " << ctime.tBranchingCallback << " count "
             << ccount.cBranchingCallback << endl;
        cout << "LinkerUnbindingCallback " << ctime.tLinkerUnbindingCallback << " count "
             << ccount.cLinkerUnbindingCallback << endl;
        cout << "LinkerBindingCallback " << ctime.tLinkerBindingCallback << " count "
             << ccount.cLinkerBindingCallback << endl;
        cout << "MotorUnbindingCallback " << ctime.tMotorUnbindingCallback << " count "
             << ccount.cMotorUnbindingCallback << endl;
        cout << "MotorBindingCallback " << ctime.tMotorBindingCallback << " count "
             << ccount.cMotorBindingCallback << endl;
        cout << "MotorWalkingCallback " << ctime.tMotorWalkingCallback << " count "
             << ccount.cMotorWalkingCallback << endl;
        cout << "MotorMovingCylinderCallback " << ctime.tMotorMovingCylinderCallback
             << " count "
             << ccount.cMotorMovingCylinderCallback << endl;
        cout << "FilamentCreationCallback " << ctime.tFilamentCreationCallback << " count "
             << ccount.cFilamentCreationCallback << endl;
        cout << "FilamentSeveringCallback " << ctime.tFilamentSeveringCallback << " count "
             << ccount.cFilamentSeveringCallback << endl;
        cout << "FilamentDestructionCallback " << ctime.tFilamentDestructionCallback
             << " count "
             << ccount.cFilamentDestructionCallback << endl;
        cout << "------------" << endl;
        cout << "Printing neighbor times" << endl;
        cout << "Dynamic neighbor " << SubSystem::timedneighbor << endl;
        cout << "Neighbor " << SubSystem::timeneighbor << endl;
        cout << "Trackable " << SubSystem::timetrackable << endl;
        cout << "Done with simulation!" << endl;
        cout << "-------------" << endl;
        cout << "Filament extendPlusEnd 1 " << Filament::FilextendPlusendtimer1 << endl;
        cout << "Filament extendPlusEnd 2 " << Filament::FilextendPlusendtimer2 << endl;
        cout << "-------------" << endl;
        cout << "Cylinder constructor" << endl;
        cout << "part1 " << Cylinder::timecylinder1 << " part2 " << Cylinder::timecylinder2
             << " "
                "Ccylinder "
             << Cylinder::timecylinderchem << " mCylinder " << Cylinder::timecylindermech
             << endl;
        cout << "initializeCCylinder for loop " << ChemManager::tchemmanager1 << endl;
        cout << "extension Front/Back " << ChemManager::tchemmanager2 << endl;
        cout << "initialize " << ChemManager::tchemmanager3 << endl;
        cout << "last part " << ChemManager::tchemmanager4 << endl;
        cout << "------------" << endl;
        cout << "PolyPlusEndTemplate time" << endl;
        cout << "For loop " << CUDAcommon::ppendtime.rxntempate1 << " part2 (findspecies) "
             << CUDAcommon::ppendtime.rxntempate2 << " part3 (create rxn) "
             << CUDAcommon::ppendtime
                     .rxntempate3 << " part4 (Callback) "
             << CUDAcommon::ppendtime.rxntempate4 << endl;
    }
	#endif
#ifdef CUDAACCL
    cudaDeviceReset();
#endif
}<|MERGE_RESOLUTION|>--- conflicted
+++ resolved
@@ -458,15 +458,6 @@
         floatingpoint bcoordx = SType.mtocInputCoordXYZ[0];
         floatingpoint bcoordy = SType.mtocInputCoordXYZ[1];
         floatingpoint bcoordz = SType.mtocInputCoordXYZ[2];
-
-<<<<<<< HEAD
-        //create the bubble in top part of grid, centered in x,y
-
-        floatingpoint bcoordx = GController::getSize()[0] / 2;
-        floatingpoint bcoordy = GController::getSize()[1] / 2;
-        floatingpoint bcoordz = GController::getSize()[2] * 5 / 6;
-=======
->>>>>>> e286a3db
 
 
         vector<floatingpoint> bcoords = {bcoordx, bcoordy, bcoordz};
@@ -1475,14 +1466,6 @@
             chrono::duration<floatingpoint> elapsed_runspl2(mine - mins);
             specialtime += elapsed_runspl2.count();
             oldTau = tau();
-<<<<<<< HEAD
-=======
-            
-            mine= chrono::high_resolution_clock::now();
-            chrono::duration<floatingpoint> whilel(mine - minwhile);
-            whileloop += whilel.count();
-            //cout<<"while loop for run="<<whileloop<<endl;
->>>>>>> e286a3db
 #ifdef CUDAACCL
 
             //reset CUDA context
