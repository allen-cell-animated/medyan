
//------------------------------------------------------------------
//  **MEDYAN** - Simulation Package for the Mechanochemical
//               Dynamics of Active Networks, v3.0
//
//  Copyright (2015)  Papoian Lab, University of Maryland
//
//                 ALL RIGHTS RESERVED
//
//  See the MEDYAN web page for more information:
//  http://www.medyan.org
//------------------------------------------------------------------

#include <random>
#include <chrono>

#include "Controller.h"

#include "Parser.h"
#include "Output.h"
#include "SubSystem.h"
#include "Boundary.h"
#include "CompartmentGrid.h"

#include "FilamentInitializer.h"
#include "BubbleInitializer.h"

#include "Filament.h"
#include "Cylinder.h"
#include "Linker.h"
#include "MotorGhost.h"
#include "BranchingPoint.h"
#include "Bubble.h"
#include "MTOC.h"

#include "SysParams.h"
#include "MathFunctions.h"

using namespace mathfunc;

Controller::Controller(SubSystem* s) : _subSystem(s) {
    
    //init subsystem
    _subSystem = new SubSystem();
    
    //init controllers
    _mController   = new MController(_subSystem);
    _cController   = new CController(_subSystem);
    _gController   = new GController(_subSystem);
    _drController  = new DRController();
    
    //set Trackable's subsystem ptr
    Trackable::_subSystem = _subSystem;
}

void Controller::initialize(string inputFile,
                            string inputDirectory,
                            string outputDirectory) {
    
    //general check of macros
#if defined(DYNAMICRATES) && (!defined(CHEMISTRY) || !defined(MECHANICS))
    cout << "If dynamic rates is turned on, chemistry and mechanics must be "
         << "defined. Please set these compilation macros and try again. Exiting."
         << endl;
    exit(EXIT_FAILURE);
#endif
    
    //init input directory
    _inputDirectory  = inputDirectory + "/";
    _outputDirectory = outputDirectory + "/";
    
    //Parse input, get parameters
    SystemParser p(inputFile);
    
    //snapshot type output
    cout << endl;
    
    //trajectory-style data
<<<<<<< HEAD
    _outputs.push_back(new BasicSnapshot(_outputDirectory + "snapshot.traj"));
    _outputs.push_back(new BirthTimes(_outputDirectory + "birthtimes.traj"));
    _outputs.push_back(new Forces(_outputDirectory + "forces.traj"));
    _outputs.push_back(new Tensions(_outputDirectory + "tensions.traj"));
    _outputs.push_back(new WallTensions(_outputDirectory + "walltensions.traj", _subSystem));
    _outputs.push_back(new Types(_outputDirectory + "types.traj"));
=======
    _outputs.push_back(new BasicSnapshot(_outputDirectory + "snapshot.traj", _subSystem));
    _outputs.push_back(new BirthTimes(_outputDirectory + "birthtimes.traj", _subSystem));
    _outputs.push_back(new Forces(_outputDirectory + "forces.traj", _subSystem));
    _outputs.push_back(new Tensions(_outputDirectory + "tensions.traj", _subSystem));
    _outputs.push_back(new Types(_outputDirectory + "types.traj", _subSystem));
>>>>>>> beb73121
    
    //Always read geometry, check consistency
    p.readGeoParams();
    if(!SysParams::checkGeoParameters()) exit(EXIT_FAILURE);
    
    //CALLING ALL CONTROLLERS TO INITIALIZE
    //Initialize geometry controller
    cout << "---" << endl;
    cout << "Initializing geometry...";
    _gController->initializeGrid();
    cout << "Done." << endl;
    
    //Initialize boundary
    cout << "---" << endl;
    cout << "Initializing boundary...";
    
    auto BTypes = p.readBoundaryType();
    p.readBoundParams();
    
    //initialize
    _gController->initializeBoundary(BTypes);
    cout << "Done." <<endl;
    
#ifdef MECHANICS
    //read algorithm and types
    auto MTypes = p.readMechanicsFFType();
    auto MAlgorithm = p.readMechanicsAlgorithm();
    
    //read const parameters
    p.readMechParams();
    
    //Initialize Mechanical controller
    cout << "---" << endl;
    cout << "Initializing mechanics...";
    _mController->initialize(MTypes, MAlgorithm);
    cout << "Done." <<endl;

#endif
    
#ifdef CHEMISTRY
    //Activate necessary compartments for diffusion
    _gController->setActiveCompartments();
    
    //read parameters
    p.readChemParams();
    
    //Initialize chemical controller
    cout << "---" << endl;
    cout << "Initializing chemistry...";
    //read algorithm
    auto CAlgorithm = p.readChemistryAlgorithm();
    auto CSetup = p.readChemistrySetup();
    
    //run time for sim
    _runTime = CAlgorithm.runTime;
    
    //freq of snapshots, minimizations, neighborlist updates
    _snapshotTime = CAlgorithm.snapshotTime;
    _minimizationTime = CAlgorithm.minimizationTime;
    _neighborListTime = CAlgorithm.neighborListTime;
    
    //if run time was not set, look for runsteps parameters
    _runSteps = CAlgorithm.runSteps;
    _snapshotSteps = CAlgorithm.snapshotSteps;
    _minimizationSteps = CAlgorithm.minimizationSteps;
    _neighborListSteps = CAlgorithm.neighborListSteps;
    
    ChemistryData ChemData;
    
    if(CSetup.inputFile != "") {
        ChemistryParser cp(_inputDirectory + CSetup.inputFile);
        ChemData = cp.readChemistryInput();
    }
    else {
        cout << "Need to specify a chemical input file. Exiting." << endl;
        exit(EXIT_FAILURE);
    }
    _cController->initialize(CAlgorithm.algorithm, ChemData);
    cout << "Done." << endl;
    
    //Set up chemistry output if any
    string chemsnapname = _outputDirectory + "chemistry.traj";
    _outputs.push_back(new Chemistry(chemsnapname, _subSystem, ChemData,
                                     _subSystem->getCompartmentGrid()));
#endif
    
#ifdef DYNAMICRATES
    cout << "---" << endl;
    cout << "Initializing dynamic rates...";
    //read dynamic rate parameters
    p.readDyRateParams();
    
    //read dynamic rate types
    DynamicRateType DRTypes = p.readDynamicRateType();
    
    //init controller
    _drController->initialize(DRTypes);
    cout << "Done." << endl;
    
#endif

    //Check consistency of all chemistry and mechanics parameters
    cout << "---" << endl;
    cout << "Checking cross-parameter consistency...";
#ifdef CHEMISTRY
    if(!SysParams::checkChemParameters(ChemData))
        exit(EXIT_FAILURE);
#endif
#ifdef MECHANICS
    if(!SysParams::checkMechParameters(MTypes))
        exit(EXIT_FAILURE);
#endif
#ifdef DYNAMICRATES
    if(!SysParams::checkDyRateParameters(DRTypes))
        exit(EXIT_FAILURE);
#endif
    
    cout << "Done." << endl;
    
    //setup initial network configuration
    setupInitialNetwork(p);
    
    //setup special structures
    setupSpecialStructures(p);
}

void Controller::setupInitialNetwork(SystemParser& p) {
    
    //Read bubble setup, parse bubble input file if needed
    BubbleSetup BSetup = p.readBubbleSetup();
    BubbleData bubbles;
    
    cout << "---" << endl;
    cout << "Initializing bubbles...";
    
    if(BSetup.inputFile != "") {
        BubbleParser bp(_inputDirectory + BSetup.inputFile);
        bubbles = bp.readBubbles();
    }
    //add other bubbles if specified
    BubbleInitializer* bInit = new RandomBubbleDist();
    
    auto bubblesGen = bInit->createBubbles(_subSystem->getBoundary(),
                                           BSetup.numBubbles,
                                           BSetup.bubbleType);
    bubbles.insert(bubbles.end(), bubblesGen.begin(), bubblesGen.end());
    delete bInit;
    
    //add bubbles
    for (auto it: bubbles) {
        
        auto coord = get<1>(it);
        auto type = get<0>(it);
        
        if(type >= SysParams::Mechanics().numBubbleTypes) {
            cout << "Bubble data specified contains an "
                 <<"invalid bubble type. Exiting." << endl;
            exit(EXIT_FAILURE);
        }
        _subSystem->addTrackable<Bubble>(_subSystem, coord, type);
    }
    cout << "Done. " << bubbles.size() << " bubbles created." << endl;
    
    //Read filament setup, parse filament input file if needed
    FilamentSetup FSetup = p.readFilamentSetup();
    FilamentData filaments;
    
    cout << "---" << endl;
    cout << "Initializing filaments...";
    
    if(FSetup.inputFile != "") {
        FilamentParser fp(_inputDirectory + FSetup.inputFile);
        filaments = fp.readFilaments();
    }
    
    //add other filaments if specified
    FilamentInitializer* fInit = new RandomFilamentDist();
    
    auto filamentsGen = fInit->createFilaments(_subSystem->getBoundary(),
                                               FSetup.numFilaments,
                                               FSetup.filamentType,
                                               FSetup.filamentLength);
    
    filaments.insert(filaments.end(), filamentsGen.begin(), filamentsGen.end());
    delete fInit;
    
    //add filaments
    for (auto it: filaments) {
        
        auto coord1 = get<1>(it);
        auto coord2 = get<2>(it);
        auto type = get<0>(it);
        
        if(type >= SysParams::Chemistry().numFilaments) {
            cout << "Filament data specified contains an "
                 <<"invalid filament type. Exiting." << endl;
            exit(EXIT_FAILURE);
        }
        
        vector<vector<double>> coords = {coord1, coord2};
        
        double d = twoPointDistance(coord1, coord2);
        vector<double> tau = twoPointDirection(coord1, coord2);
        
        int numSegment = d / SysParams::Geometry().cylinderSize[type];
        
        // check how many segments can fit between end-to-end of the filament
        if (numSegment == 0)
            _subSystem->addTrackable<Filament>(_subSystem, type, coords, 2);
        else
            _subSystem->addTrackable<Filament>(_subSystem, type, coords, numSegment + 1);
    }
    cout << "Done. " << filaments.size() << " filaments created." << endl;
}

void Controller::setupSpecialStructures(SystemParser& p) {
    
    cout << "---" << endl;
    cout << "Setting up special structures...";
    
    SpecialSetupType SType = p.readSpecialSetupType();
    
    //set up a MTOC if desired
    //For now, uses 20 filaments
    if(SType.mtoc) {
        
        MTOC* mtoc = _subSystem->addTrackable<MTOC>();
        
        //create the bubble in top part of grid, centered in x,y
        double bcoordx = GController::getSize()[0] / 2;
        double bcoordy = GController::getSize()[1] / 2;
        double bcoordz = GController::getSize()[2] * 5 / 6;
        
        vector<double> bcoords = {bcoordx, bcoordy, bcoordz};
        Bubble* b = _subSystem->addTrackable<Bubble>(_subSystem, bcoords, SType.mtocBubbleType);

        mtoc->setBubble(b);
        
        FilamentInitializer *init = new MTOCFilamentDist(bcoords,
        SysParams::Mechanics().BubbleRadius[SType.mtocBubbleType]);
        
        auto filaments = init->createFilaments(_subSystem->getBoundary(),
                                               SType.mtocNumFilaments,
                                               SType.mtocFilamentType,
                                               SType.mtocFilamentLength);
        //add filaments
        for (auto it: filaments) {
            
            auto coord1 = get<1>(it);
            auto coord2 = get<2>(it);
            
            vector<vector<double>> coords = {coord1, coord2};
            
            double d = twoPointDistance(coord1, coord2);
            vector<double> tau = twoPointDirection(coord1, coord2);
            
            int numSegment = d / SysParams::Geometry().cylinderSize[SType.mtocFilamentType];
            
            // check how many segments can fit between end-to-end of the filament
            Filament *f = _subSystem->addTrackable<Filament>(_subSystem, SType.mtocFilamentType,
                                                             coords, numSegment + 1, "ARC");
            
            mtoc->addFilament(f);
        }
    }
    cout << "Done." << endl;
}

void Controller::moveBoundary(double deltaTau) {
    
    //calculate distance to move
    double dist = SysParams::Boundaries().moveSpeed * deltaTau;
    
    //move it
    if(tau() >= SysParams::Boundaries().moveStartTime &&
       tau() <= SysParams::Boundaries().moveEndTime)
        _subSystem->getBoundary()->move(dist);
    
    //activate, deactivate necessary compartments
    for(auto C : _subSystem->getCompartmentGrid()->getCompartments()) {
        
        if(_subSystem->getBoundary()->within(C)) {
            
            if(C->isActivated()) continue;
            else _cController->activate(C);
        }
        else {
            if(!C->isActivated()) continue;
            else _cController->deactivate(C);
        }
    }
}

void Controller::executeSpecialProtocols() {
    
    //making filaments static
    if(SysParams::Chemistry().makeFilamentsStatic &&
       SysParams::Chemistry().makeFilamentsStaticTime <= tau()) {
        
        //loop through all cylinders, passivate (de)polymerization
        for(auto c : Cylinder::getCylinders())
            c->getCCylinder()->passivatePolyReactions();
    }
    
    //making linkers static
    if(SysParams::Chemistry().makeLinkersStatic &&
       SysParams::Chemistry().makeLinkersStaticTime <= tau()) {
        
        // loop through all linkers, passivate unbinding
        for(auto l: Linker::getLinkers())
            l->getCLinker()->getOffReaction()->passivateReaction();
    }
    
    
    if(SysParams::Mechanics().pinBoundaryFilaments &&
       tau() >= SysParams::Mechanics().pinTime) {
        
        pinBoundaryFilaments();
    }
}

void Controller::updatePositions() {
    
    //NEED TO UPDATE CYLINDERS FIRST
    for(auto c : Cylinder::getCylinders()) c->updatePosition();
    
    //update all other moveables
    for(auto m : _subSystem->getMovables()) m->updatePosition();
}

#ifdef DYNAMICRATES
void Controller::updateReactionRates() {
    /// update all reactables
    for(auto r : _subSystem->getReactables()) r->updateReactionRates();
}
#endif

void Controller::updateNeighborLists() {
    
    //Full reset of neighbor lists
    _subSystem->resetNeighborLists();
    
#ifdef CHEMISTRY
    _subSystem->updateBindingManagers();
#endif
}

void Controller::pinBoundaryFilaments() {

    //if we've already added pinned filaments, return
    if(Bead::getPinnedBeads().size() != 0) return;
    
    //loop through beads, check if within pindistance
    for(auto b : Bead::getBeads()) {
        
        //pin only beads who are at the front of a plus end cylinder or back of a minus end cylinder
        Filament* f = (Filament*) b->getParent();
        Cylinder* plusEndC = f->getPlusEndCylinder();
        Cylinder* minusEndC = f->getMinusEndCylinder();
        
        if((plusEndC->getSecondBead() == b) ||
           (minusEndC->getFirstBead() == b)) {
            
            //if within dist to boundary, add
            if(_subSystem->getBoundary()->distance(b->coordinate) < SysParams::Mechanics().pinDistance) {
                
                b->pinnedPosition = b->coordinate;
                b->addAsPinned();
            }
        }
    }
}


void Controller::run() {
    
#ifdef CHEMISTRY
    double tauLastSnapshot = 0;
    double tauLastMinimization = 0;
    double tauLastNeighborList = 0;
    double oldTau = 0;
    
    long stepsLastSnapshot = 0;
    long stepsLastMinimization = 0;
    long stepsLastNeighborList = 0;
    
    long totalSteps = 0;
#endif
    chrono::high_resolution_clock::time_point chk1, chk2;
    chk1 = chrono::high_resolution_clock::now();
    
    cout << "---" << endl;
    cout << "Performing an initial minimization..." << endl;
    
    //perform first minimization
#ifdef MECHANICS
    _mController->run(false);
    
    //reupdate positions and neighbor lists
    updatePositions();
    updateNeighborLists();
    
#ifdef DYNAMICRATES
    updateReactionRates();
#endif
    
#endif
    ///Print initial configuration
    for(auto o: _outputs) o->print(0);
    
    cout << "Starting simulation..." << endl;
    
    int i = 1;
    
    //if runtime was specified, use this
    if(!areEqual(_runTime, 0.0)) {
    
#ifdef CHEMISTRY
        while(tau() <= _runTime) {
            //run ccontroller
            if(!_cController->run(_minimizationTime)) {
                for(auto o: _outputs) o->print(i);
                break;
            }
            
            //add the last step
            tauLastSnapshot += tau() - oldTau;
            tauLastMinimization += tau() - oldTau;
            tauLastNeighborList += tau() - oldTau;
#endif
#if defined(MECHANICS) && defined(CHEMISTRY)
            //run mcontroller, update system
            if(tauLastMinimization >= _minimizationTime) {
                _mController->run();
                updatePositions();
                
                tauLastMinimization = 0.0;
            }
            
            if(tauLastSnapshot >= _snapshotTime) {
                cout << "Current simulation time = "<< tau() << endl;
                for(auto o: _outputs) o->print(i);
                i++;
                tauLastSnapshot = 0.0;
            }
#elif defined(MECHANICS)
            for(auto o: _outputs) o->print(i);
            i++;
#endif

#ifdef DYNAMICRATES
            updateReactionRates();
#endif
            
#ifdef CHEMISTRY
            // update neighbor lists
            if(tauLastNeighborList >= _neighborListTime) {
                updateNeighborLists();
                tauLastNeighborList = 0.0;
            }
            
            //move the boundary
            moveBoundary(tau() - oldTau);
            
            //special protocols
            executeSpecialProtocols();
            
            oldTau = tau();
        }
#endif
    }
    //if run steps were specified, use this
    if(_runSteps != 0) {
        
#ifdef CHEMISTRY
        while(totalSteps <= _runSteps) {
            //run ccontroller
            if(!_cController->runSteps(_minimizationSteps)) {
                for(auto o: _outputs) o->print(i);
                break;
            }
            
            //add the last step
            stepsLastSnapshot += _minimizationSteps;
            stepsLastMinimization += _minimizationSteps;
            stepsLastNeighborList += _minimizationSteps;
            
            totalSteps += _minimizationSteps;
#endif
#if defined(MECHANICS) && defined(CHEMISTRY)
            //run mcontroller, update system
            if(stepsLastMinimization >= _minimizationSteps) {
                _mController->run();
                updatePositions();
                
                stepsLastMinimization = 0;
            }
            
            if(stepsLastSnapshot >= _snapshotSteps) {
                cout << "Current simulation time = "<< tau() << endl;
                for(auto o: _outputs) o->print(i);
                i++;
                stepsLastSnapshot = 0;
            }
#elif defined(MECHANICS)
            for(auto o: _outputs) o->print(i);
            i++;
#endif
            
#ifdef DYNAMICRATES
            updateReactionRates();
#endif
            
#ifdef CHEMISTRY
            // update neighbor lists
            if(stepsLastNeighborList >= _neighborListSteps) {
                updateNeighborLists();
                stepsLastNeighborList = 0;
            }
            
            //move the boundary
            moveBoundary(tau() - oldTau);
            
            //special protocols
            executeSpecialProtocols();
        }
#endif
    }
    
    //print last snapshots
    for(auto o: _outputs) o->print(i);
    
    chk2 = chrono::high_resolution_clock::now();
    chrono::duration<double> elapsed_run(chk2-chk1);
    
    cout << "Time elapsed for run: dt=" << elapsed_run.count() << endl;
    cout << "Total simulation time: dt=" << tau() << endl;
    cout << "Done with simulation!" << endl;
}
<|MERGE_RESOLUTION|>--- conflicted
+++ resolved
@@ -76,20 +76,12 @@
     cout << endl;
     
     //trajectory-style data
-<<<<<<< HEAD
     _outputs.push_back(new BasicSnapshot(_outputDirectory + "snapshot.traj"));
     _outputs.push_back(new BirthTimes(_outputDirectory + "birthtimes.traj"));
     _outputs.push_back(new Forces(_outputDirectory + "forces.traj"));
     _outputs.push_back(new Tensions(_outputDirectory + "tensions.traj"));
     _outputs.push_back(new WallTensions(_outputDirectory + "walltensions.traj", _subSystem));
     _outputs.push_back(new Types(_outputDirectory + "types.traj"));
-=======
-    _outputs.push_back(new BasicSnapshot(_outputDirectory + "snapshot.traj", _subSystem));
-    _outputs.push_back(new BirthTimes(_outputDirectory + "birthtimes.traj", _subSystem));
-    _outputs.push_back(new Forces(_outputDirectory + "forces.traj", _subSystem));
-    _outputs.push_back(new Tensions(_outputDirectory + "tensions.traj", _subSystem));
-    _outputs.push_back(new Types(_outputDirectory + "types.traj", _subSystem));
->>>>>>> beb73121
     
     //Always read geometry, check consistency
     p.readGeoParams();
