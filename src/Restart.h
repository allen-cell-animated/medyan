--- conflicted
+++ resolved
@@ -134,11 +134,7 @@
 #ifdef NLORIGINAL
                 Mgr->clearpossibleBindings();
 #else
-<<<<<<< HEAD
             //Mgr->clearpossibleBindingsstencil();
-=======
-                Mgr->clearpossibleBindingsstencil();
->>>>>>> 4e692850
 #endif
             }}
 //STEP #1a: Get cylinders, passivate filament reactions.
