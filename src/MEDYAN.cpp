--- conflicted
+++ resolved
@@ -97,18 +97,13 @@
     SubSystem* s = nullptr;
     Controller c(s);
 
-<<<<<<< HEAD
-=======
-    string inputFile, inputDirectory, outputDirectory;
 	int threadcount = 0;
->>>>>>> aaa07598
     // Parsing command line args
     {
         using namespace cmdparse;
 
         Command cmdMain("MEDYAN", "");
 
-<<<<<<< HEAD
         cmdMain.addOptionWithVar('s', "", "file", "System input file", true, globalMutable().systemInputFile);
         cmdMain.addOptionWithVar('i', "", "path", "Input directory", true, globalMutable().inputDirectory);
         cmdMain.addOptionWithVar('o', "", "path", "Output directory", true, globalMutable().outputDirectory);
@@ -118,12 +113,7 @@
                 VariableWrite<unsigned long long>{std::string("seed")}(globalMutable().randomGenSeed, arg);
             }
         );
-=======
-        cmdMain.addOptionWithVar('s', "", "file", "System input file", true, inputFile);
-        cmdMain.addOptionWithVar('i', "", "path", "Input directory", true, inputDirectory);
-        cmdMain.addOptionWithVar('o', "", "path", "Output directory", true, outputDirectory);
 	    cmdMain.addOptionWithVar('t', "", "int", "Thread Count", false, threadcount);
->>>>>>> aaa07598
         cmdMain.addHelp();
 
         Command* cmdAnalyze = cmdMain.addCommand("analyze", "Analyze simulation output",
@@ -151,7 +141,6 @@
     // Initialize the logger
     ::medyan::logger::Logger::defaultLoggerInitialization();
 
-<<<<<<< HEAD
     // Seed global random generator
     if(!global().randomGenSeedFixed) {
         globalMutable().randomGenSeed = rdtsc();
@@ -167,7 +156,8 @@
         //initialize and run system
         c.initialize(global().systemInputFile,
                      global().inputDirectory,
-                     global().outputDirectory);
+                     global().outputDirectory,
+                     threadcount);
         c.run();
         break;
     case GlobalVar::RunMode::Analysis:
@@ -180,10 +170,5 @@
         }
         break;
     }
-=======
-    //initialize and run system
-    c.initialize(inputFile, inputDirectory, outputDirectory, threadcount);
-    c.run();
->>>>>>> aaa07598
 
 }
