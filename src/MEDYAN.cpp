
//------------------------------------------------------------------
//  **MEDYAN** - Simulation Package for the Mechanochemical
//               Dynamics of Active Networks, v4.0
//
//  Copyright (2015-2018)  Papoian Lab, University of Maryland
//
//                 ALL RIGHTS RESERVED
//
//  See the MEDYAN web page for more information:
//  http://www.medyan.org
//------------------------------------------------------------------

/*! \mainpage MEDYAN software package
 
 \section intro_sec Introduction
 
The cell cytoskeleton plays a key role in human biology and disease, contributing ubiquitously
 to such important processes as embryonic development, wound repair and cancer 
 metastasis. Papoian laboratory is interested in gaining deeper understanding of the
 physical chemistry behind these complex, far-from-equilibrium mechanochemical 
 processes. Their approach and model, named Mechanochemical Dynamics of Active Networks
 (**MEDYAN**), is based on combining stochastic reaction-diffusion treatment
 of cellular biochemical processes with polymer physics of cytoskeletal filament network 
 growth, while explicitly coupling chemistry and mechanics.
 
 Papoian laboratory has developed a third-generation software package based on
 the **MEDYAN** model, to simulate growth dynamics of actin based filamentous networks *in vitro* 
 and *in vivo*. Recent papers where **MEDYAN** or its second-generation predecessor, **StochTools**,
 were used can be found on the publication section of [the Papoian group's main web page]
 (http://papoian.chem.umd.edu/ ) or on [the MEDYAN web page] (http://www.medyan.org ).
 The **MEDYAN** package can also be extended to simulate the dynamics of any active
 matter network.
 
 \section install_sec Installation
 
 \subsection step1 Step 1: Prerequisites
 
 The following libraries need to be installed first:
 See Installation guide (docs/InstallGuide.pdf) for more details.
 
 - Boost 1.49
 - GSL ...
 
 \subsection step2 Step 2: Installation of MEDYAN itself
 
 Untar the MEDYAN source code into some directory, enter
 into the "MEDYAN" folder and execute "make" from the command line.
 
 See Installation guide (docs/InstallGuide.pdf) for more information
 on setting command line compilation macros, compiler compatibility, etc.
 
 \subsection step3 Step 3: Running MEDYAN
 
 See the Usage guide (docs/UsageGuide.pdf) for more information. The MEDYAN
 executable must be run with the following command line arguments:
 
 -s : System input file to be used. Must be an absolute path
 -i : Input directory to be used, where all files specified in the
      system input file must be located. Must be an absolute path.
 -o : Output directory to be used (must be created beforehand),
      where all output files will be placed. Must be an absolute path.
 
 Run -h for help.
 
 */

#include <thread>

#include "common.h"

#include "analysis/io/read_snapshot.h"
#include "Controller.h"
#include "Core/Globals.hpp"
#include "Rand.h"
#include "utility.h"
#include "Util/Io/CmdParse.hpp"
#include "Util/Io/Log.hpp"
#include "Visual/Window.hpp"
#include "VisualHelper.hpp"

using namespace medyan;

int main(int argc, char **argv) {

    cout << endl;
    cout << "*********************** MEDYAN ************************" << endl;
    cout << "   Simulation package for the Mechanochemical Dynamics " << endl;
    cout << "         of Active Networks, Third Generation.         " << endl;
    cout << "         PAPOIAN LAB 2015, ALL RIGHTS RESERVED         " << endl;
    cout << "*******************************************************" << endl;
    
    cout.precision(8);

	int threadcount = 0;
    // Parsing command line args
    {
        using namespace cmdparse;

        Command cmdMain("MEDYAN", "");

        cmdMain.addOptionWithVar('s', "", "file", "System input file", true, globalMutable().systemInputFile);
        cmdMain.addOptionWithVar('i', "", "path", "Input directory", true, globalMutable().inputDirectory);
        cmdMain.addOptionWithVar('o', "", "path", "Output directory", true, globalMutable().outputDirectory);
        cmdMain.addOption(0, "seed-fixed", "seed", "Fixed random generator seed", false,
            [](const std::string& arg) {
                globalMutable().randomGenSeedFixed = true;
                VariableWrite<unsigned long long>{std::string("seed")}(globalMutable().randomGenSeed, arg);
            }
        );
	    cmdMain.addOptionWithVar('t', "", "int", "Thread Count", false, threadcount);
        cmdMain.addHelp();

        Command* cmdAnalyze = cmdMain.addCommand("analyze", "Analyze simulation output",
            [] { globalMutable().mode = GlobalVar::RunMode::Analysis; });
        cmdAnalyze->addOptionWithVar(0, "bond-frame", "frame", "Frame of membrane topology information", false, globalMutable().analyzeMembraneBondFrame);
        cmdAnalyze->addHelp();

        try {
            cmdMain.parse(argc, argv);
        } catch (const CommandLogicError& e) {
            std::cerr << e.what() << std::endl;
            // Internal error, no help message generated.
            throw;
        } catch (const ParsingError& e) {
            std::cerr << e.what() << std::endl;
            cmdMain.printUsage();
            throw;
        } catch (const ValidationError& e) {
            std::cerr << e.what() << std::endl;
            cmdMain.printUsage();
            throw;
        }
    }

    // Initialize the logger
    ::medyan::logger::Logger::defaultLoggerInitialization();

    // Seed global random generator
    if(!global().randomGenSeedFixed) {
        globalMutable().randomGenSeed = rdtsc();
        LOG(DEBUG) << "Global RNG seed: " << global().randomGenSeed;
    }
    Rand::eng.seed(global().randomGenSeed);

    /**************************************************************************
    Start program 
    **************************************************************************/
    switch(global().mode) {
    case GlobalVar::RunMode::Simulation:
        //initialize and run system
<<<<<<< HEAD
        c.initialize(global().systemInputFile,
                     global().inputDirectory,
                     global().outputDirectory,
                     threadcount);
        {
            std::thread mainThread(&Controller::run, &c);
#ifdef VISUAL
            {
                auto vd = std::make_shared< visual::VisualDisplay >();
                visual::vdWeak = vd;
                vd->run();
            }
#endif // VISUAL
            mainThread.join();
        }
        // c.run();
=======
        {
            Controller c;
            c.initialize(global().systemInputFile,
                         global().inputDirectory,
                         global().outputDirectory,
                         threadcount);
            c.run();
        }
>>>>>>> fa90359f
        break;
    case GlobalVar::RunMode::Analysis:
        {
            string inputFilePath = global().inputDirectory + "/snapshot.traj";
            string pdbFilePath = global().outputDirectory + "/snapshot.pdb";
            string psfFilePath = global().outputDirectory + "/snapshot.psf";
            analysis::SnapshotReader sr(inputFilePath, pdbFilePath, psfFilePath);
            sr.readAndConvertToVmd();
        }
        break;
    }

}
<|MERGE_RESOLUTION|>--- conflicted
+++ resolved
@@ -149,12 +149,13 @@
     switch(global().mode) {
     case GlobalVar::RunMode::Simulation:
         //initialize and run system
-<<<<<<< HEAD
-        c.initialize(global().systemInputFile,
-                     global().inputDirectory,
-                     global().outputDirectory,
-                     threadcount);
         {
+            Controller c;
+            c.initialize(global().systemInputFile,
+                         global().inputDirectory,
+                         global().outputDirectory,
+                         threadcount);
+
             std::thread mainThread(&Controller::run, &c);
 #ifdef VISUAL
             {
@@ -165,17 +166,6 @@
 #endif // VISUAL
             mainThread.join();
         }
-        // c.run();
-=======
-        {
-            Controller c;
-            c.initialize(global().systemInputFile,
-                         global().inputDirectory,
-                         global().outputDirectory,
-                         threadcount);
-            c.run();
-        }
->>>>>>> fa90359f
         break;
     case GlobalVar::RunMode::Analysis:
         {
