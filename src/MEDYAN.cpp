
//------------------------------------------------------------------
//  **MEDYAN** - Simulation Package for the Mechanochemical
//               Dynamics of Active Networks, v4.0
//
//  Copyright (2015-2018)  Papoian Lab, University of Maryland
//
//                 ALL RIGHTS RESERVED
//
//  See the MEDYAN web page for more information:
//  http://www.medyan.org
//------------------------------------------------------------------

/*! \mainpage MEDYAN software package
 
 \section intro_sec Introduction
 
The cell cytoskeleton plays a key role in human biology and disease, contributing ubiquitously
 to such important processes as embryonic development, wound repair and cancer 
 metastasis. Papoian laboratory is interested in gaining deeper understanding of the
 physical chemistry behind these complex, far-from-equilibrium mechanochemical 
 processes. Their approach and model, named Mechanochemical Dynamics of Active Networks
 (**MEDYAN**), is based on combining stochastic reaction-diffusion treatment
 of cellular biochemical processes with polymer physics of cytoskeletal filament network 
 growth, while explicitly coupling chemistry and mechanics.
 
 Papoian laboratory has developed a third-generation software package based on
 the **MEDYAN** model, to simulate growth dynamics of actin based filamentous networks *in vitro* 
 and *in vivo*. Recent papers where **MEDYAN** or its second-generation predecessor, **StochTools**,
 were used can be found on the publication section of [the Papoian group's main web page]
 (http://papoian.chem.umd.edu/ ) or on [the MEDYAN web page] (http://www.medyan.org ).
 The **MEDYAN** package can also be extended to simulate the dynamics of any active
 matter network.
 
 \section install_sec Installation
 
 \subsection step1 Step 1: Prerequisites
 
 The following libraries need to be installed first:
 See Installation guide (docs/InstallGuide.pdf) for more details.
 
 - Boost 1.49
 - GSL ...
 
 \subsection step2 Step 2: Installation of MEDYAN itself
 
 Untar the MEDYAN source code into some directory, enter
 into the "MEDYAN" folder and execute "make" from the command line.
 
 See Installation guide (docs/InstallGuide.pdf) for more information
 on setting command line compilation macros, compiler compatibility, etc.
 
 \subsection step3 Step 3: Running MEDYAN
 
 See the Usage guide (docs/UsageGuide.pdf) for more information. The MEDYAN
 executable must be run with the following command line arguments:
 
 -s : System input file to be used. Must be an absolute path
 -i : Input directory to be used, where all files specified in the
      system input file must be located. Must be an absolute path.
 -o : Output directory to be used (must be created beforehand),
      where all output files will be placed. Must be an absolute path.
 
 Run -h for help.
 
 */

#include "common.h"

<<<<<<< HEAD
#include "Analysis/Io/ReadSnapshot.hpp"
=======
#define CATCH_CONFIG_RUNNER
#include "catch2/catch.hpp"

>>>>>>> aea1b002
#include "Controller.h"
#include "Core/Globals.hpp"
#include "MedyanArgs.hpp"
#include "Util/ThreadPool.hpp"

using namespace medyan;

int main(int argc, char **argv) {

    cout << endl;
    cout << "*********************** MEDYAN ************************" << endl;
    cout << "   Simulation package for the Mechanochemical Dynamics " << endl;
    cout << "         of Active Networks, Third Generation.         " << endl;
    cout << "         PAPOIAN LAB 2015, ALL RIGHTS RESERVED         " << endl;
    cout << "*******************************************************" << endl;
    
    cout.precision(8);

    auto cmdRes = medyanInitFromCommandLine(argc, argv);

    int returnCode = 0;

    switch(cmdRes.runMode) {

    case MedyanRunMode::simulation:
        {
            // Initialize the thread pool for use in MEDYAN
            ThreadPool tp(cmdRes.numThreads);

            //initialize and run system
            Controller c;
            c.initialize(cmdRes.inputFile, cmdRes.inputDirectory, cmdRes.outputDirectory, tp);
            c.run();
        }
        break;

<<<<<<< HEAD
    /**************************************************************************
    Start program 
    **************************************************************************/
    switch(global().mode) {
    case GlobalVar::RunMode::Simulation:
        //initialize and run system
        {
            Controller c;
            c.initialize(cmdRes.inputFile, cmdRes.inputDirectory, cmdRes.outputDirectory, tp);
            c.run();
        }
        break;
    case GlobalVar::RunMode::Analysis:
        {
            string inputFilePath = cmdRes.inputDirectory + "/snapshot.traj";
            string pdbFilePath = cmdRes.outputDirectory + "/snapshot.pdb";
            analysis::SnapshotReader sr(inputFilePath, pdbFilePath, cmdRes.outputDirectory, "snapshot");
            sr.readAndConvertToVmd();
        }
=======
    case MedyanRunMode::test:
        returnCode = Catch::Session().run(argc - (cmdRes.argpNext - 1), argv + (cmdRes.argpNext - 1));
>>>>>>> aea1b002
        break;
    }

    return returnCode;
}
<|MERGE_RESOLUTION|>--- conflicted
+++ resolved
@@ -67,13 +67,10 @@
 
 #include "common.h"
 
-<<<<<<< HEAD
-#include "Analysis/Io/ReadSnapshot.hpp"
-=======
 #define CATCH_CONFIG_RUNNER
 #include "catch2/catch.hpp"
 
->>>>>>> aea1b002
+#include "Analysis/Io/ReadSnapshot.hpp"
 #include "Controller.h"
 #include "Core/Globals.hpp"
 #include "MedyanArgs.hpp"
@@ -110,30 +107,17 @@
         }
         break;
 
-<<<<<<< HEAD
-    /**************************************************************************
-    Start program 
-    **************************************************************************/
-    switch(global().mode) {
-    case GlobalVar::RunMode::Simulation:
-        //initialize and run system
-        {
-            Controller c;
-            c.initialize(cmdRes.inputFile, cmdRes.inputDirectory, cmdRes.outputDirectory, tp);
-            c.run();
-        }
-        break;
-    case GlobalVar::RunMode::Analysis:
+    case MedyanRunMode::analyze:
         {
             string inputFilePath = cmdRes.inputDirectory + "/snapshot.traj";
             string pdbFilePath = cmdRes.outputDirectory + "/snapshot.pdb";
             analysis::SnapshotReader sr(inputFilePath, pdbFilePath, cmdRes.outputDirectory, "snapshot");
             sr.readAndConvertToVmd();
         }
-=======
+        break;
+
     case MedyanRunMode::test:
         returnCode = Catch::Session().run(argc - (cmdRes.argpNext - 1), argv + (cmdRes.argpNext - 1));
->>>>>>> aea1b002
         break;
     }
 
