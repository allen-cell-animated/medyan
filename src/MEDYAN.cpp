
//------------------------------------------------------------------
//  **MEDYAN** - Simulation Package for the Mechanochemical
//               Dynamics of Active Networks, v4.0
//
//  Copyright (2015-2018)  Papoian Lab, University of Maryland
//
//                 ALL RIGHTS RESERVED
//
//  See the MEDYAN web page for more information:
//  http://www.medyan.org
//------------------------------------------------------------------

/*! \mainpage MEDYAN software package
 
 \section intro_sec Introduction
 
The cell cytoskeleton plays a key role in human biology and disease, contributing ubiquitously
 to such important processes as embryonic development, wound repair and cancer 
 metastasis. Papoian laboratory is interested in gaining deeper understanding of the
 physical chemistry behind these complex, far-from-equilibrium mechanochemical 
 processes. Their approach and model, named Mechanochemical Dynamics of Active Networks
 (**MEDYAN**), is based on combining stochastic reaction-diffusion treatment
 of cellular biochemical processes with polymer physics of cytoskeletal filament network 
 growth, while explicitly coupling chemistry and mechanics.
 
 Papoian laboratory has developed a third-generation software package based on
 the **MEDYAN** model, to simulate growth dynamics of actin based filamentous networks *in vitro* 
 and *in vivo*. Recent papers where **MEDYAN** or its second-generation predecessor, **StochTools**,
 were used can be found on the publication section of [the Papoian group's main web page]
 (http://papoian.chem.umd.edu/ ) or on [the MEDYAN web page] (http://www.medyan.org ).
 The **MEDYAN** package can also be extended to simulate the dynamics of any active
 matter network.
 
 \section install_sec Installation
 
 \subsection step1 Step 1: Prerequisites
 
 The following libraries need to be installed first:
 See Installation guide (docs/InstallGuide.pdf) for more details.
 
 - Boost 1.49
 - GSL ...
 
 \subsection step2 Step 2: Installation of MEDYAN itself
 
 Untar the MEDYAN source code into some directory, enter
 into the "MEDYAN" folder and execute "make" from the command line.
 
 See Installation guide (docs/InstallGuide.pdf) for more information
 on setting command line compilation macros, compiler compatibility, etc.
 
 \subsection step3 Step 3: Running MEDYAN
 
 See the Usage guide (docs/UsageGuide.pdf) for more information. The MEDYAN
 executable must be run with the following command line arguments:
 
 -s : System input file to be used. Must be an absolute path
 -i : Input directory to be used, where all files specified in the
      system input file must be located. Must be an absolute path.
 -o : Output directory to be used (must be created beforehand),
      where all output files will be placed. Must be an absolute path.
 
 Run -h for help.
 
 */

#include "common.h"

#include "analysis/io/read_snapshot.h"
#include "Controller.h"
<<<<<<< HEAD
#include "Core/Globals.hpp"
#include "Rand.h"
#include "Structure/SubSystem.h"
#include "utility.h"
=======
>>>>>>> d0c383aa
#include "Util/Io/CmdParse.hpp"
#include "Util/Io/Log.hpp"

using namespace medyan;

int main(int argc, char **argv) {

    cout << endl;
    cout << "*********************** MEDYAN ************************" << endl;
    cout << "   Simulation package for the Mechanochemical Dynamics " << endl;
    cout << "         of Active Networks, Third Generation.         " << endl;
    cout << "         PAPOIAN LAB 2015, ALL RIGHTS RESERVED         " << endl;
    cout << "*******************************************************" << endl;
    
    cout.precision(8);
<<<<<<< HEAD
    
    /**************************************************************************
    Initializations
    **************************************************************************/

    //create subsystem and controller to run it
    SubSystem* s = nullptr;
    Controller c(s);
=======
>>>>>>> d0c383aa

	int threadcount = 0;
    // Parsing command line args
    {
        using namespace cmdparse;

        Command cmdMain("MEDYAN", "");

        cmdMain.addOptionWithVar('s', "", "file", "System input file", true, globalMutable().systemInputFile);
        cmdMain.addOptionWithVar('i', "", "path", "Input directory", true, globalMutable().inputDirectory);
        cmdMain.addOptionWithVar('o', "", "path", "Output directory", true, globalMutable().outputDirectory);
        cmdMain.addOption(0, "seed-fixed", "seed", "Fixed random generator seed", false,
            [](const std::string& arg) {
                globalMutable().randomGenSeedFixed = true;
                VariableWrite<unsigned long long>{std::string("seed")}(globalMutable().randomGenSeed, arg);
            }
        );
	    cmdMain.addOptionWithVar('t', "", "int", "Thread Count", false, threadcount);
        cmdMain.addHelp();

        Command* cmdAnalyze = cmdMain.addCommand("analyze", "Analyze simulation output",
            [] { globalMutable().mode = GlobalVar::RunMode::Analysis; });
        cmdAnalyze->addOptionWithVar(0, "bond-frame", "frame", "Frame of membrane topology information", false, globalMutable().analyzeMembraneBondFrame);
        cmdAnalyze->addHelp();

        try {
            cmdMain.parse(argc, argv);
        } catch (const CommandLogicError& e) {
            std::cerr << e.what() << std::endl;
            // Internal error, no help message generated.
            throw;
        } catch (const ParsingError& e) {
            std::cerr << e.what() << std::endl;
            cmdMain.printUsage();
            throw;
        } catch (const ValidationError& e) {
            std::cerr << e.what() << std::endl;
            cmdMain.printUsage();
            throw;
        }
    }

    // Initialize the logger
    ::medyan::logger::Logger::defaultLoggerInitialization();

<<<<<<< HEAD
    // Seed global random generator
    if(!global().randomGenSeedFixed) {
        globalMutable().randomGenSeed = rdtsc();
        LOG(DEBUG) << "Global RNG seed: " << global().randomGenSeed;
    }
    Rand::eng.seed(global().randomGenSeed);

    /**************************************************************************
    Start program 
    **************************************************************************/
    switch(global().mode) {
    case GlobalVar::RunMode::Simulation:
        //initialize and run system
        c.initialize(global().systemInputFile,
                     global().inputDirectory,
                     global().outputDirectory,
                     threadcount);
        c.run();
        break;
    case GlobalVar::RunMode::Analysis:
        {
            string inputFilePath = global().inputDirectory + "/snapshot.traj";
            string pdbFilePath = global().outputDirectory + "/snapshot.pdb";
            string psfFilePath = global().outputDirectory + "/snapshot.psf";
            analysis::SnapshotReader sr(inputFilePath, pdbFilePath, psfFilePath);
            sr.readAndConvertToVmd();
        }
        break;
    }
=======
    //initialize and run system
    Controller c;
    c.initialize(inputFile, inputDirectory, outputDirectory, threadcount);
    c.run();
>>>>>>> d0c383aa

}
<|MERGE_RESOLUTION|>--- conflicted
+++ resolved
@@ -69,13 +69,9 @@
 
 #include "analysis/io/read_snapshot.h"
 #include "Controller.h"
-<<<<<<< HEAD
 #include "Core/Globals.hpp"
 #include "Rand.h"
-#include "Structure/SubSystem.h"
 #include "utility.h"
-=======
->>>>>>> d0c383aa
 #include "Util/Io/CmdParse.hpp"
 #include "Util/Io/Log.hpp"
 
@@ -91,17 +87,6 @@
     cout << "*******************************************************" << endl;
     
     cout.precision(8);
-<<<<<<< HEAD
-    
-    /**************************************************************************
-    Initializations
-    **************************************************************************/
-
-    //create subsystem and controller to run it
-    SubSystem* s = nullptr;
-    Controller c(s);
-=======
->>>>>>> d0c383aa
 
 	int threadcount = 0;
     // Parsing command line args
@@ -147,7 +132,6 @@
     // Initialize the logger
     ::medyan::logger::Logger::defaultLoggerInitialization();
 
-<<<<<<< HEAD
     // Seed global random generator
     if(!global().randomGenSeedFixed) {
         globalMutable().randomGenSeed = rdtsc();
@@ -161,11 +145,14 @@
     switch(global().mode) {
     case GlobalVar::RunMode::Simulation:
         //initialize and run system
-        c.initialize(global().systemInputFile,
-                     global().inputDirectory,
-                     global().outputDirectory,
-                     threadcount);
-        c.run();
+        {
+            Controller c;
+            c.initialize(global().systemInputFile,
+                         global().inputDirectory,
+                         global().outputDirectory,
+                         threadcount);
+            c.run();
+        }
         break;
     case GlobalVar::RunMode::Analysis:
         {
@@ -177,11 +164,5 @@
         }
         break;
     }
-=======
-    //initialize and run system
-    Controller c;
-    c.initialize(inputFile, inputDirectory, outputDirectory, threadcount);
-    c.run();
->>>>>>> d0c383aa
 
 }
