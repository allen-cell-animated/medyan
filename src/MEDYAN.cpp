
//------------------------------------------------------------------
//  **MEDYAN** - Simulation Package for the Mechanochemical
//               Dynamics of Active Networks, v4.0
//
//  Copyright (2015-2018)  Papoian Lab, University of Maryland
//
//                 ALL RIGHTS RESERVED
//
//  See the MEDYAN web page for more information:
//  http://www.medyan.org
//------------------------------------------------------------------

/*! \mainpage MEDYAN software package
 
 \section intro_sec Introduction
 
The cell cytoskeleton plays a key role in human biology and disease, contributing ubiquitously
 to such important processes as embryonic development, wound repair and cancer 
 metastasis. Papoian laboratory is interested in gaining deeper understanding of the
 physical chemistry behind these complex, far-from-equilibrium mechanochemical 
 processes. Their approach and model, named Mechanochemical Dynamics of Active Networks
 (**MEDYAN**), is based on combining stochastic reaction-diffusion treatment
 of cellular biochemical processes with polymer physics of cytoskeletal filament network 
 growth, while explicitly coupling chemistry and mechanics.
 
 Papoian laboratory has developed a third-generation software package based on
 the **MEDYAN** model, to simulate growth dynamics of actin based filamentous networks *in vitro* 
 and *in vivo*. Recent papers where **MEDYAN** or its second-generation predecessor, **StochTools**,
 were used can be found on the publication section of [the Papoian group's main web page]
 (http://papoian.chem.umd.edu/ ) or on [the MEDYAN web page] (http://www.medyan.org ).
 The **MEDYAN** package can also be extended to simulate the dynamics of any active
 matter network.
 
 \section install_sec Installation
 
 \subsection step1 Step 1: Prerequisites
 
 The following libraries need to be installed first:
 See Installation guide (docs/InstallGuide.pdf) for more details.
 
 - Boost 1.49
 - GSL ...
 
 \subsection step2 Step 2: Installation of MEDYAN itself
 
 Untar the MEDYAN source code into some directory, enter
 into the "MEDYAN" folder and execute "make" from the command line.
 
 See Installation guide (docs/InstallGuide.pdf) for more information
 on setting command line compilation macros, compiler compatibility, etc.
 
 \subsection step3 Step 3: Running MEDYAN
 
 See the Usage guide (docs/UsageGuide.pdf) for more information. The MEDYAN
 executable must be run with the following command line arguments:
 
 -s : System input file to be used. Must be an absolute path
 -i : Input directory to be used, where all files specified in the
      system input file must be located. Must be an absolute path.
 -o : Output directory to be used (must be created beforehand),
      where all output files will be placed. Must be an absolute path.
 
 Run -h for help.
 
 */

#include <thread>

#include "common.h"

#include "Analysis/Io/read_snapshot.h"
#include "Controller.h"
#include "Core/Globals.hpp"
<<<<<<< HEAD
#include "Rand.h"
#include "utility.h"
#include "Util/Io/CmdParse.hpp"
#include "Util/Io/Log.hpp"
#include "Visual/Window.hpp"
#include "VisualHelper.hpp"
=======
#include "MedyanArgs.hpp"
#include "Util/ThreadPool.hpp"
>>>>>>> 3fb71ff8

using namespace medyan;

int main(int argc, char **argv) {

    cout << endl;
    cout << "*********************** MEDYAN ************************" << endl;
    cout << "   Simulation package for the Mechanochemical Dynamics " << endl;
    cout << "         of Active Networks, Third Generation.         " << endl;
    cout << "         PAPOIAN LAB 2015, ALL RIGHTS RESERVED         " << endl;
    cout << "*******************************************************" << endl;
    
    cout.precision(8);

    auto cmdRes = medyanInitFromCommandLine(argc, argv);

    // Initialize the thread pool for use in MEDYAN
    ThreadPool tp(cmdRes.numThreads);

    /**************************************************************************
    Start program 
    **************************************************************************/
    switch(global().mode) {
    case GlobalVar::RunMode::Simulation:
        //initialize and run system
        {
            Controller c;
<<<<<<< HEAD
            c.initialize(global().systemInputFile,
                         global().inputDirectory,
                         global().outputDirectory,
                         threadcount);

            std::thread mainThread(&Controller::run, &c);
#ifdef VISUAL
            {
                auto vd = std::make_shared< visual::VisualDisplay >();
                visual::vdWeak = vd;
                vd->run();
            }
#endif // VISUAL
            mainThread.join();
=======
            c.initialize(cmdRes.inputFile, cmdRes.inputDirectory, cmdRes.outputDirectory, tp);
            c.run();
>>>>>>> 3fb71ff8
        }
        break;
    case GlobalVar::RunMode::Analysis:
        {
            string inputFilePath = cmdRes.inputDirectory + "/snapshot.traj";
            string pdbFilePath = cmdRes.outputDirectory + "/snapshot.pdb";
            string psfFilePath = cmdRes.outputDirectory + "/snapshot.psf";
            analysis::SnapshotReader sr(inputFilePath, pdbFilePath, psfFilePath);
            sr.readAndConvertToVmd();
        }
        break;
    }

    return 0;
}
<|MERGE_RESOLUTION|>--- conflicted
+++ resolved
@@ -72,17 +72,10 @@
 #include "Analysis/Io/read_snapshot.h"
 #include "Controller.h"
 #include "Core/Globals.hpp"
-<<<<<<< HEAD
-#include "Rand.h"
-#include "utility.h"
-#include "Util/Io/CmdParse.hpp"
-#include "Util/Io/Log.hpp"
+#include "MedyanArgs.hpp"
+#include "Util/ThreadPool.hpp"
 #include "Visual/Window.hpp"
 #include "VisualHelper.hpp"
-=======
-#include "MedyanArgs.hpp"
-#include "Util/ThreadPool.hpp"
->>>>>>> 3fb71ff8
 
 using namespace medyan;
 
@@ -110,11 +103,7 @@
         //initialize and run system
         {
             Controller c;
-<<<<<<< HEAD
-            c.initialize(global().systemInputFile,
-                         global().inputDirectory,
-                         global().outputDirectory,
-                         threadcount);
+            c.initialize(cmdRes.inputFile, cmdRes.inputDirectory, cmdRes.outputDirectory, tp);
 
             std::thread mainThread(&Controller::run, &c);
 #ifdef VISUAL
@@ -125,10 +114,6 @@
             }
 #endif // VISUAL
             mainThread.join();
-=======
-            c.initialize(cmdRes.inputFile, cmdRes.inputDirectory, cmdRes.outputDirectory, tp);
-            c.run();
->>>>>>> 3fb71ff8
         }
         break;
     case GlobalVar::RunMode::Analysis:
