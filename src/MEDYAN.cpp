--- conflicted
+++ resolved
@@ -69,16 +69,9 @@
 
 #include "Analysis/Io/read_snapshot.h"
 #include "Controller.h"
-<<<<<<< HEAD
 #include "Core/Globals.hpp"
-#include "Rand.h"
-#include "utility.h"
-#include "Util/Io/CmdParse.hpp"
-#include "Util/Io/Log.hpp"
-=======
 #include "MedyanArgs.hpp"
 #include "Util/ThreadPool.hpp"
->>>>>>> 41405592
 
 using namespace medyan;
 
@@ -93,57 +86,10 @@
     
     cout.precision(8);
 
-<<<<<<< HEAD
-	int threadcount = 0;
-    // Parsing command line args
-    {
-        using namespace cmdparse;
+    auto cmdRes = medyanInitFromCommandLine(argc, argv);
 
-        Command cmdMain("MEDYAN", "");
-
-        cmdMain.addOptionWithVar('s', "", "file", "System input file", true, globalMutable().systemInputFile);
-        cmdMain.addOptionWithVar('i', "", "path", "Input directory", true, globalMutable().inputDirectory);
-        cmdMain.addOptionWithVar('o', "", "path", "Output directory", true, globalMutable().outputDirectory);
-        cmdMain.addOption(0, "seed-fixed", "seed", "Fixed random generator seed", false,
-            [](const std::string& arg) {
-                globalMutable().randomGenSeedFixed = true;
-                VariableWrite<unsigned long long>{std::string("seed")}(globalMutable().randomGenSeed, arg);
-            }
-        );
-	    cmdMain.addOptionWithVar('t', "", "int", "Thread Count", false, threadcount);
-        cmdMain.addHelp();
-
-        Command* cmdAnalyze = cmdMain.addCommand("analyze", "Analyze simulation output",
-            [] { globalMutable().mode = GlobalVar::RunMode::Analysis; });
-        cmdAnalyze->addOptionWithVar(0, "bond-frame", "frame", "Frame of membrane topology information", false, globalMutable().analyzeMembraneBondFrame);
-        cmdAnalyze->addHelp();
-
-        try {
-            cmdMain.parse(argc, argv);
-        } catch (const CommandLogicError& e) {
-            std::cerr << e.what() << std::endl;
-            // Internal error, no help message generated.
-            throw;
-        } catch (const ParsingError& e) {
-            std::cerr << e.what() << std::endl;
-            cmdMain.printUsage();
-            throw;
-        } catch (const ValidationError& e) {
-            std::cerr << e.what() << std::endl;
-            cmdMain.printUsage();
-            throw;
-        }
-    }
-
-    // Initialize the logger
-    ::medyan::logger::Logger::defaultLoggerInitialization();
-
-    // Seed global random generator
-    if(!global().randomGenSeedFixed) {
-        globalMutable().randomGenSeed = rdtsc();
-        LOG(DEBUG) << "Global RNG seed: " << global().randomGenSeed;
-    }
-    Rand::eng.seed(global().randomGenSeed);
+    // Initialize the thread pool for use in MEDYAN
+    ThreadPool tp(cmdRes.numThreads);
 
     /**************************************************************************
     Start program 
@@ -153,34 +99,20 @@
         //initialize and run system
         {
             Controller c;
-            c.initialize(global().systemInputFile,
-                         global().inputDirectory,
-                         global().outputDirectory,
-                         threadcount);
+            c.initialize(cmdRes.inputFile, cmdRes.inputDirectory, cmdRes.outputDirectory, tp);
             c.run();
         }
         break;
     case GlobalVar::RunMode::Analysis:
         {
-            string inputFilePath = global().inputDirectory + "/snapshot.traj";
-            string pdbFilePath = global().outputDirectory + "/snapshot.pdb";
-            string psfFilePath = global().outputDirectory + "/snapshot.psf";
+            string inputFilePath = cmdRes.inputDirectory + "/snapshot.traj";
+            string pdbFilePath = cmdRes.outputDirectory + "/snapshot.pdb";
+            string psfFilePath = cmdRes.outputDirectory + "/snapshot.psf";
             analysis::SnapshotReader sr(inputFilePath, pdbFilePath, psfFilePath);
             sr.readAndConvertToVmd();
         }
         break;
     }
-=======
-    auto cmdRes = medyanInitFromCommandLine(argc, argv);
-
-    // Initialize the thread pool for use in MEDYAN
-    ThreadPool tp(cmdRes.numThreads);
-
-    //initialize and run system
-    Controller c;
-    c.initialize(cmdRes.inputFile, cmdRes.inputDirectory, cmdRes.outputDirectory, tp);
-    c.run();
->>>>>>> 41405592
 
     return 0;
 }
