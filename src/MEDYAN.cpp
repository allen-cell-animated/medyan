
//------------------------------------------------------------------
//  **MEDYAN** - Simulation Package for the Mechanochemical
//               Dynamics of Active Networks, v3.2.1
//
//  Copyright (2015-2018)  Papoian Lab, University of Maryland
//
//                 ALL RIGHTS RESERVED
//
//  See the MEDYAN web page for more information:
//  http://www.medyan.org
//------------------------------------------------------------------

/*! \mainpage MEDYAN software package
 
 \section intro_sec Introduction
 
The cell cytoskeleton plays a key role in human biology and disease, contributing ubiquitously
 to such important processes as embryonic development, wound repair and cancer 
 metastasis. Papoian laboratory is interested in gaining deeper understanding of the
 physical chemistry behind these complex, far-from-equilibrium mechanochemical 
 processes. Their approach and model, named Mechanochemical Dynamics of Active Networks
 (**MEDYAN**), is based on combining stochastic reaction-diffusion treatment
 of cellular biochemical processes with polymer physics of cytoskeletal filament network 
 growth, while explicitly coupling chemistry and mechanics.
 
 Papoian laboratory has developed a third-generation software package based on
 the **MEDYAN** model, to simulate growth dynamics of actin based filamentous networks *in vitro* 
 and *in vivo*. Recent papers where **MEDYAN** or its second-generation predecessor, **StochTools**,
 were used can be found on the publication section of [the Papoian group's main web page]
 (http://papoian.chem.umd.edu/ ) or on [the MEDYAN web page] (http://www.medyan.org ).
 The **MEDYAN** package can also be extended to simulate the dynamics of any active
 matter network.
 
 \section install_sec Installation
 
 \subsection step1 Step 1: Prerequisites
 
 The following libraries need to be installed first:
 See Installation guide (docs/InstallGuide.pdf) for more details.
 
 - Boost 1.49
 - GSL ...
 
 \subsection step2 Step 2: Installation of MEDYAN itself
 
 Untar the MEDYAN source code into some directory, enter
 into the "MEDYAN" folder and execute "make" from the command line.
 
 See Installation guide (docs/InstallGuide.pdf) for more information
 on setting command line compilation macros, compiler compatibility, etc.
 
 \subsection step3 Step 3: Running MEDYAN
 
 See the Usage guide (docs/UsageGuide.pdf) for more information. The MEDYAN
 executable must be run with the following command line arguments:
 
 -s : System input file to be used. Must be an absolute path
 -i : Input directory to be used, where all files specified in the
      system input file must be located. Must be an absolute path.
 -o : Output directory to be used (must be created beforehand),
      where all output files will be placed. Must be an absolute path.
 
 Run -h for help.
 
 */

#include "common.h"

#include "Controller.h"
#include "SubSystem.h"
#include "util/io/cmdparse.h"
#include "util/io/log.h"

int main(int argc, char **argv) {

    cout << endl;
    cout << "*********************** MEDYAN ************************" << endl;
    cout << "   Simulation package for the Mechanochemical Dynamics " << endl;
    cout << "         of Active Networks, Third Generation.         " << endl;
    cout << "         PAPOIAN LAB 2015, ALL RIGHTS RESERVED         " << endl;
    cout << "*******************************************************" << endl;
    
    cout.precision(8);
    
    //create subsystem and controller to run it
    SubSystem* s = nullptr;
    Controller c(s);

    string inputFile, inputDirectory, outputDirectory;
<<<<<<< HEAD
    int option;
    int threadcount = 0;
    //parse command line args
    while ((option = getopt(argc, argv, "s:i:o:t:h")) != -1) {
        switch (option) {
            case 's' : inputFile = optarg;
                break;
            case 'i' : inputDirectory = optarg;
                break;
            case 'o' : outputDirectory = optarg;
                break;
            case 't' : threadcount = atoi(optarg);
                break;
            case 'h' : printUsage();
                exit(EXIT_FAILURE);
            default: printUsage();
                exit(EXIT_FAILURE);
        }
    }
    //check for arguments
    if(inputFile == "") {
        cout << "User must specify a system input file. Exiting." << endl;
        printUsage();
        exit(EXIT_FAILURE);
    }
    if(inputDirectory == "") {
        cout << "User must specify an input directory. Exiting." << endl;
        printUsage();
        exit(EXIT_FAILURE);
    }
    if(outputDirectory == "") {
        cout << "User must specify an output directory. Exiting." << endl;
        printUsage();
        exit(EXIT_FAILURE);
    }
#ifdef SIMDBINDINGSEARCH
    if(threadcount == 0){
        cout << "User must specify a non zero thread count while using SIMD version. "
                "Exiting." << endl;
        printUsage();
        exit(EXIT_FAILURE);
    }
#endif
=======

    // Parsing command line args
    {
        using namespace cmdparse;

        Command cmdMain("MEDYAN", "");

        cmdMain.addOptionWithVar('s', "", "file", "System input file", true, inputFile);
        cmdMain.addOptionWithVar('i', "", "path", "Input directory", true, inputDirectory);
        cmdMain.addOptionWithVar('o', "", "path", "Output directory", true, outputDirectory);
        cmdMain.addHelp();

        try {
            cmdMain.parse(argc, argv);
        } catch (const CommandLogicError& e) {
            std::cerr << e.what() << std::endl;
            // Internal error, no help message generated.
            throw;
        } catch (const ParsingError& e) {
            std::cerr << e.what() << std::endl;
            cmdMain.printUsage();
            throw;
        } catch (const ValidationError& e) {
            std::cerr << e.what() << std::endl;
            cmdMain.printUsage();
            throw;
        }
    }

    // Initialize the logger
    ::medyan::logger::Logger::defaultLoggerInitialization();

>>>>>>> 3e143492
    //initialize and run system
    c.initialize(inputFile, inputDirectory, outputDirectory, threadcount);
    c.run();

}
<|MERGE_RESOLUTION|>--- conflicted
+++ resolved
@@ -88,52 +88,7 @@
     Controller c(s);
 
     string inputFile, inputDirectory, outputDirectory;
-<<<<<<< HEAD
-    int option;
-    int threadcount = 0;
-    //parse command line args
-    while ((option = getopt(argc, argv, "s:i:o:t:h")) != -1) {
-        switch (option) {
-            case 's' : inputFile = optarg;
-                break;
-            case 'i' : inputDirectory = optarg;
-                break;
-            case 'o' : outputDirectory = optarg;
-                break;
-            case 't' : threadcount = atoi(optarg);
-                break;
-            case 'h' : printUsage();
-                exit(EXIT_FAILURE);
-            default: printUsage();
-                exit(EXIT_FAILURE);
-        }
-    }
-    //check for arguments
-    if(inputFile == "") {
-        cout << "User must specify a system input file. Exiting." << endl;
-        printUsage();
-        exit(EXIT_FAILURE);
-    }
-    if(inputDirectory == "") {
-        cout << "User must specify an input directory. Exiting." << endl;
-        printUsage();
-        exit(EXIT_FAILURE);
-    }
-    if(outputDirectory == "") {
-        cout << "User must specify an output directory. Exiting." << endl;
-        printUsage();
-        exit(EXIT_FAILURE);
-    }
-#ifdef SIMDBINDINGSEARCH
-    if(threadcount == 0){
-        cout << "User must specify a non zero thread count while using SIMD version. "
-                "Exiting." << endl;
-        printUsage();
-        exit(EXIT_FAILURE);
-    }
-#endif
-=======
-
+	int threadcount = 0;
     // Parsing command line args
     {
         using namespace cmdparse;
@@ -143,6 +98,7 @@
         cmdMain.addOptionWithVar('s', "", "file", "System input file", true, inputFile);
         cmdMain.addOptionWithVar('i', "", "path", "Input directory", true, inputDirectory);
         cmdMain.addOptionWithVar('o', "", "path", "Output directory", true, outputDirectory);
+	    cmdMain.addOptionWithVar('t', "", "int", "Thread Count", false, threadcount);
         cmdMain.addHelp();
 
         try {
@@ -165,7 +121,6 @@
     // Initialize the logger
     ::medyan::logger::Logger::defaultLoggerInitialization();
 
->>>>>>> 3e143492
     //initialize and run system
     c.initialize(inputFile, inputDirectory, outputDirectory, threadcount);
     c.run();
