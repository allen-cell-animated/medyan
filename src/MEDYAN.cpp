--- conflicted
+++ resolved
@@ -65,15 +65,10 @@
  
  */
 
-<<<<<<< HEAD
 #include <thread>
-
-#include "common.h"
-=======
 
 #define CATCH_CONFIG_RUNNER
 #include "catch2/catch.hpp"
->>>>>>> 79108cbf
 
 #include "Analysis/Io/ReadSnapshot.hpp"
 #include "common.h"
@@ -105,7 +100,9 @@
 
     case MedyanRunMode::simulation:
         {
-<<<<<<< HEAD
+            // Initialize the thread pool for use in MEDYAN
+            ThreadPool tp(cmdRes.numThreads);
+
             std::thread simul([&]{
                 Controller c;
                 c.initialize(cmdRes.inputFile, cmdRes.inputDirectory, cmdRes.outputDirectory, tp);
@@ -119,15 +116,6 @@
             }
 #endif // VISUAL
             simul.join();
-=======
-            // Initialize the thread pool for use in MEDYAN
-            ThreadPool tp(cmdRes.numThreads);
-
-            //initialize and run system
-            Controller c;
-            c.initialize(cmdRes.inputFile, cmdRes.inputDirectory, cmdRes.outputDirectory, tp);
-            c.run();
->>>>>>> 79108cbf
         }
         break;
 
