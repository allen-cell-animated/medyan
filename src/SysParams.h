--- conflicted
+++ resolved
@@ -91,12 +91,7 @@
     double pinDistance = 250; ///< 250nm pinning distance for now
     double pinK = 0.0;       ///< Tethered stiffness
     double pinTime = 0.0;    ///< Time at which to pin the filaments
-<<<<<<< HEAD
     int transfershareaxis=-1;       ///Axis along which activate/deactivate protocols should be executed.
-=======
-
-    
->>>>>>> dd921f8c
     //@}
     
     
