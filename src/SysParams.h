
//------------------------------------------------------------------
//  **MEDYAN** - Simulation Package for the Mechanochemical
//               Dynamics of Active Networks, v4.0
//
//  Copyright (2015-2018)  Papoian Lab, University of Maryland
//
//                 ALL RIGHTS RESERVED
//
//  See the MEDYAN web page for more information:
//  http://www.medyan.org
//------------------------------------------------------------------

#ifndef MEDYAN_SysParams_h
#define MEDYAN_SysParams_h

#include <vector>
#include <list>

#include "common.h"
#include "Parser.h"

//Did not minimize structure
#ifdef TRACKDIDNOTMINIMIZE
struct MinimizationParams{
    vector<floatingpoint> maxF;
    vector<floatingpoint> TotalE;
    vector<vector<floatingpoint>> Energyvec;
    vector<floatingpoint> Lambda;
    vector<floatingpoint> beta;
    vector<bool> safeModeORnot;
    vector<floatingpoint> tempEnergyvec;
    vector<vector<floatingpoint>> gradientvec;
};
#endif
/// Struct to hold mechanical parameters for the system
struct MechParams {

    //@{
    /// Filament parameter
    vector<floatingpoint> FStretchingK  = {};
    vector<floatingpoint> FBendingK     = {};
    vector<floatingpoint> FBendingTheta = {};
    vector<floatingpoint> FTwistingK    = {};
    vector<floatingpoint> FTwistingPhi  = {};
    //@}

    //@{
    /// Linker parameter
    vector<floatingpoint> LStretchingK  = {};
    vector<floatingpoint> LBendingK     = {};
    vector<floatingpoint> LBendingTheta = {};
    vector<floatingpoint> LTwistingK    = {};
    vector<floatingpoint> LTwistingPhi  = {};
    //@}

    //@{
    /// MotorGhost parameter
    vector<floatingpoint> MStretchingK  = {};
    vector<floatingpoint> MBendingK     = {};
    vector<floatingpoint> MBendingTheta = {};
    vector<floatingpoint> MTwistingK    = {};
    vector<floatingpoint> MTwistingPhi  = {};
    //@}

    //@{
    /// BranchingPoint parameter
    vector<floatingpoint> BrStretchingK  = {};
    vector<floatingpoint> BrStretchingL  = {};
    vector<floatingpoint> BrBendingK     = {};
    vector<floatingpoint> BrBendingTheta = {};
    vector<floatingpoint> BrDihedralK    = {};
    vector<floatingpoint> BrPositionK    = {};
    //@}

    //@{
    /// Volume parameter
    vector<floatingpoint> VolumeK = {};
    floatingpoint VolumeCutoff = 0.0;
    //@}

    //@{
    /// Bubble parameter
    vector<floatingpoint> BubbleK = {};
    vector<floatingpoint> BubbleRadius = {};
    vector<floatingpoint> BubbleScreenLength = {};
	vector<floatingpoint> MTOCBendingK = {};
    vector<floatingpoint> AFMBendingK = {};

	floatingpoint BubbleCutoff = 0.0;

    ///If using more than one bubble
    short numBubbleTypes = 1;
    //@}


    //@{
    /// SPECIAL MECHANICAL PROTOCOLS

    bool pinLowerBoundaryFilaments = false;
    floatingpoint pinFraction = 1.0; //test

    ///To pin filaments on boundary via an attractive potential
    bool pinBoundaryFilaments = false;
    floatingpoint pinDistance = 250; ///< 250nm pinning distance for now
    floatingpoint pinK = 0.0;       ///< Tethered stiffness
    floatingpoint pinTime = 0.0;    ///< Time at which to pin the filaments
    //@}

    //vectorization
    floatingpoint *coord;
    vector<vector<bool>> speciesboundvec;
    floatingpoint* cylsqmagnitudevector;
    vector<int> ncylvec;
    vector<int>bsoffsetvec;
    
    // parameters controlling the calculation of the Hessian matrix
    bool hessTracking = false;
    float hessDelta = 0.0001;
    bool denseEstimation = true;
    int hessSkip = 20;

    int sameFilBindSkip = 2;


};

/// Struct to hold chemistry parameters for the system
struct ChemParams {

    //@{
    /// Number of general species
    short numBulkSpecies = 0;
    short numDiffusingSpecies = 0;
    //@}

    //@{
    /// Number of filament related species
    /// Vector corresponds to number of species on each filament type
    vector<short> numFilamentSpecies = {};
    vector<short> numPlusEndSpecies  = {};
    vector<short> numMinusEndSpecies = {};
    vector<short> numBoundSpecies    = {};
    vector<short> numLinkerSpecies   = {};
    vector<short> numMotorSpecies    = {};
    vector<short> numBrancherSpecies = {};
    //@}

    /// Number of different filament types
    short numFilaments = 1;

    /// Number of binding sites per cylinder
    /// Vector corresponds to each filament type
    vector<short> numBindingSites = {};

    short maxbindingsitespercylinder = 0;

    //Bindingsites are stored as packed 32bit integers. To ensure that there is adequate
    // memory space to store the binding sites, we need to shift based on the maximum
    // number of binding sites per cylinder.
    uint32_t shiftbybits = 0;
    uint32_t maxStableIndex = 0;

    //@{
    ///Extra motor parameters
    /// Vector corresponds to each filament type
    vector<short> motorNumHeadsMin = {};
    vector<short> motorNumHeadsMax = {};

    floatingpoint dutyRatio = 0.1;

    vector<floatingpoint> motorStepSize = {};
    //@}

    /// Binding sites on filaments
    /// 2D Vector corresponds to each filament type
    vector<vector<short>> bindingSites = {};

    //@{
    /// Positions of all bound molecules in species vectors
    /// Vector corresponds to each filament type
    vector<short> brancherBoundIndex = vector<short>(MAX_FILAMENT_TYPES);
    vector<short> linkerBoundIndex   = vector<short>(MAX_FILAMENT_TYPES);
    vector<short> motorBoundIndex    = vector<short>(MAX_FILAMENT_TYPES);

    vector<vector<short>> bindingIndices = vector<vector<short>>(MAX_FILAMENT_TYPES);
    //@}


    //@{
    /// SPECIAL CHEMICAL PROTOCOLS

    /// Option to make Filament objects static after a certain time.
    /// This passivates any polymerization or depolymerization
    /// reactions, resulting in constant length filaments for the rest of simulation.
    bool makeFilamentsStatic = false;
    floatingpoint makeFilamentsStaticTime = 0.0;

    /// Option to make Linker objects static after a certain time.
    /// This passivates any unbinding reactions, resulting in permanently
    /// bound linkers for the rest of simulation.
    bool makeLinkersStatic = false;

    floatingpoint makeLinkersStaticTime = 0.0;

    bool dissTracking = false;
    bool eventTracking = false;
    int linkerbindingskip = 2;
    

    /// Make (de)polymerization depends on stress
    bool makeRateDepend = false;
    double makeRateDependTime = 0.0;
    double makeRateDependForce = 0.0;

    /// Make (de)polymerization depends on stress
    bool makeAFM = false;
    double AFMStep1 = 0.0;
    double AFMStep2 = 0.0;
    double IterChange = 0.0;
    double StepTotal = 0.0;
    double StepTime = 0.0;
    float originalPolyPlusRate;


    //@}
#ifdef CUDAACCL_NL
    string bindingmanagerlist = "";
    vector<floatingpoint> bmanagerdistances = {};
#endif
};

/// Struct to hold geometry parameters for the system
struct GeoParams {

    //@{
    /// Geometry parameter
    short nDim = 3;

    int NX = 0;
    int NY = 0;
    int NZ = 0;

    floatingpoint compartmentSizeX = 0;
    floatingpoint compartmentSizeY = 0;
    floatingpoint compartmentSizeZ = 0;

    floatingpoint largestCompartmentSide = 0;

    floatingpoint largestCylinderSize = 0;

    vector<floatingpoint> monomerSize = {};

    ///Number of monomers in a cylinder
    vector<int> cylinderNumMon = {};

    vector<floatingpoint> cylinderSize = {};

    vector<floatingpoint> minCylinderSize = {};

    /// Minimum monomer length of a cylinder is preset
    int minCylinderNumMon = 3;
    //@}


};

/// Struct to hold Boundary parameters for the system
struct BoundParams {

    //@{
    /// Mechanical parameter
    floatingpoint BoundaryK = 0;
    floatingpoint BScreenLength = 0;
    //@}

    /// Cutoff for force calculation
    floatingpoint BoundaryCutoff = 0;
    floatingpoint diameter = 0;

    /// Moving speed (if any)
    floatingpoint moveSpeed = 0;

    //@{
    /// Moving times
    floatingpoint moveStartTime = 0;
    floatingpoint moveEndTime = 0;
    //@}
    int transfershareaxis=-1;       ///Axis along which activate/deactivate protocols should be executed.
    int planestomove = -1; //tracks if both (2), left/bottom/front (1), or
    // right/top/back(0) planes should be moved.
    vector<vector<floatingpoint>> fraccompartmentspan = { { 0, 0, 0 },
                                                   { 0.999, 0.999, 0.999 } };

};

/// Struct to hold dynamic rate changing parameters
struct DyRateParams {

    /// Option for dynamic polymerization rate of filaments
    vector<floatingpoint> dFilPolymerizationCharLength = {};

    /// Option for dynamic unbinding rate of linkers
    vector<floatingpoint> dLinkerUnbindingCharLength = {};
    vector<floatingpoint> dLinkerUnbindingAmplitude = {};

    /// Option for dynamic unbinding rate of motors
    vector<floatingpoint> dMotorUnbindingCharForce = {};

    /// Option for dynamic walking rate of motors
    vector<floatingpoint> dMotorWalkingCharForce = {};

    //Qin
    /// Option for dynamic branching point unbinding rate
    vector<floatingpoint> dBranchUnbindingCharLength = {};

    /// Option for addinh dynamics branching point unbinding rate based on a
    // characteristic Force.
    vector<floatingpoint> dBranchUnbindingCharForce = {};

    /// Option for manual (de)polymerization rate changer
    /// Start time
    double manualCharStartTime = 100000.0;
    /// Plusend Polymerization Rate Ratio
    float manualPlusPolyRate = 1.0;
    /// Plusend Depolymerization Rate Ratio
    float manualPlusDepolyRate = 1.0;
    /// Minusend Polymerization Rate Ratio
    float manualMinusPolyRate = 1.0;
    /// Minusend Depolymerization Rate Ratio
    float manualMinusDepolyRate = 1.0;
};

struct SpecialParams {

    /// Parameters for initializing MTOC attached filaments
    float mtocTheta1 = 0.0;
    float mtocTheta2 = 1.0;
    float mtocPhi1 = 0.0;
    float mtocPhi2 = 1.0;
};

/// Static class that holds all simulation parameters,
/// initialized by the SystemParser
class SysParams {
friend class Controller;
friend class SystemParser;
friend class ChemManager;
friend class SubSystem;
friend class Cylinder;

#ifdef TESTING ///Public access if testing only
public:
#endif
    static MechParams MParams;    ///< The mechanical parameters
    static ChemParams CParams;    ///< The chemistry parameters
    static GeoParams GParams;     ///< The geometry parameters
    static BoundParams BParams;   ///< The boundary parameters
    static DyRateParams DRParams; ///< The dynamic rate parameters
    #ifdef TRACKDIDNOTMINIMIZE
    static MinimizationParams MinParams;
	#endif

    static SpecialParams SParams; ///< Other parameters

public:
    //@{
#ifdef NLSTENCILLIST
    static short numcylcylNL;//Tracks total number of neighborlists in the system
#endif
    //counter to check excluded volume.
    static int exvolcounter[3]; //positions 0, 1, and 2 correspond to parallel,
    // in-plane and regular cases.
    static long long exvolcounterz[3];
    ///Const getter
    static bool RUNSTATE; //0 refers to restart phase and 1 refers to run phase.
    static bool USECHEMCOPYNUM; // if set to 0, restart file copy numbers are used. If
    // not, chemistry file copy numbers are used.
    static bool INITIALIZEDSTATUS; // true refers to sucessful initialization. false
    static bool DURINGCHEMISTRY; //true if MEDYAN is running chemistry, false otherwise.
    // corresponds to an on-going initialization state.
    [[deprecated]] static int numthreads;
    //aravind July11,2016
    static vector<float> MUBBareRate;
    static vector<float> LUBBareRate;
    static vector<float> BUBBareRate;
    //@
    static const MechParams& Mechanics() {return MParams;}
    static const ChemParams& Chemistry() {return CParams;}
    static const GeoParams& Geometry() {return GParams;}
    static const BoundParams& Boundaries() {return BParams;}
    static const DyRateParams& DynamicRates() {return DRParams;}
    static const SpecialParams& SpecialInputs() {return SParams;}
    //@}

    //@{
    //Check for consistency of parameters. Done at runtime by the Controller.
    static bool checkChemParameters(ChemistryData& chem);
    static bool checkMechParameters(MechanicsFFType& mech);
    static bool checkDyRateParameters(DynamicRateType& dy);
    static bool checkGeoParameters();
    //@}
<<<<<<< HEAD
    #ifdef TRACKDIDNOTMINIMIZE
    static MinimizationParams& Mininimization() { return MinParams;}
	#endif
=======
    
    static void addChemParameters(ChemistryData& chem);
>>>>>>> a1b28e25

};

#endif<|MERGE_RESOLUTION|>--- conflicted
+++ resolved
@@ -207,12 +207,12 @@
     bool eventTracking = false;
     int linkerbindingskip = 2;
     
-
+    
     /// Make (de)polymerization depends on stress
     bool makeRateDepend = false;
     double makeRateDependTime = 0.0;
     double makeRateDependForce = 0.0;
-
+    
     /// Make (de)polymerization depends on stress
     bool makeAFM = false;
     double AFMStep1 = 0.0;
@@ -221,7 +221,7 @@
     double StepTotal = 0.0;
     double StepTime = 0.0;
     float originalPolyPlusRate;
-
+    
 
     //@}
 #ifdef CUDAACCL_NL
@@ -332,7 +332,7 @@
 };
 
 struct SpecialParams {
-
+    
     /// Parameters for initializing MTOC attached filaments
     float mtocTheta1 = 0.0;
     float mtocTheta2 = 1.0;
@@ -362,7 +362,7 @@
 	#endif
 
     static SpecialParams SParams; ///< Other parameters
-
+    
 public:
     //@{
 #ifdef NLSTENCILLIST
@@ -400,14 +400,11 @@
     static bool checkDyRateParameters(DynamicRateType& dy);
     static bool checkGeoParameters();
     //@}
-<<<<<<< HEAD
+
+    static void addChemParameters(ChemistryData& chem);
     #ifdef TRACKDIDNOTMINIMIZE
     static MinimizationParams& Mininimization() { return MinParams;}
 	#endif
-=======
-    
-    static void addChemParameters(ChemistryData& chem);
->>>>>>> a1b28e25
 
 };
 
