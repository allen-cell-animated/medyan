
//------------------------------------------------------------------
//  **MEDYAN** - Simulation Package for the Mechanochemical
//               Dynamics of Active Networks, v4.0
//
//  Copyright (2015-2018)  Papoian Lab, University of Maryland
//
//                 ALL RIGHTS RESERVED
//
//  See the MEDYAN web page for more information:
//  http://www.medyan.org
//------------------------------------------------------------------

#ifndef MEDYAN_SysParams_h
#define MEDYAN_SysParams_h

#include <vector>
#include <list>

#include "common.h"
#include "Parser.h"

//Did not minimize structure
#ifdef TRACKDIDNOTMINIMIZE
struct MinimizationParams{
    vector<floatingpoint> maxF;
    vector<floatingpoint> TotalE;
    vector<vector<floatingpoint>> Energyvec;
    vector<floatingpoint> Lambda;
    vector<floatingpoint> beta;
    vector<bool> safeModeORnot;
    vector<floatingpoint> tempEnergyvec;
    vector<vector<floatingpoint>> gradientvec;
};
#endif
/// Struct to hold mechanical parameters for the system
struct MechParams {

    //@{
    /// Filament parameter
    vector<floatingpoint> FStretchingK  = {};
    vector<floatingpoint> FBendingK     = {};
    vector<floatingpoint> FBendingTheta = {};
    vector<floatingpoint> FTwistingK    = {};
    vector<floatingpoint> FTwistingPhi  = {};
    //@}

    //@{
    /// Linker parameter
    vector<floatingpoint> LStretchingK  = {};
    vector<floatingpoint> LBendingK     = {};
    vector<floatingpoint> LBendingTheta = {};
    vector<floatingpoint> LTwistingK    = {};
    vector<floatingpoint> LTwistingPhi  = {};
    //@}

    //@{
    /// MotorGhost parameter
    vector<floatingpoint> MStretchingK  = {};
    vector<floatingpoint> MBendingK     = {};
    vector<floatingpoint> MBendingTheta = {};
    vector<floatingpoint> MTwistingK    = {};
    vector<floatingpoint> MTwistingPhi  = {};
    //@}

    //@{
    /// BranchingPoint parameter
    vector<floatingpoint> BrStretchingK  = {};
    vector<floatingpoint> BrStretchingL  = {};
    vector<floatingpoint> BrBendingK     = {};
    vector<floatingpoint> BrBendingTheta = {};
    vector<floatingpoint> BrDihedralK    = {};
    vector<floatingpoint> BrPositionK    = {};
    //@}

    //@{
    /// Volume parameter
    vector<floatingpoint> VolumeK = {};
    floatingpoint VolumeCutoff = 0.0;
    //@}

    //@{
    /// Bubble parameter
    vector<floatingpoint> BubbleK = {};
    vector<floatingpoint> BubbleRadius = {};
    vector<floatingpoint> BubbleScreenLength = {};
	vector<floatingpoint> MTOCBendingK = {};
    vector<floatingpoint> AFMBendingK = {};

	floatingpoint BubbleCutoff = 0.0;

    ///If using more than one bubble
    short numBubbleTypes = 1;
    //@}


    //@{
    /// SPECIAL MECHANICAL PROTOCOLS

    bool pinLowerBoundaryFilaments = false;
    floatingpoint pinFraction = 1.0; //test

    ///To pin filaments on boundary via an attractive potential
    bool pinBoundaryFilaments = false;
    floatingpoint pinDistance = 250; ///< 250nm pinning distance for now
    floatingpoint pinK = 0.0;       ///< Tethered stiffness
    floatingpoint pinTime = 0.0;    ///< Time at which to pin the filaments
    //@}

    //vectorization
    floatingpoint *coord;
    vector<vector<bool>> speciesboundvec;
    floatingpoint* cylsqmagnitudevector;
    vector<int> ncylvec;
    vector<int>bsoffsetvec;
    
    // parameters controlling the calculation of the Hessian matrix
    bool hessTracking = false;
    float hessDelta = 0.0001;
    bool denseEstimation = true;
    int hessSkip = 20;
    
    int sameFilBindSkip = 2;


};

/// Struct to hold chemistry parameters for the system
struct ChemParams {

    //@{
    /// Number of general species
    short numBulkSpecies = 0;
    short numDiffusingSpecies = 0;
    //@}

    //@{
    /// Number of filament related species
    /// Vector corresponds to number of species on each filament type
    vector<short> numFilamentSpecies = {};
    vector<short> numPlusEndSpecies  = {};
    vector<short> numMinusEndSpecies = {};
    vector<short> numBoundSpecies    = {};
    vector<short> numLinkerSpecies   = {};
    vector<short> numMotorSpecies    = {};
    vector<short> numBrancherSpecies = {};
    //@}

    /// Number of different filament types
    short numFilaments = 1;

    /// Number of binding sites per cylinder
    /// Vector corresponds to each filament type
    vector<short> numBindingSites = {};

    short maxbindingsitespercylinder = 0;

    //Bindingsites are stored as packed 32bit integers. To ensure that there is adequate
    // memory space to store the binding sites, we need to shift based on the maximum
    // number of binding sites per cylinder.
    uint32_t shiftbybits = 0;
    uint32_t maxStableIndex = 0;

    //@{
    ///Extra motor parameters
    /// Vector corresponds to each filament type
    vector<short> motorNumHeadsMin = {};
    vector<short> motorNumHeadsMax = {};

    floatingpoint dutyRatio = 0.1;

    vector<floatingpoint> motorStepSize = {};
    //@}

    /// Binding sites on filaments
    /// 2D Vector corresponds to each filament type
    vector<vector<short>> bindingSites = {};

    //@{
    /// Positions of all bound molecules in species vectors
    /// Vector corresponds to each filament type
    vector<short> brancherBoundIndex = vector<short>(MAX_FILAMENT_TYPES);
    vector<short> linkerBoundIndex   = vector<short>(MAX_FILAMENT_TYPES);
    vector<short> motorBoundIndex    = vector<short>(MAX_FILAMENT_TYPES);

    vector<vector<short>> bindingIndices = vector<vector<short>>(MAX_FILAMENT_TYPES);
    //@}


    //@{
    /// SPECIAL CHEMICAL PROTOCOLS

    /// Option to make Filament objects static after a certain time.
    /// This passivates any polymerization or depolymerization
    /// reactions, resulting in constant length filaments for the rest of simulation.
    bool makeFilamentsStatic = false;
    floatingpoint makeFilamentsStaticTime = 0.0;

    /// Option to make Linker objects static after a certain time.
    /// This passivates any unbinding reactions, resulting in permanently
    /// bound linkers for the rest of simulation.
    bool makeLinkersStatic = false;

    floatingpoint makeLinkersStaticTime = 0.0;

    bool dissTracking = false;
    bool eventTracking = false;
    int linkerbindingskip = 2;
    
    
    /// Make (de)polymerization depends on stress
    bool makeRateDepend = false;
    double makeRateDependTime = 0.0;
    double makeRateDependForce = 0.0;
    
    /// Make (de)polymerization depends on stress
    bool makeAFM = false;
    double AFMStep1 = 0.0;
    double AFMStep2 = 0.0;
    double IterChange = 0.0;
    double StepTotal = 0.0;
    double StepTime = 0.0;
    float originalPolyPlusRate;
    

    //@}
#ifdef CUDAACCL_NL
    string bindingmanagerlist = "";
    vector<floatingpoint> bmanagerdistances = {};
#endif
};

/// Struct to hold geometry parameters for the system
struct GeoParams {

    //@{
    /// Geometry parameter
    short nDim = 0;

    int NX = 0;
    int NY = 0;
    int NZ = 0;

    floatingpoint compartmentSizeX = 0;
    floatingpoint compartmentSizeY = 0;
    floatingpoint compartmentSizeZ = 0;

    floatingpoint largestCompartmentSide = 0;

    floatingpoint largestCylinderSize = 0;

    vector<floatingpoint> monomerSize = {};

    ///Number of monomers in a cylinder
    vector<int> cylinderNumMon = {};

    vector<floatingpoint> cylinderSize = {};

    vector<floatingpoint> minCylinderSize = {};

    /// Minimum monomer length of a cylinder is preset
    int minCylinderNumMon = 3;
    //@}


};

/// Struct to hold Boundary parameters for the system
struct BoundParams {

    //@{
    /// Mechanical parameter
    floatingpoint BoundaryK = 0;
    floatingpoint BScreenLength = 0;
    //@}

    /// Cutoff for force calculation
    floatingpoint BoundaryCutoff = 0;
    floatingpoint diameter = 0;

    /// Moving speed (if any)
    floatingpoint moveSpeed = 0;

    //@{
    /// Moving times
    floatingpoint moveStartTime = 0;
    floatingpoint moveEndTime = 0;
    //@}
    int transfershareaxis=-1;       ///Axis along which activate/deactivate protocols should be executed.
    int planestomove = -1; //tracks if both (2), left/bottom/front (1), or
    // right/top/back(0) planes should be moved.
    vector<vector<floatingpoint>> fraccompartmentspan = { { 0, 0, 0 },
                                                   { 0.999, 0.999, 0.999 } };

};

/// Struct to hold dynamic rate changing parameters
struct DyRateParams {

    /// Option for dynamic polymerization rate of filaments
    vector<floatingpoint> dFilPolymerizationCharLength = {};

    /// Option for dynamic unbinding rate of linkers
    vector<floatingpoint> dLinkerUnbindingCharLength = {};
    vector<floatingpoint> dLinkerUnbindingAmplitude = {};

    /// Option for dynamic unbinding rate of motors
    vector<floatingpoint> dMotorUnbindingCharForce = {};

    /// Option for dynamic walking rate of motors
    vector<floatingpoint> dMotorWalkingCharForce = {};

    //Qin
    /// Option for dynamic branching point unbinding rate
    vector<floatingpoint> dBranchUnbindingCharLength = {};

    /// Option for manual (de)polymerization rate changer
    /// Start time
    double manualCharStartTime = 100000.0;
    /// Plusend Polymerization Rate Ratio
    float manualPlusPolyRate = 1.0;
    /// Plusend Depolymerization Rate Ratio
    float manualPlusDepolyRate = 1.0;
    /// Minusend Polymerization Rate Ratio
    float manualMinusPolyRate = 1.0;
    /// Minusend Depolymerization Rate Ratio
    float manualMinusDepolyRate = 1.0;
};

struct SpecialParams {
    
    /// Parameters for initializing MTOC attached filaments
    float mtocTheta1 = 0.0;
    float mtocTheta2 = 1.0;
    float mtocPhi1 = 0.0;
    float mtocPhi2 = 1.0;
};

/// Static class that holds all simulation parameters,
/// initialized by the SystemParser
class SysParams {
friend class Controller;
friend class SystemParser;
friend class ChemManager;
friend class SubSystem;
friend class Cylinder;

#ifdef TESTING ///Public access if testing only
public:
#endif
    static MechParams MParams;    ///< The mechanical parameters
    static ChemParams CParams;    ///< The chemistry parameters
    static GeoParams GParams;     ///< The geometry parameters
    static BoundParams BParams;   ///< The boundary parameters
    static DyRateParams DRParams; ///< The dynamic rate parameters
<<<<<<< HEAD
    #ifdef TRACKDIDNOTMINIMIZE
    static MinimizationParams MinParams;
	#endif

=======
    static SpecialParams SParams; ///< Other parameters
    
>>>>>>> aaeebdef
public:
    //@{
#ifdef NLSTENCILLIST
    static short numcylcylNL;//Tracks total number of neighborlists in the system
#endif
    //counter to check excluded volume.
    static int exvolcounter[3]; //positions 0, 1, and 2 correspond to parallel,
    // in-plane and regular cases.
    static long long exvolcounterz[3];
    ///Const getter
    static bool RUNSTATE; //0 refers to restart phase and 1 refers to run phase.
    static bool USECHEMCOPYNUM; // if set to 0, restart file copy numbers are used. If
    // not, chemistry file copy numbers are used.
    static bool INITIALIZEDSTATUS; // true refers to sucessful initialization. false
    static bool DURINGCHEMISTRY; //true if MEDYAN is running chemistry, false otherwise.
    // corresponds to an on-going initialization state.
    [[deprecated]] static int numthreads;
    //aravind July11,2016
    static vector<float> MUBBareRate;
    static vector<float> LUBBareRate;
    static vector<float> BUBBareRate;
    //@
    static const MechParams& Mechanics() {return MParams;}
    static const ChemParams& Chemistry() {return CParams;}
    static const GeoParams& Geometry() {return GParams;}
    static const BoundParams& Boundaries() {return BParams;}
    static const DyRateParams& DynamicRates() {return DRParams;}
    static const SpecialParams& SpecialInputs() {return SParams;}
    //@}

    //@{
    //Check for consistency of parameters. Done at runtime by the Controller.
    static bool checkChemParameters(ChemistryData& chem);
    static bool checkMechParameters(MechanicsFFType& mech);
    static bool checkDyRateParameters(DynamicRateType& dy);
    static bool checkGeoParameters();
    //@}
    #ifdef TRACKDIDNOTMINIMIZE
    static MinimizationParams& Mininimization() { return MinParams;}
	#endif

};

#endif<|MERGE_RESOLUTION|>--- conflicted
+++ resolved
@@ -119,7 +119,7 @@
     float hessDelta = 0.0001;
     bool denseEstimation = true;
     int hessSkip = 20;
-    
+
     int sameFilBindSkip = 2;
 
 
@@ -207,12 +207,12 @@
     bool eventTracking = false;
     int linkerbindingskip = 2;
     
-    
+
     /// Make (de)polymerization depends on stress
     bool makeRateDepend = false;
     double makeRateDependTime = 0.0;
     double makeRateDependForce = 0.0;
-    
+
     /// Make (de)polymerization depends on stress
     bool makeAFM = false;
     double AFMStep1 = 0.0;
@@ -221,7 +221,7 @@
     double StepTotal = 0.0;
     double StepTime = 0.0;
     float originalPolyPlusRate;
-    
+
 
     //@}
 #ifdef CUDAACCL_NL
@@ -328,7 +328,7 @@
 };
 
 struct SpecialParams {
-    
+
     /// Parameters for initializing MTOC attached filaments
     float mtocTheta1 = 0.0;
     float mtocTheta2 = 1.0;
@@ -353,15 +353,12 @@
     static GeoParams GParams;     ///< The geometry parameters
     static BoundParams BParams;   ///< The boundary parameters
     static DyRateParams DRParams; ///< The dynamic rate parameters
-<<<<<<< HEAD
     #ifdef TRACKDIDNOTMINIMIZE
     static MinimizationParams MinParams;
 	#endif
 
-=======
     static SpecialParams SParams; ///< Other parameters
-    
->>>>>>> aaeebdef
+
 public:
     //@{
 #ifdef NLSTENCILLIST
