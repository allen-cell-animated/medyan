--- conflicted
+++ resolved
@@ -116,19 +116,13 @@
     
     // parameters controlling the calculation of the Hessian matrix
     bool hessTracking = false;
-<<<<<<< HEAD
+    bool eigenTracking = false;
     bool rockSnapBool = false;
     float hessDelta = 0.0001;
     bool denseEstimationBool = true;
     bool hessMatrixPrintBool = false;
-    int hessSkip = 1;
-=======
-    bool eigenTracking = false;
-    float hessDelta = 0.0001;
-    bool denseEstimation = true;
     int hessSkip = 20;
 
->>>>>>> 06cbffcf
     int sameFilBindSkip = 2;
     int cylThresh = 0.0;
 
