--- conflicted
+++ resolved
@@ -29,13 +29,8 @@
 #include "ConjugateGradient.h"
 #include "Util/Io/Log.hpp"
 
-<<<<<<< HEAD
 void MController::initializeMinAlgorithm (MechanicsAlgorithm& MAlgorithm) {
-    
-=======
-void MController::initializeMinAlgorithms (MechanicsAlgorithm& MAlgorithm) {
 
->>>>>>> e144d571
     if (MAlgorithm.ConjugateGradient == "FLETCHERRIEVES")
         _minimizerAlgorithm.reset(
         new ConjugateGradient<FletcherRieves>(MAlgorithm.gradientTolerance,
@@ -81,7 +76,6 @@
                         forceFields.BrBendingType,
                         forceFields.BrDihedralType,
                         forceFields.BrPositionType));
-<<<<<<< HEAD
     
     _FFManager._forceFields.push_back(
         new MembraneFF(forceFields.MemStretchingFFType,
@@ -92,9 +86,6 @@
         new VolumeConservationFF(forceFields.VolumeConservationFFType)
     );
     
-=======
-
->>>>>>> e144d571
     //These FF's have a neighbor list associated with them
     //add to the subsystem's database of neighbor lists.
     auto volumeFF = new CylinderVolumeFF(forceFields.VolumeFFType);
