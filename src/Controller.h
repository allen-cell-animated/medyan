--- conflicted
+++ resolved
@@ -85,12 +85,7 @@
     multimap<int,Compartment*> fCompmap;
     multimap<int,Compartment*> bCompmap;
     //@}
-<<<<<<< HEAD
-    double bounds[2], bounds_prev[2];
-
-=======
     floatingpoint bounds[2], bounds_prev[2];
->>>>>>> 0a87ab12
     ///INITIALIZATION HELPER FUNCTIONS
     
     /// Set up an initial configuration of a network
