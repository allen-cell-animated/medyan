--- conflicted
+++ resolved
@@ -94,17 +94,10 @@
     /// Move the boundary based on the timestep
     void moveBoundary(double deltaTau);
     ///Activate/deactivate compartments based on the longest filament (along Xaxis).
-<<<<<<< HEAD
     void activatedeactivateComp(double timecheck);
     void ControlfrontEndCompobsolete();
     void ControlbackEndCompobsolete();
     void ControlfrontbackEndComp(double timecheck);
-=======
-    void activatedeactivateComp();
-    void ControlfrontEndCompobsolete();
-    void ControlbackEndCompobsolete();
-    void ControlfrontbackEndComp();
->>>>>>> 69a98aa9
     /// Update the positions of all elements in the system
     void updatePositions();
     
