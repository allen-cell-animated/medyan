--- conflicted
+++ resolved
@@ -70,17 +70,14 @@
 
     floatingpoint _minimizationTime;  ///< Frequency of mechanical minimization
     floatingpoint _neighborListTime;  ///< Frequency of neighbor list updates
-<<<<<<< HEAD
 
     std::unique_ptr<adaptive_mesh::MembraneMeshAdapter> _meshAdapter; ///< Used in adaptive remeshing algorithm
     std::unique_ptr< MembraneRegion< Membrane > > _regionInMembrane; // The region that is inside the outermost membrane
 
-=======
     floatingpoint _slowedminimizationcutoffTime = 10.0; //Time cut off for slowed
     // minimization
     // frequency
     
->>>>>>> ca4c3263
     DissipationTracker* _dt;   ///< dissipation tracking object
     
     
