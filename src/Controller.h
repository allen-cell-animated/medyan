--- conflicted
+++ resolved
@@ -23,11 +23,8 @@
 #include "GController.h"
 #include "CController.h"
 #include "DRController.h"
-<<<<<<< HEAD
 #include "Structure/SurfaceMesh/AdaptiveMesh.hpp"
-=======
 #include "DissipationTracker.h"
->>>>>>> aaa07598
 
 //FORWARD DECLARATIONS
 class SubSystem;
@@ -65,17 +62,12 @@
 
     floatingpoint _snapshotTime;     ///< Desired time for each snapshot
     
-<<<<<<< HEAD
-    double _minimizationTime;  ///< Frequency of mechanical minimization
-    double _neighborListTime;  ///< Frequency of neighbor list updates
+    floatingpoint _minimizationTime;  ///< Frequency of mechanical minimization
+    floatingpoint _neighborListTime;  ///< Frequency of neighbor list updates
 
     std::unique_ptr<adaptive_mesh::MembraneMeshAdapter> _meshAdapter; ///< Used in adaptive remeshing algorithm
-=======
-    floatingpoint _minimizationTime;  ///< Frequency of mechanical minimization
-    floatingpoint _neighborListTime;  ///< Frequency of neighbor list updates
-    
+
     DissipationTracker* _dt;   ///< dissipation tracking object
->>>>>>> aaa07598
     
     //@{
     /// Same parameter set as timestep, but in terms of chemical
@@ -108,17 +100,13 @@
     ///RUNTIME HELPER FUNCTIONS
     
     /// Move the boundary based on the timestep
-<<<<<<< HEAD
-    void moveBoundary(double deltaTau);
+    void moveBoundary(floatingpoint deltaTau);
 
     // Update compartments activity based on boundary, membrane, etc.
     // Also update partial volumes and reaction rates
     // Used after each mechanical minimization
     void updateActiveCompartments();
     
-=======
-    void moveBoundary(floatingpoint deltaTau);
->>>>>>> aaa07598
     ///Activate/deactivate compartments based on the longest filament (along Xaxis).
     void activatedeactivateComp();
     void ControlfrontEndCompobsolete();
