--- conflicted
+++ resolved
@@ -123,14 +123,10 @@
     void ControlfrontbackEndComp();
     /// Update the positions of all elements in the system
     void updatePositions();
-<<<<<<< HEAD
-
-=======
     
     void updateBubblePositions();
 
     
->>>>>>> 04800e52
 #ifdef DYNAMICRATES
     /// Update the reaction rates of all elements in the system
     void updateReactionRates();
