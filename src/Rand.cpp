
//------------------------------------------------------------------
//  **MEDYAN** - Simulation Package for the Mechanochemical
//               Dynamics of Active Networks, v3.2.1
//
//  Copyright (2015-2018)  Papoian Lab, University of Maryland
//
//                 ALL RIGHTS RESERVED
//
//  See the MEDYAN web page for more information:
//  http://www.medyan.org
//------------------------------------------------------------------

#include "Rand.h"
#ifdef DEBUGCONSTANTSEED
<<<<<<< HEAD
mt19937 Rand::_eng(1);
long Rand::counter = 0;
long Rand::Dcounter = 0;//counts number of times double is called
long Rand::Ncounter = 0;//counts number of times NRM Impl calls
#else
mt19937 Rand::_eng(rdtsc());
#endif
uniform_int_distribution<int> Rand::_int_distr;
=======
mt19937 Rand::eng(1);
#else
mt19937 Rand::eng(rdtsc());
#endif
uniform_int_distribution<int> Rand::_int_distr;
long Rand::counter = 0;
long Rand::Dcounter = 0;
long Rand::Ncounter = 0;
>>>>>>> 16621eab
<|MERGE_RESOLUTION|>--- conflicted
+++ resolved
@@ -13,16 +13,6 @@
 
 #include "Rand.h"
 #ifdef DEBUGCONSTANTSEED
-<<<<<<< HEAD
-mt19937 Rand::_eng(1);
-long Rand::counter = 0;
-long Rand::Dcounter = 0;//counts number of times double is called
-long Rand::Ncounter = 0;//counts number of times NRM Impl calls
-#else
-mt19937 Rand::_eng(rdtsc());
-#endif
-uniform_int_distribution<int> Rand::_int_distr;
-=======
 mt19937 Rand::eng(1);
 #else
 mt19937 Rand::eng(rdtsc());
@@ -30,5 +20,4 @@
 uniform_int_distribution<int> Rand::_int_distr;
 long Rand::counter = 0;
 long Rand::Dcounter = 0;
-long Rand::Ncounter = 0;
->>>>>>> 16621eab
+long Rand::Ncounter = 0;