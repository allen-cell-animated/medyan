--- conflicted
+++ resolved
@@ -193,7 +193,6 @@
     virtual void print(int snapshot);
 };
 
-<<<<<<< HEAD
 /// Print Filament plusend types
 class PlusEnd : public Output {
     
@@ -211,24 +210,10 @@
 public:
     ReactionOut(string outputFileName, SubSystem* s): Output(outputFileName, s) {}
     ~ReactionOut() {}
-=======
-/// Print total, chemdiss, mechdiss, chem, and mech
-class Dissipation : public Output {
-
-ChemSim* _cs;
-    
-public:
-    Dissipation(string outputFileName, SubSystem* s, ChemSim* cs)
-    
-    : Output(outputFileName, s), _cs(cs) {}
-    
-    ~Dissipation() {}
->>>>>>> ceb3ae01
-    
-    virtual void print(int snapshot);
-};
-
-<<<<<<< HEAD
+    
+    virtual void print(int snapshot);
+};
+
 
 // Print boundary repulsion force
 class BRForces : public Output {
@@ -236,24 +221,10 @@
 public:
     BRForces(string outputFileName, SubSystem* s) : Output(outputFileName, s) {}
     ~BRForces() {}
-=======
-/// Print chem energy changes by HRCDID
-class HRCD : public Output {
-    
-    ChemSim* _cs;
-    
-public:
-    HRCD(string outputFileName, SubSystem* s, ChemSim* cs)
-    
-    : Output(outputFileName, s), _cs(cs) {}
-    
-    ~HRCD() {}
->>>>>>> ceb3ae01
-    
-    virtual void print(int snapshot);
-};
-
-<<<<<<< HEAD
+    
+    virtual void print(int snapshot);
+};
+
 
 // Print concentration in each compartment
 
@@ -267,22 +238,10 @@
                    ChemistryData chemData)
     : Output(outputFileName, s), _subSystem(s), _chemData(chemData) {}
     ~Concentrations() {}
-=======
-/// Print cm graph
-class CMGraph : public Output {
-    
-public:
-    CMGraph(string outputFileName, SubSystem* s)
-    
-    : Output(outputFileName, s) {}
-    
-    ~CMGraph() {}
->>>>>>> ceb3ae01
-    
-    virtual void print(int snapshot);
-};
-
-<<<<<<< HEAD
+    
+    virtual void print(int snapshot);
+};
+
 //// Print pin  force
 //class PinForces : public Output {
 //    
@@ -294,6 +253,4 @@
 //};
 
 
-=======
->>>>>>> ceb3ae01
 #endif