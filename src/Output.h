--- conflicted
+++ resolved
@@ -282,14 +282,14 @@
 
 // Print tm graph
 class TMGraph : public Output {
-    
+
 public:
     TMGraph(string outputFileName, SubSystem* s)
-    
+
     : Output(outputFileName, s) {}
-    
+
     ~TMGraph() {}
-    
+
     virtual void print(int snapshot);
 };
 
@@ -382,27 +382,21 @@
 };
 
 
-<<<<<<< HEAD
-=======
 class HessianSpectra : public Output {
-    
+
     ForceFieldManager* _ffm;
-    
+
 public:
     HessianSpectra(string outputFileName, SubSystem* s, ForceFieldManager* ffm)
-    
+
     : Output(outputFileName, s), _ffm(ffm) {}
-    
+
     ~HessianSpectra() {}
-    
-    virtual void print(int snapshot);
-};
-
-
-
-
-
->>>>>>> aaeebdef
+
+    virtual void print(int snapshot);
+};
+
+
 class Datadump : public Output {
 
     ChemSim* _cs;
