--- conflicted
+++ resolved
@@ -230,8 +230,6 @@
 };
 
 
-<<<<<<< HEAD
-=======
 /// Print chem energy changes by HRCDID
 class HRCD : public Output {
 
@@ -263,7 +261,6 @@
 
 
 
->>>>>>> 324f02ec
 // Print boundary repulsion force
 class BRForces : public Output {
 
