--- conflicted
+++ resolved
@@ -460,7 +460,6 @@
 };
 
 
-<<<<<<< HEAD
 /// Print basic information about all Filament, Linker,
 /// MotorGhost, and BranchingPoint
 class RockingSnapshot : public Output {
@@ -484,7 +483,6 @@
 
 
 
-=======
 //Temporary output for a test case of two filaments. deprecated.
 class TwoFilament : public Output {
 
@@ -502,5 +500,4 @@
 public:
     virtual void print(int snapshot);
 };
->>>>>>> 06cbffcf
 #endif