--- conflicted
+++ resolved
@@ -300,13 +300,8 @@
 #endif
 }
 
-<<<<<<< HEAD
 void Cylinder::printSelf()const {
-    
-=======
-void Cylinder::printSelf() {
-
->>>>>>> 0f32b732
+
     cout << endl;
 
     cout << "Cylinder: ptr = " << this << endl;
