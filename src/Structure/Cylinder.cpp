
//------------------------------------------------------------------
//  **MEDYAN** - Simulation Package for the Mechanochemical
//               Dynamics of Active Networks, v4.0
//
//  Copyright (2015-2018)  Papoian Lab, University of Maryland
//
//                 ALL RIGHTS RESERVED
//
//  See the MEDYAN web page for more information:
//  http://www.medyan.org
//------------------------------------------------------------------

#include "Structure/Cylinder.h"

#include "SubSystem.h"
#include "CController.h"
#include "ChemManager.h"
#include "ChemRNode.h"

#include "Filament.h"
#include "Bead.h"

#include "GController.h"
#include "MathFunctions.h"

using namespace mathfunc;

void Cylinder::updateData() {
    auto& data = getDbData().value[getStableIndex()];

    data.filamentId = static_cast<Filament*>(getParent())->getId();
    data.positionOnFilament = _position;
    data.compartmentId = getCompartment()->getId();
    data.beadIndices[0] = _b1->getStableIndex();
    data.beadIndices[1] = _b2->getStableIndex();
    data.coord = vector2Vec<3, floatingpoint>(coordinate);
    data.type = getType();
    data.id = getId();

#ifdef CHEMISTRY
    data.chemCylinder = getCCylinder();
#endif
}

void Cylinder::updateCoordinate() {
    coordinate = midPointCoordinate(_b1->vcoordinate(), _b2->vcoordinate(), 0.5);
    //update the coordiante in cylinder structure.

    Cylinder::getDbData().value[getStableIndex()].coord = 0.5 * (_b1->coordinate() + _b2->coordinate());
}


Cylinder::Cylinder(Composite* parent, Bead* b1, Bead* b2, short type, int position,
                   bool extensionFront, bool extensionBack, bool initialization)

    : Trackable(true, true, true, false),
      _b1(b1), _b2(b2), _type(type), _position(position),
      DatabaseType(CylinderInfoData::CylinderInfo {}) {

    parent->addChild(unique_ptr<Component>(this));
	//@{

    //Set coordinate
    updateCoordinate();

    Compartment* compartment;
    try {compartment = GController::getCompartment(coordinate);}
    catch (exception& e) {
        cout << e.what() << endl;
        exit(EXIT_FAILURE);
    }

    //add to compartment
    _cellElement.manager = compartment->cylinderCell.manager;
    _cellElement.manager->addElement(this, _cellElement, compartment->cylinderCell);

    //@}
#ifdef MECHANICS
          //set eqLength according to cylinder size

    floatingpoint eqLength  = twoPointDistance(b1->vcoordinate(), b2->vcoordinate());
    if(!SysParams::RUNSTATE) //RESTARTPHASE
    {
        int nummonomers = (int) round(eqLength/ SysParams::Geometry().monomerSize[type]);
        floatingpoint tpd = eqLength;

        if(nummonomers ==0){
            eqLength = SysParams::Geometry().monomerSize[type];
        }
        else{
            eqLength = (nummonomers) * SysParams::Geometry().monomerSize[type];
            floatingpoint mindis = abs(tpd - eqLength);

            for(auto i=nummonomers-1;i<=min(nummonomers+1, SysParams::Geometry().cylinderNumMon[type]);i++){
                if(mindis > abs(tpd - i * SysParams::Geometry().monomerSize[type]))
                {
                    eqLength = i * SysParams::Geometry().monomerSize[type];
                    mindis = abs(tpd - eqLength);
                }
            }
        }


    }
    _mCylinder = unique_ptr<MCylinder>(new MCylinder(_type, eqLength));
    _mCylinder->setCylinder(this);
#endif

#ifdef CHEMISTRY
    _cCylinder = unique_ptr<CCylinder>(new CCylinder(compartment, this));
    _cCylinder->setCylinder(this);

    //init using chem manager
    _chemManager->initializeCCylinder(_cCylinder.get(), extensionFront,
                                      extensionBack, initialization);
#endif

    // Update the stored data
    updateData();

}

Cylinder::~Cylinder() noexcept {
	#ifdef CROSSCHECK_IDX
	cout<<"cindex "<<getStableIndex()<<" removed from ID "<<getId()<<" with bindices "
	<<_b1->getStableIndex()<<" "<<_b2->getStableIndex()<<" and bID "<<_b1->getId()<<" "
																		 ""<<_b2->getId()
																		 <<endl;
	#endif
    //remove from compartment
<<<<<<< HEAD
    _compartment->removeCylinder(this);

=======
    _cellElement.manager->removeElement(_cellElement);
    
>>>>>>> 586f8f5d
}

/// Get filament type
int Cylinder::getType() {return _type;}

void Cylinder::updatePosition() {
	if(!setpositionupdatedstate) {

		//check if were still in same compartment, set new position
		updateCoordinate();
		Compartment *c;
		try { c = GController::getCompartment(coordinate); }
		catch (exception &e) {
			cout << e.what();

			printSelf();

			exit(EXIT_FAILURE);
		}

<<<<<<< HEAD
		if (c != _compartment) {
            #ifdef CHECKRXN
		    cout<<"move Cmp Cylinder with ID "<<getId()<<" from Cmp "
		    <<_compartment->getId()<<" to Cmp "<<c->getId()<<endl;
			#endif
=======
        Compartment* curCompartment = getCompartment();
		if (c != curCompartment) {
>>>>>>> 586f8f5d
			mins = chrono::high_resolution_clock::now();

			//remove from old compartment, add to new
            _cellElement.manager->updateElement(_cellElement, c->cylinderCell);

#ifdef CHEMISTRY
//			auto oldCCylinder = _cCylinder.get();

			//Remove old ccylinder from binding managers
			//Removed March 8, 2019 Aravind. Unnecessary as all UpdatePosition calls are
			// immediately followed by UpdateNeighborLists call in Controller.cpp/.cu
/*        for(auto &manager : oldCompartment->getFilamentBindingManagers()) {
#ifdef NLORIGINAL
            manager->removePossibleBindings(oldCCylinder);
#endif
#ifdef NLSTENCILLIST
            manager->removePossibleBindingsstencil(oldCCylinder);
#endif
        }*/

			//clone and set new ccylinder
			CCylinder *clone = _cCylinder->clone(c);
			setCCylinder(clone);

//			auto newCCylinder = _cCylinder.get();

            //change both CCylinder and Compartment ID in the vector
            auto& data = getDbData().value[getStableIndex()];
            data.compartmentId = c->getId();
            data.chemCylinder = _cCylinder.get();

			mine = chrono::high_resolution_clock::now();
			chrono::duration<floatingpoint> compartment_update(mine - mins);
			CUDAcommon::tmin.timecylinderupdate += compartment_update.count();
			CUDAcommon::tmin.callscylinderupdate++;
		}
#endif

#ifdef MECHANICS
    //update length
    _mCylinder->setLength(twoPointDistance(_b1->vcoordinate(),
                                           _b2->vcoordinate()));
#endif
	}
}

/// @note -  The function uses the bead load force to calculate this changed rate.
/// If there is no force on the beads the reaction rates are set to the bare.

void Cylinder::updateReactionRates() {

    floatingpoint force;

    //if no rate changer was defined, skip
    if(_polyChanger.empty()) return;

    //load force from front (affects plus end polymerization)
    if(_plusEnd) {

        //get force of front bead
        force = _b2->getLoadForcesP();

        //change all plus end polymerization rates
        for(auto &r : _cCylinder->getInternalReactions()) {
            floatingpoint factor;
            if(r->getReactionType() == ReactionType::POLYMERIZATIONPLUSEND) {

                //If reaching a threshold time for manual treadmilling rate changer
                if(tau() > SysParams::DRParams.manualCharStartTime){
                    //all bare rate will be change by a threshold ratio
                    factor = _polyChanger[_type]->getRateChangeFactor(force)*
                             SysParams::DRParams.manualPlusPolyRate;
                }
                else{
                    factor = _polyChanger[_type]->getRateChangeFactor(force);
                }

                r->setRateMulFactor(factor, ReactionBase::MECHANOCHEMICALFACTOR);
                r->updatePropensity();

            }

            //change all plus end depolymerization rates, not force dependent
            //If reaching a threshold time for manual treadmilling rate changer
            if(tau() > SysParams::DRParams.manualCharStartTime){
                if(r->getReactionType() == ReactionType::DEPOLYMERIZATIONPLUSEND) {
                    r->setRateMulFactor(SysParams::DRParams.manualPlusDepolyRate,
                                        ReactionBase::MANUALRATECHANGEFACTOR1);
                    r->updatePropensity();
                }
            }
        }
    }

    //load force from back (affects minus end polymerization)
    if(_minusEnd) {

        //get force of front bead
        force = _b1->getLoadForcesM();

        //change all plus end polymerization rates
        for(auto &r : _cCylinder->getInternalReactions()) {
            floatingpoint factor;
            if(r->getReactionType() == ReactionType::POLYMERIZATIONMINUSEND) {

                //If reaching a threshold time for manual treadmilling rate changer
                if(tau() > SysParams::DRParams.manualCharStartTime){
                    //all bare rate will be change by a threshold ratio
                    factor = _polyChanger[_type]->getRateChangeFactor(force) *
                            SysParams::DRParams.manualMinusPolyRate;
                }
                else{

                    factor = _polyChanger[_type]->getRateChangeFactor(force);
                }

                r->setRateMulFactor(factor, ReactionBase::MECHANOCHEMICALFACTOR);
                r->updatePropensity();
            }

            //change all minus end depolymerization rates, not force dependent
            //If reaching a threshold time for manual treadmilling rate changer
            if(tau() > SysParams::DRParams.manualCharStartTime){

                if(r->getReactionType() == ReactionType::DEPOLYMERIZATIONMINUSEND) {
                    r->setRateMulFactor(SysParams::DRParams.manualPlusDepolyRate,
                                        ReactionBase::MANUALRATECHANGEFACTOR1);
                    r->updatePropensity();
                }
            }
        }
    }
}

bool Cylinder::isFullLength() {

#ifdef MECHANICS
    return areEqual(_mCylinder->getEqLength(), SysParams::Geometry().cylinderSize[_type]);
#else
    return true;
#endif
}

void Cylinder::printSelf() {

    cout << endl;

    cout << "Cylinder: ptr = " << this << endl;
    cout << "Cylinder ID = " << getId() << endl;
    cout << "Parent ptr = " << getParent() << endl;
    cout << "Coordinates = " << coordinate[0] << ", " << coordinate[1] << ", " << coordinate[2] << endl;

    if(_plusEnd) cout << "Is a plus end." << endl;
    if(_minusEnd) cout << "Is a minus end." << endl;

    if(_branchingCylinder != nullptr) cout << "Has a branching cylinder." << endl;

    cout << "Position = " << _position << endl;

    cout<< "Length "<<_mCylinder->getLength()<<endl;
    cout<< "Eq Length "<<_mCylinder->getEqLength()<<endl;
    cout<< "Eq Theta "<<_mCylinder->getEqTheta()<<endl;
    cout<<" Stretching constant "<<_mCylinder->getStretchingConst()<<endl;
    cout<<" Bending constant "<<_mCylinder->getBendingConst()<<endl;

    cout << endl;

#ifdef CHEMISTRY
    cout << "Chemical composition of cylinder:" << endl;
    _cCylinder->printCCylinder();
#endif

    cout << endl;

    cout << "Bead information..." << endl;

    _b1->printSelf();
    _b2->printSelf();

    cout << endl;
}
//Ask Qin when this is used
bool Cylinder::within(Cylinder* other, floatingpoint dist) {

    //check midpoints
    if(twoPointDistancesquared(coordinate, other->coordinate) <= (dist * dist))
        return true;

    //briefly check endpoints of other
    if(twoPointDistancesquared(coordinate, other->_b1->vcoordinate()) <= (dist * dist) ||
       twoPointDistancesquared(coordinate, other->_b2->vcoordinate()) <= (dist * dist))
        return true;

    return false;
}

vector<FilamentRateChanger*> Cylinder::_polyChanger;
ChemManager* Cylinder::_chemManager = 0;

bool Cylinder::setpositionupdatedstate = false;
floatingpoint Cylinder::timecylinder1 = 0.0;
floatingpoint Cylinder::timecylinder2= 0.0;
floatingpoint Cylinder::timecylinderchem= 0.0;
floatingpoint Cylinder::timecylindermech= 0.0;<|MERGE_RESOLUTION|>--- conflicted
+++ resolved
@@ -78,13 +78,13 @@
     //@}
 #ifdef MECHANICS
           //set eqLength according to cylinder size
-
+          
     floatingpoint eqLength  = twoPointDistance(b1->vcoordinate(), b2->vcoordinate());
     if(!SysParams::RUNSTATE) //RESTARTPHASE
     {
         int nummonomers = (int) round(eqLength/ SysParams::Geometry().monomerSize[type]);
         floatingpoint tpd = eqLength;
-
+              
         if(nummonomers ==0){
             eqLength = SysParams::Geometry().monomerSize[type];
         }
@@ -100,13 +100,13 @@
                 }
             }
         }
-
-
+        
+    
     }
     _mCylinder = unique_ptr<MCylinder>(new MCylinder(_type, eqLength));
     _mCylinder->setCylinder(this);
 #endif
-
+    
 #ifdef CHEMISTRY
     _cCylinder = unique_ptr<CCylinder>(new CCylinder(compartment, this));
     _cCylinder->setCylinder(this);
@@ -129,13 +129,8 @@
 																		 <<endl;
 	#endif
     //remove from compartment
-<<<<<<< HEAD
-    _compartment->removeCylinder(this);
-
-=======
     _cellElement.manager->removeElement(_cellElement);
     
->>>>>>> 586f8f5d
 }
 
 /// Get filament type
@@ -156,16 +151,12 @@
 			exit(EXIT_FAILURE);
 		}
 
-<<<<<<< HEAD
-		if (c != _compartment) {
-            #ifdef CHECKRXN
-		    cout<<"move Cmp Cylinder with ID "<<getId()<<" from Cmp "
-		    <<_compartment->getId()<<" to Cmp "<<c->getId()<<endl;
-			#endif
-=======
         Compartment* curCompartment = getCompartment();
 		if (c != curCompartment) {
->>>>>>> 586f8f5d
+			#ifdef CHECKRXN
+			cout<<"move Cmp Cylinder with ID "<<getId()<<" from Cmp "
+			    <<getCompartment()->getId()<<" to Cmp "<<c->getId()<<endl;
+			#endif
 			mins = chrono::high_resolution_clock::now();
 
 			//remove from old compartment, add to new
