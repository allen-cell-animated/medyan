
//------------------------------------------------------------------
//  **MEDYAN** - Simulation Package for the Mechanochemical
//               Dynamics of Active Networks, v4.0
//
//  Copyright (2015-2018)  Papoian Lab, University of Maryland
//
//                 ALL RIGHTS RESERVED
//
//  See the MEDYAN web page for more information:
//  http://www.medyan.org
//------------------------------------------------------------------

#include "Structure/Cylinder.h"

#include "SubSystem.h"
#include "CController.h"
#include "ChemManager.h"
#include "ChemRNode.h"

#include "Filament.h"
#include "Bead.h"

#include "GController.h"
#include "MathFunctions.h"

using namespace mathfunc;

<<<<<<< HEAD
//static vars needed to vectorize on-the-fly
int Cylinder::maxcindex = 0;
int Cylinder::vectormaxsize = 0;
int Cylinder::Ncyl = 0;
//bool Cylinder::triggercylindervectorization = false;
vector<int> Cylinder::removedcindex;//vector of bead indices that were once alloted to other
// beads but are free to be reallocated now.
void Cylinder::revectorize(cylinder* cylindervec, Cylinder** cylinderpointervec,
                        CCylinder** ccylindervec){
	#ifdef CROSSCHECK_IDX
	cout<<"revectorize"<<endl;
	#endif
    int i = 0;
    for(auto cyl:_cylinders.getElements()){
        //set _dcIndex
        cyl->_dcIndex = i;
        //copy attributes to a structure array
        cylindervec[i].filamentID = dynamic_cast<Filament*>(cyl->getParent())->getID();
        cylindervec[i].filamentposition = cyl->getPosition();
        cylindervec[i].bindices[0] = cyl->getFirstBead()->_dbIndex;
        cylindervec[i].bindices[1] = cyl->getSecondBead()->_dbIndex;
        cylindervec[i].cmpID = cyl->getCompartment()->getID();
        cylindervec[i].cindex = i;
        auto coord = cyl->coordinate;
        cylindervec[i].coord[0] = coord[0];
        cylindervec[i].coord[1] = coord[1];
        cylindervec[i].coord[2] = coord[2];
        cylindervec[i].type = cyl->getType();
        cylindervec[i].ID = cyl->getID();
        //other arrays needed
        ccylindervec[i] = cyl->getCCylinder();
        cylinderpointervec[i] = cyl;
        i++;
    }
    removedcindex.clear();
    Ncyl = _cylinders.getElements().size();
    maxcindex = Ncyl;
}

void Cylinder::appendrevectorize(cylinder* cylindervec, Cylinder** cylinderpointervec,
                           CCylinder** ccylindervec){
	#ifdef CROSSCHECK_IDX
	cout<<"append revectorize"<<endl;
	#endif
	int i = 0;
	maxcindex = 0;
	for(auto cyl:_cylinders.getElements()){

		i = cyl->_dcIndex;
		maxcindex = max(maxcindex,i);
		//copy attributes to a structure array
		cylindervec[i].filamentID = dynamic_cast<Filament*>(cyl->getParent())->getID();
		cylindervec[i].filamentposition = cyl->getPosition();
		cylindervec[i].bindices[0] = cyl->getFirstBead()->_dbIndex;
		cylindervec[i].bindices[1] = cyl->getSecondBead()->_dbIndex;
		cylindervec[i].cmpID = cyl->getCompartment()->getID();
		cylindervec[i].cindex = i;
		auto coord = cyl->coordinate;
		cylindervec[i].coord[0] = coord[0];
		cylindervec[i].coord[1] = coord[1];
		cylindervec[i].coord[2] = coord[2];
		cylindervec[i].type = cyl->getType();
		cylindervec[i].ID = cyl->getID();
		//other arrays needed
		ccylindervec[i] = cyl->getCCylinder();
		cylinderpointervec[i] = cyl;
=======
void Cylinder::updateData() {
    auto& data = getDbData().value[getStableIndex()];
>>>>>>> 540c1264

    data.filamentId = static_cast<Filament*>(getParent())->getId();
    data.positionOnFilament = _position;
    data.compartmentId = _compartment->getId();
    data.beadIndices[0] = _b1->getStableIndex();
    data.beadIndices[1] = _b2->getStableIndex();
    data.coord = vector2Vec<3, floatingpoint>(coordinate);
    data.type = getType();
    data.id = getId();

#ifdef CHEMISTRY
    data.chemCylinder = getCCylinder();
#endif
}

void Cylinder::updateCoordinate() {
    coordinate = midPointCoordinate(_b1->vcoordinate(), _b2->vcoordinate(), 0.5);
    //update the coordiante in cylinder structure.

    Cylinder::getDbData().value[getStableIndex()].coord = 0.5 * (_b1->coordinate() + _b2->coordinate());
}


Cylinder::Cylinder(Composite* parent, Bead* b1, Bead* b2, short type, int position,
                   bool extensionFront, bool extensionBack, bool initialization)

    : Trackable(true, true, true, false),
      _b1(b1), _b2(b2), _type(type), _position(position),
      DatabaseType(CylinderInfoData::CylinderInfo {}) {
    
    parent->addChild(unique_ptr<Component>(this));
<<<<<<< HEAD

    //revectorize if needed
    revectorizeifneeded();
    //set cindex
/*	_dcIndex = maxcindex;
	maxcindex++;*/
	//The following protocol is commented as it leads to seg faults.
	//Binding sites are stored based on cIndices and if a cIndex were to be reassigned
	// during chemistry, all the entries in the bindingmanager map go out of use. Hence,
	// it is necessary to not use this during chemistry.
    //set cindex based on maxbindex if there were no cylinders removed.
    if(removedcindex.size() == 0)
    {_dcIndex = maxcindex;
        maxcindex++;
    }
        // if cylinders were removed earlier, allot one of the available bead indices.
    else{
        _dcIndex = *removedcindex.begin();
        removedcindex.erase(removedcindex.begin());
    }
#ifdef CROSSCHECK_IDX
	cout<<"cindex "<<_dcIndex<< " alloted to ID "<<_ID<<" with bindex "
	<<b1->_dbIndex<<" " <<b2->_dbIndex<<" and bID "<<b1->getID()<<" "<<b2->getID()<<endl;
#endif
    //@}

    //@{
    Ncyl = _cylinders.getElements().size();
    //check if you need to revectorize.
    cylinder* cylindervec = CUDAcommon::serlvars.cylindervec;
    Cylinder** cylinderpointervec = CUDAcommon::serlvars.cylinderpointervec;
    CCylinder** ccylindervec = CUDAcommon::serlvars.ccylindervec;
    //copy attributes to a structure array

    cylindervec[_dcIndex].filamentID = static_cast<Filament*>(this->getParent())->getID();
    cylindervec[_dcIndex].filamentposition = _position;
    cylindervec[_dcIndex].bindices[0] = _b1->_dbIndex;
    cylindervec[_dcIndex].bindices[1] = _b2->_dbIndex;
=======
	//@{
>>>>>>> 540c1264

    //Set coordinate
    updateCoordinate();

    try {_compartment = GController::getCompartment(coordinate);}
    catch (exception& e) {
        cout << e.what() << endl;
        exit(EXIT_FAILURE);
    }

   //add to compartment
   _compartment->addCylinder(this);

    //@}
#ifdef MECHANICS
          //set eqLength according to cylinder size
          
    floatingpoint eqLength  = twoPointDistance(b1->vcoordinate(), b2->vcoordinate());
    if(!SysParams::RUNSTATE) //RESTARTPHASE
    {
        int nummonomers = (int) round(eqLength/ SysParams::Geometry().monomerSize[type]);
        floatingpoint tpd = eqLength;
              
        if(nummonomers ==0){
            eqLength = SysParams::Geometry().monomerSize[type];
        }
        else{
            eqLength = (nummonomers) * SysParams::Geometry().monomerSize[type];
            floatingpoint mindis = abs(tpd - eqLength);

            for(auto i=nummonomers-1;i<=min(nummonomers+1, SysParams::Geometry().cylinderNumMon[type]);i++){
                if(mindis > abs(tpd - i * SysParams::Geometry().monomerSize[type]))
                {
                    eqLength = i * SysParams::Geometry().monomerSize[type];
                    mindis = abs(tpd - eqLength);
                }
            }
        }
        
    
    }
    _mCylinder = unique_ptr<MCylinder>(new MCylinder(_type, eqLength));
    _mCylinder->setCylinder(this);
#endif
    
#ifdef CHEMISTRY
    _cCylinder = unique_ptr<CCylinder>(new CCylinder(_compartment, this));
    _cCylinder->setCylinder(this);

    //init using chem manager
    _chemManager->initializeCCylinder(_cCylinder.get(), extensionFront,
                                      extensionBack, initialization);
#endif

    // Update the stored data
    updateData();

}

Cylinder::~Cylinder() noexcept {
	#ifdef CROSSCHECK_IDX
	cout<<"cindex "<<_dcIndex<<" removed from ID "<<_ID<<" with bindices "
	<<_b1->_dbIndex<<" "<<_b2->_dbIndex<<" and bID "<<_b1->getID()<<" "<<_b2->getID()<<endl;
	#endif
    //remove from compartment
    _compartment->removeCylinder(this);
    
}
/// Get filament type
int Cylinder::getType() {return _type;}

void Cylinder::updatePosition() {
	if(!setpositionupdatedstate) {

		//check if were still in same compartment, set new position
		updateCoordinate();

		Compartment *c;
		try { c = GController::getCompartment(coordinate); }
		catch (exception &e) {
			cout << e.what();

			printSelf();

			exit(EXIT_FAILURE);
		}

		if (c != _compartment) {
			mins = chrono::high_resolution_clock::now();

#ifdef CHEMISTRY
//			auto oldCompartment = _compartment;
//			auto newCompartment = c;
#endif

			//remove from old compartment, add to new
			_compartment->removeCylinder(this);
			_compartment = c;
			_compartment->addCylinder(this);

#ifdef CHEMISTRY
//			auto oldCCylinder = _cCylinder.get();

			//Remove old ccylinder from binding managers
			//Removed March 8, 2019 Aravind. Unnecessary as all UpdatePosition calls are
			// immediately followed by UpdateNeighborLists call in Controller.cpp/.cu
/*        for(auto &manager : oldCompartment->getFilamentBindingManagers()) {
#ifdef NLORIGINAL
            manager->removePossibleBindings(oldCCylinder);
#endif
#ifdef NLSTENCILLIST
            manager->removePossibleBindingsstencil(oldCCylinder);
#endif
        }*/

			//clone and set new ccylinder
			CCylinder *clone = _cCylinder->clone(c);
			setCCylinder(clone);

//			auto newCCylinder = _cCylinder.get();

            //change both CCylinder and Compartment ID in the vector
            auto& data = getDbData().value[getStableIndex()];
            data.compartmentId = _compartment->getId();
            data.chemCylinder = _cCylinder.get();

			mine = chrono::high_resolution_clock::now();
			chrono::duration<floatingpoint> compartment_update(mine - mins);
			CUDAcommon::tmin.timecylinderupdate += compartment_update.count();
			CUDAcommon::tmin.callscylinderupdate++;
		}
#endif

#ifdef MECHANICS
    //update length
    _mCylinder->setLength(twoPointDistance(_b1->vcoordinate(),
                                           _b2->vcoordinate()));
#endif
	}
}

/// @note -  The function uses the bead load force to calculate this changed rate.
/// If there is no force on the beads the reaction rates are set to the bare.

void Cylinder::updateReactionRates() {
    
    floatingpoint force;
    
    //if no rate changer was defined, skip
    if(_polyChanger.empty()) return;
    
    //load force from front (affects plus end polymerization)
    if(_plusEnd) {
        
        //get force of front bead
        force = _b2->getLoadForcesP();
        
        //change all plus end polymerization rates
        for(auto &r : _cCylinder->getInternalReactions()) {
            floatingpoint newRate;
            if(r->getReactionType() == ReactionType::POLYMERIZATIONPLUSEND) {

                //If reaching a threshold time for manual treadmilling rate changer
                if(tau() > SysParams::DRParams.manualCharStartTime){
                    //all bare rate will be change by a threshold ratio
                    newRate = _polyChanger[_type]->changeRate(r->getBareRate() * SysParams::DRParams.manualPlusPolyRate, force);
                }
                else{
                    newRate = _polyChanger[_type]->changeRate(r->getBareRate(), force);
                }

                r->setRateScaled(newRate);
                r->updatePropensity();

            }

            //change all plus end depolymerization rates, not force dependent
            //If reaching a threshold time for manual treadmilling rate changer
            if(tau() > SysParams::DRParams.manualCharStartTime){
                if(r->getReactionType() == ReactionType::DEPOLYMERIZATIONPLUSEND) {
                    r->setRateScaled(r->getBareRate() * SysParams::DRParams.manualPlusDepolyRate);
                    r->updatePropensity();
                }
            }
        }
    
    }

    //load force from back (affects minus end polymerization)
    if(_minusEnd) {
        
        //get force of front bead
        force = _b1->getLoadForcesM();
        
        //change all plus end polymerization rates
        for(auto &r : _cCylinder->getInternalReactions()) {
            floatingpoint newRate;
            if(r->getReactionType() == ReactionType::POLYMERIZATIONMINUSEND) {
                
                //If reaching a threshold time for manual treadmilling rate changer
                if(tau() > SysParams::DRParams.manualCharStartTime){
                    //all bare rate will be change by a threshold ratio
                    newRate = _polyChanger[_type]->changeRate(r->getBareRate() * SysParams::DRParams.manualMinusPolyRate, force);
                }
                else{
                    newRate = _polyChanger[_type]->changeRate(r->getBareRate(), force);
                }
                
                r->setRateScaled(newRate);
                r->updatePropensity();

            }

            //change all minus end depolymerization rates, not force dependent
            //If reaching a threshold time for manual treadmilling rate changer
            if(tau() > SysParams::DRParams.manualCharStartTime){

                if(r->getReactionType() == ReactionType::DEPOLYMERIZATIONMINUSEND) {
                    r->setRateScaled(r->getBareRate() * SysParams::DRParams.manualMinusDepolyRate);
                    r->updatePropensity();
                }
            }
        }
    }
}

bool Cylinder::isFullLength() {
    
#ifdef MECHANICS
    return areEqual(_mCylinder->getEqLength(), SysParams::Geometry().cylinderSize[_type]);
#else
    return true;
#endif
}

void Cylinder::printSelf() {
    
    cout << endl;
    
    cout << "Cylinder: ptr = " << this << endl;
    cout << "Cylinder ID = " << getId() << endl;
    cout << "Parent ptr = " << getParent() << endl;
    cout << "Coordinates = " << coordinate[0] << ", " << coordinate[1] << ", " << coordinate[2] << endl;
    
    if(_plusEnd) cout << "Is a plus end." << endl;
    if(_minusEnd) cout << "Is a minus end." << endl;
    
    if(_branchingCylinder != nullptr) cout << "Has a branching cylinder." << endl;
    
    cout << "Position = " << _position << endl;
    
    cout<< "Length "<<_mCylinder->getLength()<<endl;
    cout<< "Eq Length "<<_mCylinder->getEqLength()<<endl;
    cout<< "Eq Theta "<<_mCylinder->getEqTheta()<<endl;
    cout<<" Stretching constant "<<_mCylinder->getStretchingConst()<<endl;
    cout<<" Bending constant "<<_mCylinder->getBendingConst()<<endl;

    cout << endl;
    
#ifdef CHEMISTRY
    cout << "Chemical composition of cylinder:" << endl;
    _cCylinder->printCCylinder();
#endif
    
    cout << endl;
    
    cout << "Bead information..." << endl;
    
    _b1->printSelf();
    _b2->printSelf();
    
    cout << endl;
}
//Ask Qin when this is used
bool Cylinder::within(Cylinder* other, floatingpoint dist) {
    
    //check midpoints
    if(twoPointDistancesquared(coordinate, other->coordinate) <= (dist * dist))
        return true;
    
    //briefly check endpoints of other
    if(twoPointDistancesquared(coordinate, other->_b1->vcoordinate()) <= (dist * dist) ||
       twoPointDistancesquared(coordinate, other->_b2->vcoordinate()) <= (dist * dist))
        return true;
    
    return false;
}

vector<FilamentRateChanger*> Cylinder::_polyChanger;
ChemManager* Cylinder::_chemManager = 0;

bool Cylinder::setpositionupdatedstate = false;
floatingpoint Cylinder::timecylinder1 = 0.0;
floatingpoint Cylinder::timecylinder2= 0.0;
floatingpoint Cylinder::timecylinderchem= 0.0;
floatingpoint Cylinder::timecylindermech= 0.0;<|MERGE_RESOLUTION|>--- conflicted
+++ resolved
@@ -26,77 +26,8 @@
 
 using namespace mathfunc;
 
-<<<<<<< HEAD
-//static vars needed to vectorize on-the-fly
-int Cylinder::maxcindex = 0;
-int Cylinder::vectormaxsize = 0;
-int Cylinder::Ncyl = 0;
-//bool Cylinder::triggercylindervectorization = false;
-vector<int> Cylinder::removedcindex;//vector of bead indices that were once alloted to other
-// beads but are free to be reallocated now.
-void Cylinder::revectorize(cylinder* cylindervec, Cylinder** cylinderpointervec,
-                        CCylinder** ccylindervec){
-	#ifdef CROSSCHECK_IDX
-	cout<<"revectorize"<<endl;
-	#endif
-    int i = 0;
-    for(auto cyl:_cylinders.getElements()){
-        //set _dcIndex
-        cyl->_dcIndex = i;
-        //copy attributes to a structure array
-        cylindervec[i].filamentID = dynamic_cast<Filament*>(cyl->getParent())->getID();
-        cylindervec[i].filamentposition = cyl->getPosition();
-        cylindervec[i].bindices[0] = cyl->getFirstBead()->_dbIndex;
-        cylindervec[i].bindices[1] = cyl->getSecondBead()->_dbIndex;
-        cylindervec[i].cmpID = cyl->getCompartment()->getID();
-        cylindervec[i].cindex = i;
-        auto coord = cyl->coordinate;
-        cylindervec[i].coord[0] = coord[0];
-        cylindervec[i].coord[1] = coord[1];
-        cylindervec[i].coord[2] = coord[2];
-        cylindervec[i].type = cyl->getType();
-        cylindervec[i].ID = cyl->getID();
-        //other arrays needed
-        ccylindervec[i] = cyl->getCCylinder();
-        cylinderpointervec[i] = cyl;
-        i++;
-    }
-    removedcindex.clear();
-    Ncyl = _cylinders.getElements().size();
-    maxcindex = Ncyl;
-}
-
-void Cylinder::appendrevectorize(cylinder* cylindervec, Cylinder** cylinderpointervec,
-                           CCylinder** ccylindervec){
-	#ifdef CROSSCHECK_IDX
-	cout<<"append revectorize"<<endl;
-	#endif
-	int i = 0;
-	maxcindex = 0;
-	for(auto cyl:_cylinders.getElements()){
-
-		i = cyl->_dcIndex;
-		maxcindex = max(maxcindex,i);
-		//copy attributes to a structure array
-		cylindervec[i].filamentID = dynamic_cast<Filament*>(cyl->getParent())->getID();
-		cylindervec[i].filamentposition = cyl->getPosition();
-		cylindervec[i].bindices[0] = cyl->getFirstBead()->_dbIndex;
-		cylindervec[i].bindices[1] = cyl->getSecondBead()->_dbIndex;
-		cylindervec[i].cmpID = cyl->getCompartment()->getID();
-		cylindervec[i].cindex = i;
-		auto coord = cyl->coordinate;
-		cylindervec[i].coord[0] = coord[0];
-		cylindervec[i].coord[1] = coord[1];
-		cylindervec[i].coord[2] = coord[2];
-		cylindervec[i].type = cyl->getType();
-		cylindervec[i].ID = cyl->getID();
-		//other arrays needed
-		ccylindervec[i] = cyl->getCCylinder();
-		cylinderpointervec[i] = cyl;
-=======
 void Cylinder::updateData() {
     auto& data = getDbData().value[getStableIndex()];
->>>>>>> 540c1264
 
     data.filamentId = static_cast<Filament*>(getParent())->getId();
     data.positionOnFilament = _position;
@@ -126,50 +57,9 @@
     : Trackable(true, true, true, false),
       _b1(b1), _b2(b2), _type(type), _position(position),
       DatabaseType(CylinderInfoData::CylinderInfo {}) {
-    
+
     parent->addChild(unique_ptr<Component>(this));
-<<<<<<< HEAD
-
-    //revectorize if needed
-    revectorizeifneeded();
-    //set cindex
-/*	_dcIndex = maxcindex;
-	maxcindex++;*/
-	//The following protocol is commented as it leads to seg faults.
-	//Binding sites are stored based on cIndices and if a cIndex were to be reassigned
-	// during chemistry, all the entries in the bindingmanager map go out of use. Hence,
-	// it is necessary to not use this during chemistry.
-    //set cindex based on maxbindex if there were no cylinders removed.
-    if(removedcindex.size() == 0)
-    {_dcIndex = maxcindex;
-        maxcindex++;
-    }
-        // if cylinders were removed earlier, allot one of the available bead indices.
-    else{
-        _dcIndex = *removedcindex.begin();
-        removedcindex.erase(removedcindex.begin());
-    }
-#ifdef CROSSCHECK_IDX
-	cout<<"cindex "<<_dcIndex<< " alloted to ID "<<_ID<<" with bindex "
-	<<b1->_dbIndex<<" " <<b2->_dbIndex<<" and bID "<<b1->getID()<<" "<<b2->getID()<<endl;
-#endif
-    //@}
-
-    //@{
-    Ncyl = _cylinders.getElements().size();
-    //check if you need to revectorize.
-    cylinder* cylindervec = CUDAcommon::serlvars.cylindervec;
-    Cylinder** cylinderpointervec = CUDAcommon::serlvars.cylinderpointervec;
-    CCylinder** ccylindervec = CUDAcommon::serlvars.ccylindervec;
-    //copy attributes to a structure array
-
-    cylindervec[_dcIndex].filamentID = static_cast<Filament*>(this->getParent())->getID();
-    cylindervec[_dcIndex].filamentposition = _position;
-    cylindervec[_dcIndex].bindices[0] = _b1->_dbIndex;
-    cylindervec[_dcIndex].bindices[1] = _b2->_dbIndex;
-=======
 	//@{
->>>>>>> 540c1264
 
     //Set coordinate
     updateCoordinate();
@@ -186,7 +76,7 @@
     //@}
 #ifdef MECHANICS
           //set eqLength according to cylinder size
-          
+
     floatingpoint eqLength  = twoPointDistance(b1->vcoordinate(), b2->vcoordinate());
     if(!SysParams::RUNSTATE) //RESTARTPHASE
     {
@@ -208,8 +98,8 @@
                 }
             }
         }
-        
-    
+
+
     }
     _mCylinder = unique_ptr<MCylinder>(new MCylinder(_type, eqLength));
     _mCylinder->setCylinder(this);
@@ -231,13 +121,16 @@
 
 Cylinder::~Cylinder() noexcept {
 	#ifdef CROSSCHECK_IDX
-	cout<<"cindex "<<_dcIndex<<" removed from ID "<<_ID<<" with bindices "
-	<<_b1->_dbIndex<<" "<<_b2->_dbIndex<<" and bID "<<_b1->getID()<<" "<<_b2->getID()<<endl;
+	cout<<"cindex "<<getStableIndex()<<" removed from ID "<<getId()<<" with bindices "
+	<<_b1->getStableIndex()<<" "<<_b2->getStableIndex()<<" and bID "<<_b1->getId()<<" "
+																		 ""<<_b2->getId()
+																		 <<endl;
 	#endif
     //remove from compartment
     _compartment->removeCylinder(this);
     
 }
+
 /// Get filament type
 int Cylinder::getType() {return _type;}
 
