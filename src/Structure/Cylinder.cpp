
//------------------------------------------------------------------
//  **MEDYAN** - Simulation Package for the Mechanochemical
//               Dynamics of Active Networks, v3.2.1
//
//  Copyright (2015-2018)  Papoian Lab, University of Maryland
//
//                 ALL RIGHTS RESERVED
//
//  See the MEDYAN web page for more information:
//  http://www.medyan.org
//------------------------------------------------------------------

#include "Cylinder.h"

#include "SubSystem.h"
#include "CController.h"
#include "ChemManager.h"
#include "ChemRNode.h"

#include "Filament.h"
#include "Bead.h"

#include "GController.h"
#include "MathFunctions.h"

using namespace mathfunc;

//static vars needed to vectorize on-the-fly
int Cylinder::maxcindex = 0;
int Cylinder::vectormaxsize = 0;
int Cylinder::Ncyl = 0;
//bool Cylinder::triggercylindervectorization = false;
vector<int> Cylinder::removedcindex;//vector of bead indices that were once alloted to other
// beads but are free to be reallocated now.
void Cylinder::revectorize(cylinder* cylindervec, Cylinder** cylinderpointervec,
                        CCylinder** ccylindervec){
	#ifdef CROSSCHECK
	cout<<"revectorize"<<endl;
	#endif
    int i = 0;
    for(auto cyl:getElements()){
        //set _dcIndex
        cyl->_dcIndex = i;
        //copy attributes to a structure array
        cylindervec[i].filamentID = dynamic_cast<Filament*>(cyl->getParent())->getId();
        cylindervec[i].filamentposition = cyl->getPosition();
        cylindervec[i].bindices[0] = cyl->getFirstBead()->_dbIndex;
        cylindervec[i].bindices[1] = cyl->getSecondBead()->_dbIndex;
        cylindervec[i].cmpID = cyl->getCompartment()->getId();
        cylindervec[i].cindex = i;
        auto coord = cyl->coordinate;
        cylindervec[i].coord[0] = coord[0];
        cylindervec[i].coord[1] = coord[1];
        cylindervec[i].coord[2] = coord[2];
        cylindervec[i].type = cyl->getType();
        cylindervec[i].ID = cyl->getId();
        //other arrays needed
        ccylindervec[i] = cyl->getCCylinder();
        cylinderpointervec[i] = cyl;
        i++;
    }
    removedcindex.clear();
    Ncyl = getElements().size();
    maxcindex = Ncyl;
}

void Cylinder::appendrevectorize(cylinder* cylindervec, Cylinder** cylinderpointervec,
                           CCylinder** ccylindervec){
	cout<<"append revectorize"<<endl;
	int i = 0;
	maxcindex = 0;
	for(auto cyl:getElements()){

		i = cyl->_dcIndex;
		maxcindex = max(maxcindex,i);
		//copy attributes to a structure array
		cylindervec[i].filamentID = dynamic_cast<Filament*>(cyl->getParent())->getId();
		cylindervec[i].filamentposition = cyl->getPosition();
		cylindervec[i].bindices[0] = cyl->getFirstBead()->_dbIndex;
		cylindervec[i].bindices[1] = cyl->getSecondBead()->_dbIndex;
		cylindervec[i].cmpID = cyl->getCompartment()->getId();
		cylindervec[i].cindex = i;
		auto coord = cyl->coordinate;
		cylindervec[i].coord[0] = coord[0];
		cylindervec[i].coord[1] = coord[1];
		cylindervec[i].coord[2] = coord[2];
		cylindervec[i].type = cyl->getType();
		cylindervec[i].ID = cyl->getId();
		//other arrays needed
		ccylindervec[i] = cyl->getCCylinder();
		cylinderpointervec[i] = cyl;

	}
	maxcindex++;
	//Remove cindices in removedcindex vector that are greater-than-or-equal-to maxcindex
	for(auto reusablecidx=removedcindex.begin();reusablecidx != removedcindex.end();){
		if(*reusablecidx >= maxcindex)
			removedcindex.erase(reusablecidx);
		else
			reusablecidx++;
	}


	Ncyl = getElements().size();
}

<<<<<<< HEAD
void  Cylinder::copytoarrays() {
    long i =_dcIndex;
    cylinder* cylindervec = CUDAcommon::serlvars.cylindervec;
    Cylinder** cylinderpointervec = CUDAcommon::serlvars.cylinderpointervec;
    CCylinder** ccylindervec = CUDAcommon::serlvars.ccylindervec;
    //copy attributes to a structure array
    cylindervec[i].filamentID = dynamic_cast<Filament*>(this->getParent())->getId();
    cylindervec[i].filamentposition = _position;
    cylindervec[i].bindices[0] = _b1->_dbIndex;
    cylindervec[i].bindices[1] = _b2->_dbIndex;
    cylindervec[i].cmpID = _compartment->getId();
    cylindervec[i].cindex = i;
    cylindervec[i].type = _type;
    cylindervec[i].ID = getId();
    //update coordinate in updatecoordinate
/*    auto coord = coordinate;
    cylindervec[i].coord[0] = coord[0];
    cylindervec[i].coord[1] = coord[1];
    cylindervec[i].coord[2] = coord[2];*/

    //other arrays needed
/*    ccylindervec[i] = _cCylinder.get();
    cylinderpointervec[i] = this;*/
}

=======
>>>>>>> 49c8b575
void Cylinder::resetarrays() {
    cylinder* cylindervec = CUDAcommon::serlvars.cylindervec;
    Cylinder** cylinderpointervec = CUDAcommon::serlvars.cylinderpointervec;
    CCylinder** ccylindervec = CUDAcommon::serlvars.ccylindervec;
    resetcylinderstruct(cylindervec, _dcIndex);
    cylinderpointervec[_dcIndex] = NULL;
    ccylindervec[_dcIndex] = NULL;
}

void Cylinder::updateCoordinate() {
    coordinate = midPointCoordinate(_b1->coordinate, _b2->coordinate, 0.5);
    //update the coordiante in cylinder structure.
    cylinder* cylindervec = CUDAcommon::serlvars.cylindervec;
    cylindervec[_dcIndex].coord[0] = coordinate[0];
    cylindervec[_dcIndex].coord[1] = coordinate[1];
    cylindervec[_dcIndex].coord[2] = coordinate[2];
}


Cylinder::Cylinder(Composite* parent, Bead* b1, Bead* b2, short type, int position,
                   bool extensionFront, bool extensionBack, bool initialization)

    : Trackable(true, true, true, false),
      _b1(b1), _b2(b2), _type(type), _position(position) {

	//@{

    parent->addChild(unique_ptr<Component>(this));

    //revectorize if needed
    revectorizeifneeded();
    //set cindex
/*	_dcIndex = maxcindex;
	maxcindex++;*/
	//The following protocol is commented as it leads to seg faults.
	//Binding sites are stored based on cIndices and if a cIndex were to be reassigned
	// during chemistry, all the entries in the bindingmanager map go out of use. Hence,
	// it is necessary to not use this during chemistry.
    //set cindex based on maxbindex if there were no cylinders removed.
    if(removedcindex.size() == 0)
    {_dcIndex = maxcindex;
        maxcindex++;
    }
        // if cylinders were removed earlier, allot one of the available bead indices.
    else{
        _dcIndex = *removedcindex.begin();
        removedcindex.erase(removedcindex.begin());
    }
#ifdef CROSSCHECK
	cout<<"cindex "<<_dcIndex<< " alloted to ID "<<getId()<<endl;
#endif
    //@}

    //@{
    Ncyl = getElements().size();
    //check if you need to revectorize.
    cylinder* cylindervec = CUDAcommon::serlvars.cylindervec;
    Cylinder** cylinderpointervec = CUDAcommon::serlvars.cylinderpointervec;
    CCylinder** ccylindervec = CUDAcommon::serlvars.ccylindervec;
    //copy attributes to a structure array

    cylindervec[_dcIndex].filamentID = static_cast<Filament*>(this->getParent())->getId();
    cylindervec[_dcIndex].filamentposition = _position;
    cylindervec[_dcIndex].bindices[0] = _b1->_dbIndex;
    cylindervec[_dcIndex].bindices[1] = _b2->_dbIndex;

    //Set coordinate
    updateCoordinate();

    try {_compartment = GController::getCompartment(coordinate);}
    catch (exception& e) {
        cout << e.what() << endl;
        exit(EXIT_FAILURE);
    }

   //add to compartment
   _compartment->addCylinder(this);

    //@}
#ifdef MECHANICS
          //set eqLength according to cylinder size
              floatingpoint eqLength  = twoPointDistance(b1->coordinate, b2->coordinate);
          if(!SysParams::RUNSTATE) //RESTARTPHASE
          {
              int nummonomers = (int) round(eqLength/ SysParams::Geometry().monomerSize[type]);
              floatingpoint tpd = eqLength;
              
              if(nummonomers ==0){
                  eqLength = SysParams::Geometry().monomerSize[type];
              }
              else{
                  eqLength = (nummonomers) * SysParams::Geometry().monomerSize[type];
                  floatingpoint mindis = abs(tpd - eqLength);

                  for(auto i=nummonomers-1;i<=min(nummonomers+1, SysParams::Geometry().cylinderNumMon[type]);i++){
                      if(mindis > abs(tpd - i * SysParams::Geometry().monomerSize[type]))
                      {
                          eqLength = i * SysParams::Geometry().monomerSize[type];
                          mindis = abs(tpd - eqLength);
                      }
                  }
              }
              
            
          }
          _mCylinder = unique_ptr<MCylinder>(new MCylinder(_type, eqLength));
          _mCylinder->setCylinder(this);
#endif
    
#ifdef CHEMISTRY
    _cCylinder = unique_ptr<CCylinder>(new CCylinder(_compartment, this));
    _cCylinder->setCylinder(this);

    //copy further components to the array
    cylindervec[_dcIndex].cmpID = _compartment->getId();
    cylindervec[_dcIndex].cindex = _dcIndex;
    cylindervec[_dcIndex].type = _type;
    cylindervec[_dcIndex].ID = getId();
    //other arrays needed
    ccylindervec[_dcIndex] = _cCylinder.get();
    cylinderpointervec[_dcIndex] = this;

    //init using chem manager
    _chemManager->initializeCCylinder(_cCylinder.get(), extensionFront,
                                      extensionBack, initialization);
#endif
    /*//copy further components to the array
    cylindervec[_dcIndex].cmpID = _compartment->getID();
    cylindervec[_dcIndex].cindex = _dcIndex;
    cylindervec[_dcIndex].type = _type;
    cylindervec[_dcIndex].ID = _ID;
    //other arrays needed
    ccylindervec[_dcIndex] = _cCylinder.get();
    cylinderpointervec[_dcIndex] = this;*/
}

Cylinder::~Cylinder() noexcept {
    //remove from compartment
    _compartment->removeCylinder(this);
    
}

/// Get filament type
int Cylinder::getType() {return _type;}

void Cylinder::updatePosition() {
	if(!setpositionupdatedstate) {

		//check if were still in same compartment, set new position
		updateCoordinate();

		Compartment *c;
		try { c = GController::getCompartment(coordinate); }
		catch (exception &e) {
			cout << e.what();

			printSelf();

			exit(EXIT_FAILURE);
		}

		if (c != _compartment) {
			mins = chrono::high_resolution_clock::now();

#ifdef CHEMISTRY
//			auto oldCompartment = _compartment;
//			auto newCompartment = c;
#endif

			//remove from old compartment, add to new
			_compartment->removeCylinder(this);
			_compartment = c;
			_compartment->addCylinder(this);

#ifdef CHEMISTRY
//			auto oldCCylinder = _cCylinder.get();

			//Remove old ccylinder from binding managers
			//Removed March 8, 2019 Aravind. Unnecessary as all UpdatePosition calls are
			// immediately followed by UpdateNeighborLists call in Controller.cpp/.cu
/*        for(auto &manager : oldCompartment->getFilamentBindingManagers()) {
#ifdef NLORIGINAL
            manager->removePossibleBindings(oldCCylinder);
#endif
#ifdef NLSTENCILLIST
            manager->removePossibleBindingsstencil(oldCCylinder);
#endif
        }*/

			//clone and set new ccylinder
			CCylinder *clone = _cCylinder->clone(c);
			setCCylinder(clone);

//			auto newCCylinder = _cCylinder.get();

			//change both CCylinder and Compartment ID in the vector
			CUDAcommon::serlvars.cylindervec[_dcIndex].cmpID = _compartment->getId();
			CUDAcommon::serlvars.cylinderpointervec[_dcIndex] = this;
			CUDAcommon::serlvars.ccylindervec[_dcIndex] = _cCylinder.get();

			mine = chrono::high_resolution_clock::now();
			chrono::duration<floatingpoint> compartment_update(mine - mins);
			CUDAcommon::tmin.timecylinderupdate += compartment_update.count();
			CUDAcommon::tmin.callscylinderupdate++;
		}
#endif

#ifdef MECHANICS
		//update length
		_mCylinder->setLength(twoPointDistance(_b1->coordinate,
		                                       _b2->coordinate));
#endif
	}
}

/// @note -  The function uses the bead load force to calculate this changed rate.
/// If there is no force on the beads the reaction rates are set to the bare.

void Cylinder::updateReactionRates() {
    
    floatingpoint force;
    
    //if no rate changer was defined, skip
    if(_polyChanger.empty()) return;
    
    //load force from front (affects plus end polymerization)
    if(_plusEnd) {
        
        //get force of front bead
        force = _b2->getLoadForcesP();
        
        //change all plus end polymerization rates
        for(auto &r : _cCylinder->getInternalReactions()) {
            floatingpoint newRate;
            if(r->getReactionType() == ReactionType::POLYMERIZATIONPLUSEND) {

                //If reaching a threshold time for manual treadmilling rate changer
                if(tau() > SysParams::DRParams.manualCharStartTime){
                    //all bare rate will be change by a threshold ratio
                    newRate = _polyChanger[_type]->changeRate(r->getBareRate() * SysParams::DRParams.manualPlusPolyRate, force);
                }
                else{
                    newRate = _polyChanger[_type]->changeRate(r->getBareRate(), force);
                }

                r->setRateScaled(newRate);
                r->updatePropensity();

            }

            //change all plus end depolymerization rates, not force dependent
            //If reaching a threshold time for manual treadmilling rate changer
            if(tau() > SysParams::DRParams.manualCharStartTime){
                if(r->getReactionType() == ReactionType::DEPOLYMERIZATIONPLUSEND) {
                    r->setRateScaled(r->getBareRate() * SysParams::DRParams.manualPlusDepolyRate);
                    r->updatePropensity();
                }
            }
        }
    
    }

    //load force from back (affects minus end polymerization)
    if(_minusEnd) {
        
        //get force of front bead
        force = _b1->getLoadForcesM();
        
        //change all plus end polymerization rates
        for(auto &r : _cCylinder->getInternalReactions()) {
            floatingpoint newRate;
            if(r->getReactionType() == ReactionType::POLYMERIZATIONMINUSEND) {
                
                //If reaching a threshold time for manual treadmilling rate changer
                if(tau() > SysParams::DRParams.manualCharStartTime){
                    //all bare rate will be change by a threshold ratio
                    newRate = _polyChanger[_type]->changeRate(r->getBareRate() * SysParams::DRParams.manualMinusPolyRate, force);
                }
                else{
                    newRate = _polyChanger[_type]->changeRate(r->getBareRate(), force);
                }
                
                r->setRateScaled(newRate);
                r->updatePropensity();

            }

            //change all minus end depolymerization rates, not force dependent
            //If reaching a threshold time for manual treadmilling rate changer
            if(tau() > SysParams::DRParams.manualCharStartTime){

                if(r->getReactionType() == ReactionType::DEPOLYMERIZATIONMINUSEND) {
                    r->setRateScaled(r->getBareRate() * SysParams::DRParams.manualMinusDepolyRate);
                    r->updatePropensity();
                }
            }
        }
    }
}

bool Cylinder::isFullLength() {
    
#ifdef MECHANICS
    return areEqual(_mCylinder->getEqLength(), SysParams::Geometry().cylinderSize[_type]);
#else
    return true;
#endif
}

void Cylinder::printSelf() {
    
    cout << endl;
    
    cout << "Cylinder: ptr = " << this << endl;
    cout << "Cylinder ID = " << getId() << endl;
    cout << "Parent ptr = " << getParent() << endl;
    cout << "Coordinates = " << coordinate[0] << ", " << coordinate[1] << ", " << coordinate[2] << endl;
    
    if(_plusEnd) cout << "Is a plus end." << endl;
    if(_minusEnd) cout << "Is a minus end." << endl;
    
    if(_branchingCylinder != nullptr) cout << "Has a branching cylinder." << endl;
    
    cout << "Position = " << _position << endl;
    
    cout<< "Length "<<_mCylinder->getLength()<<endl;
    cout<< "Eq Length "<<_mCylinder->getEqLength()<<endl;
    cout<< "Eq Theta "<<_mCylinder->getEqTheta()<<endl;
    cout<<" Stretching constant "<<_mCylinder->getStretchingConst()<<endl;
    cout<<" Bending constant "<<_mCylinder->getBendingConst()<<endl;

    cout << endl;
    
#ifdef CHEMISTRY
    cout << "Chemical composition of cylinder:" << endl;
    _cCylinder->printCCylinder();
#endif
    
    cout << endl;
    
    cout << "Bead information..." << endl;
    
    _b1->printSelf();
    _b2->printSelf();
    
    cout << endl;
}
//Ask Qin when this is used
bool Cylinder::within(Cylinder* other, floatingpoint dist) {
    
    //check midpoints
    if(twoPointDistancesquared(coordinate, other->coordinate) <= (dist * dist))
        return true;
    
    //briefly check endpoints of other
    if(twoPointDistancesquared(coordinate, other->_b1->coordinate) <= (dist * dist) ||
       twoPointDistancesquared(coordinate, other->_b2->coordinate) <= (dist * dist))
        return true;
    
    return false;
}

vector<FilamentRateChanger*> Cylinder::_polyChanger;
ChemManager* Cylinder::_chemManager = 0;

bool Cylinder::setpositionupdatedstate = false;
floatingpoint Cylinder::timecylinder1 = 0.0;
floatingpoint Cylinder::timecylinder2= 0.0;
floatingpoint Cylinder::timecylinderchem= 0.0;
floatingpoint Cylinder::timecylindermech= 0.0;<|MERGE_RESOLUTION|>--- conflicted
+++ resolved
@@ -105,34 +105,6 @@
 	Ncyl = getElements().size();
 }
 
-<<<<<<< HEAD
-void  Cylinder::copytoarrays() {
-    long i =_dcIndex;
-    cylinder* cylindervec = CUDAcommon::serlvars.cylindervec;
-    Cylinder** cylinderpointervec = CUDAcommon::serlvars.cylinderpointervec;
-    CCylinder** ccylindervec = CUDAcommon::serlvars.ccylindervec;
-    //copy attributes to a structure array
-    cylindervec[i].filamentID = dynamic_cast<Filament*>(this->getParent())->getId();
-    cylindervec[i].filamentposition = _position;
-    cylindervec[i].bindices[0] = _b1->_dbIndex;
-    cylindervec[i].bindices[1] = _b2->_dbIndex;
-    cylindervec[i].cmpID = _compartment->getId();
-    cylindervec[i].cindex = i;
-    cylindervec[i].type = _type;
-    cylindervec[i].ID = getId();
-    //update coordinate in updatecoordinate
-/*    auto coord = coordinate;
-    cylindervec[i].coord[0] = coord[0];
-    cylindervec[i].coord[1] = coord[1];
-    cylindervec[i].coord[2] = coord[2];*/
-
-    //other arrays needed
-/*    ccylindervec[i] = _cCylinder.get();
-    cylinderpointervec[i] = this;*/
-}
-
-=======
->>>>>>> 49c8b575
 void Cylinder::resetarrays() {
     cylinder* cylindervec = CUDAcommon::serlvars.cylindervec;
     Cylinder** cylinderpointervec = CUDAcommon::serlvars.cylinderpointervec;
