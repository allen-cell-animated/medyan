--- conflicted
+++ resolved
@@ -192,12 +192,6 @@
             //This directs call to Hybrid Binding Manager.
             manager->addPossibleBindingsstencil(newCCylinder);
 #endif
-<<<<<<< HEAD
-        }
-#endif
-    }
-    
-=======
         }*/
 			mine = chrono::high_resolution_clock::now();
 			chrono::duration<floatingpoint> compartment_update(mine - mins);
@@ -206,7 +200,6 @@
 		}
 #endif
 
->>>>>>> aaa07598
 #ifdef MECHANICS
     //update length
     _mCylinder->setLength(twoPointDistance(_b1->vcoordinate(),
