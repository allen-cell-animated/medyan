--- conflicted
+++ resolved
@@ -211,7 +211,6 @@
     //@}
 #ifdef MECHANICS
           //set eqLength according to cylinder size
-<<<<<<< HEAD
               floatingpoint eqLength  = twoPointDistance(b1->coordinate, b2->coordinate);
           if(!SysParams::RUNSTATE) //RESTARTPHASE
           {
@@ -233,35 +232,11 @@
                       }
                   }
               }
-=======
-          
-    double eqLength  = twoPointDistance(b1->coordinate, b2->coordinate);
-    if(!SysParams::RUNSTATE) //RESTARTPHASE
-    {
-        int nummonomers = (int) round(eqLength/ SysParams::Geometry().monomerSize[type]);
-        double tpd = eqLength;
-              
-        if(nummonomers ==0){
-            eqLength = SysParams::Geometry().monomerSize[type];
-        }
-        else{
-            eqLength = (nummonomers) * SysParams::Geometry().monomerSize[type];
-            double mindis = abs(tpd - eqLength);
-
-            for(auto i=nummonomers-1;i<=min(nummonomers+1, SysParams::Geometry().cylinderNumMon[type]);i++){
-                if(mindis > abs(tpd - i * SysParams::Geometry().monomerSize[type]))
-                {
-                    eqLength = i * SysParams::Geometry().monomerSize[type];
-                    mindis = abs(tpd - eqLength);
-                }
-            }
-        }
->>>>>>> 3e143492
               
             
-    }
-    _mCylinder = unique_ptr<MCylinder>(new MCylinder(_type, eqLength));
-    _mCylinder->setCylinder(this);
+          }
+          _mCylinder = unique_ptr<MCylinder>(new MCylinder(_type, eqLength));
+          _mCylinder->setCylinder(this);
 #endif
     
 #ifdef CHEMISTRY
@@ -306,7 +281,6 @@
 		//check if were still in same compartment, set new position
 		updateCoordinate();
 
-<<<<<<< HEAD
 		Compartment *c;
 		try { c = GController::getCompartment(coordinate); }
 		catch (exception &e) {
@@ -319,19 +293,6 @@
 
 		if (c != _compartment) {
 			mins = chrono::high_resolution_clock::now();
-=======
-    Compartment* c;
-    try {c = GController::getCompartment(coordinate);}
-    catch (exception& e) {
-        cout << e.what();
-        
-        printSelf();
-        
-        exit(EXIT_FAILURE);
-    }
-    
-    if(c != _compartment) { 
->>>>>>> 3e143492
 
 #ifdef CHEMISTRY
 			auto oldCompartment = _compartment;
@@ -414,9 +375,9 @@
         
         //change all plus end polymerization rates
         for(auto &r : _cCylinder->getInternalReactions()) {
-            float newRate;
+            floatingpoint newRate;
             if(r->getReactionType() == ReactionType::POLYMERIZATIONPLUSEND) {
-                
+
                 //If reaching a threshold time for manual treadmilling rate changer
                 if(tau() > SysParams::DRParams.manualCharStartTime){
                     //all bare rate will be change by a threshold ratio
@@ -425,12 +386,12 @@
                 else{
                     newRate = _polyChanger[_type]->changeRate(r->getBareRate(), force);
                 }
-                
+                //Ask Qin why setRate was replaced by setRateScaled
                 r->setRateScaled(newRate);
                 r->updatePropensity();
 
             }
-            
+
             //change all plus end depolymerization rates, not force dependent
             //If reaching a threshold time for manual treadmilling rate changer
             if(tau() > SysParams::DRParams.manualCharStartTime){
@@ -442,7 +403,7 @@
         }
     
     }
-    
+
     //load force from back (affects minus end polymerization)
     if(_minusEnd) {
         
@@ -451,7 +412,7 @@
         
         //change all plus end polymerization rates
         for(auto &r : _cCylinder->getInternalReactions()) {
-            float newRate;
+            floatingpoint newRate;
             if(r->getReactionType() == ReactionType::POLYMERIZATIONMINUSEND) {
                 
                 //If reaching a threshold time for manual treadmilling rate changer
@@ -465,9 +426,9 @@
                 
                 r->setRateScaled(newRate);
                 r->updatePropensity();
-                
+
             }
-            
+
             //change all minus end depolymerization rates, not force dependent
             //If reaching a threshold time for manual treadmilling rate changer
             if(tau() > SysParams::DRParams.manualCharStartTime){
@@ -478,7 +439,6 @@
                 }
             }
         }
-
     }
 }
 
@@ -512,7 +472,7 @@
     cout<< "Eq Theta "<<_mCylinder->getEqTheta()<<endl;
     cout<<" Stretching constant "<<_mCylinder->getStretchingConst()<<endl;
     cout<<" Bending constant "<<_mCylinder->getBendingConst()<<endl;
-    
+
     cout << endl;
     
 #ifdef CHEMISTRY
@@ -529,7 +489,7 @@
     
     cout << endl;
 }
-
+//Ask Qin when this is used
 bool Cylinder::within(Cylinder* other, floatingpoint dist) {
     
     //check midpoints
