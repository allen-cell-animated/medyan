
//------------------------------------------------------------------
//  **MEDYAN** - Simulation Package for the Mechanochemical
//               Dynamics of Active Networks, v3.2.1
//
//  Copyright (2015-2018)  Papoian Lab, University of Maryland
//
//                 ALL RIGHTS RESERVED
//
//  See the MEDYAN web page for more information:
//  http://www.medyan.org
//------------------------------------------------------------------

#include "Structure/Cylinder.h"

#include "SubSystem.h"
#include "CController.h"
#include "ChemManager.h"
#include "ChemRNode.h"

#include "Filament.h"
#include "Bead.h"

#include "GController.h"
#include "MathFunctions.h"

using namespace mathfunc;

<<<<<<< HEAD
// Renew structured data for all cylinders
// This function will not invalidate stable indices
void Cylinder::updateData() {
    for(auto c : getCylinders()) {
        const auto si = c->getStableIndex();
        auto& data = getDbData().value[si];

        data.filamentId = static_cast<Filament*>(c->getParent())->getId();
        data.positionOnFilament = c->getPosition();
        data.compartmentId = c->getCompartment()->getId();
        data.beadCoord[0] = c->getFirstBead()->coordinate();
        data.beadCoord[1] = c->getSecondBead()->coordinate();
        data.coord = vector2Vec<3, double>(c->coordinate);
        data.type = c->getType();
        data.id = c->getId();

#ifdef CHEMISTRY
        data.chemCylinder = c->getCCylinder();
#endif
    }
=======
//static vars needed to vectorize on-the-fly
int Cylinder::maxcindex = 0;
int Cylinder::vectormaxsize = 0;
int Cylinder::Ncyl = 0;
//bool Cylinder::triggercylindervectorization = false;
vector<int> Cylinder::removedcindex;//vector of bead indices that were once alloted to other
// beads but are free to be reallocated now.
void Cylinder::revectorize(cylinder* cylindervec, Cylinder** cylinderpointervec,
                        CCylinder** ccylindervec){
	#ifdef CROSSCHECK
	cout<<"revectorize"<<endl;
	#endif
    int i = 0;
    for(auto cyl:getElements()){
        //set _dcIndex
        cyl->_dcIndex = i;
        //copy attributes to a structure array
        cylindervec[i].filamentID = dynamic_cast<Filament*>(cyl->getParent())->getId();
        cylindervec[i].filamentposition = cyl->getPosition();
        cylindervec[i].bindices[0] = cyl->getFirstBead()->_dbIndex;
        cylindervec[i].bindices[1] = cyl->getSecondBead()->_dbIndex;
        cylindervec[i].cmpID = cyl->getCompartment()->getId();
        cylindervec[i].cindex = i;
        auto coord = cyl->coordinate;
        cylindervec[i].coord[0] = coord[0];
        cylindervec[i].coord[1] = coord[1];
        cylindervec[i].coord[2] = coord[2];
        cylindervec[i].type = cyl->getType();
        cylindervec[i].ID = cyl->getId();
        //other arrays needed
        ccylindervec[i] = cyl->getCCylinder();
        cylinderpointervec[i] = cyl;
        i++;
    }
    removedcindex.clear();
    Ncyl = getElements().size();
    maxcindex = Ncyl;
}

void Cylinder::appendrevectorize(cylinder* cylindervec, Cylinder** cylinderpointervec,
                           CCylinder** ccylindervec){
	cout<<"append revectorize"<<endl;
	int i = 0;
	maxcindex = 0;
	for(auto cyl:getElements()){

		i = cyl->_dcIndex;
		maxcindex = max(maxcindex,i);
		//copy attributes to a structure array
		cylindervec[i].filamentID = dynamic_cast<Filament*>(cyl->getParent())->getId();
		cylindervec[i].filamentposition = cyl->getPosition();
		cylindervec[i].bindices[0] = cyl->getFirstBead()->_dbIndex;
		cylindervec[i].bindices[1] = cyl->getSecondBead()->_dbIndex;
		cylindervec[i].cmpID = cyl->getCompartment()->getId();
		cylindervec[i].cindex = i;
		auto coord = cyl->coordinate;
		cylindervec[i].coord[0] = coord[0];
		cylindervec[i].coord[1] = coord[1];
		cylindervec[i].coord[2] = coord[2];
		cylindervec[i].type = cyl->getType();
		cylindervec[i].ID = cyl->getId();
		//other arrays needed
		ccylindervec[i] = cyl->getCCylinder();
		cylinderpointervec[i] = cyl;

	}
	maxcindex++;
	//Remove cindices in removedcindex vector that are greater-than-or-equal-to maxcindex
	for(auto reusablecidx=removedcindex.begin();reusablecidx != removedcindex.end();){
		if(*reusablecidx >= maxcindex)
			removedcindex.erase(reusablecidx);
		else
			reusablecidx++;
	}


	Ncyl = getElements().size();
}

void  Cylinder::copytoarrays() {
    long i =_dcIndex;
    cylinder* cylindervec = CUDAcommon::serlvars.cylindervec;
    Cylinder** cylinderpointervec = CUDAcommon::serlvars.cylinderpointervec;
    CCylinder** ccylindervec = CUDAcommon::serlvars.ccylindervec;
    //copy attributes to a structure array
    cylindervec[i].filamentID = dynamic_cast<Filament*>(this->getParent())->getId();
    cylindervec[i].filamentposition = _position;
    cylindervec[i].bindices[0] = _b1->_dbIndex;
    cylindervec[i].bindices[1] = _b2->_dbIndex;
    cylindervec[i].cmpID = _compartment->getId();
    cylindervec[i].cindex = i;
    cylindervec[i].type = _type;
    cylindervec[i].ID = getId();
    //update coordinate in updatecoordinate
/*    auto coord = coordinate;
    cylindervec[i].coord[0] = coord[0];
    cylindervec[i].coord[1] = coord[1];
    cylindervec[i].coord[2] = coord[2];*/

    //other arrays needed
/*    ccylindervec[i] = _cCylinder.get();
    cylinderpointervec[i] = this;*/
}

void Cylinder::resetarrays() {
    cylinder* cylindervec = CUDAcommon::serlvars.cylindervec;
    Cylinder** cylinderpointervec = CUDAcommon::serlvars.cylinderpointervec;
    CCylinder** ccylindervec = CUDAcommon::serlvars.ccylindervec;
    resetcylinderstruct(cylindervec, _dcIndex);
    cylinderpointervec[_dcIndex] = NULL;
    ccylindervec[_dcIndex] = NULL;
>>>>>>> 324f02ec
}

void Cylinder::updateCoordinate() {
    coordinate = midPointCoordinate(_b1->vcoordinate(), _b2->vcoordinate(), 0.5);
    //update the coordiante in cylinder structure.

    Cylinder::getDbData().value[getStableIndex()].coord = 0.5 * (_b1->coordinate() + _b2->coordinate());
}


Cylinder::Cylinder(Composite* parent, Bead* b1, Bead* b2, short type, int position,
                   bool extensionFront, bool extensionBack, bool initialization)

    : Trackable(true, true, true, false),
<<<<<<< HEAD
      _b1(b1), _b2(b2), _type(type), _position(position),
      db_type(CylinderInfoData::CylinderInfo {}) {
    
    parent->addChild(unique_ptr<Component>(this));
=======
      _b1(b1), _b2(b2), _type(type), _position(position) {

	//@{

    parent->addChild(unique_ptr<Component>(this));

    //revectorize if needed
    revectorizeifneeded();
    //set cindex
/*	_dcIndex = maxcindex;
	maxcindex++;*/
	//The following protocol is commented as it leads to seg faults.
	//Binding sites are stored based on cIndices and if a cIndex were to be reassigned
	// during chemistry, all the entries in the bindingmanager map go out of use. Hence,
	// it is necessary to not use this during chemistry.
    //set cindex based on maxbindex if there were no cylinders removed.
    if(removedcindex.size() == 0)
    {_dcIndex = maxcindex;
        maxcindex++;
    }
        // if cylinders were removed earlier, allot one of the available bead indices.
    else{
        _dcIndex = *removedcindex.begin();
        removedcindex.erase(removedcindex.begin());
    }
#ifdef CROSSCHECK
	cout<<"cindex "<<_dcIndex<< " alloted to ID "<<getId()<<endl;
#endif
    //@}

    //@{
    Ncyl = getElements().size();
    //check if you need to revectorize.
    cylinder* cylindervec = CUDAcommon::serlvars.cylindervec;
    Cylinder** cylinderpointervec = CUDAcommon::serlvars.cylinderpointervec;
    CCylinder** ccylindervec = CUDAcommon::serlvars.ccylindervec;
    //copy attributes to a structure array

    cylindervec[_dcIndex].filamentID = static_cast<Filament*>(this->getParent())->getId();
    cylindervec[_dcIndex].filamentposition = _position;
    cylindervec[_dcIndex].bindices[0] = _b1->_dbIndex;
    cylindervec[_dcIndex].bindices[1] = _b2->_dbIndex;
>>>>>>> 324f02ec

    //Set coordinate
    updateCoordinate();

    try {_compartment = GController::getCompartment(coordinate);}
    catch (exception& e) {
        cout << e.what() << endl;
        exit(EXIT_FAILURE);
    }

   //add to compartment
   _compartment->addCylinder(this);

    //@}
#ifdef MECHANICS
          //set eqLength according to cylinder size
<<<<<<< HEAD
          
    double eqLength  = twoPointDistance(b1->vcoordinate(), b2->vcoordinate());
    if(!SysParams::RUNSTATE) //RESTARTPHASE
    {
        int nummonomers = (int) round(eqLength/ SysParams::Geometry().monomerSize[type]);
        double tpd = eqLength;
=======
              floatingpoint eqLength  = twoPointDistance(b1->coordinate, b2->coordinate);
          if(!SysParams::RUNSTATE) //RESTARTPHASE
          {
              int nummonomers = (int) round(eqLength/ SysParams::Geometry().monomerSize[type]);
              floatingpoint tpd = eqLength;
>>>>>>> 324f02ec
              
              if(nummonomers ==0){
                  eqLength = SysParams::Geometry().monomerSize[type];
              }
              else{
                  eqLength = (nummonomers) * SysParams::Geometry().monomerSize[type];
                  floatingpoint mindis = abs(tpd - eqLength);

                  for(auto i=nummonomers-1;i<=min(nummonomers+1, SysParams::Geometry().cylinderNumMon[type]);i++){
                      if(mindis > abs(tpd - i * SysParams::Geometry().monomerSize[type]))
                      {
                          eqLength = i * SysParams::Geometry().monomerSize[type];
                          mindis = abs(tpd - eqLength);
                      }
                  }
              }
              
            
          }
          _mCylinder = unique_ptr<MCylinder>(new MCylinder(_type, eqLength));
          _mCylinder->setCylinder(this);
#endif
    
#ifdef CHEMISTRY
    _cCylinder = unique_ptr<CCylinder>(new CCylinder(_compartment, this));
    _cCylinder->setCylinder(this);

<<<<<<< HEAD
=======
    //copy further components to the array
    cylindervec[_dcIndex].cmpID = _compartment->getId();
    cylindervec[_dcIndex].cindex = _dcIndex;
    cylindervec[_dcIndex].type = _type;
    cylindervec[_dcIndex].ID = getId();
    //other arrays needed
    ccylindervec[_dcIndex] = _cCylinder.get();
    cylinderpointervec[_dcIndex] = this;

>>>>>>> 324f02ec
    //init using chem manager
    _chemManager->initializeCCylinder(_cCylinder.get(), extensionFront,
                                      extensionBack, initialization);
#endif

    // Update the stored data
    auto& data = getDbData().value[getStableIndex()];

    data.filamentId = static_cast<Filament*>(getParent())->getId();
    data.positionOnFilament = _position;
    data.compartmentId = _compartment->getId();
    data.beadCoord[0] = _b1->coordinate();
    data.beadCoord[1] = _b2->coordinate();
    data.coord = vector2Vec<3, double>(coordinate);
    data.type = getType();
    data.id = getId();

#ifdef CHEMISTRY
    data.chemCylinder = getCCylinder();
#endif

}

Cylinder::~Cylinder() noexcept {
    //remove from compartment
    _compartment->removeCylinder(this);
    
}

/// Get filament type
int Cylinder::getType() {return _type;}

void Cylinder::updatePosition() {
	if(!setpositionupdatedstate) {

		//check if were still in same compartment, set new position
		updateCoordinate();

		Compartment *c;
		try { c = GController::getCompartment(coordinate); }
		catch (exception &e) {
			cout << e.what();

			printSelf();

			exit(EXIT_FAILURE);
		}

		if (c != _compartment) {
			mins = chrono::high_resolution_clock::now();

#ifdef CHEMISTRY
			auto oldCompartment = _compartment;
			auto newCompartment = c;
#endif

			//remove from old compartment, add to new
			_compartment->removeCylinder(this);
			_compartment = c;
			_compartment->addCylinder(this);

#ifdef CHEMISTRY
			auto oldCCylinder = _cCylinder.get();

			//Remove old ccylinder from binding managers
			//Removed March 8, 2019 Aravind. Unnecessary as all UpdatePosition calls are
			// immediately followed by UpdateNeighborLists call in Controller.cpp/.cu
/*        for(auto &manager : oldCompartment->getFilamentBindingManagers()) {
#ifdef NLORIGINAL
            manager->removePossibleBindings(oldCCylinder);
#endif
#ifdef NLSTENCILLIST
            manager->removePossibleBindingsstencil(oldCCylinder);
#endif
        }*/

			//clone and set new ccylinder
			CCylinder *clone = _cCylinder->clone(c);
			setCCylinder(clone);

			auto newCCylinder = _cCylinder.get();

<<<<<<< HEAD
        //change both CCylinder and Compartment ID in the vector
        auto& data = getDbData().value[getStableIndex()];
        data.compartmentId = _compartment->getId();
        data.chemCylinder = newCCylinder;
        
        //Add new ccylinder to binding managers
        for(auto &manager : newCompartment->getFilamentBindingManagers()){
=======
//        std::cout<<"moving cylinder with cindex "<<_dcIndex<<" and ID "<<_ID<<endl;
			//change both CCylinder and Compartment ID in the vector
			CUDAcommon::serlvars.cylindervec[_dcIndex].cmpID = _compartment->getId();
			CUDAcommon::serlvars.cylinderpointervec[_dcIndex] = this;
			CUDAcommon::serlvars.ccylindervec[_dcIndex] = _cCylinder.get();

//			cout<<"Done "<<endl;
			//Add new ccylinder to binding managers
/*        for(auto &manager : newCompartment->getFilamentBindingManagers()){
>>>>>>> 324f02ec
#ifdef NLORIGINAL
            manager->addPossibleBindings(newCCylinder);
#endif
#ifdef NLSTENCILLIST
            //This directs call to Hybrid Binding Manager.
            manager->addPossibleBindingsstencil(newCCylinder);
#endif
        }*/
			mine = chrono::high_resolution_clock::now();
			chrono::duration<floatingpoint> compartment_update(mine - mins);
			CUDAcommon::tmin.timecylinderupdate += compartment_update.count();
			CUDAcommon::tmin.callscylinderupdate++;
		}
#endif

#ifdef MECHANICS
<<<<<<< HEAD
    //update length
    _mCylinder->setLength(twoPointDistance(_b1->vcoordinate(),
                                           _b2->vcoordinate()));
=======
		//update length
		_mCylinder->setLength(twoPointDistance(_b1->coordinate,
		                                       _b2->coordinate));
>>>>>>> 324f02ec
#endif
	}
}

/// @note -  The function uses the bead load force to calculate this changed rate.
/// If there is no force on the beads the reaction rates are set to the bare.

void Cylinder::updateReactionRates() {
    
    floatingpoint force;
    
    //if no rate changer was defined, skip
    if(_polyChanger.empty()) return;
    
    //load force from front (affects plus end polymerization)
    if(_plusEnd) {
        
        //get force of front bead
        force = _b2->getLoadForcesP();
        
        //change all plus end polymerization rates
        for(auto &r : _cCylinder->getInternalReactions()) {
            floatingpoint newRate;
            if(r->getReactionType() == ReactionType::POLYMERIZATIONPLUSEND) {

                //If reaching a threshold time for manual treadmilling rate changer
                if(tau() > SysParams::DRParams.manualCharStartTime){
                    //all bare rate will be change by a threshold ratio
                    newRate = _polyChanger[_type]->changeRate(r->getBareRate() * SysParams::DRParams.manualPlusPolyRate, force);
                }
                else{
                    newRate = _polyChanger[_type]->changeRate(r->getBareRate(), force);
                }

                r->setRateScaled(newRate);
                r->updatePropensity();

            }

            //change all plus end depolymerization rates, not force dependent
            //If reaching a threshold time for manual treadmilling rate changer
            if(tau() > SysParams::DRParams.manualCharStartTime){
                if(r->getReactionType() == ReactionType::DEPOLYMERIZATIONPLUSEND) {
                    r->setRateScaled(r->getBareRate() * SysParams::DRParams.manualPlusDepolyRate);
                    r->updatePropensity();
                }
            }
        }
    
    }

    //load force from back (affects minus end polymerization)
    if(_minusEnd) {
        
        //get force of front bead
        force = _b1->getLoadForcesM();
        
        //change all plus end polymerization rates
        for(auto &r : _cCylinder->getInternalReactions()) {
            floatingpoint newRate;
            if(r->getReactionType() == ReactionType::POLYMERIZATIONMINUSEND) {
                
                //If reaching a threshold time for manual treadmilling rate changer
                if(tau() > SysParams::DRParams.manualCharStartTime){
                    //all bare rate will be change by a threshold ratio
                    newRate = _polyChanger[_type]->changeRate(r->getBareRate() * SysParams::DRParams.manualMinusPolyRate, force);
                }
                else{
                    newRate = _polyChanger[_type]->changeRate(r->getBareRate(), force);
                }
                
                r->setRateScaled(newRate);
                r->updatePropensity();

            }

            //change all minus end depolymerization rates, not force dependent
            //If reaching a threshold time for manual treadmilling rate changer
            if(tau() > SysParams::DRParams.manualCharStartTime){

                if(r->getReactionType() == ReactionType::DEPOLYMERIZATIONMINUSEND) {
                    r->setRateScaled(r->getBareRate() * SysParams::DRParams.manualMinusDepolyRate);
                    r->updatePropensity();
                }
            }
        }
    }
}

bool Cylinder::isFullLength() {
    
#ifdef MECHANICS
    return areEqual(_mCylinder->getEqLength(), SysParams::Geometry().cylinderSize[_type]);
#else
    return true;
#endif
}

void Cylinder::printSelf() {
    
    cout << endl;
    
    cout << "Cylinder: ptr = " << this << endl;
    cout << "Cylinder ID = " << getId() << endl;
    cout << "Parent ptr = " << getParent() << endl;
    cout << "Coordinates = " << coordinate[0] << ", " << coordinate[1] << ", " << coordinate[2] << endl;
    
    if(_plusEnd) cout << "Is a plus end." << endl;
    if(_minusEnd) cout << "Is a minus end." << endl;
    
    if(_branchingCylinder != nullptr) cout << "Has a branching cylinder." << endl;
    
    cout << "Position = " << _position << endl;
    
    cout<< "Length "<<_mCylinder->getLength()<<endl;
    cout<< "Eq Length "<<_mCylinder->getEqLength()<<endl;
    cout<< "Eq Theta "<<_mCylinder->getEqTheta()<<endl;
    cout<<" Stretching constant "<<_mCylinder->getStretchingConst()<<endl;
    cout<<" Bending constant "<<_mCylinder->getBendingConst()<<endl;

    cout << endl;
    
#ifdef CHEMISTRY
    cout << "Chemical composition of cylinder:" << endl;
    _cCylinder->printCCylinder();
#endif
    
    cout << endl;
    
    cout << "Bead information..." << endl;
    
    _b1->printSelf();
    _b2->printSelf();
    
    cout << endl;
}
//Ask Qin when this is used
bool Cylinder::within(Cylinder* other, floatingpoint dist) {
    
    //check midpoints
    if(twoPointDistancesquared(coordinate, other->coordinate) <= (dist * dist))
        return true;
    
    //briefly check endpoints of other
    if(twoPointDistancesquared(coordinate, other->_b1->vcoordinate()) <= (dist * dist) ||
       twoPointDistancesquared(coordinate, other->_b2->vcoordinate()) <= (dist * dist))
        return true;
    
    return false;
}

vector<FilamentRateChanger*> Cylinder::_polyChanger;
<<<<<<< HEAD
ChemManager* Cylinder::_chemManager = 0;
=======
ChemManager* Cylinder::_chemManager = 0;

bool Cylinder::setpositionupdatedstate = false;
floatingpoint Cylinder::timecylinder1 = 0.0;
floatingpoint Cylinder::timecylinder2= 0.0;
floatingpoint Cylinder::timecylinderchem= 0.0;
floatingpoint Cylinder::timecylindermech= 0.0;
>>>>>>> 324f02ec
<|MERGE_RESOLUTION|>--- conflicted
+++ resolved
@@ -26,7 +26,6 @@
 
 using namespace mathfunc;
 
-<<<<<<< HEAD
 // Renew structured data for all cylinders
 // This function will not invalidate stable indices
 void Cylinder::updateData() {
@@ -47,11 +46,8 @@
         data.chemCylinder = c->getCCylinder();
 #endif
     }
-=======
-//static vars needed to vectorize on-the-fly
-int Cylinder::maxcindex = 0;
-int Cylinder::vectormaxsize = 0;
-int Cylinder::Ncyl = 0;
+}
+
 //bool Cylinder::triggercylindervectorization = false;
 vector<int> Cylinder::removedcindex;//vector of bead indices that were once alloted to other
 // beads but are free to be reallocated now.
@@ -159,7 +155,6 @@
     resetcylinderstruct(cylindervec, _dcIndex);
     cylinderpointervec[_dcIndex] = NULL;
     ccylindervec[_dcIndex] = NULL;
->>>>>>> 324f02ec
 }
 
 void Cylinder::updateCoordinate() {
@@ -174,17 +169,13 @@
                    bool extensionFront, bool extensionBack, bool initialization)
 
     : Trackable(true, true, true, false),
-<<<<<<< HEAD
       _b1(b1), _b2(b2), _type(type), _position(position),
-      db_type(CylinderInfoData::CylinderInfo {}) {
+      DatabaseType(CylinderInfoData::CylinderInfo {}) {
     
     parent->addChild(unique_ptr<Component>(this));
-=======
-      _b1(b1), _b2(b2), _type(type), _position(position) {
-
 	//@{
 
-    parent->addChild(unique_ptr<Component>(this));
+        // TODO CLEAN
 
     //revectorize if needed
     revectorizeifneeded();
@@ -222,8 +213,8 @@
     cylindervec[_dcIndex].filamentposition = _position;
     cylindervec[_dcIndex].bindices[0] = _b1->_dbIndex;
     cylindervec[_dcIndex].bindices[1] = _b2->_dbIndex;
->>>>>>> 324f02ec
-
+
+    // END TODO CLEAN
     //Set coordinate
     updateCoordinate();
 
@@ -239,59 +230,39 @@
     //@}
 #ifdef MECHANICS
           //set eqLength according to cylinder size
-<<<<<<< HEAD
           
-    double eqLength  = twoPointDistance(b1->vcoordinate(), b2->vcoordinate());
+    floatingpoint eqLength  = twoPointDistance(b1->vcoordinate(), b2->vcoordinate());
     if(!SysParams::RUNSTATE) //RESTARTPHASE
     {
         int nummonomers = (int) round(eqLength/ SysParams::Geometry().monomerSize[type]);
-        double tpd = eqLength;
-=======
-              floatingpoint eqLength  = twoPointDistance(b1->coordinate, b2->coordinate);
-          if(!SysParams::RUNSTATE) //RESTARTPHASE
-          {
-              int nummonomers = (int) round(eqLength/ SysParams::Geometry().monomerSize[type]);
-              floatingpoint tpd = eqLength;
->>>>>>> 324f02ec
+        floatingpoint tpd = eqLength;
               
-              if(nummonomers ==0){
-                  eqLength = SysParams::Geometry().monomerSize[type];
-              }
-              else{
-                  eqLength = (nummonomers) * SysParams::Geometry().monomerSize[type];
-                  floatingpoint mindis = abs(tpd - eqLength);
-
-                  for(auto i=nummonomers-1;i<=min(nummonomers+1, SysParams::Geometry().cylinderNumMon[type]);i++){
-                      if(mindis > abs(tpd - i * SysParams::Geometry().monomerSize[type]))
-                      {
-                          eqLength = i * SysParams::Geometry().monomerSize[type];
-                          mindis = abs(tpd - eqLength);
-                      }
-                  }
-              }
-              
-            
-          }
-          _mCylinder = unique_ptr<MCylinder>(new MCylinder(_type, eqLength));
-          _mCylinder->setCylinder(this);
+        if(nummonomers ==0){
+            eqLength = SysParams::Geometry().monomerSize[type];
+        }
+        else{
+            eqLength = (nummonomers) * SysParams::Geometry().monomerSize[type];
+            floatingpoint mindis = abs(tpd - eqLength);
+
+            for(auto i=nummonomers-1;i<=min(nummonomers+1, SysParams::Geometry().cylinderNumMon[type]);i++){
+                if(mindis > abs(tpd - i * SysParams::Geometry().monomerSize[type]))
+                {
+                    eqLength = i * SysParams::Geometry().monomerSize[type];
+                    mindis = abs(tpd - eqLength);
+                }
+            }
+        }
+        
+    
+    }
+    _mCylinder = unique_ptr<MCylinder>(new MCylinder(_type, eqLength));
+    _mCylinder->setCylinder(this);
 #endif
     
 #ifdef CHEMISTRY
     _cCylinder = unique_ptr<CCylinder>(new CCylinder(_compartment, this));
     _cCylinder->setCylinder(this);
 
-<<<<<<< HEAD
-=======
-    //copy further components to the array
-    cylindervec[_dcIndex].cmpID = _compartment->getId();
-    cylindervec[_dcIndex].cindex = _dcIndex;
-    cylindervec[_dcIndex].type = _type;
-    cylindervec[_dcIndex].ID = getId();
-    //other arrays needed
-    ccylindervec[_dcIndex] = _cCylinder.get();
-    cylinderpointervec[_dcIndex] = this;
-
->>>>>>> 324f02ec
     //init using chem manager
     _chemManager->initializeCCylinder(_cCylinder.get(), extensionFront,
                                       extensionBack, initialization);
@@ -374,25 +345,13 @@
 
 			auto newCCylinder = _cCylinder.get();
 
-<<<<<<< HEAD
         //change both CCylinder and Compartment ID in the vector
         auto& data = getDbData().value[getStableIndex()];
         data.compartmentId = _compartment->getId();
         data.chemCylinder = newCCylinder;
         
         //Add new ccylinder to binding managers
-        for(auto &manager : newCompartment->getFilamentBindingManagers()){
-=======
-//        std::cout<<"moving cylinder with cindex "<<_dcIndex<<" and ID "<<_ID<<endl;
-			//change both CCylinder and Compartment ID in the vector
-			CUDAcommon::serlvars.cylindervec[_dcIndex].cmpID = _compartment->getId();
-			CUDAcommon::serlvars.cylinderpointervec[_dcIndex] = this;
-			CUDAcommon::serlvars.ccylindervec[_dcIndex] = _cCylinder.get();
-
-//			cout<<"Done "<<endl;
-			//Add new ccylinder to binding managers
 /*        for(auto &manager : newCompartment->getFilamentBindingManagers()){
->>>>>>> 324f02ec
 #ifdef NLORIGINAL
             manager->addPossibleBindings(newCCylinder);
 #endif
@@ -409,15 +368,9 @@
 #endif
 
 #ifdef MECHANICS
-<<<<<<< HEAD
     //update length
     _mCylinder->setLength(twoPointDistance(_b1->vcoordinate(),
                                            _b2->vcoordinate()));
-=======
-		//update length
-		_mCylinder->setLength(twoPointDistance(_b1->coordinate,
-		                                       _b2->coordinate));
->>>>>>> 324f02ec
 #endif
 	}
 }
@@ -570,14 +523,10 @@
 }
 
 vector<FilamentRateChanger*> Cylinder::_polyChanger;
-<<<<<<< HEAD
-ChemManager* Cylinder::_chemManager = 0;
-=======
 ChemManager* Cylinder::_chemManager = 0;
 
 bool Cylinder::setpositionupdatedstate = false;
 floatingpoint Cylinder::timecylinder1 = 0.0;
 floatingpoint Cylinder::timecylinder2= 0.0;
 floatingpoint Cylinder::timecylinderchem= 0.0;
-floatingpoint Cylinder::timecylindermech= 0.0;
->>>>>>> 324f02ec
+floatingpoint Cylinder::timecylindermech= 0.0;