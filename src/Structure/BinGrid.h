
//------------------------------------------------------------------
//  **MEDYAN** - Simulation Package for the Mechanochemical
//               Dynamics of Active Networks, v3.1
//
//  Copyright (2015-2016)  Papoian Lab, University of Maryland
//
//                 ALL RIGHTS RESERVED
//
//  See the MEDYAN web page for more information:
//  http://www.medyan.org
//------------------------------------------------------------------

#ifndef MEDYAN_BinGrid_h
#define MEDYAN_BinGrid_h

#include <type_traits> // enable_if

#include "common.h"
#include "Composite.h"
#include "Bin.h"
#include "MathFunctions.h"
/*!
* BinGrid is a vector of numBins Bins where numBins is provided during instantiation.
* Each Bin in BinGrid is indexed in NeighborListImpl.
* BinGrid pointer belongs to the respective BinGrid.
 * PrototypeBin exists so we can copy properties to all other bins in bingrid.
*/
class BinGrid : public Composite {
private:
//    Bin _prototype_bin; ///< Prototype bin, to be configured
    ///< before initialization
    short _bgType = -1;

public:
    vector<floatingpoint> _binSize; //size in nm of bins that are part of bingrid
    vector<vector<floatingpoint>> binedgevectors; //vectors that represent edges of each bin.
    vector<vector<floatingpoint>> binvertexoffset; //offset vectors to get coordinates of each bin
    // from the bin center coordinates.
    vector<vector<floatingpoint>> binplanenormal={{1.0,0.0,0.0},
                                           {0.0,1.0,0.0},
                                           {0.0,0.0,1.0},
                                           {0.0,0.0,-1.0},
                                           {0.0,-1.0,0.0},
                                           {-1.0,0.0,0.0}};//plane normal vectors
    //vector tracking vertexIDs that form each of the 12 edges of bins.
    vector<vector<int>> edgevertexID ={{0,1},{0,2},{1,3},{2,3},{0,4},{1,5},{2,
                                          6},{3,7},{4,5},{4,6},{5,7},{6,7}};
    //To determine if a bin is essential to obtain all neighbors of a cylinder, shortest
    // distance, shortest distance of the point to each compartment is needed. Shortest
    // distance can be determined based on distance to the edge or vertex depending on
    // the neighbor.
    vector<int> shrtdistVorEorPID = {0,0,1,1,0,2,2,3,3,4,1,5,2,-1,3,6,4,7,4,8,5,9,5,
                                    10,6,11,7};
    vector<int> shrtdistType = {2,1,2,1,3,1,2,1,2,1,3,1,3,0,3,1,3,1,2,1,2,1,3,1,2,1,2};
    //0 self, 1 edge sharing, 2 vertex sharing, 3 face sharing.

    /// Constructor, creates a number of Compartment instances
    BinGrid(int numBins, short bgType, vector<floatingpoint> binSize):
            _bgType(bgType), _binSize(binSize) {

        //vectors corresponding to each of the 12 edges.
        binedgevectors = {{0,0,binSize[2]},
                          {0, binSize[1], 0},
                          {0, binSize[1], 0},
                          {0,0,binSize[2]},
                          {binSize[0],0,0},
                          {binSize[0],0,0},
                          {binSize[0],0,0},
                          {binSize[0],0,0},
                          {0,0,binSize[2]},
                          {0, binSize[1], 0},
                          {0, binSize[1], 0},
                          {0,0,binSize[2]}};
        //offset to get coordinates of 8 vertices of any bin.
        binvertexoffset = {{-binSize[0]/2, -binSize[1]/2, -binSize[2]/2},
                           {-binSize[0]/2, -binSize[1]/2, binSize[2]/2},
                           {-binSize[0]/2, binSize[1]/2, -binSize[2]/2},
                           {-binSize[0]/2, binSize[1]/2, binSize[2]/2},
                           {binSize[0]/2, -binSize[1]/2, -binSize[2]/2},
                           {binSize[0]/2, -binSize[1]/2, binSize[2]/2},
                           {binSize[0]/2, binSize[1]/2, -binSize[2]/2},
                           {binSize[0]/2, binSize[1]/2, binSize[2]/2}};


        //add children
        for(size_t i=0; i<numBins; ++i)
            addChild(unique_ptr<Component>(new Bin(bgType, i)));
    }

    /// Get bins that this grid holds
    vector<Bin*> getBins() {

        vector<Bin*> bins;

        for (auto &c : children())
            bins.push_back((Bin*)c.get());

        return bins;
    }

    void updatecindices(){
        for (auto &c : children())
            ((Bin*)c.get())->updatecindices();
    }

//    /// Get a bin at certain index
    Bin* getBin(int index) {
        return (Bin*)(children()[index].get());
    }

    /// Get name of this bin grid
    virtual string getFullName() const {return string("BinGrid");};

    /// Get the protobin from this grid, in order to configure and then initialize
//    Bin& getProtoBin() {return _prototype_bin;}
//    const Bin& getProtoBin() const {return _prototype_bin;}

    /// Print properties of this grid
    virtual void printSelf() {
        cout << getFullName() << endl;
        cout << "Number of Bin objects: " << numberOfChildren() << endl;
        cout << "Type: " << _bgType <<endl;
        for(auto &c : children())
            c->printSelf();
    }
    ///GetType implementation just returns zero (no CompartmentGrid types yet)
    virtual int getType() {return _bgType;}

    vector<floatingpoint> getbinsize(){ return _binSize;}

    bool iswithincutoff(vector<floatingpoint> cylcoord, vector<floatingpoint> bincoord, int
                        NbinstencilID, floatingpoint cutoff){
        int type = shrtdistType[NbinstencilID];
        if(type ==0) return true;
        else if(type ==1){
            int edgeID = shrtdistVorEorPID[NbinstencilID];
            vector<floatingpoint> edgevec = {binedgevectors.at(edgeID)[0], binedgevectors.at
                    (edgeID)[1], binedgevectors.at(edgeID)[2]};

            int vertexID = edgevertexID[edgeID][0];
            vector<floatingpoint> vertexoffset = { binvertexoffset.at(vertexID)[0],
                                            binvertexoffset.at(vertexID)[1],
                                            binvertexoffset.at(vertexID)[2]};
            vector<floatingpoint> vcoord = {bincoord[0] + vertexoffset[0],
                                     bincoord[1] + vertexoffset[1],
                                     bincoord[2] + vertexoffset[2]};
            vector<floatingpoint> pointvec = {cylcoord[0] - vcoord[0],cylcoord[1] - vcoord[1],
                                       cylcoord[2] - vcoord[2]};
            vector<floatingpoint> normal = mathfunc::normalizeVector(edgevec);

            floatingpoint proj = mathfunc::scalarprojection(normal,pointvec);
            floatingpoint d = mathfunc::magnitude(pointvec);
            floatingpoint dist = sqrt(d*d - proj*proj);
/*            std::cout<<"edgeID "<<edgeID<<"  vertexID "<<vertexID<<" vcoord "
                    ""<<vcoord[0]<<" "<<vcoord[1]<<" "<<vcoord[2]<<endl;*/
            if(dist <= cutoff) return true;
            else return false;
        }
        else if(type == 2){
            int vertexID = shrtdistVorEorPID[NbinstencilID];
            vector<floatingpoint> vertexoffset = { binvertexoffset.at(vertexID)[0],
                                            binvertexoffset.at(vertexID)[1],
                                            binvertexoffset.at(vertexID)[2]};
            vector<floatingpoint> vcoord = {bincoord[0] + vertexoffset[0],
                                     bincoord[1] + vertexoffset[1],
                                     bincoord[2] + vertexoffset[2]};
            floatingpoint dist = mathfunc::twoPointDistance(vcoord, cylcoord);
            if(dist <= cutoff) return true;
            else return false;
        }
        else if(type == 3){
            int planeID = shrtdistVorEorPID[NbinstencilID];
            int vertexID = 7;
            if(planeID<=2) vertexID = 0;
            vector<floatingpoint> vertexoffset = { binvertexoffset.at(vertexID)[0],
                                            binvertexoffset.at(vertexID)[1],
                                            binvertexoffset.at(vertexID)[2]};
            vector<floatingpoint> vcoord = {bincoord[0] + vertexoffset[0],
                                     bincoord[1] + vertexoffset[1],
                                     bincoord[2] + vertexoffset[2]};
            vector<floatingpoint> planeeqn = {binplanenormal.at(planeID)[0],
                                       binplanenormal.at(planeID)[1],
                                       binplanenormal.at(planeID)[2]};
            floatingpoint d = -mathfunc::scalarprojection(planeeqn,vcoord);
            planeeqn.push_back(d);
            floatingpoint dist = abs(mathfunc::getdistancefromplane(cylcoord.data(),planeeqn.data
                    ()));
//            std::cout<<planeeqn[0]<<" "<<planeeqn[1]<<" "<<planeeqn[2]<<" "
//                    ""<<planeeqn[3]<<" "<<dist<<endl;
            if(dist <= cutoff)
                return true;
            else return false;
        }
        return false;
    }
<<<<<<< HEAD

    template< typename VecType, std::enable_if_t<VecType::vec_size == 3>* = nullptr >
    bool iswithincutoff(const VecType& cylcoord, vector<double> bincoord, int
    NbinstencilID, double cutoff){
=======
    bool iswithincutoff(floatingpoint cylcoord[3], vector<floatingpoint> bincoord, int
    NbinstencilID, floatingpoint cutoff){
>>>>>>> 324f02ec
        int type = shrtdistType[NbinstencilID];
        if(type ==0) return true;
        else if(type ==1){
            int edgeID = shrtdistVorEorPID[NbinstencilID];
            vector<floatingpoint> edgevec = {binedgevectors.at(edgeID)[0], binedgevectors.at
                    (edgeID)[1], binedgevectors.at(edgeID)[2]};

            int vertexID = edgevertexID[edgeID][0];
            vector<floatingpoint> vertexoffset = { binvertexoffset.at(vertexID)[0],
                                            binvertexoffset.at(vertexID)[1],
                                            binvertexoffset.at(vertexID)[2]};
            vector<floatingpoint> vcoord = {bincoord[0] + vertexoffset[0],
                                     bincoord[1] + vertexoffset[1],
                                     bincoord[2] + vertexoffset[2]};
            vector<floatingpoint> pointvec = {cylcoord[0] - vcoord[0],cylcoord[1] - vcoord[1],
                                       cylcoord[2] - vcoord[2]};
            vector<floatingpoint> normal = mathfunc::normalizeVector(edgevec);

            floatingpoint proj = mathfunc::scalarprojection(normal,pointvec);
            floatingpoint d = mathfunc::magnitude(pointvec);
            floatingpoint dist = sqrt(d*d - proj*proj);
/*            std::cout<<"edgeID "<<edgeID<<"  vertexID "<<vertexID<<" vcoord "
                    ""<<vcoord[0]<<" "<<vcoord[1]<<" "<<vcoord[2]<<endl;*/
            if(dist <= cutoff) return true;
            else return false;
        }
        else if(type == 2){
            int vertexID = shrtdistVorEorPID[NbinstencilID];
            vector<floatingpoint> vertexoffset = { binvertexoffset.at(vertexID)[0],
                                            binvertexoffset.at(vertexID)[1],
                                            binvertexoffset.at(vertexID)[2]};
<<<<<<< HEAD
            mathfunc::Vec3 vcoord {bincoord[0] + vertexoffset[0],
                                   bincoord[1] + vertexoffset[1],
                                   bincoord[2] + vertexoffset[2]};
            double dist = mathfunc::distance(vcoord, cylcoord);
=======
            vector<floatingpoint> vcoord = {bincoord[0] + vertexoffset[0],
                                     bincoord[1] + vertexoffset[1],
                                     bincoord[2] + vertexoffset[2]};
            floatingpoint dist = mathfunc::twoPointDistance(vcoord, cylcoord);
>>>>>>> 324f02ec
            if(dist <= cutoff) return true;
            else return false;
        }
        else if(type == 3){
            int planeID = shrtdistVorEorPID[NbinstencilID];
            int vertexID = 7;
            if(planeID<=2) vertexID = 0;
            vector<floatingpoint> vertexoffset = { binvertexoffset.at(vertexID)[0],
                                            binvertexoffset.at(vertexID)[1],
                                            binvertexoffset.at(vertexID)[2]};
            vector<floatingpoint> vcoord = {bincoord[0] + vertexoffset[0],
                                     bincoord[1] + vertexoffset[1],
                                     bincoord[2] + vertexoffset[2]};
            vector<floatingpoint> planeeqn = {binplanenormal.at(planeID)[0],
                                       binplanenormal.at(planeID)[1],
                                       binplanenormal.at(planeID)[2]};
            floatingpoint d = -mathfunc::scalarprojection(planeeqn,vcoord);
            planeeqn.push_back(d);
<<<<<<< HEAD
            double dist = abs(mathfunc::getdistancefromplane(cylcoord.value.data(), planeeqn.data
=======
            floatingpoint dist = abs(mathfunc::getdistancefromplane(cylcoord,planeeqn.data
>>>>>>> 324f02ec
                    ()));
//            std::cout<<planeeqn[0]<<" "<<planeeqn[1]<<" "<<planeeqn[2]<<" "
//                    ""<<planeeqn[3]<<" "<<dist<<endl;
            if(dist <= cutoff)
                return true;
            else return false;
        }
        return true;
    }

};
#endif //MEDYAN_BINGRID_H<|MERGE_RESOLUTION|>--- conflicted
+++ resolved
@@ -194,15 +194,10 @@
         }
         return false;
     }
-<<<<<<< HEAD
 
     template< typename VecType, std::enable_if_t<VecType::vec_size == 3>* = nullptr >
-    bool iswithincutoff(const VecType& cylcoord, vector<double> bincoord, int
-    NbinstencilID, double cutoff){
-=======
-    bool iswithincutoff(floatingpoint cylcoord[3], vector<floatingpoint> bincoord, int
+    bool iswithincutoff(const VecType& cylcoord, vector<floatingpoint> bincoord, int
     NbinstencilID, floatingpoint cutoff){
->>>>>>> 324f02ec
         int type = shrtdistType[NbinstencilID];
         if(type ==0) return true;
         else if(type ==1){
@@ -234,17 +229,10 @@
             vector<floatingpoint> vertexoffset = { binvertexoffset.at(vertexID)[0],
                                             binvertexoffset.at(vertexID)[1],
                                             binvertexoffset.at(vertexID)[2]};
-<<<<<<< HEAD
-            mathfunc::Vec3 vcoord {bincoord[0] + vertexoffset[0],
-                                   bincoord[1] + vertexoffset[1],
-                                   bincoord[2] + vertexoffset[2]};
-            double dist = mathfunc::distance(vcoord, cylcoord);
-=======
-            vector<floatingpoint> vcoord = {bincoord[0] + vertexoffset[0],
-                                     bincoord[1] + vertexoffset[1],
-                                     bincoord[2] + vertexoffset[2]};
-            floatingpoint dist = mathfunc::twoPointDistance(vcoord, cylcoord);
->>>>>>> 324f02ec
+            mathfunc::Vec< 3, floatingpoint > vcoord {bincoord[0] + vertexoffset[0],
+                                                      bincoord[1] + vertexoffset[1],
+                                                      bincoord[2] + vertexoffset[2]};
+            floatingpoint dist = mathfunc::distance(vcoord, cylcoord);
             if(dist <= cutoff) return true;
             else return false;
         }
@@ -263,11 +251,7 @@
                                        binplanenormal.at(planeID)[2]};
             floatingpoint d = -mathfunc::scalarprojection(planeeqn,vcoord);
             planeeqn.push_back(d);
-<<<<<<< HEAD
-            double dist = abs(mathfunc::getdistancefromplane(cylcoord.value.data(), planeeqn.data
-=======
-            floatingpoint dist = abs(mathfunc::getdistancefromplane(cylcoord,planeeqn.data
->>>>>>> 324f02ec
+            floatingpoint dist = abs(mathfunc::getdistancefromplane(cylcoord.value.data(), planeeqn.data
                     ()));
 //            std::cout<<planeeqn[0]<<" "<<planeeqn[1]<<" "<<planeeqn[2]<<" "
 //                    ""<<planeeqn[3]<<" "<<dist<<endl;
