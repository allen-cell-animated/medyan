--- conflicted
+++ resolved
@@ -191,14 +191,8 @@
         }
         return false;
     }
-<<<<<<< HEAD
     bool iswithincutoff(floatingpoint cylcoord[3], vector<floatingpoint> bincoord, int
     NbinstencilID, floatingpoint cutoff){
-=======
-    
-    bool iswithincutoff(double cylcoord[3], vector<double> bincoord, int
-    NbinstencilID, double cutoff){
->>>>>>> 3e143492
         int type = shrtdistType[NbinstencilID];
         if(type ==0) return true;
         else if(type ==1){
@@ -260,8 +254,6 @@
                 return true;
             else return false;
         }
-        
-        return false;
     }
 
 };
