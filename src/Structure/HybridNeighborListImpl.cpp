--- conflicted
+++ resolved
@@ -337,16 +337,8 @@
     vector<Bin*> _neighboringBins = binvec.at(_ID)//Get the bin that belongs to the
                     // current binGrid of interest for this NL.
                                                     ->getNeighbours();
-<<<<<<< HEAD
     auto cindex = currcylinder->getStableIndex();
     const auto& c = Cylinder::getDbData().value[cindex];
-=======
-
-    auto cylindervec = CUDAcommon::getSERLvars().cylindervec;
-    auto cylinderpointervec = CUDAcommon::getSERLvars().cylinderpointervec;
-    int cindex = currcylinder->_dcIndex;
-    cylinder c = cylindervec[cindex];
->>>>>>> 92763a80
 
     //
     int nbincount = 0;
