
//------------------------------------------------------------------
//  **MEDYAN** - Simulation Package for the Mechanochemical
//               Dynamics of Active Networks, v3.1
//
//  Copyright (2015-2016)  Papoian Lab, University of Maryland
//
//                 ALL RIGHTS RESERVED
//
//  See the MEDYAN web page for more information:
//  http://www.medyan.org
//------------------------------------------------------------------
#ifdef HYBRID_NLSTENCILLIST
#include "HybridNeighborListImpl.h"

#include "Bead.h"
#include "Filament.h"
#include "Cylinder.h"
#include "Bubble.h"
#include "BoundaryElement.h"

#include "GController.h"
#include "MathFunctions.h"
#include "CUDAcommon.h"

using namespace mathfunc;

short HybridCylinderCylinderNL::totalhybridNL = 0;

void HybridCylinderCylinderNL::updateallcylinderstobin() {
    for(auto cyl:Cylinder::getCylinders())
        updatebin(cyl);
}

void HybridCylinderCylinderNL::assignallcylinderstobin() {
    for(auto cyl:Cylinder::getCylinders())
        assignbin(cyl);
/*    std::cout<<"H Total number of bins "<< _binGrid->getBins().size()<<endl;
    for(auto bin:_binGrid->getBins()){
        std::cout<<bin->getCylinders().size()<<" ";
    }
    std::cout<<endl;*/
}

void HybridCylinderCylinderNL::assignbin(Cylinder* cyl){
    Bin* _bin;
    try {_bin = getBin(cyl->coordinate);}
    catch (exception& e) {
        cout << e.what() << endl;
        exit(EXIT_FAILURE);
    }
    _bin->addCylinder(cyl);
    cyl->_hbinvec.push_back(_bin);
}

void HybridCylinderCylinderNL::unassignbin(Cylinder* cyl, Bin* bin){
    bin->removeCylinder(cyl);
}

void HybridCylinderCylinderNL::updatebin(Cylinder *cyl){
    Bin* _bin;
//    std::cout<<coordinate[0]<<" "<<coordinate[1]<<" "<<coordinate[2]<<endl;
    try {_bin = getBin(cyl->coordinate);}
    catch (exception& e) {
        cout << e.what();
        cyl->printSelf();
        exit(EXIT_FAILURE);
    }
    if(_bin != cyl->_hbinvec.at(_ID)) {
#ifdef CHEMISTRY
        auto oldBin = cyl->_hbinvec.at(_ID);
        auto newBin = _bin;
#endif
        //remove from old compartment, add to new
        oldBin->removeCylinder(cyl);
        cyl->_hbinvec.at(_ID) = newBin;
        _bin->addCylinder(cyl);
    }
}

void HybridCylinderCylinderNL::generateConnections() {
    for(size_t i=0U; i<_grid[0]; ++i) {

        for(size_t j=0U; j<_grid[1]; ++j) {

            for(size_t k=0U; k<_grid[2]; ++k) {
                vector<size_t> indices{i,j,k};
                Bin *target = getBin(indices);//defined in this file.

                vector<floatingpoint> coordinates =
                        {indices[0] * _binSize[0] + _binSize[0] / 2,
                         indices[1] * _binSize[1] + _binSize[1] / 2,
                         indices[2] * _binSize[2] + _binSize[2] / 2};
                target->setCoordinates(coordinates);
                int stencilcount = 0;

                //Go through all neighbors to get the neighbors list
                short nneighbors = 1;
                for(int ii = -nneighbors; ii <= nneighbors; ii++){
                    for(int jj = -nneighbors; jj <= nneighbors; jj++){
                        for(int kk = -nneighbors; kk <= nneighbors; kk++){
                            //Consider the target bin itself as a neighbor.

                            stencilcount++;
                            int iprime = i+ii;
                            int jprime = j+jj;
                            int kprime = k+kk;

/*                            cout<<ii<<" "<<jj<<" "<<kk<<" "<<iprime<<" "<<jprime<<" "
                                <<kprime<<" "<<_grid[0]<<" "<<_grid[1]<<" "<<_grid[2]<<endl;*/

                            if(iprime<0 || iprime>=int(_grid[0]) || jprime<0 ||
                               jprime>=int(_grid[1]) || kprime<0 ||
                               kprime>=int(_grid[2]))
                                continue;
                            vector<size_t> currentIndices{size_t(iprime), size_t
                                    (jprime), size_t(kprime)};
                            Bin *neighbor = getBin(currentIndices);
                            target->addNeighbour(neighbor);
                            target->stencilID.push_back(stencilcount-1);//All 125
                            //Only 63 neighbors will be added
                            if(j>=1 || (j==0 && k>0) || (j==0 && k == 0 && i <=0)){
                                target->adduniquepermutationNeighbour(neighbor);
                            }
                        }
                    }
                }
            }
        }
    }


    /*for(size_t i=0U; i<_grid[0]; ++i) {

        for (size_t j = 0U; j < _grid[1]; ++j) {

            for (size_t k = 0U; k < _grid[2]; ++k) {
                vector<size_t> indices{i, j, k};
                Bin *target = getBin(indices);
                std::cout << "Target " << target->coordinates()[0] << " " <<
                          target->coordinates()[1] << " " <<
                          target->coordinates()[2] << " " << endl;
                std::cout<<"Bin size "<<_binSize[0]<<endl;
                for (int ii: {-1, 0, 1}) {
                    for (int jj: {-1, 0, 1}) {
                        for (int kk: {-1, 0, 1}) {
                            int iprime = i + ii;
                            int jprime = j + jj;
                            int kprime = k + kk;
                            if (iprime < 0 or iprime == int(_grid[0]) or jprime < 0 or
                                jprime == int(_grid[1]) or kprime < 0 or
                                kprime == int(_grid[2]))
                                continue;
                            vector<size_t> currentIndices{size_t(iprime), size_t
                                    (jprime), size_t(kprime)};
                            Bin *neighbor = getBin(currentIndices);
                            std::cout << "Neighbor " << neighbor->coordinates()[0]
                                      << " " <<
                                      neighbor->coordinates()[1] << " " <<
                                      neighbor->coordinates()[2] << " " << endl;
                        }
                    }
                }
            }
        }
    }*/
}

void HybridCylinderCylinderNL::initializeBinGrid() {

//    //Initial parameters of system
    //Creates bins based on the largest rMax in the system.
    auto _nDim = SysParams::Geometry().nDim;
    floatingpoint searchdist = 1.125 * (sqrt(_largestrMaxsq));
    std::cout<<"H searchdist "<<searchdist<<" rMax "<<sqrt(_largestrMaxsq)<<endl;
    _binSize = {searchdist, searchdist, searchdist};

    if(_nDim >=1) {
        _size.push_back(int(SysParams::Geometry().NX * SysParams::Geometry()
                .compartmentSizeX));
        if( (_size[0]) % int(_binSize[0]) ==0)
            _grid.push_back(_size[0]/_binSize[0]);
        else
            _grid.push_back(_size[0]/_binSize[0] + 1);
    }

    if (_nDim >= 2) {
        _size.push_back(int(SysParams::Geometry().NY * SysParams::Geometry()
                .compartmentSizeY));
        if( (_size[1]) % int(_binSize[1]) ==0)
            _grid.push_back(_size[1]/_binSize[1]);
        else
            _grid.push_back(_size[1]/_binSize[1] + 1);
    }

    if (_nDim == 3) {
        _size.push_back(int(SysParams::Geometry().NZ * SysParams::Geometry()
                .compartmentSizeZ));
        if( (_size[2]) % int(_binSize[2]) ==0)
            _grid.push_back(_size[2]/_binSize[2]);
        else
            _grid.push_back(_size[2]/_binSize[2] + 1);
    }

    //Check that grid and compartmentSize match nDim
    if((_nDim == 3 && _grid[0] != 0 && _grid[1] != 0 && _grid[2]!=0 && _binSize[0] != 0 &&
        _binSize[1] != 0 && _binSize[2] != 0)){
        //Do nothing
    }
    else {
        cout << "Bin parameters for CylinderCylinderNeighborLists are invalid. Exiting." <<
             endl;
        exit(EXIT_FAILURE);
    }
    int size = 1;
    for(auto x: _grid) {
        if(x != 0) size*=x;
    }
    cout<<"Grid size "<<_grid[0]<<" "<<_grid[1]<<" "<<_grid[2]<<endl;
    cout<<"Total number of bins "<<size<<endl;
    //Set the instance of this grid with given parameters
    _binGrid = new BinGrid(size, _ID, _binSize);
    //Create connections based on dimensionality
    generateConnections();
    cout<<"connections generated"<<endl;
}

//You need a vector of all grids so you can loop through and update respective coordinates.
Bin* HybridCylinderCylinderNL::getBin(const vector<floatingpoint> &coords) {
    //Check if out of bounds
    size_t index = 0;
    size_t i = 0;
    for(auto x: coords)
    {
        //Flatten the coordinates to 1D, get integer index
        if(i == 0) {
            if(x < 0 || x >= (_binSize[0] * _grid[0])) {

                throw OutOfBoundsException();
            }

            index += int(x / _binSize[0]);
        }
        else if(i == 1) {
            if(x < 0 || x >= (_binSize[1] * _grid[1])) {

                throw OutOfBoundsException();
            }

            index += int(x / _binSize[1]) * _grid[0];
        }
        else {
            if(x < 0 || x >= (_binSize[2] * _grid[2])) {

                throw OutOfBoundsException();
            }

            index += int(x / _binSize[2]) * _grid[0] * _grid[1];
        }
        i++;
    }

    try {
        return _binGrid->getBin(index);
    }
    catch (exception& e){
        cout << "Bad bin access at..." << endl;
        cout << "Bin index = " << index << endl;
        cout << "Coords = " << coords[0] << " " << coords[1] << " " << coords[2] << endl;
        throw NaNCoordinateException();
    }
}

Bin* HybridCylinderCylinderNL::getBin(const vector<size_t> &indices) {
    size_t index = 0;
    size_t i = 0;
    for(auto x: indices)
    {
        //Flatten the indices to 1D
        if(i == 0) {
            if(x >= _grid[0]) {
                cout<<"get Bin x"<<endl;
                throw OutOfBoundsException();
            }

            index += x;
        }
        else if(i == 1) {
            if(x >= _grid[1]) {
                cout<<"get Bin y"<<endl;
                throw OutOfBoundsException();
            }

            index += x * _grid[0];
        }
        else {
            if(x >= _grid[2]) {
                cout << "get Bin z" << endl;
                throw OutOfBoundsException();
            }

            index += x * _grid[0] * _grid[1];
        }

        i++;
    }
    try {
        return _binGrid->getBin(index);
    }
    catch (exception& e){
        cout << "Bad Bin access at..." << endl;
        cout << "Bin index = " << index << endl;
        cout << "Indices = " << indices[0] << " " << indices[1] << " " << indices[2] << endl;
        throw NaNCoordinateException();
    }
}

void HybridCylinderCylinderNL::updateNeighborsbin(Cylinder* currcylinder, bool runtime){
    //clear existing neighbors of currcylinder from all neighborlists
    for(int idx = 0; idx < totaluniquefIDpairs; idx++) {
        int countbounds = _rMaxsqvec[idx].size();
        for (int idx2 = 0; idx2 < countbounds; idx2++) {
            auto HNLID = HNLIDvec[idx][idx2];
            _list4mbinvec[HNLID][currcylinder].clear();
        }
    }
    //get necessary variables
    auto binvec = currcylinder->_hbinvec;//The different hybrid bins that this cylinder
    // belongs to.
    //Check if the cylinder has been assigned a bin. If not, assign.
    if(binvec.size()<=_ID)
        assignbin(currcylinder);
    binvec = currcylinder->_hbinvec;
    //get parent bin corresponding to this hybrid neighbor list.
    auto parentbin =  binvec.at(_ID);
    //get neighboring bins
    vector<Bin*> _neighboringBins = binvec.at(_ID)//Get the bin that belongs to the
                    // current binGrid of interest for this NL.
                                                    ->getNeighbours();
<<<<<<< HEAD
    int cindex = currcylinder->getStableIndex();
    const auto& c = Cylinder::getDbData().value[cindex];
=======
    floatingpoint *coord = CUDAcommon::getSERLvars().coord;
    auto cylindervec = CUDAcommon::getSERLvars().cylindervec;
    auto cylinderpointervec = CUDAcommon::getSERLvars().cylinderpointervec;
    int cindex = currcylinder->_dcIndex;
    cylinder c = cylindervec[cindex];
>>>>>>> 324f02ec

    //
    int ncyls2 = 0;
    int tcyl2 = 0;
    int nbincount = 0;
    auto nbinstencil = parentbin->stencilID;// A standard templated numbering of
    // neighboring bins is implemented i.e. based on position w.r.t. bin of interest,
    // neighboring bins are given a particular ID.nbinstencil stores the set of such
    // neighbors that is close to bin of interest. Bins close to the boundary will have
    // < 27 elements in the stencilID vector.
    short ftype1 = c.type; //cylinder type and filament type is one and the
    // same.
    float _largestrMax = sqrt(_largestrMaxsq);
    for (auto &bin : _neighboringBins) {
            bool isbinneeded = _binGrid->iswithincutoff(c.coord,
                                                        parentbin->coordinates(),
                                                        nbinstencil.at(nbincount),
                                                        _largestrMax);
            nbincount++;
            if (isbinneeded) {
                auto cindicesvec = bin->getcindices();
                int numneighbors = cindicesvec.size();
                for (int iter = 0; iter < numneighbors; iter++) {
                    int ncindex = cindicesvec[iter];
                    const auto& ncylinder = Cylinder::getDbData().value[ncindex];
                    short ftype2 = ncylinder.type;
//                    //Don't add the same cylinder
//                    if (c.ID == ncylinder.ID) continue;
                    // Testing if a half neighborlist will be stable
                    if(c.id <= ncylinder.id) continue;
                    //Don't add if belonging to same parent
                    if (c.filamentId == ncylinder.filamentId) {
                        auto distsep = fabs(c.positionOnFilament - ncylinder.positionOnFilament);
                        //if not cross filament, check if not neighboring
                        if (distsep <= 2) continue;
                    }

                    //Loop through all the distance bounds and add to neighborlist
                    for (int idx = 0; idx < totaluniquefIDpairs; idx++) {
                        int countbounds = _rMaxsqvec[idx].size();
                        auto fpairs = _filamentIDvec[idx].data();
                        //Check for cylinder filament types
                        if (ftype1 < ftype2) {
                            if (ftype1 != fpairs[0] || ftype2 != fpairs[1])continue;
                        }
                        else if (ftype1 != fpairs[1] || ftype2 != fpairs[0]) continue;
<<<<<<< HEAD
                        double dist = distance2(c.coord, ncylinder.coord);
=======
                        floatingpoint dist = twoPointDistancesquared(c.coord, ncylinder.coord);
>>>>>>> 324f02ec
                        if (dist < _smallestrMinsq || dist > _largestrMaxsq) continue;
                        for (int idx2 = 0; idx2 < countbounds; idx2++) {
                            //Dont add if ID is more than cylinder for half-list
                            //if (!_fullstatusvec[idx][idx2] && c.ID <= ncylinder.ID) continue;
                            //Dont add if not within range
                            if (dist > _rMaxsqvec[idx][idx2] ||
                                dist < _rMinsqvec[idx][idx2])
                                continue;
                            short HNLID = HNLIDvec[idx][idx2];
                            //If we got through all of this, add it!
                            Cylinder *Ncylinder = Cylinder::getStableElement(ncindex);
                            _list4mbinvec[HNLID][currcylinder].push_back(Ncylinder);

                            //if runtime, add to other list as well if full
                            /* if (runtime && _fullstatusvec[idx][idx2]) {
                                _list4mbinvec[HNLID][Ncylinder].push_back(currcylinder);
                            }*/
                        }
                    }
                }
            }
    }
}

vector<Cylinder*> HybridCylinderCylinderNL::getNeighborsstencil(short HNLID, Cylinder*
                                                                cylinder) {

    return _list4mbinvec[HNLID][cylinder];
}

void HybridCylinderCylinderNL::addNeighbor(Neighbor* n) {

    //return if not a cylinder!
    Cylinder* cylinder;
    if(!(cylinder = dynamic_cast<Cylinder*>(n))) return;

    //update neighbors
    updateNeighborsbin(cylinder, true);
}

void HybridCylinderCylinderNL::removeNeighbor(Neighbor* n) {

    Cylinder* cylinder;
    if(!(cylinder = dynamic_cast<Cylinder*>(n))) return;
    for(int idx = 0; idx < totaluniquefIDpairs; idx++) {
        int countbounds = _rMaxsqvec[idx].size();
        for (int idx2 = 0; idx2 < countbounds; idx2++) {
            auto HNLID = HNLIDvec[idx][idx2];
/*            std::cout << "Removing neighbors of cylinder with cindex " <<
                          cylinder->_dcIndex<<" and ID "<<cylinder->getID() << " from NL " << HNLID << endl;*/
            //Remove from NeighborList
            _list4mbinvec[HNLID].erase(cylinder);
            //Remove from bin
            Bin *bin = cylinder->_hbinvec.at(_ID);
            unassignbin(cylinder, bin);
            //remove from other lists
//            std::cout << "Removed from cylinders ";
            for (auto it = _list4mbinvec[HNLID].begin();
                 it != _list4mbinvec[HNLID].end(); it++) {
                auto cit = find(it->second.begin(), it->second.end(), cylinder);
                {
                    if (cit != it->second.end()) {
                        it->second.erase(cit);
//                        std::cout << it->first->getID() << " ";
                    }
                }
            }
//            std::cout<<endl;
        }
    }

}

void HybridCylinderCylinderNL::reset() {

    //loop through all neighbor keys
    for(int idx = 0; idx < totalhybridNL; idx++) {
        _list4mbinvec[idx].clear();
//        std::cout<<"Hybrid rmin rmax "<<_rMinsqvec[idx]<<" "<<_rMaxsqvec[idx]<<endl;
    }

    /*chrono::high_resolution_clock::time_point mins, mine;
    mins = chrono::high_resolution_clock::now();*/
    //check and reassign cylinders to different bins if needed.
    updateallcylinderstobin();
    _binGrid->updatecindices();
    for(auto cylinder: Cylinder::getCylinders()) {
        updateNeighborsbin(cylinder);
//        for (int idx = 0; idx < totalhybridNL; idx++) {
//            tot[idx] += _list4mbinvec[idx][cylinder].size();
//        }
    }
}

#endif<|MERGE_RESOLUTION|>--- conflicted
+++ resolved
@@ -337,16 +337,8 @@
     vector<Bin*> _neighboringBins = binvec.at(_ID)//Get the bin that belongs to the
                     // current binGrid of interest for this NL.
                                                     ->getNeighbours();
-<<<<<<< HEAD
-    int cindex = currcylinder->getStableIndex();
+    auto cindex = currcylinder->getStableIndex();
     const auto& c = Cylinder::getDbData().value[cindex];
-=======
-    floatingpoint *coord = CUDAcommon::getSERLvars().coord;
-    auto cylindervec = CUDAcommon::getSERLvars().cylindervec;
-    auto cylinderpointervec = CUDAcommon::getSERLvars().cylinderpointervec;
-    int cindex = currcylinder->_dcIndex;
-    cylinder c = cylindervec[cindex];
->>>>>>> 324f02ec
 
     //
     int ncyls2 = 0;
@@ -393,11 +385,7 @@
                             if (ftype1 != fpairs[0] || ftype2 != fpairs[1])continue;
                         }
                         else if (ftype1 != fpairs[1] || ftype2 != fpairs[0]) continue;
-<<<<<<< HEAD
-                        double dist = distance2(c.coord, ncylinder.coord);
-=======
-                        floatingpoint dist = twoPointDistancesquared(c.coord, ncylinder.coord);
->>>>>>> 324f02ec
+                        floatingpoint dist = distance2(c.coord, ncylinder.coord);
                         if (dist < _smallestrMinsq || dist > _largestrMaxsq) continue;
                         for (int idx2 = 0; idx2 < countbounds; idx2++) {
                             //Dont add if ID is more than cylinder for half-list
