
//------------------------------------------------------------------
//  **MEDYAN** - Simulation Package for the Mechanochemical
//               Dynamics of Active Networks, v4.0
//
//  Copyright (2015-2018)  Papoian Lab, University of Maryland
//
//                 ALL RIGHTS RESERVED
//
//  See the MEDYAN web page for more information:
//  http://www.medyan.org
//------------------------------------------------------------------

#ifndef MEDYAN_Bubble_h
#define MEDYAN_Bubble_h

#include "common.h"

#include "Database.h"
#include "Trackable.h"
#include "Movable.h"
#include "DynamicNeighbor.h"
#include "Composite.h"

//FORWARD DECLARATIONS
class SubSystem;
class Bead;

/// Represents a dummy point potential that is involved in mechanical equilibration. This
/// object has no chemical reactions or properties associated with it.

/*!
 *   Bubbles are artificial objects in minimization to physically represent hard spheres.
 *   They contain coordinates as well as force constants for any number of potentials. A 
 *   bubble contains a bead which is the center of the bubble, as well as a radius representing
 *   the physical size of the bubble.
 */

class Bubble : public Composite, public Trackable, public Movable, public DynamicNeighbor,
    public Database< Bubble, false > {

private:
    Bead* _bead;    ///< The bead representing the center of the bubble
    SubSystem* _ps; ///< The subsystem this bubble is in
    
    short _type;     ///< The type of bubble
    
<<<<<<< HEAD
    floatingpoint _radius;       ///< The radius of this bubble
    floatingpoint _kRepuls;      ///< Repulsion constant for bubble-bubble and bubble-cylinder interactions
    floatingpoint _screenLength; ///< Screening length for a repulsive potential
    floatingpoint _MTOCBendingK; ///< use for MTOC-MT bending force field
=======
    double _radius;       ///< The radius of this bubble
    double _kRepuls;      ///< Repulsion constant for bubble-bubble and bubble-cylinder interactions
    double _screenLength; ///< Screening length for a repulsive potential
    double _MTOCBendingK; ///< use for MTOC-MT bending force field
    double _AFMBendingK; ///< use for AFM-filament bending force field
    
    int _ID;        ///< Identifier
    
    static Database<Bubble*> _bubbles; ///< Collection in SubSystem
>>>>>>> ad944343
    
    bool _isMTOC = false;   ///< If representing a MTOC
    
    bool _isAFM = false;    ///< If representing a AFM
    
public:
    vector<floatingpoint> coordinate; ///< Current coordinates of bubble,
                               ///< Updated with updatePosition()
    
    /// Main constructor, sets up bead and other properties
    Bubble(SubSystem* ps, vector<floatingpoint> coordinates, short type);

    //@{
    /// Getters
<<<<<<< HEAD
    floatingpoint getRadius() {return _radius;}
    floatingpoint getRepulsionConst() {return _kRepuls;}
    floatingpoint getScreeningLength() {return _screenLength;}
	floatingpoint getMTOCBendingK() {return _MTOCBendingK;}
=======
    double getRadius() {return _radius;}
    double getRepulsionConst() {return _kRepuls;}
    double getScreeningLength() {return _screenLength;}
    double getMTOCBendingK() {return _MTOCBendingK;}
    double getAFMBendingK() {return _AFMBendingK;}
>>>>>>> ad944343
    
    Bead* getBead() {return _bead;}
    
    virtual int getType() {return _type;}
    //@}
    
    void setAsMTOC() {_isMTOC = true;}
    bool isMTOC() {return _isMTOC;}
    
    void setAsAFM() {_isAFM = true;}
    bool isAFM() {return _isAFM;}

    /// Print bubble information
    virtual void printSelf();
    
    //@{
    /// SubSystem management, inherited from Trackable
    // Does nothing
    virtual void addToSubSystem() { }
    virtual void removeFromSubSystem() {}
    //@}
    
    /// Get all instances of this class from the SubSystem
    static const vector<Bubble*>& getBubbles() {
        return getElements();
    }
    /// Get the number of cylinders in this system
    static int numBubbles() {
        return getElements().size();
    }
    
    ///Update bubble position
    virtual void updatePosition();
    
    void updatePositionManually();
    double iter = 1;
    int currentStep = 1;

};

#endif<|MERGE_RESOLUTION|>--- conflicted
+++ resolved
@@ -45,22 +45,18 @@
     
     short _type;     ///< The type of bubble
     
-<<<<<<< HEAD
+
     floatingpoint _radius;       ///< The radius of this bubble
     floatingpoint _kRepuls;      ///< Repulsion constant for bubble-bubble and bubble-cylinder interactions
     floatingpoint _screenLength; ///< Screening length for a repulsive potential
     floatingpoint _MTOCBendingK; ///< use for MTOC-MT bending force field
-=======
-    double _radius;       ///< The radius of this bubble
-    double _kRepuls;      ///< Repulsion constant for bubble-bubble and bubble-cylinder interactions
-    double _screenLength; ///< Screening length for a repulsive potential
-    double _MTOCBendingK; ///< use for MTOC-MT bending force field
-    double _AFMBendingK; ///< use for AFM-filament bending force field
+    floatingpoint _AFMBendingK; ///< use for AFM-filament bending force field
+    
     
     int _ID;        ///< Identifier
     
-    static Database<Bubble*> _bubbles; ///< Collection in SubSystem
->>>>>>> ad944343
+
+
     
     bool _isMTOC = false;   ///< If representing a MTOC
     
@@ -75,18 +71,13 @@
 
     //@{
     /// Getters
-<<<<<<< HEAD
+
     floatingpoint getRadius() {return _radius;}
     floatingpoint getRepulsionConst() {return _kRepuls;}
     floatingpoint getScreeningLength() {return _screenLength;}
 	floatingpoint getMTOCBendingK() {return _MTOCBendingK;}
-=======
-    double getRadius() {return _radius;}
-    double getRepulsionConst() {return _kRepuls;}
-    double getScreeningLength() {return _screenLength;}
-    double getMTOCBendingK() {return _MTOCBendingK;}
-    double getAFMBendingK() {return _AFMBendingK;}
->>>>>>> ad944343
+    floatingpoint getAFMBendingK() {return _AFMBendingK;}
+
     
     Bead* getBead() {return _bead;}
     
