--- conflicted
+++ resolved
@@ -45,17 +45,10 @@
     
     short _type;     ///< The type of bubble
     
-<<<<<<< HEAD
-    double _radius;       ///< The radius of this bubble
-    double _kRepuls;      ///< Repulsion constant for bubble-bubble and bubble-cylinder interactions
-    double _screenLength; ///< Screening length for a repulsive potential
-    double _MTOCBendingK; ///< use for MTOC-MT bending force field
-=======
     floatingpoint _radius;       ///< The radius of this bubble
     floatingpoint _kRepuls;      ///< Repulsion constant for bubble-bubble and bubble-cylinder interactions
     floatingpoint _screenLength; ///< Screening length for a repulsive potential
-	floatingpoint _MTOCBendingK; ///< use for MTOC-MT bending force field
->>>>>>> 324f02ec
+    floatingpoint _MTOCBendingK; ///< use for MTOC-MT bending force field
     
     bool _isMTOC = false;   ///< If representing a MTOC
     
