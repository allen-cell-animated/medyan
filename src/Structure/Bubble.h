--- conflicted
+++ resolved
@@ -44,16 +44,10 @@
     
     short _type;     ///< The type of bubble
     
-<<<<<<< HEAD
     floatingpoint _radius;       ///< The radius of this bubble
     floatingpoint _kRepuls;      ///< Repulsion constant for bubble-bubble and bubble-cylinder interactions
     floatingpoint _screenLength; ///< Screening length for a repulsive potential
-=======
-    double _radius;       ///< The radius of this bubble
-    double _kRepuls;      ///< Repulsion constant for bubble-bubble and bubble-cylinder interactions
-    double _screenLength; ///< Screening length for a repulsive potential
-    double _MTOCBendingK; ///< use for MTOC-MT bending force field
->>>>>>> 3e143492
+	floatingpoint _MTOCBendingK; ///< use for MTOC-MT bending force field
     
     int _ID;        ///< Identifier
     
@@ -70,16 +64,10 @@
 
     //@{
     /// Getters
-<<<<<<< HEAD
     floatingpoint getRadius() {return _radius;}
     floatingpoint getRepulsionConst() {return _kRepuls;}
     floatingpoint getScreeningLength() {return _screenLength;}
-=======
-    double getRadius() {return _radius;}
-    double getRepulsionConst() {return _kRepuls;}
-    double getScreeningLength() {return _screenLength;}
-    double getMTOCBendingK() {return _MTOCBendingK;}
->>>>>>> 3e143492
+	floatingpoint getMTOCBendingK() {return _MTOCBendingK;}
     
     Bead* getBead() {return _bead;}
     
