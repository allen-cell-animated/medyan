--- conflicted
+++ resolved
@@ -187,9 +187,6 @@
     }
 }
             
-<<<<<<< HEAD
-void BranchingPoint::printSelf()const {
-=======
 //Qin ----
 void BranchingPoint::updateReactionRates() {
                 
@@ -214,8 +211,7 @@
     offRxn->updatePropensity();    
 }
             
-void BranchingPoint::printSelf() {
->>>>>>> 3496115b
+void BranchingPoint::printSelf()const {
     
     cout << endl;
     
