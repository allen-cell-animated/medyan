
//------------------------------------------------------------------
//  **MEDYAN** - Simulation Package for the Mechanochemical
//               Dynamics of Active Networks, v3.2.1
//
//  Copyright (2015-2018)  Papoian Lab, University of Maryland
//
//                 ALL RIGHTS RESERVED
//
//  See the MEDYAN web page for more information:
//  http://www.medyan.org
//------------------------------------------------------------------

#include "BranchingPoint.h"

#include "SubSystem.h"
#include "Bead.h"
#include "Cylinder.h"
#include "Filament.h"
#include "ChemRNode.h"
#include "CompartmentGrid.h"

#include "GController.h"
#include "SysParams.h"
#include "MathFunctions.h"
#include "Rand.h"

using namespace mathfunc;

void BranchingPoint::updateCoordinate() {
    
    coordinate = midPointCoordinate(_c1->getFirstBead()->coordinate,
                                    _c1->getSecondBead()->coordinate,
                                    _position);
}

BranchingPoint::BranchingPoint(Cylinder* c1, Cylinder* c2,
                               short branchType, floatingpoint position)

    : Trackable(true,true), _c1(c1), _c2(c2), _position(position),
      _branchType(branchType), _branchID(_branchingPoints.getID()), _birthTime(tau()) {
    
    //Find compartment
    updateCoordinate();
        
    try {_compartment = GController::getCompartment(coordinate);}
    catch (exception& e) {
        cout << e.what();
        
        printSelf();
        
        exit(EXIT_FAILURE);
    }
        
    int pos = int(position * SysParams::Geometry().cylinderNumMon[c1->getType()]);
#ifdef CHEMISTRY
    _cBranchingPoint = unique_ptr<CBranchingPoint>(
    new CBranchingPoint(branchType, _compartment, c1->getCCylinder(), c2->getCCylinder(), pos));
    _cBranchingPoint->setBranchingPoint(this);
#endif
    
#ifdef MECHANICS
    _mBranchingPoint = unique_ptr<MBranchingPoint>(new MBranchingPoint(branchType));
    _mBranchingPoint->setBranchingPoint(this);
#endif
        
    //set the branching cylinder
    _c1->setBranchingCylinder(_c2);
}

BranchingPoint::~BranchingPoint() noexcept {
    
#ifdef MECHANICS
    //offset the branching cylinder's bead by a little for safety
    auto msize = SysParams::Geometry().monomerSize[_c1->getType()];
    
    vector<floatingpoint> offsetCoord =
    {(Rand::randInteger(0,1) ? -1 : +1) * Rand::randfloatingpoint(msize, 2 * msize),
     (Rand::randInteger(0,1) ? -1 : +1) * Rand::randfloatingpoint(msize, 2 * msize),
     (Rand::randInteger(0,1) ? -1 : +1) * Rand::randfloatingpoint(msize, 2 * msize)};
    
    auto b = _c2->getFirstBead();
    
    b->coordinate[0] += offsetCoord[0];
    b->coordinate[1] += offsetCoord[1];
    b->coordinate[2] += offsetCoord[2];
#endif
    
    
#ifdef CHEMISTRY
    //mark the correct species on the minus end of the branched
    //filament. If this is a filament species, change it to its
    //corresponding minus end. If a plus end, release a diffusing
    //or bulk species, depending on the initial reaction.
    CMonomer* m = _c2->getCCylinder()->getCMonomer(0);
    short speciesFilament = m->activeSpeciesFilament();
    
    //there is a filament species, mark its corresponding minus end
    if(speciesFilament != -1) {
        m->speciesMinusEnd(speciesFilament)->up();
        
        //unmark the filament and bound species
        m->speciesFilament(speciesFilament)->down();
        m->speciesBound(SysParams::Chemistry().brancherBoundIndex[_c1->getType()])->down();
    }
    //mark the free species instead
    else {
        //find the free species
        Species* speciesFilament = m->speciesFilament(m->activeSpeciesPlusEnd());
        
        string speciesName = SpeciesNamesDB::removeUniqueFilName(speciesFilament->getName());
        string speciesFirstChar = speciesName.substr(0,1);
        
        //find the free monomer, either bulk or diffusing
        Species* freeMonomer = nullptr;
        auto grid = _subSystem->getCompartmentGrid();
        
        Species* dMonomer  = _compartment->findSpeciesByName(speciesName);
        Species* dfMonomer = _compartment->findSpeciesByName(speciesFirstChar);
        
        Species* bMonomer  = grid->findSpeciesBulkByName(speciesName);
        Species* bfMonomer = grid->findSpeciesBulkByName(speciesFirstChar);
        
        //try diffusing
        if(dMonomer != nullptr) freeMonomer = dMonomer;
        // try bulk
        else if(bMonomer  != nullptr) freeMonomer = bMonomer;
        //diffusing, remove all but first char
        else if(dfMonomer != nullptr) freeMonomer = dfMonomer;
        //bulk, remove all but first char
        else if(bfMonomer != nullptr) freeMonomer = bfMonomer;
        //could not find. exit ungracefully
        else {
            cout << "In unbranching reaction, could not find corresponding " <<
                    "diffusing species of filament species " << speciesName <<
                    ". Exiting." << endl;
            exit(EXIT_FAILURE);
        }
            
        //remove the filament from the system
        Filament *bf = (Filament*)(_c2->getParent());
        _subSystem->removeTrackable<Filament>(bf);
        
        delete bf;
            
        //mark species, update reactions
        freeMonomer->up();
        freeMonomer->updateReactantPropensities();
    }
#endif
    //reset branching cylinder
    _c1->setBranchingCylinder(nullptr);
}

void BranchingPoint::updatePosition() {
    
#ifdef CHEMISTRY
    //update ccylinders
    _cBranchingPoint->setFirstCCylinder(_c1->getCCylinder());
    _cBranchingPoint->setSecondCCylinder(_c2->getCCylinder());
    
#endif
    //Find compartment
    updateCoordinate();
    
    Compartment* c;
    
    try {c = GController::getCompartment(coordinate);}
    catch (exception& e) {
        cout << e.what();
        
        printSelf();
        
        exit(EXIT_FAILURE);
    }
    
    if(c != _compartment) {
        _compartment = c;
#ifdef CHEMISTRY
        SpeciesBound* firstSpecies = _cBranchingPoint->getFirstSpecies();
        
        CBranchingPoint* clone = _cBranchingPoint->clone(c);
        setCBranchingPoint(clone);
        
        _cBranchingPoint->setFirstSpecies(firstSpecies);
#endif
    }
}
            
//Qin ----
void BranchingPoint::updateReactionRates() {
                
<<<<<<< HEAD
        //if no rate changers were defined, skip
        if(_unbindingChangers.empty()) return;
                
        //current force on branching point, use the total force
        floatingpoint fs = _mBranchingPoint->stretchForce;
        floatingpoint fb = _mBranchingPoint->bendingForce;
        floatingpoint fd = _mBranchingPoint->dihedralForce;
        floatingpoint ft = fs + fb + fd;
        floatingpoint force = max<floatingpoint>((floatingpoint)0.0, ft);
                
        //get the unbinding reaction
        ReactionBase* offRxn = _cBranchingPoint->getOffReaction();
                
        //change the rate
        float newRate = _unbindingChangers[_branchType]->changeRate(offRxn->getBareRate(), force);
        if(SysParams::RUNSTATE==false)
        {newRate=0.0;}
        offRxn->setRate(newRate);
        offRxn->updatePropensity();    
=======
    //if no rate changers were defined, skip
    if(_unbindingChangers.empty()) return;
            
    //current force on branching point, use the total force
    double fs = _mBranchingPoint->stretchForce;
    double fb = _mBranchingPoint->bendingForce;
    double fd = _mBranchingPoint->dihedralForce;
    double ft = fs + fb + fd;
    double force = max(0.0, ft);
            
    //get the unbinding reaction
    ReactionBase* offRxn = _cBranchingPoint->getOffReaction();
            
    //change the rate
    float newRate = _unbindingChangers[_branchType]->changeRate(offRxn->getBareRate(), force);
    if(SysParams::RUNSTATE==false)
    {newRate=0.0;}
    offRxn->setRate(newRate);
    offRxn->updatePropensity();    
>>>>>>> 3e143492
}
            
void BranchingPoint::printSelf() {
    
    cout << endl;
    
    cout << "BranchingPoint: ptr = " << this << endl;
    cout << "Branching type = " << _branchType << ", Branch ID = " << _branchID << endl;
    cout << "Coordinates = " << coordinate[0] << ", " << coordinate[1] << ", " << coordinate[2] << endl;
    
    cout << "Position on mother cylinder (floatingpoint) = " << _position << endl;
    cout << "Birth time = " << _birthTime << endl;
    
    cout << endl;
    
#ifdef CHEMISTRY
    cout << "Associated species = " << _cBranchingPoint->getFirstSpecies()->getName()
         << " , copy number = " << _cBranchingPoint->getFirstSpecies()->getN()
         << " , position on mother cylinder (int) = " << _cBranchingPoint->getFirstPosition() << endl;
#endif
    
    cout << endl;
    
    cout << "Associated cylinders (mother and branching): " << endl;
    _c1->printSelf();
    _c2->printSelf();
    
    cout << endl;
}
            
            

            
species_copy_t BranchingPoint::countSpecies(const string& name) {
    
    species_copy_t copyNum = 0;
    
    for(auto b : _branchingPoints.getElements()) {
        
        auto s = b->getCBranchingPoint()->getFirstSpecies();
        string sname = SpeciesNamesDB::removeUniqueFilName(s->getName());
        
        if(sname == name)
            copyNum += s->getN();
    }
    return copyNum;
}
            
vector<BranchRateChanger*> BranchingPoint::_unbindingChangers;

Database<BranchingPoint*> BranchingPoint::_branchingPoints;
            <|MERGE_RESOLUTION|>--- conflicted
+++ resolved
@@ -190,7 +190,6 @@
 //Qin ----
 void BranchingPoint::updateReactionRates() {
                 
-<<<<<<< HEAD
         //if no rate changers were defined, skip
         if(_unbindingChangers.empty()) return;
                 
@@ -210,27 +209,6 @@
         {newRate=0.0;}
         offRxn->setRate(newRate);
         offRxn->updatePropensity();    
-=======
-    //if no rate changers were defined, skip
-    if(_unbindingChangers.empty()) return;
-            
-    //current force on branching point, use the total force
-    double fs = _mBranchingPoint->stretchForce;
-    double fb = _mBranchingPoint->bendingForce;
-    double fd = _mBranchingPoint->dihedralForce;
-    double ft = fs + fb + fd;
-    double force = max(0.0, ft);
-            
-    //get the unbinding reaction
-    ReactionBase* offRxn = _cBranchingPoint->getOffReaction();
-            
-    //change the rate
-    float newRate = _unbindingChangers[_branchType]->changeRate(offRxn->getBareRate(), force);
-    if(SysParams::RUNSTATE==false)
-    {newRate=0.0;}
-    offRxn->setRate(newRate);
-    offRxn->updatePropensity();    
->>>>>>> 3e143492
 }
             
 void BranchingPoint::printSelf() {
