
//------------------------------------------------------------------
//  **MEDYAN** - Simulation Package for the Mechanochemical
//               Dynamics of Active Networks, v3.1
//
//  Copyright (2015-2016)  Papoian Lab, University of Maryland
//
//                 ALL RIGHTS RESERVED
//
//  See the MEDYAN web page for more information:
//  http://www.medyan.org
//------------------------------------------------------------------

#include "Bead.h"

#include "Compartment.h"
#include "Composite.h"

#include "SysParams.h"
#include "GController.h"
#include "MathFunctions.h"

using namespace mathfunc;

Database<Bead*> Bead::_beads;
Database<Bead*> Bead::_pinnedBeads;

Bead::Bead (vector<double> v, Composite* parent, int position)
// Qin add brforce, pinforce
    : Trackable(true),
<<<<<<< HEAD
      coordinate(v), coordinateP(v),
      force(3, 0), forceAux(3, 0), forceAuxP(3, 0),
      _position(position), _birthTime(tau()),  _ID(_beads.getID()) {
=======
      coordinate(v), coordinateP(v), coordinateB(v),
      force(3, 0), forceAux(3, 0), forceAuxP(3, 0), brforce(3, 0), pinforce(3,0),
      _position(position), _birthTime(tau()) {
>>>>>>> 7141e69c
    
    parent->addChild(unique_ptr<Component>(this));
          
    loadForcesP = vector<double>(SysParams::Geometry().cylinderNumMon[getType()], 0);
    loadForcesM = vector<double>(SysParams::Geometry().cylinderNumMon[getType()], 0);
    
    //Find compartment
    try {_compartment = GController::getCompartment(v);}
    catch (exception& e) {
        
        cout << e.what() << endl;
        
        printSelf();
        
        //also print parent info
        getParent()->printSelf();
        
        exit(EXIT_FAILURE);
    }
          
}

Bead::Bead(Composite* parent, int position)
// Qin add brforce, pinforce
    : Trackable(true),
<<<<<<< HEAD
    coordinate(3, 0), coordinateP(3, 0),
    force(3, 0), forceAux(3, 0), forceAuxP(3, 0),  _position(position) {
=======
    coordinate(3, 0), coordinateP(3, 0), coordinateB(3, 0),
    force(3, 0), forceAux(3, 0), forceAuxP(3, 0), brforce(3, 0), pinforce(3,0), _position(position) {
>>>>>>> 7141e69c
    
    parent->addChild(unique_ptr<Component>(this));
}

void Bead::updatePosition() {
    
    try {GController::getCompartment(coordinate);}
    catch (exception& e) {
        
        //print exception
        cout << e.what() << endl;
        
        printSelf();
        
        //also print parent info
        getParent()->printSelf();
        
        //exit
        exit(EXIT_FAILURE);
    }
}

void Bead::printSelf() {
    
    cout << endl;
    
    cout << "Bead: ptr = " << this << endl;
    cout << "Coordinates = " << coordinate[0] << ", " << coordinate[1] << ", " << coordinate[2] << endl;
    cout << "Previous coordinates before minimization = " << coordinateP[0] << ", " << coordinateP[1] << ", " << coordinateP[2] << endl;
    cout << "Forces = " << force[0] << ", " << force[1] << ", " << force[2] << endl;
    cout << "Auxiliary forces = " << forceAux[0] << ", " << forceAux[1] << ", " << forceAux[2] << endl;

    cout << "Position on structure = " << _position << endl;
    cout << "Birth time = " << _birthTime << endl;
    
    cout << endl;
}

double Bead::getLoadForcesP() {
    
    if (lfip < 0)
        return loadForcesP[0];
        
    if (lfip >= SysParams::Geometry().cylinderNumMon[getType()])
        return loadForcesP[SysParams::Geometry().cylinderNumMon[getType()] - 1];
    
    else return loadForcesP[lfip];
}

double Bead::getLoadForcesM() {
    
    if (lfim < 0)
        return loadForcesM[0];
    
    if (lfim >= SysParams::Geometry().cylinderNumMon[getType()])
        return loadForcesM[SysParams::Geometry().cylinderNumMon[getType()] - 1];
    
    else return loadForcesM[lfim];
}
<|MERGE_RESOLUTION|>--- conflicted
+++ resolved
@@ -28,15 +28,9 @@
 Bead::Bead (vector<double> v, Composite* parent, int position)
 // Qin add brforce, pinforce
     : Trackable(true),
-<<<<<<< HEAD
       coordinate(v), coordinateP(v),
-      force(3, 0), forceAux(3, 0), forceAuxP(3, 0),
-      _position(position), _birthTime(tau()),  _ID(_beads.getID()) {
-=======
-      coordinate(v), coordinateP(v), coordinateB(v),
       force(3, 0), forceAux(3, 0), forceAuxP(3, 0), brforce(3, 0), pinforce(3,0),
       _position(position), _birthTime(tau()) {
->>>>>>> 7141e69c
     
     parent->addChild(unique_ptr<Component>(this));
           
@@ -62,13 +56,8 @@
 Bead::Bead(Composite* parent, int position)
 // Qin add brforce, pinforce
     : Trackable(true),
-<<<<<<< HEAD
     coordinate(3, 0), coordinateP(3, 0),
-    force(3, 0), forceAux(3, 0), forceAuxP(3, 0),  _position(position) {
-=======
-    coordinate(3, 0), coordinateP(3, 0), coordinateB(3, 0),
     force(3, 0), forceAux(3, 0), forceAuxP(3, 0), brforce(3, 0), pinforce(3,0), _position(position) {
->>>>>>> 7141e69c
     
     parent->addChild(unique_ptr<Component>(this));
 }
