--- conflicted
+++ resolved
@@ -23,29 +23,13 @@
 using namespace mathfunc;
 
 std::vector<Bead*> Bead::_pinnedBeads;
-<<<<<<< HEAD
-=======
-//static vars needed to vectorize on-the-fly
-int Bead::maxbindex = 0;
-int Bead::vectormaxsize = 0;
-int Bead::Nbeads = 0;
-bool Bead::triggercylindervectorization = false;
-vector<int> Bead::removedbindex;//vector of bead indices that were once alloted to other
-// beads but are free to be reallocated now.
->>>>>>> 324f02ec
 
 Bead::Bead (vector<floatingpoint> v, Composite* parent, int position)
 //add brforce, pinforce
     : Trackable(true),
-<<<<<<< HEAD
-      db_type(vector2Vec<3>(v), Vec3{}, Vec3{}, Vec3{}, Vec3{}),
+      DatabaseType(vector2Vec<3>(v), Vec3{}, Vec3{}, Vec3{}, Vec3{}),
       coordinateP(v),
       brforce(3, 0), pinforce(3,0),
-=======
-      DatabaseType(),
-      coordinate(v), coordinateP(v),
-      force(3, 0), forceAux(3, 0), forceAuxP(3, 0), brforce(3, 0), pinforce(3,0),
->>>>>>> 324f02ec
       _position(position), _birthTime(tau()) {
     
     parent->addChild(unique_ptr<Component>(this));
@@ -67,75 +51,17 @@
         exit(EXIT_FAILURE);
     }
 
-<<<<<<< HEAD
-=======
-    //revectorize if needed
-    revectorizeifneeded();
-	//set bIndex
-/*	_dbIndex = maxbindex;
-	maxbindex++;*/
-
-	// if beads were removed earlier, allot one of the available bead indices.
-	//Commented out as it might deem dbIndex race conditions i.e. if any super structures
-	// are created. More relevant for cylinders but am extending the protocol to beads
-	// too just to be consistent.
-	//set bindex based on maxbindex if there were no beads removed.
-	if(removedbindex.size() == 0)
-	{_dbIndex = maxbindex;
-		maxbindex++;
-	}
-    else{
-        _dbIndex = removedbindex.at(0);
-        removedbindex.erase(removedbindex.begin());
-    }
-
-    Nbeads = getElements().size();
-
-    //copy bead coordiantes to the appropriate spot in the coord vector.
-    copycoordinatestovector();
->>>>>>> 324f02ec
 }
 
 Bead::Bead(Composite* parent, int position)
 //add brforce, pinforce
     : Trackable(true),
-<<<<<<< HEAD
-    db_type(Vec3{}, Vec3{}, Vec3{}, Vec3{}, Vec3{}),
+    DatabaseType(Vec3{}, Vec3{}, Vec3{}, Vec3{}, Vec3{}),
     coordinateP(3, 0),
     brforce(3, 0), pinforce(3,0), _position(position) {
     
     parent->addChild(unique_ptr<Component>(this));
 
-=======
-    DatabaseType(),
-    coordinate(3, 0), coordinateP(3, 0),
-    force(3, 0), forceAux(3, 0), forceAuxP(3, 0), brforce(3, 0), pinforce(3,0), _position(position) {
-    
-    parent->addChild(unique_ptr<Component>(this));
-    //check if you need to revectorize.
-    revectorizeifneeded();
-    //set bIndex
-/*	_dbIndex = maxbindex;
-	maxbindex++;*/
-
-    // if beads were removed earlier, allot one of the available bead indices.
-    //Commented out as it might deem dbIndex race conditions i.e. if any super structures
-    // are created. More relevant for cylinders but am extending the protocol to beads
-    // too just to be consistent.
-	//set bindex based on maxbindex if there were no beads removed.
-	if(removedbindex.size() == 0)
-	{_dbIndex = maxbindex;
-		maxbindex++;
-	}
-    else{
-        _dbIndex = removedbindex.at(0);
-        removedbindex.erase(removedbindex.begin());
-    }
-
-    Nbeads = getElements().size();
-    //copy bead coordiantes to the appropriate spot in the coord vector.
-    copycoordinatestovector();
->>>>>>> 324f02ec
 }
 
 void Bead::updatePosition() {
