
//------------------------------------------------------------------
//  **MEDYAN** - Simulation Package for the Mechanochemical
//               Dynamics of Active Networks, v3.2.1
//
//  Copyright (2015-2018)  Papoian Lab, University of Maryland
//
//                 ALL RIGHTS RESERVED
//
//  See the MEDYAN web page for more information:
//  http://www.medyan.org
//------------------------------------------------------------------

#include "Bead.h"

#include "core/globals.h"
#include "Compartment.h"
#include "Composite.h"

#include "SysParams.h"
#include "core/controller/GController.h"
#include "MathFunctions.h"

using namespace mathfunc;

OldDatabase<Bead*> Bead::_pinnedBeads;

Bead::Bead (vector<double> v, Composite* parent, int position)
// Qin add brforce, pinforce
    : Trackable(true),
<<<<<<< HEAD
      coordinate(v), coordinateStretched(v), coordinateP(v), coordinateB(v),
      force(3, 0), forceAux(3, 0), forceAuxP(3, 0), brforce(3, 0), pinforce(3,0),
      _position(position), _birthTime(tau()),_ID(_beads.getID()) {
    
    parent->addChild(unique_ptr<Component>(this));

    if(medyan::global().mode == medyan::GlobalVar::RunMode::Simulation) {
        loadForcesP = vector<double>(SysParams::Geometry().cylinderNumMon[getType()], 0);
        loadForcesM = vector<double>(SysParams::Geometry().cylinderNumMon[getType()], 0);
=======
      db_type(vector2Vec<3>(v), Vec3{}, Vec3{}, Vec3{}, Vec3{}),
      coordinateP(v),
      brforce(3, 0), pinforce(3,0),
      _position(position), _birthTime(tau()) {
    
    parent->addChild(unique_ptr<Component>(this));
          
    loadForcesP = vector<double>(SysParams::Geometry().cylinderNumMon[getType()], 0.0);
    loadForcesM = vector<double>(SysParams::Geometry().cylinderNumMon[getType()], 0.0);
    
    //Find compartment
    try {_compartment = GController::getCompartment(v);}
    catch (exception& e) {
        
        cout << e.what() << endl;
        
        printSelf();
        
        //also print parent info
        getParent()->printSelf();
>>>>>>> 945d73c6
        
        //Find compartment
        try {_compartment = GController::getCompartment(v);}
        catch (exception& e) {
            
            cout << e.what() << endl;
            
            printSelf();
            
            //also print parent info
            getParent()->printSelf();
            
            exit(EXIT_FAILURE);
        }
    }

}

Bead::Bead(Composite* parent, int position)
// Qin add brforce, pinforce
    : Trackable(true),
<<<<<<< HEAD
    coordinate(3, 0), coordinateStretched(3), coordinateP(3, 0), coordinateB(3, 0),
    force(3, 0), forceAux(3, 0), forceAuxP(3, 0), brforce(3, 0), pinforce(3,0), _position(position) {
=======
    db_type(Vec3{}, Vec3{}, Vec3{}, Vec3{}, Vec3{}),
    coordinateP(3, 0),
    brforce(3, 0), pinforce(3,0), _position(position) {
>>>>>>> 945d73c6
    
    parent->addChild(unique_ptr<Component>(this));

}

void Bead::updatePosition() {
    
    try {GController::getCompartment(vec2Vector(coordinate()));}
    catch (exception& e) {
        
        //print exception
        cout << e.what() << endl;
        
        printSelf();
        
        //also print parent info
        getParent()->printSelf();
        
        //exit
        exit(EXIT_FAILURE);
    }
}

void Bead::printSelf()const {
    
    cout << endl;
    
    cout << "Bead: ptr = " << this << endl;
    cout << "Coordinates = " << coordinate()[0] << ", " << coordinate()[1] << ", " << coordinate()[2] << endl;
    cout << "Previous coordinates before minimization = " << coordinateP[0] << ", " << coordinateP[1] << ", " << coordinateP[2] << endl;
    cout << "Forces = " << force()[0] << ", " << force()[1] << ", " << force()[2] << endl;
    cout << "Auxiliary forces = " << forceAux()[0] << ", " << forceAux()[1] << ", " << forceAux()[2] << endl;

    cout << "Position on structure = " << _position << endl;
    cout << "Birth time = " << _birthTime << endl;
    
    
    cout << endl;
}

double Bead::getLoadForcesP() {
    
    if (lfip < 0)
        return loadForcesP[0];
        
    if (lfip >= loadForcesP.size())
        return loadForcesP.back();
    
    else return loadForcesP[lfip];
}

double Bead::getLoadForcesM() {
    
    if (lfim < 0)
        return loadForcesM[0];
    
    if (lfim >= loadForcesM.size())
        return loadForcesM.back();
    
    else return loadForcesM[lfim];
}
<|MERGE_RESOLUTION|>--- conflicted
+++ resolved
@@ -28,17 +28,6 @@
 Bead::Bead (vector<double> v, Composite* parent, int position)
 // Qin add brforce, pinforce
     : Trackable(true),
-<<<<<<< HEAD
-      coordinate(v), coordinateStretched(v), coordinateP(v), coordinateB(v),
-      force(3, 0), forceAux(3, 0), forceAuxP(3, 0), brforce(3, 0), pinforce(3,0),
-      _position(position), _birthTime(tau()),_ID(_beads.getID()) {
-    
-    parent->addChild(unique_ptr<Component>(this));
-
-    if(medyan::global().mode == medyan::GlobalVar::RunMode::Simulation) {
-        loadForcesP = vector<double>(SysParams::Geometry().cylinderNumMon[getType()], 0);
-        loadForcesM = vector<double>(SysParams::Geometry().cylinderNumMon[getType()], 0);
-=======
       db_type(vector2Vec<3>(v), Vec3{}, Vec3{}, Vec3{}, Vec3{}),
       coordinateP(v),
       brforce(3, 0), pinforce(3,0),
@@ -46,21 +35,10 @@
     
     parent->addChild(unique_ptr<Component>(this));
           
-    loadForcesP = vector<double>(SysParams::Geometry().cylinderNumMon[getType()], 0.0);
-    loadForcesM = vector<double>(SysParams::Geometry().cylinderNumMon[getType()], 0.0);
-    
-    //Find compartment
-    try {_compartment = GController::getCompartment(v);}
-    catch (exception& e) {
-        
-        cout << e.what() << endl;
-        
-        printSelf();
-        
-        //also print parent info
-        getParent()->printSelf();
->>>>>>> 945d73c6
-        
+    if(medyan::global().mode == medyan::GlobalVar::RunMode::Simulation) {
+        loadForcesP = vector<double>(SysParams::Geometry().cylinderNumMon[getType()], 0.0);
+        loadForcesM = vector<double>(SysParams::Geometry().cylinderNumMon[getType()], 0.0);
+
         //Find compartment
         try {_compartment = GController::getCompartment(v);}
         catch (exception& e) {
@@ -81,14 +59,9 @@
 Bead::Bead(Composite* parent, int position)
 // Qin add brforce, pinforce
     : Trackable(true),
-<<<<<<< HEAD
-    coordinate(3, 0), coordinateStretched(3), coordinateP(3, 0), coordinateB(3, 0),
-    force(3, 0), forceAux(3, 0), forceAuxP(3, 0), brforce(3, 0), pinforce(3,0), _position(position) {
-=======
     db_type(Vec3{}, Vec3{}, Vec3{}, Vec3{}, Vec3{}),
     coordinateP(3, 0),
     brforce(3, 0), pinforce(3,0), _position(position) {
->>>>>>> 945d73c6
     
     parent->addChild(unique_ptr<Component>(this));
 
