
//------------------------------------------------------------------
//  **MEDYAN** - Simulation Package for the Mechanochemical
//               Dynamics of Active Networks, v3.2.1
//
//  Copyright (2015-2018)  Papoian Lab, University of Maryland
//
//                 ALL RIGHTS RESERVED
//
//  See the MEDYAN web page for more information:
//  http://www.medyan.org
//------------------------------------------------------------------

#include "Bead.h"

#include "Core/Globals.hpp"
#include "Compartment.h"
#include "Composite.h"

#include "SysParams.h"
#include "GController.h"
#include "MathFunctions.h"

using namespace mathfunc;

std::vector<Bead*> Bead::_pinnedBeads;

Bead::Bead (vector<floatingpoint> v, Composite* parent, int position)
//add brforce, pinforce
    : Trackable(true),
      DatabaseType(vector2Vec<3>(v), Vec<3,floatingpoint>{}, Vec<3,floatingpoint>{}, Vec<3,floatingpoint>{}, Vec<3,floatingpoint>{}),
      coordinateP(v),
      brforce(3, 0), pinforce(3,0),
      _position(position), _birthTime(tau()) {
    
    parent->addChild(unique_ptr<Component>(this));
          
<<<<<<< HEAD
    if(medyan::global().mode == medyan::GlobalVar::RunMode::Simulation) {
        loadForcesP = vector<double>(SysParams::Geometry().cylinderNumMon[getType()], 0.0);
        loadForcesM = vector<double>(SysParams::Geometry().cylinderNumMon[getType()], 0.0);

        //Find compartment
        try {_compartment = GController::getCompartment(v);}
        catch (exception& e) {
            
            cout << e.what() << endl;
            
            printSelf();
            
            //also print parent info
            getParent()->printSelf();
            
            exit(EXIT_FAILURE);
        }
=======
    loadForcesP = vector<floatingpoint>(SysParams::Geometry().cylinderNumMon[getType()], 0.0);
    loadForcesM = vector<floatingpoint>(SysParams::Geometry().cylinderNumMon[getType()], 0.0);
    
    //Find compartment
    try {_compartment = GController::getCompartment(v);}
    catch (exception& e) {
        
        cout << e.what() << endl;
        
        printSelf();
        
        //also print parent info
        getParent()->printSelf();
        
        exit(EXIT_FAILURE);
>>>>>>> aaa07598
    }

}

Bead::Bead(Composite* parent, int position)
//add brforce, pinforce
    : Trackable(true),
    DatabaseType(Vec<3,floatingpoint>{}, Vec<3,floatingpoint>{}, Vec<3,floatingpoint>{}, Vec<3,floatingpoint>{}, Vec<3,floatingpoint>{}),
    coordinateP(3, 0),
    brforce(3, 0), pinforce(3,0), _position(position) {
    
    parent->addChild(unique_ptr<Component>(this));

}

void Bead::updatePosition() {
    
    try {GController::getCompartment(vec2Vector(coordinate()));}
    catch (exception& e) {
        
        //print exception
        cout << e.what() << endl;
        
        printSelf();
        
        //also print parent info
        getParent()->printSelf();
        
        //exit
        exit(EXIT_FAILURE);
    }
}

void Bead::printSelf()const {
    
    cout << endl;
    
    cout << "Bead: ptr = " << this << endl;
    cout << "Coordinates = " << coordinate()[0] << ", " << coordinate()[1] << ", " << coordinate()[2] << endl;
    cout << "Previous coordinates before minimization = " << coordinateP[0] << ", " << coordinateP[1] << ", " << coordinateP[2] << endl;
    cout << "Forces = " << force()[0] << ", " << force()[1] << ", " << force()[2] << endl;
    cout << "Auxiliary forces = " << forceAux()[0] << ", " << forceAux()[1] << ", " << forceAux()[2] << endl;

    cout << "Position on structure = " << _position << endl;
    cout << "Birth time = " << _birthTime << endl;
    
    
    cout << endl;
}

floatingpoint Bead::getLoadForcesP() {
    
    if (lfip < 0)
        return loadForcesP[0];
        
    if (lfip >= loadForcesP.size())
        return loadForcesP.back();
    
    else return loadForcesP[lfip];
}

floatingpoint Bead::getLoadForcesM() {
    
    if (lfim < 0)
        return loadForcesM[0];
    
    if (lfim >= loadForcesM.size())
        return loadForcesM.back();
    
    else return loadForcesM[lfim];
}
<|MERGE_RESOLUTION|>--- conflicted
+++ resolved
@@ -35,7 +35,6 @@
     
     parent->addChild(unique_ptr<Component>(this));
           
-<<<<<<< HEAD
     if(medyan::global().mode == medyan::GlobalVar::RunMode::Simulation) {
         loadForcesP = vector<double>(SysParams::Geometry().cylinderNumMon[getType()], 0.0);
         loadForcesM = vector<double>(SysParams::Geometry().cylinderNumMon[getType()], 0.0);
@@ -53,23 +52,6 @@
             
             exit(EXIT_FAILURE);
         }
-=======
-    loadForcesP = vector<floatingpoint>(SysParams::Geometry().cylinderNumMon[getType()], 0.0);
-    loadForcesM = vector<floatingpoint>(SysParams::Geometry().cylinderNumMon[getType()], 0.0);
-    
-    //Find compartment
-    try {_compartment = GController::getCompartment(v);}
-    catch (exception& e) {
-        
-        cout << e.what() << endl;
-        
-        printSelf();
-        
-        //also print parent info
-        getParent()->printSelf();
-        
-        exit(EXIT_FAILURE);
->>>>>>> aaa07598
     }
 
 }
