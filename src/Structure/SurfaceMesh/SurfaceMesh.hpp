--- conflicted
+++ resolved
@@ -291,15 +291,12 @@
         Attribute::newTriangle(*this, index, op);
         return index;
     }
-<<<<<<< HEAD
     size_t _newTriangle() { return _newTriangle([]{}); }
-=======
     template< typename Operation > size_t _newBorder(const Operation& op) {
         size_t index = _borders.insert();
         Attribute::newBorder(*this, index, op);
         return index;
     }
->>>>>>> 776cd307
 
     template< typename Element, std::enable_if_t<std::is_same<Element, Vertex>::value, void>* = nullptr >
     void _retargetElement(size_t from, size_t to) {
