#ifndef MEDYAN_Structure_SurfaceMesh_AdaptiveMeshVertexRelocation_hpp
#define MEDYAN_Structure_SurfaceMesh_AdaptiveMeshVertexRelocation_hpp

#include "MathFunctions.h"
#include "Structure/SurfaceMesh/AdaptiveMeshGeometryManager.hpp"
#include "Structure/SurfaceMesh/MembraneMeshCheck.hpp"
#include "Structure/SurfaceMesh/Membrane.hpp"

namespace adaptive_mesh {

// Different methods can be used in vertex relocation
//   - (Deprecated) Vertex relaxations are vertex movement via moving along assigned force fields
//   - Direct vertex relocations are to move the vertex to the optimal location

// Vertex relaxation as method of vertex relocation
enum class VertexRelaxationType {
    GlobalElastic // E = (l - l_0)^2 / (2 l_0), with const elastic modulus 1.0
};
template< VertexRelaxationType > struct RelaxationForceField;
template<> struct RelaxationForceField< VertexRelaxationType::GlobalElastic > {

    // The function requires the vertex unit normal information
    template< typename Mesh, typename VecType >
    void computeForces(std::vector<VecType>& forces, const Mesh& mesh, const std::vector<VecType>& coords) {
        // The size of forces should be the same as the size of coords.
        // Resizing of forces should be done by the caller.
        const size_t numVertices = coords.size();
        for(size_t i = 0; i < numVertices; ++i) {
            VecType f {};
            mesh.forEachHalfEdgeTargetingVertex(i, [&](size_t hei) {
                const auto l0 = mesh.getEdgeAttribute(mesh.edge(hei)).aEdge.eqLength;
                const auto r = coords[mesh.target(mesh.opposite(hei))] - coords[i];
                const auto mag = mathfunc::magnitude(r);
                f += r * (1.0 / l0 - 1.0 / mag);
            });

            const auto& un = mesh.getVertexAttribute(i).aVertex.unitNormal;
            f -= un * mathfunc::dot(un, f); // Remove normal component

            forces[i] = f;
        }
    }
};

template<
    typename Mesh,
    VertexRelaxationType r
> class GlobalRelaxationManager {
public:
    using RelaxationForceFieldType = RelaxationForceField< r >;
    using GeometryManagerType = GeometryManager< Mesh >;

private:
    double _epsilon2; // Square of force tolerance
    double _dt; // Step size for Runge Kutta method
    size_t _maxIterRelocation;
    size_t _maxIterRelaxation; // each iteration: (relocation + edge flipping)

    // Utility for max force magnitude squared
    template< typename VecType > static auto _maxMag2(std::vector<VecType>& v) {
        double res = 0.0;
        for(const auto& i : v) {
            double mag2 = mathfunc::magnitude2(i);
            if(mag2 > res) res = mag2;
        }
        return res;
    }

    // Relocates vertices using 2nd order Runge Kutta method of overdamped dynamics
    // Returns whether the final forces are below threshold.
    template< typename VecType > bool _vertexRelocation(
        std::vector<VecType>& coords,
        std::vector<VecType>& forces,
        std::vector<VecType>& coordsHalfway,
        std::vector<VecType>& forcesHalfway,
        const Mesh& mesh
    ) const {
        const size_t numVertices = coords.size();

        RelaxationForceFieldType().computeForces(forces, mesh, coords);
        auto maxMag2F = _maxMag2(forces);

        size_t iter = 0;
        while(maxMag2F >= _epsilon2 && iter < _maxIterRelocation) {
            ++iter;

            // Test move halfway
            for(size_t i = 0; i < numVertices; ++i)
                coordsHalfway[i] = coords[i] + (0.5 * _dt) * forces[i];

            // Force at halfway
            RelaxationForceFieldType().computeForces(forcesHalfway, mesh, coordsHalfway);

            // Real move
            for(size_t i = 0; i < numVertices; ++i)
                coords[i] += forcesHalfway[i] * _dt;

            // Compute new forces
            RelaxationForceFieldType().computeForces(forces, mesh, coords);
            maxMag2F = _maxMag2(forces);
        }

        if(maxMag2F >= _epsilon2) return false;
        else return true;
    }

    template< typename VecType > void _laplacianSmoothing(
        std::vector< VecType >& targets,
        Mesh& mesh
    ) const {
        using namespace mathfunc;

        const size_t numVertices = mesh.getVertices().size();

        for(size_t i = 0; i < numVertices; ++i) {
            targets[i] = Vec3 {};
            double weightTot = 0.0;
            const Vec3 ci = mesh.getVertexAttribute(i).getCoordinate();
            mesh.forEachHalfEdgeTargetingVertex(i, [&](size_t hei) {
                const size_t vn = mesh.target(mesh.next(hei));
                const size_t vp = mesh.target(mesh.prev(hei));
                const Vec3 cn = mesh.getVertexAttribute(vn).getCoordinate();
                const Vec3 cp = mesh.getVertexAttribute(vp).getCoordinate();
                const auto centroid = (ci + cn + cp) / 3.0;
                const auto len = distance(ci, centroid);
                targets[i] += len * centroid;
                weightTot += len;
            });
            targets[i] /= weightTot;

            // Project to tangent plane
            const auto& un = mesh.getVertexAttribute(i).aVertex.unitNormal;
            targets[i] -= un * dot(targets[i] - ci, un);
        }

        for(size_t i = 0; i < numVertices; ++i) {
            mesh.getVertexAttribute(i).getCoordinate() = targets[i];
        }
    } // End function _laplacianSmoothing(Mesh&)

    // Returns number of edges flipped
    template< typename EdgeFlipManagerType >
    size_t _edgeFlipping(Mesh& mesh, const EdgeFlipManagerType& efm) const {
        // Edge flipping does not change edge id or total number of edges
        // Also the preferred length does not need to be changed
        size_t res = 0;
        const size_t numEdges = mesh.getEdges().size();
        for(size_t i = 0; i < numEdges; ++i) {
            if(efm.tryFlip(mesh, i) == EdgeFlipManagerType::State::Success) ++res;
        }
        return res;
    }

public:
    // Constructor
    GlobalRelaxationManager(
        double epsilon2,
        double dt,
        size_t maxIterRelocation,
        size_t maxIterRelaxation
    ) : _epsilon2(epsilon2),
        _dt(dt),
        _maxIterRelocation(maxIterRelocation),
        _maxIterRelaxation(maxIterRelaxation)
    {}

    // Returns whether relaxation is complete.
    // Requires:
    //   - Normals on vertices (not updated during vertex relocation; might be updated by edge flipping)
    //   - Preferred lengths of edges (not updated during relaxation)
    // For the purpose of global relaxation, we create a coordinate list and do work on them.
    template< typename EdgeFlipManagerType >
    [[deprecated]] bool relax(Mesh& mesh, const EdgeFlipManagerType& efm) const {
        using namespace mathfunc;

        // Initialization
        const size_t numVertices = mesh.getVertices().size();
        std::vector< Vec3 > coords(numVertices);
        for(size_t i = 0; i < numVertices; ++i) {
            coords[i] = mesh.getVertexAttribute(i).vertex->getCoordinate();
        }

        // Aux variables
        std::vector< Vec3 > coordsOriginal = coords;
        std::vector< Vec3 > forces(numVertices);
        std::vector< Vec3 > coordsHalfway(numVertices);
        std::vector< Vec3 > forcesHalfway(numVertices);
        std::vector< Vec3 > targets(numVertices); // used in smoothing

        // Main loop
        bool needRelocation = true;
        size_t flippingCount = 0;
        size_t iter = 0;
        while( (needRelocation || flippingCount) && iter < _maxIterRelaxation) {
            ++iter;
            needRelocation = !_vertexRelocation(coords, forces, coordsHalfway, forcesHalfway, mesh);

            // Readjust coordinates (max move: size / 3)
            for(size_t i = 0; i < numVertices; ++i) {
                const Vec3 diff = coords[i] - coordsOriginal[i];
                const auto magDiff = magnitude(diff);
                const auto size = mesh.getVertexAttribute(i).aVertex.size;
                const auto desiredDiff = (
                    magDiff == 0.0
                    ? diff
                    : diff * (std::min(size * 0.33, magDiff) / magDiff)
                );
                coords[i] = coordsOriginal[i] + desiredDiff;
            }

            // Reassign coordinates
            for (size_t i = 0; i < numVertices; ++i) {
                mesh.getVertexAttribute(i).getCoordinate() = coords[i];
            }

            // Smooth out the folded geometry, without updating normals
            while(!membrane_mesh_check::MembraneMeshDihedralCheck{0.0, 0.0}(mesh, true)) {
                // Apply Laplacian smoothing
                _laplacianSmoothing(targets, mesh); 
            }

            // Update normals
            GeometryManagerType::computeAllTriangleNormals(mesh);
            GeometryManagerType::computeAllAngles(mesh);
            GeometryManagerType::computeAllVertexNormals(mesh);

            // Try flipping
            flippingCount = _edgeFlipping(mesh, efm);
        }

        if(needRelocation || flippingCount) return false;
        else return true;
    }
};

// Direct vertex relocation as method of vertex relocation
enum class OptimalVertexLocationMethod {
    Barycenter // of points that forms equilateral triangles
};
template< OptimalVertexLocationMethod > struct OptimalVertexLocation;
template<> struct OptimalVertexLocation< OptimalVertexLocationMethod::Barycenter > {
    // Given vertex v1, v2, and unit normal un,
    // Find the vertex v0 such that triangle (v0, v1, v2) is equilateral
    // and un is the normal direction of the triangle.
    static mathfunc::Vec3 findEquilateralTriangle(
        const mathfunc::Vec3& v1,
        const mathfunc::Vec3& v2,
        const mathfunc::Vec3& un
    ) {
        return 0.5 * (v1 + v2) + mathfunc::cross(un, v2 - v1) * (std::sqrt(3.0) * 0.5);
    }

    template< typename Mesh >
    mathfunc::Vec3 operator()(const Mesh& mesh, size_t vi) const {
        using namespace mathfunc;

        Vec3 target {};
        mesh.forEachHalfEdgeTargetingVertex(vi, [&](size_t hei) {
            const Vec3 cn = mesh.getVertexAttribute(mesh.target(mesh.next(hei))).getCoordinate();
            const Vec3 cp = mesh.getVertexAttribute(mesh.target(mesh.prev(hei))).getCoordinate();
            const auto& un = mesh.getTriangleAttribute(mesh.triangle(hei)).gTriangle.unitNormal;
            target += findEquilateralTriangle(cp, cn, un);
        });
        target *= (1.0 / mesh.degree(vi));

        // project onto tangent plane
        const Vec3 ci = mesh.getVertexAttribute(vi).getCoordinate();
        const auto& un = mesh.getVertexAttribute(vi).aVertex.unitNormal;
        target -= un * dot(un, target - ci);

        return target;
    }
};

template<
    typename Mesh,
    OptimalVertexLocationMethod opt
> class DirectVertexRelocationManager {
public:
    using OptimalVertexLocationType = OptimalVertexLocation< opt >;
    using GeometryManagerType = GeometryManager< Mesh >;

private:
    size_t _maxIterRelocation;
    size_t _maxIter; // each iteration: (relocation + edge flipping)

    // Returns number of edges flipped
    template< typename EdgeFlipManagerType >
    size_t _edgeFlipping(Mesh& mesh, const EdgeFlipManagerType& efm) const {
        // Edge flipping does not change edge id or total number of edges
        // Also the preferred length does not need to be changed
        size_t res = 0;
        const size_t numEdges = mesh.getEdges().size();
        for(size_t i = 0; i < numEdges; ++i) {
            if(efm.tryFlip(mesh, i) == EdgeFlipManagerType::State::Success) ++res;
        }
        return res;
    }

public:
    // Constructor
    DirectVertexRelocationManager(size_t maxIterRelocation, size_t maxIter)
        : _maxIterRelocation(maxIterRelocation), _maxIter(maxIter) {}

    template< typename EdgeFlipManagerType >
    void operator()(Mesh& mesh, const EdgeFlipManagerType& efm) const {
        using namespace mathfunc;

        const size_t numVertices = mesh.getVertices().size();

        // Main loop
        size_t flippingCount = 0;
        size_t iter = 0;
        do {
            ++iter;

            // Move vertices
            for(size_t iterRelo = 0; iterRelo < _maxIterRelocation; ++iterRelo) {
<<<<<<< HEAD
                for(size_t i = 0; i < numVertices; ++i) {
                    // const auto coordOriginal = mesh.getVertexAttribute(i).getCoordinate();
=======
                for(size_t i = 0; i < numVertices; ++i) if(!mesh.isVertexOnBorder(i)) {
                    const auto coordOriginal = vector2Vec<3>(mesh.getVertexAttribute(i).getCoordinate());
>>>>>>> 776cd307
                    const auto target = OptimalVertexLocationType{}(mesh, i);
                    /*const auto diff = target - coordOriginal;
                    const auto magDiff = magnitude(diff);*/
                    mesh.getVertexAttribute(i).getCoordinate() = target;
                }
            }

            // Smooth out the folded geometry, without updating normals
            /*while(!membrane_mesh_check::MembraneMeshDihedralCheck{0.0, 0.0}(mesh, true)) {
                // Apply Laplacian smoothing
                _laplacianSmoothing(targets, mesh); 
            }*/

            // Update normals
            GeometryManagerType::computeAllTriangleNormals(mesh);
            GeometryManagerType::computeAllAngles(mesh);
            GeometryManagerType::computeAllVertexNormals(mesh);

            // Try flipping
            flippingCount = _edgeFlipping(mesh, efm);
        } while(flippingCount && iter < _maxIter);
    }
};

} // namespace adaptive_mesh

#endif<|MERGE_RESOLUTION|>--- conflicted
+++ resolved
@@ -316,13 +316,8 @@
 
             // Move vertices
             for(size_t iterRelo = 0; iterRelo < _maxIterRelocation; ++iterRelo) {
-<<<<<<< HEAD
-                for(size_t i = 0; i < numVertices; ++i) {
+                for(size_t i = 0; i < numVertices; ++i) if(!mesh.isVertexOnBorder(i)) {
                     // const auto coordOriginal = mesh.getVertexAttribute(i).getCoordinate();
-=======
-                for(size_t i = 0; i < numVertices; ++i) if(!mesh.isVertexOnBorder(i)) {
-                    const auto coordOriginal = vector2Vec<3>(mesh.getVertexAttribute(i).getCoordinate());
->>>>>>> 776cd307
                     const auto target = OptimalVertexLocationType{}(mesh, i);
                     /*const auto diff = target - coordOriginal;
                     const auto magDiff = magnitude(diff);*/
