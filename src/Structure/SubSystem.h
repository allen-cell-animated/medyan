--- conflicted
+++ resolved
@@ -267,14 +267,8 @@
 	static floatingpoint timedneighbor;
 	static floatingpoint timetrackable;
 
-<<<<<<< HEAD
-=======
-    // The pointer to the thread pool
-    static ThreadPool* tp;
-
-	MinimizationResult prevMinResult;
-
->>>>>>> 77213358
+    MinimizationResult prevMinResult;
+
 private:
 	chrono::high_resolution_clock::time_point minsN, mineN, minsT,mineT;
     floatingpoint _energy = 0; ///< Energy of this subsystem
