--- conflicted
+++ resolved
@@ -270,15 +270,10 @@
     dist::Coords temptest;
     floatingpoint _energy = 0; ///< Energy of this subsystem
     Boundary* _boundary; ///< Boundary pointer
-<<<<<<< HEAD
     MembraneRegion< Membrane >* _regionInMembrane; // The region inside membrane. The value is set by the controller
 
-    unordered_set<Movable*> _movables; ///< All movables in the subsystem
-    unordered_set<Reactable*> _reactables; ///< All reactables in the subsystem
-=======
 //    unordered_set<Movable*> _movables; ///< All movables in the subsystem
 //    unordered_set<Reactable*> _reactables; ///< All reactables in the subsystem
->>>>>>> 0f32b732
 
     std::vector<NeighborList*> _neighborLists; ///< All neighborlists in the system
     std::vector<NeighborList*> __bneighborLists; ///< Boundary neighborlists in the system.
