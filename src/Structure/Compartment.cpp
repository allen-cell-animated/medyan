--- conflicted
+++ resolved
@@ -1819,10 +1819,6 @@
         }
     }
 
-<<<<<<< HEAD
-=======
-
->>>>>>> e144d571
     return vector<ReactionBase*>(rxns.begin(), rxns.end());
 }
 
@@ -2019,23 +2015,17 @@
     }
 }
 
-<<<<<<< HEAD
 void Compartment::activate(ChemSim* chem, ActivateReason reason) {
     /**************************************************************************
     The diffusion-reactions with the already activated neighbors would be added
     for both directions.
     **************************************************************************/
-    
-=======
-void Compartment::activate(ChemSim* chem) {
-
->>>>>>> e144d571
+
     assert(!_activated && "Compartment is already activated.");
 
     //set marker
     _activated = true;
     //add all diffusion reactions
-<<<<<<< HEAD
     auto rxns = generateAllDiffusionReactions(false);
 
     for(auto &r : rxns) {
@@ -2075,20 +2065,6 @@
                     if(sp_this.get() == &r->rspecies()[0]->getSpecies() && sp_neighbor == &r->rspecies()[1]->getSpecies()) {
                         r->setVolumeFrac(volumeFrac);
                         r->setRateScaled(actualDiffRate);
-=======
-    auto rxns = generateAllpairsDiffusionReactions();
-    for(auto &r : rxns) chem->addReaction(r);
-    shareSpecies(SysParams::Boundaries().transfershareaxis);
-
-    for (auto &C: _neighbours){
-        if(C->isActivated()){
-            for(auto &r : C->_diffusion_reactions.reactions()) {
-                auto rs = r.get()->rspecies()[1];//product
-                if(rs->getSpecies().getParent() == this) {
-                    auto rs1 = r.get()->rspecies()[0];
-                    if(rs1->getN()>0 && r->isPassivated()){
-                        r->activateReaction();
->>>>>>> e144d571
                     }
                 // We also update inward reaction rate here to ensure that neighbors are always on the same page.
                 // Update inward reaction rate
@@ -2109,18 +2085,10 @@
         r->setVolumeFrac(volumeFrac);
         r->setRateScaled(r->getBareRate());
     }
-<<<<<<< HEAD
 }
 
 void Compartment::deactivate(ChemSim* chem, bool init) {
-    
-=======
-
-}
-
-void Compartment::deactivate(ChemSim* chem) {
-
->>>>>>> e144d571
+
     //assert no cylinders in this compartment
     assert((_cylinders.size() == 0)
            && "Compartment cannot be deactivated when containing active cylinders.");
@@ -2129,13 +2097,8 @@
 
     //set marker
     _activated = false;
-<<<<<<< HEAD
-    
+
     if(!init) transferSpecies(SysParams::Boundaries().transfershareaxis);
-=======
-
-    transferSpecies(SysParams::Boundaries().transfershareaxis);
->>>>>>> e144d571
     removeAllDiffusionReactions(chem);
 }
 
