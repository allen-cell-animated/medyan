--- conflicted
+++ resolved
@@ -52,25 +52,20 @@
                     partitionedcoordy[i].clear();
                     partitionedcoordz[i].clear();
                     cindex_bs_section[i].clear();
-	                finfo_bs_section[i].clear();
+                    finfo_bs_section[i].clear();
                 }
 
                 int cindex = cyl->getStableIndex();
 
-<<<<<<< HEAD
-                _filamentType = cylinderstruct.type;
-                _fID = cylinderstruct.filamentID;
-                _fpos = cylinderstruct.filamentposition;
-
-
-	            //packed integer containing filament ID and filament position.
-	            //Assumes you don't have 127 (2^7 -1) cylinders
-	            uint32_t cylfinfo = (_fID<< 7);
-	            cylfinfo = cylfinfo | _fpos;
-
-=======
                 _filamentType = Cylinder::getDbDataConst().value[cindex].type;
->>>>>>> 540c1264
+                _fID = Cylinder::getDbDataConst().value[cindex].filamentId;
+                _fpos = Cylinder::getDbDataConst().value[cindex].positionOnFilament;
+
+                //packed integer containing filament ID and filament position.
+                //Assumes you don't have 127 (2^7 -1) cylinders
+                uint32_t cylfinfo = (_fID<< 7);
+                cylfinfo = cylfinfo | _fpos;
+
                 //Only consider cylinders that are filType
                 if (checkftype && _filamentType != filType) continue;
 
@@ -86,7 +81,6 @@
                                       * SysParams::Geometry().cylinderSize[_filamentType];
                 float maxmp = sqrt(twoPointDistancesquared(x1,x2)/cylsizesquared);
 
-
                 for (auto it = SysParams::Chemistry().bindingSites[_filamentType].begin();
                      it != SysParams::Chemistry().bindingSites[_filamentType].end(); it++) {
 
@@ -99,7 +93,7 @@
                       uint32_t index = shiftedindex | j;
                       int pindices[3];
                       getpartition3Dindex(pindices, coord);
-                      addcoordtopartitons(pindices, coord, index, cylfinfo);
+                        addcoordtopartitons(pindices, coord, index, cylfinfo);
                     }
                     j++;
                 }
@@ -112,8 +106,7 @@
             for (short i = 0; i < 27; i++) {
 //            cout<<partitionedcoordx[i].size()<<" ";
                 bscoords_section[filType*27 + i].init_coords(partitionedcoordx[i],
-                        partitionedcoordy[i], partitionedcoordz[i],
-                        cindex_bs_section[i], finfo_bs_section[i]);
+                        partitionedcoordy[i], partitionedcoordz[i], cindex_bs_section[i], finfo_bs_section[i]);
             }
 //        cout<<endl;
         }
@@ -158,8 +151,9 @@
 
 //            Cyldcindexvec.resize(_cylinders.size());
             short _filamentType = 0;
-	        uint32_t _fID = 0;
-	        uint32_t _fpos = 0;
+            uint32_t _fID = 0;
+            uint32_t _fpos = 0;
+
 
             bool checkftype = false;
             if (SysParams::Chemistry().numFilaments > 1)
@@ -168,17 +162,16 @@
             for (auto cyl:_cylinders) {
                 uint32_t cindex = cyl->getStableIndex();
 
-<<<<<<< HEAD
-                _filamentType = cylinderstruct.type;
-	            _fID = cylinderstruct.filamentID;
-	            _fpos = cylinderstruct.filamentposition;
-	            //packed integer containing filament ID and filament position.
-	            uint32_t cylfinfo = (_fID<< 7);
-	            cylfinfo = cylfinfo | _fpos;
-
-=======
                 _filamentType = Cylinder::getDbData().value[cindex].type;
->>>>>>> 540c1264
+                _filamentType = Cylinder::getDbDataConst().value[cindex].type;
+                _fID = Cylinder::getDbDataConst().value[cindex].filamentId;
+                _fpos = Cylinder::getDbDataConst().value[cindex].positionOnFilament;
+
+                //packed integer containing filament ID and filament position.
+                //Assumes you don't have 127 (2^7 -1) cylinders
+                uint32_t cylfinfo = (_fID<< 7);
+                cylfinfo = cylfinfo | _fpos;
+
                 //Consider only cylinders of filamentType fType
                 if (checkftype && _filamentType != filType) continue;
 
@@ -210,11 +203,11 @@
                           if (rMaxvsCmpSize) {
                               getpartitionindex<true>(pindices, coord, coord_bounds);
                               addcoordtorMaxbasedpartitons<true>(pindices, coord, index,
-                              		cylfinfo);
+                                                                 cylfinfo);
                           } else {
                               getpartitionindex<false>(pindices, coord, coord_bounds);
                               addcoordtorMaxbasedpartitons<false>(pindices, coord, index,
-                              		cylfinfo);
+                                                                  cylfinfo);
                           }
                         }
                     }
@@ -289,8 +282,8 @@
 //            Cyldcindexvec.resize(_cylinders.size());
 
             short _filamentType = 0;
-	        uint32_t _fID = 0;
-	        uint32_t _fpos = 0;
+            uint32_t _fID = 0;
+            uint32_t _fpos = 0;
 
             bool checkftype = false;
             if (SysParams::Chemistry().numFilaments > 1)
@@ -300,17 +293,15 @@
             for (auto cyl:_cylinders) {
                 uint32_t cindex = cyl->getStableIndex();
 
-<<<<<<< HEAD
-                _filamentType = cylinderstruct.type;
-	            _fID = cylinderstruct.filamentID;
-	            _fpos = cylinderstruct.filamentposition;
-	            //packed integer containing filament ID and filament position.
-	            uint32_t cylfinfo = (_fID<< 7);
-	            cylfinfo = cylfinfo | _fpos;
-
-=======
                 _filamentType = Cylinder::getDbData().value[cindex].type;
->>>>>>> 540c1264
+                _filamentType = Cylinder::getDbDataConst().value[cindex].type;
+                _fID = Cylinder::getDbDataConst().value[cindex].filamentId;
+                _fpos = Cylinder::getDbDataConst().value[cindex].positionOnFilament;
+
+                //packed integer containing filament ID and filament position.
+                //Assumes you don't have 127 (2^7 -1) cylinders
+                uint32_t cylfinfo = (_fID<< 7);
+                cylfinfo = cylfinfo | _fpos;
                 if (checkftype && _filamentType != filType) continue;
 
                 auto x1 = cyl->getFirstBead()->vcoordinate();
@@ -339,11 +330,11 @@
                         if (rMaxvsCmpSize) {
                             getpartitionindex<true>(pindices, coord, coord_bounds);
                             addcoordtorMaxbasedpartitons<true>(pindices, coord, index,
-                            		cylfinfo);
+                                                               cylfinfo);
                         } else {
                             getpartitionindex<false>(pindices, coord, coord_bounds);
                             addcoordtorMaxbasedpartitons<false>(pindices, coord, index,
-                            		cylfinfo);
+                                                                cylfinfo);
                         }
 /*                        getpartition3Dindex(pindices, coord, coord_bounds);
                         addcoordtopartitons_smallrmax(pindices, coord, index);
@@ -459,7 +450,7 @@
 }
 
 void Compartment::addcoordtopartitons(int (&pindices)[3], vector<floatingpoint> coord, uint32_t
-                                    index, uint32_t cylfinfo){
+index, uint32_t cylfinfo){
     addcoord(coord, index, cylfinfo, 0);
 
     if(pindices[0] ==0 && pindices[1] == 0 && pindices[2] == 0){
@@ -562,7 +553,7 @@
 }
 
 void Compartment::addcoordtopartitons_smallrmax(int (&pindices)[3], vector<floatingpoint> coord,
-                                uint16_t index, uint32_t cylfinfo){
+                                                uint16_t index, uint32_t cylfinfo){
     addcoord(coord, index, cylfinfo, 0);
     //111
     if(pindices[0] ==1 && pindices[1] == 1 && pindices[2] == 1) {
@@ -581,7 +572,7 @@
         //Vertex
         addcoord(coord, index, cylfinfo, 26);
     }
-    //001
+        //001
     else if(pindices[0] ==0 && pindices[1] == 0 && pindices[2] == 1){
         //Plane
         addcoord(coord, index, cylfinfo, 5);
@@ -590,7 +581,7 @@
         addcoord(coord, index, cylfinfo, 18);
         //Vertex
     }
-    //002
+        //002
     else if(pindices[0] ==0 && pindices[1] == 0 && pindices[2] == 2){
         //Plane
         addcoord(coord, index, cylfinfo, 5);
@@ -603,7 +594,7 @@
         //Vertex
         addcoord(coord, index, cylfinfo, 24);
     }
-    //010
+        //010
     else if(pindices[0] ==0 && pindices[1] == 1 && pindices[2] == 0){
         //Plane
         addcoord(coord, index, cylfinfo, 5);
@@ -612,14 +603,14 @@
         addcoord(coord, index, cylfinfo, 16);
         //Vertex
     }
-    //011
+        //011
     else if(pindices[0] ==0 && pindices[1] == 1 && pindices[2] == 1){
         //Plane
         addcoord(coord, index, cylfinfo, 5);
         //Edge
         //Vertex
     }
-    //012
+        //012
     else if(pindices[0] ==0 && pindices[1] == 1 && pindices[2] == 2){
         //Plane
         addcoord(coord, index, cylfinfo, 5);
@@ -628,7 +619,7 @@
         addcoord(coord, index, cylfinfo, 7);
         //Vertex
     }
-    //020
+        //020
     else if(pindices[0] ==0 && pindices[1] == 2 && pindices[2] == 0){
         //Plane
         addcoord(coord, index, cylfinfo, 5);
@@ -641,7 +632,7 @@
         //Vertex
         addcoord(coord, index, cylfinfo, 19);
     }
-    //021
+        //021
     else if(pindices[0] ==0 && pindices[1] == 2 && pindices[2] == 1){
         //Plane
         addcoord(coord, index, cylfinfo, 3);
@@ -650,7 +641,7 @@
         addcoord(coord, index, cylfinfo, 9);
         //Vertex
     }
-    //022
+        //022
     else if(pindices[0] ==0 && pindices[1] == 2 && pindices[2] == 2){
         //Plane
         addcoord(coord, index, cylfinfo, 5);
@@ -663,7 +654,7 @@
         //Vertex
         addcoord(coord, index, cylfinfo, 21);
     }
-    //100
+        //100
     else if(pindices[0] ==1 && pindices[1] == 0 && pindices[2] == 0){
         //Plane
         addcoord(coord, index, cylfinfo, 2);
@@ -672,14 +663,14 @@
         addcoord(coord, index, cylfinfo, 14);
         //Vertex
     }
-    //101
+        //101
     else if(pindices[0] ==1 && pindices[1] == 0 && pindices[2] == 1){
         //Plane
         addcoord(coord, index, cylfinfo, 4);
         //Edge
         //Vertex
     }
-    //102
+        //102
     else if(pindices[0] ==1 && pindices[1] == 0 && pindices[2] == 2){
         //Plane
         addcoord(coord, index, cylfinfo, 1);
@@ -688,21 +679,21 @@
         addcoord(coord, index, cylfinfo, 12);
         //Vertex
     }
-    //110
+        //110
     else if(pindices[0] ==1 && pindices[1] == 1 && pindices[2] == 0){
         //Plane
         addcoord(coord, index, cylfinfo, 2);
         //Edge
         //Vertex
     }
-    //112
+        //112
     else if(pindices[0] ==1 && pindices[1] == 1 && pindices[2] == 2){
         //Plane
         addcoord(coord, index, cylfinfo, 1);
         //Edge
         //Vertex
     }
-    //120
+        //120
     else if(pindices[0] ==1 && pindices[1] == 2 && pindices[2] == 0){
         //Plane
         addcoord(coord, index, cylfinfo, 2);
@@ -711,14 +702,14 @@
         addcoord(coord, index, cylfinfo, 11);
         //Vertex
     }
-    //121
+        //121
     else if(pindices[0] ==1 && pindices[1] == 2 && pindices[2] == 1){
         //Plane
         addcoord(coord, index, cylfinfo, 3);
         //Edge
         //Vertex
     }
-    //122
+        //122
     else if(pindices[0] ==1 && pindices[1] == 2 && pindices[2] == 2){
         //Plane
         addcoord(coord, index, cylfinfo, 1);
@@ -727,7 +718,7 @@
         addcoord(coord, index, cylfinfo, 13);
         //Vertex
     }
-    //200
+        //200
     else if(pindices[0] ==2 && pindices[1] == 0 && pindices[2] == 0){
         //Plane
         addcoord(coord, index, cylfinfo, 6);
@@ -740,7 +731,7 @@
         //Vertex
         addcoord(coord, index, cylfinfo, 22);
     }
-    //201
+        //201
     else if(pindices[0] ==2 && pindices[1] == 0 && pindices[2] == 1){
         //Plane
         addcoord(coord, index, cylfinfo, 6);
@@ -749,7 +740,7 @@
         addcoord(coord, index, cylfinfo, 10);
         //Vertex
     }
-    //202
+        //202
     else if(pindices[0] ==2 && pindices[1] == 0 && pindices[2] == 2){
         //Plane
         addcoord(coord, index, cylfinfo, 6);
@@ -763,7 +754,7 @@
         addcoord(coord, index, cylfinfo, 20);
 
     }
-    //210
+        //210
     else if(pindices[0] ==2 && pindices[1] == 1 && pindices[2] == 0){
         //Plane
         addcoord(coord, index, cylfinfo, 6);
@@ -773,14 +764,14 @@
         //Vertex
 
     }
-    //211
+        //211
     else if(pindices[0] ==2 && pindices[1] == 1 && pindices[2] == 1){
         //Plane
         addcoord(coord, index, cylfinfo, 6);
         //Edge
         //Vertex
     }
-    //212
+        //212
     else if(pindices[0] ==2 && pindices[1] == 1 && pindices[2] == 2){
         //Plane
         addcoord(coord, index, cylfinfo, 1);
@@ -789,7 +780,7 @@
         addcoord(coord, index, cylfinfo, 15);
         //Vertex
     }
-    //220
+        //220
     else if(pindices[0] ==2 && pindices[1] == 2 && pindices[2] == 0){
         //Plane
         addcoord(coord, index, cylfinfo, 6);
@@ -802,7 +793,7 @@
         //Vertex
         addcoord(coord, index, cylfinfo, 23);
     }
-    //221
+        //221
     else if(pindices[0] ==2 && pindices[1] == 2 && pindices[2] == 1){
         //Plane
         addcoord(coord, index, cylfinfo, 6);
@@ -811,7 +802,7 @@
         addcoord(coord, index, cylfinfo, 17);
         //Vertex
     }
-    //222
+        //222
     else if(pindices[0] ==2 && pindices[1] == 2 && pindices[2] == 2){
         //Plane
         addcoord(coord, index, cylfinfo, 6);
@@ -832,7 +823,7 @@
 //if rMax+Cylsize/2+delta is lesser than CmpSize/2
 template<>
 void Compartment::addcoordtorMaxbasedpartitons<true>(int (&pindices)[3], vector<floatingpoint>
-        coord, uint32_t index, uint32_t cylfinfo){
+coord, uint32_t index, uint32_t cylfinfo){
     addcoord(coord, index, cylfinfo, 0);
     //111
     if(pindices[0] ==1 && pindices[1] == 1 && pindices[2] == 1) {
@@ -1099,7 +1090,7 @@
 //if rMax+Cylsize/2+delta is greater than CmpSize/2
 template<>
 void Compartment::addcoordtorMaxbasedpartitons<false>(int (&pindices)[3], vector<floatingpoint>
-        coord, uint32_t index, uint32_t cylfinfo){
+coord, uint32_t index, uint32_t cylfinfo){
     addcoord(coord, index, cylfinfo, 0);
     //111
     if(pindices[0] ==1 && pindices[1] == 1 && pindices[2] == 1) {
@@ -1554,6 +1545,7 @@
         addcoord(coord, index, cylfinfo, 13);
         //Vertex
         addcoord(coord, index, cylfinfo, 25);
+        addcoord(coord, index, cylfinfo, 23);
     }
 }
 
