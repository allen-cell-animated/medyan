
//------------------------------------------------------------------
//  **MEDYAN** - Simulation Package for the Mechanochemical
//               Dynamics of Active Networks, v3.1
//
//  Copyright (2015-2016)  Papoian Lab, University of Maryland
//
//                 ALL RIGHTS RESERVED
//
//  See the MEDYAN web page for more information:
//  http://www.medyan.org
//------------------------------------------------------------------

#include "Compartment.h"
#include "MathFunctions.h"
#include "Visitor.h"
#include "Parser.h"
//REMOVE LATER
#include "ChemNRMImpl.h"



Compartment& Compartment::operator=(const Compartment &other) {
    
    _species.clear();
    _internal_reactions.clear();
    _diffusion_reactions.clear();
    other.cloneSpecies(this);
    other.cloneReactions(this);
    _diffusion_rates = other._diffusion_rates;
    
    return *this;
    
}
    
bool Compartment::apply_impl(SpeciesVisitor &v) {
    for(auto &s : _species.species()) {
        v.visit(s.get());
    }
    return true;
}

bool Compartment::apply_impl(ReactionVisitor &v) {
    for(auto &r : _internal_reactions.reactions()) {
        v.visit(r.get());
    }
    return true;
}

vector<ReactionBase*> Compartment::generateDiffusionReactions(Compartment* C)
{
    vector<ReactionBase*> rxns;
    
    for(auto &sp_this : _species.species()) {
        int molecule = sp_this->getMolecule();
        float diff_rate = _diffusion_rates[molecule];
        if(diff_rate<0)  continue;
        
        if(C->isActivated()) {
            Species *sp_neighbour = C->_species.findSpeciesByMolecule(molecule);
            ReactionBase *R = new DiffusionReaction({sp_this.get(),sp_neighbour},diff_rate);
            this->addDiffusionReaction(R);
            rxns.push_back(R);
        }
    }

    
    return vector<ReactionBase*>(rxns.begin(), rxns.end());
}

//Qin
vector<ReactionBase*> Compartment::generateScaleDiffusionReactions(Compartment* C)
{
    vector<ReactionBase*> rxns;

    cout << "neighbor: x = " << C->_coords[0] << ", y = " << C->_coords[1] <<endl;
    auto factor = generateScaleFactor(C);
    cout << "factor = " << factor << endl;
    
    for(auto &sp_this : _species.species()) {
        int molecule = sp_this->getMolecule();
        float diff_rate = _diffusion_rates[molecule];
        if(diff_rate<0)  continue;
        
        if(C->isActivated()) {
            Species *sp_neighbour = C->_species.findSpeciesByMolecule(molecule);
            
            auto diff_rate_s = diff_rate * factor;
       
            ReactionBase *R = new DiffusionReaction({sp_this.get(),sp_neighbour},diff_rate_s);
            this->addDiffusionReaction(R);
            rxns.push_back(R);
        }
        

    }

    
    return vector<ReactionBase*>(rxns.begin(), rxns.end());
}

//Qin, generate a scaling factor for diffusion constant. For cylinder with 1 compartment in Z direction only
float Compartment::generateScaleFactor(Compartment* C)
{
    vector<ReactionBase*> rxns;
    
    auto lx = SysParams::Geometry().compartmentSizeX;
    auto ly = SysParams::Geometry().compartmentSizeY;
    auto r = SysParams::Boundaries().diameter / 2; //radius
    //float c1;
    
    if((_coords[0] - lx/2) < r && (_coords[0] + lx/2) > r) {
        cout << "Diffusion Scaling failed" << endl;
        return 1;
    }
    
    if((_coords[1] - ly/2) < r && (_coords[1] + ly/2) > r) {
        cout << "Diffusion Scaling failed" << endl;
        return 1;
    }
    
    auto x = _coords[0];
    auto y = _coords[1];
    auto nx = C->_coords[0];
    auto ny = C->_coords[1];
    float c1;
    float c2;
    
    //scale diffusion rate based on compartment area
    //1. find the location of the neighbor compartment
    if(ny == y) {
        
        //2. calculate the interection point
        //if at lower part
        if(y < r) {
            //if at left
            if(nx < x) c1 = x - lx/2;
            //if at right
            else c1 = x + lx/2;
  
            c2 = r - sqrt(r * r - (c1 - r) * (c1 - r));
            
            //3. calculate scaling factor
            //check if interaction is within compartment
            if(c2 < (y + ly/2) && c2 > (y - ly/2)) {
                float factor = (y + ly/2 - c2) / ly;
                return factor;
            }
            else return 1;

        }
        //if at upper part
        else {
            //at left
            if(nx < x) c1 = x - lx/2;

            else c1 = x + lx/2; //right
            
            c2 = r + sqrt(r * r - (c1 - r) * (c1 - r));

            
            //3. calculate scaling factor
            if(c2 < (y + ly/2) && c2 > (y - ly/2)) {
                float factor = (c2 - y + ly/2) / ly;
                return factor;
            }
            else return 1;

        }
    }
    
    else if(nx == x){
        //2. calculate the interection point
        //if at left part
        if(x < r) {
            //if at lower
            if(ny < y) c1 = y - ly/2;

            //if at upper
            else c1 = y + ly/2;
            
            c2 = r - sqrt(r * r - (c1 - r) * (c1 - r));
            
            //3. calculate scaling factor
            //check if interaction is within compartment
            if(c2 < (x + lx/2) && c2 > (x - lx/2)) {
                float factor = (_coords[0] + lx/2 - c2) / lx;
                return factor;
            }
            else return 1;
            
        }
        //if at right part
        else {
            //at lower
            if(ny < y) auto c1 = y - ly/2;

            else auto c1 = y + ly/2; //right
            
            auto c2 = r + sqrt(r * r - (c1 - r) * (c1 - r));
            
            //3. calculate scaling factor
            if(c2 < (x + lx/2) && c2 > (x - lx/2)) {
                float factor = (c2 - x + lx/2) / lx;
                return factor;
            }
            else return 1;
            
        }

    }
    
}


vector<ReactionBase*> Compartment::generateAllDiffusionReactions() {
    
    vector<ReactionBase*> rxns;

    if(_activated) {
        for (auto &C: _neighbours) {
            
            auto newRxns = generateDiffusionReactions(C);
            rxns.insert(rxns.begin(), newRxns.begin(), newRxns.end());
        }
    }
    return vector<ReactionBase*>(rxns.begin(), rxns.end());
}

vector<ReactionBase*> Compartment::generateAllpairsDiffusionReactions() {
    
    vector<ReactionBase*> rxns;
    
    if(_activated) {
        for (auto &C: _neighbours) {
            if(C->isActivated()){
            auto newRxns = generateDiffusionReactions(C);
                 rxns.insert(rxns.begin(), newRxns.begin(), newRxns.end());
            newRxns = C->generateDiffusionReactions(this);
                 rxns.insert(rxns.begin(), newRxns.begin(), newRxns.end());

//            for(auto &r : C->_diffusion_reactions.reactions()) {
//                auto rs = r.get()->rspecies()[1];
//                if(rs->getSpecies().getParent() == this) {
//                    newRxns.push_back(r.get());
//                }
//            }
//                std::cout<<newRxns.size()<<endl;;
               
            }
        }
    }
    return vector<ReactionBase*>(rxns.begin(), rxns.end());
}

void Compartment::removeDiffusionReactions(ChemSim* chem, Compartment* C)
{
    //look for neighbor's diffusion reactions
    vector<ReactionBase*> to_remove;

    for(auto &r : C->_diffusion_reactions.reactions()) {
        
        auto rs = r.get()->rspecies()[1];
        if(rs->getSpecies().getParent() == this) {

            r->passivateReaction();
            
            chem->removeReaction(r.get());
            
            to_remove.push_back(r.get());
        }

    }
    
    //remove them
    for(auto &r : to_remove)
        C->_diffusion_reactions.removeReaction(r);
    
}

void Compartment::removeAllDiffusionReactions(ChemSim* chem) {
    
    //remove all diffusion reactions that this has ownership of
    for(auto &r : _diffusion_reactions.reactions()) {
        r->passivateReaction();
        chem->removeReaction(r.get());
    }
    
    _diffusion_reactions.clear();
    
    //remove neighboring diffusing reactions with this compartment
    for (auto &C: _neighbours)
        removeDiffusionReactions(chem, C);
}


void Compartment::transferSpecies(int i) {
    //i axis
    //0 X
    //1 Y
    //2 Z
    //3 all directions
    //get active neighbors
    vector<Compartment*> activeNeighbors;
    
    for(auto &neighbor : _neighbours){
        auto ncoord=neighbor->coordinates();
<<<<<<< HEAD

=======
//                    std::cout<<_coords[0]<<" "<<_coords[1]<<" "<<_coords[2]<<" "<<ncoord[0]<<" "<<ncoord[1]<<" "<<ncoord[2]<<endl;
>>>>>>> 69a98aa9
        if(neighbor->isActivated()){
            if(i==3)
                activeNeighbors.push_back(neighbor);
            else if(mathfunc::twoPointDistance(ncoord,_coords)==(abs(_coords[i]-ncoord[i])))
                activeNeighbors.push_back(neighbor);
        }}
    
    assert(activeNeighbors.size() != 0
           && "Cannot transfer species to another compartment... no neighbors are active");
    if(i<3 && activeNeighbors.size()>1){
        cout<<"Error transferring species along an axis. More than 1 neighbor. Exiting. "<< endl;
        exit(EXIT_FAILURE);
    }
    
    //go through species
    Species* sp_neighbor;
    vector<Species*> sp_neighbors;
    
    for(auto &sp : _species.species()) {
        
        int copyNumber = sp->getN();
        auto nit = activeNeighbors.begin();
        
        if(sp->getFullName().find("Bound") == string::npos){
            while(copyNumber > 0) {
                sp->down();
                
                //choose a random active neighbor
                auto neighbor = *nit;
                
                sp_neighbor = neighbor->findSpeciesByName(sp->getName());
                
                //add to list if not already
                auto spit = find(sp_neighbors.begin(),
                                 sp_neighbors.end(),
                                 sp_neighbor);
                
                if(spit == sp_neighbors.end())
                    sp_neighbors.push_back(sp_neighbor);
                
                //increase copy number
                
                sp_neighbor->up();
                
                //reset if we've looped through
                if(++nit == activeNeighbors.end())
                    nit = activeNeighbors.begin();
                copyNumber--;
                
            }
        }
        
        //activate all reactions changed
        for(auto spn : sp_neighbors)
            spn->updateReactantPropensities();
        for(auto &sp : _species.species())
            sp->updateReactantPropensities();
    }
}

void Compartment::shareSpecies(int i) {
    //i axis
    //0 X
    //1 Y
    //2 Z
    //3 all directions
    //get active neighbors
    vector<Compartment*> activeNeighbors;
    
    for(auto &neighbor : _neighbours){
        auto ncoord=neighbor->coordinates();
    if(neighbor->isActivated()){
        if(i==3)
            activeNeighbors.push_back(neighbor);
        else if(mathfunc::twoPointDistance(ncoord,_coords)==(abs(_coords[i]-ncoord[i])))
        activeNeighbors.push_back(neighbor);
    }}
    
    assert(activeNeighbors.size() != 0
           && "Cannot share species to another compartment... no neighbors are active");
    if(i<3 && activeNeighbors.size()>1){
        cout<<"Error sharing species along an axis. More than 1 neighbor. Exiting."<< endl;
        exit(EXIT_FAILURE);
    }
    //go through species
    Species* sp_neighbor;
    vector<Species*> sp_neighbors;
    
    for(auto &sp : _species.species()) {
        auto nit = activeNeighbors.begin();
        auto neighbor = *nit;
        sp_neighbor = neighbor->findSpeciesByName(sp->getName());
<<<<<<< HEAD
        int copyNumber = sp->getN();
        int lowerlimit = (int) sp->getN()/2;
        
=======
        int copyNumber = sp_neighbor->getN();
        int lowerlimit = (int) sp_neighbor->getN()/2;
//        std::cout<<copyNumber<<endl;
>>>>>>> 69a98aa9
        if(sp->getFullName().find("Bound") == string::npos){
            while(copyNumber > lowerlimit) {
                sp_neighbor->down();
                
                //add to list if not already
                auto spit = find(sp_neighbors.begin(),
                                 sp_neighbors.end(),
                                 sp_neighbor);
                
                if(spit == sp_neighbors.end())
                    sp_neighbors.push_back(sp_neighbor);
                
                //increase copy number
                sp->up();
<<<<<<< HEAD
                
                //reset if we've looped through
                if(++nit == activeNeighbors.end())
                    nit = activeNeighbors.begin();
=======
                //reset if we've looped through
                if(++nit == activeNeighbors.end())
                    nit = activeNeighbors.begin();
                neighbor = *nit;
                sp_neighbor = neighbor->findSpeciesByName(sp->getName());
>>>>>>> 69a98aa9
                copyNumber--;
                
            }
        }
<<<<<<< HEAD
        
=======
//        std::cout<<sp->getN()<<" "<<sp_neighbor->getN()<<endl;
>>>>>>> 69a98aa9
        //activate all reactions changed
        for(auto spn : sp_neighbors)
            spn->updateReactantPropensities();
        for(auto &sp : _species.species())
            sp->updateReactantPropensities();
<<<<<<< HEAD
=======
        
>>>>>>> 69a98aa9
    }
}

void Compartment::activate(ChemSim* chem) {
    
    assert(!_activated && "Compartment is already activated.");
    
    //set marker
    _activated = true;
<<<<<<< HEAD
    shareSpecies(SysParams::Mechanics().transfershareaxis);
=======
>>>>>>> 69a98aa9
    //add all diffusion reactions
    auto rxns = generateAllpairsDiffusionReactions();
    for(auto &r : rxns) chem->addReaction(r);
<<<<<<< HEAD
=======
    shareSpecies(SysParams::Mechanics().transfershareaxis);
    
//    for(auto &r : _diffusion_reactions.reactions()) {
//        //auto rs = r.get()->rspecies();
//        RNodeNRM *rn = (RNodeNRM*)((r)->getRnode());
//        std::cout<<"DR " <<r->getBareRate()<<" "<<r->getRate()<<" "<<rn->getPropensity()<<" "<<r->isPassivated()<<endl;
//    }
//    std::cout<<"--"<<endl;
    for (auto &C: _neighbours){
        if(C->isActivated()){
            for(auto &r : C->_diffusion_reactions.reactions()) {
                auto rs = r.get()->rspecies()[1];
                if(rs->getSpecies().getParent() == this) {
                    auto rs1 = r.get()->rspecies()[0];
                    if(rs1->getN()>0 && r->isPassivated()){
                        r->activateReaction();
                    }
//            RNodeNRM *rn = (RNodeNRM*)((r)->getRnode());
//            std::cout<<"DR " <<r->getBareRate()<<" "<<r->getRate()<<" "<<rn->getPropensity()<<" "<<r->isPassivated()<<endl;
        }
    }
//        std::cout<<"-*"<<endl;
        }
    }
>>>>>>> 69a98aa9
    

//    _diffusion_reactions.updatePropensityComprtment();
//    for (auto &C: _neighbours){
//        C->_diffusion_reactions.updatePropensityComprtment();
//    }
    
    
//    std::cout<<"After updation"<<endl;
//    for(auto &r : _diffusion_reactions.reactions()) {
//        //auto rs = r.get()->rspecies();
//        RNodeNRM *rn = (RNodeNRM*)((r)->getRnode());
//        std::cout<<"DR " <<r->getBareRate()<<" "<<r->getRate()<<" "<<rn->getPropensity()<<" "<<r->isPassivated()<<endl;
//    }
//    std::cout<<"--"<<endl;
//    for (auto &C: _neighbours){
//        for(auto &r : C->_diffusion_reactions.reactions()) {
//            auto rs = r.get()->rspecies()[1];
//            if(rs->getSpecies().getParent() == this) {
//                RNodeNRM *rn = (RNodeNRM*)((r)->getRnode());
////                rn->printSelf();
//                std::cout<<"DR " <<r->getBareRate()<<" "<<r->getRate()<<" "<<rn->getPropensity()<<" "<<r->isPassivated()<<endl;
//            }
//        }
//        std::cout<<"-*"<<endl;
//    }
    
}

void Compartment::deactivate(ChemSim* chem) {
    
    //assert no cylinders in this compartment
    assert((_cylinders.size() == 0)
           && "Compartment cannot be deactivated when containing active cylinders.");
    
    assert(_activated && "Compartment is already deactivated.");
    
    //set marker
    _activated = false;
    
    transferSpecies(SysParams::Mechanics().transfershareaxis);
    removeAllDiffusionReactions(chem);
}

bool operator==(const Compartment& a, const Compartment& b) {
    if(a.numberOfSpecies()!=b.numberOfSpecies() or
       a.numberOfInternalReactions()!=b.numberOfInternalReactions())
        return false;
    
    if(typeid(a)!=typeid(b))
        return false;
    
    bool spec_bool = false;
    auto sit_pair = mismatch(a._species.species().begin(),
                             a._species.species().end(),
                             b._species.species().begin(),
            [](const unique_ptr<Species> &A, const unique_ptr<Species> &B)
            {return (*A)==(*B); });
    if(sit_pair.first==a._species.species().end())
        spec_bool=true;
    
    
    bool reac_bool = false;
    auto rit_pair = mismatch(a._internal_reactions.reactions().begin(),
                             a._internal_reactions.reactions().end(),
                             b._internal_reactions.reactions().begin(),
            [](const unique_ptr<ReactionBase> &A, const unique_ptr<ReactionBase> &B)
            {return (*A)==(*B);});
    if(rit_pair.first==a._internal_reactions.reactions().end())
        reac_bool=true;
    
    return spec_bool && reac_bool;
}<|MERGE_RESOLUTION|>--- conflicted
+++ resolved
@@ -305,11 +305,7 @@
     
     for(auto &neighbor : _neighbours){
         auto ncoord=neighbor->coordinates();
-<<<<<<< HEAD
-
-=======
-//                    std::cout<<_coords[0]<<" "<<_coords[1]<<" "<<_coords[2]<<" "<<ncoord[0]<<" "<<ncoord[1]<<" "<<ncoord[2]<<endl;
->>>>>>> 69a98aa9
+
         if(neighbor->isActivated()){
             if(i==3)
                 activeNeighbors.push_back(neighbor);
@@ -402,15 +398,9 @@
         auto nit = activeNeighbors.begin();
         auto neighbor = *nit;
         sp_neighbor = neighbor->findSpeciesByName(sp->getName());
-<<<<<<< HEAD
         int copyNumber = sp->getN();
         int lowerlimit = (int) sp->getN()/2;
         
-=======
-        int copyNumber = sp_neighbor->getN();
-        int lowerlimit = (int) sp_neighbor->getN()/2;
-//        std::cout<<copyNumber<<endl;
->>>>>>> 69a98aa9
         if(sp->getFullName().find("Bound") == string::npos){
             while(copyNumber > lowerlimit) {
                 sp_neighbor->down();
@@ -425,36 +415,20 @@
                 
                 //increase copy number
                 sp->up();
-<<<<<<< HEAD
                 
                 //reset if we've looped through
                 if(++nit == activeNeighbors.end())
                     nit = activeNeighbors.begin();
-=======
-                //reset if we've looped through
-                if(++nit == activeNeighbors.end())
-                    nit = activeNeighbors.begin();
-                neighbor = *nit;
-                sp_neighbor = neighbor->findSpeciesByName(sp->getName());
->>>>>>> 69a98aa9
                 copyNumber--;
                 
             }
         }
-<<<<<<< HEAD
-        
-=======
-//        std::cout<<sp->getN()<<" "<<sp_neighbor->getN()<<endl;
->>>>>>> 69a98aa9
+        
         //activate all reactions changed
         for(auto spn : sp_neighbors)
             spn->updateReactantPropensities();
         for(auto &sp : _species.species())
             sp->updateReactantPropensities();
-<<<<<<< HEAD
-=======
-        
->>>>>>> 69a98aa9
     }
 }
 
@@ -464,40 +438,10 @@
     
     //set marker
     _activated = true;
-<<<<<<< HEAD
     shareSpecies(SysParams::Mechanics().transfershareaxis);
-=======
->>>>>>> 69a98aa9
     //add all diffusion reactions
     auto rxns = generateAllpairsDiffusionReactions();
     for(auto &r : rxns) chem->addReaction(r);
-<<<<<<< HEAD
-=======
-    shareSpecies(SysParams::Mechanics().transfershareaxis);
-    
-//    for(auto &r : _diffusion_reactions.reactions()) {
-//        //auto rs = r.get()->rspecies();
-//        RNodeNRM *rn = (RNodeNRM*)((r)->getRnode());
-//        std::cout<<"DR " <<r->getBareRate()<<" "<<r->getRate()<<" "<<rn->getPropensity()<<" "<<r->isPassivated()<<endl;
-//    }
-//    std::cout<<"--"<<endl;
-    for (auto &C: _neighbours){
-        if(C->isActivated()){
-            for(auto &r : C->_diffusion_reactions.reactions()) {
-                auto rs = r.get()->rspecies()[1];
-                if(rs->getSpecies().getParent() == this) {
-                    auto rs1 = r.get()->rspecies()[0];
-                    if(rs1->getN()>0 && r->isPassivated()){
-                        r->activateReaction();
-                    }
-//            RNodeNRM *rn = (RNodeNRM*)((r)->getRnode());
-//            std::cout<<"DR " <<r->getBareRate()<<" "<<r->getRate()<<" "<<rn->getPropensity()<<" "<<r->isPassivated()<<endl;
-        }
-    }
-//        std::cout<<"-*"<<endl;
-        }
-    }
->>>>>>> 69a98aa9
     
 
 //    _diffusion_reactions.updatePropensityComprtment();
