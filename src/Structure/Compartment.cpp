--- conflicted
+++ resolved
@@ -2231,7 +2231,6 @@
     //set marker
     _activated = true;
     //add all diffusion reactions
-<<<<<<< HEAD
     auto rxns = generateAllDiffusionReactions(false);
 
     for(auto &r : rxns) {
@@ -2291,25 +2290,6 @@
         r->setVolumeFrac(volumeFrac);
         r->setRateScaled(r->getBareRate());
     }
-=======
-    auto rxns = generateAllpairsDiffusionReactions();
-    for(auto &r : rxns) chem->addReaction(r);
-    shareSpecies(SysParams::Boundaries().transfershareaxis);
-
-    for (auto &C: _neighbours){
-        if(C->isActivated()){
-            for(auto &r : C->_diffusion_reactions.reactions()) {
-                auto rs = r.get()->rspecies()[1];//product
-                if(rs->getSpecies().getParent() == this) {
-                    auto rs1 = r.get()->rspecies()[0];
-                    if(rs1->getN()>0 && r->isPassivated()){
-                        r->activateReaction();
-                    }
-                }
-            }
-        }
-    }
->>>>>>> 0f32b732
 }
 
 void Compartment::deactivate(ChemSim* chem, bool init) {
