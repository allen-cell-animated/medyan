--- conflicted
+++ resolved
@@ -19,11 +19,9 @@
 #include "ChemNRMImpl.h"
 #include "Filament.h"
 #include "Cylinder.h"
-#include "GController.h"
 #include <stdint.h>
 #include "GController.h"
 
-<<<<<<< HEAD
 #ifdef SIMDBINDINGSEARCH
 
 void Compartment::SIMDcoordinates_section(){
@@ -1550,8 +1548,6 @@
 
 #endif
 
-=======
->>>>>>> 3e143492
 Compartment& Compartment::operator=(const Compartment &other) {
 
     _species.clear();
@@ -1824,10 +1820,10 @@
             ReactionBase *R = new DiffusionReaction({sp_this.get(),sp_neighbour}, actualDiffRate, false, volumeFrac);
             this->addDiffusionReaction(R);
             rxns.push_back(R);
-
-        }
-    }
-
+        }
+    }
+
+    
     return vector<ReactionBase*>(rxns.begin(), rxns.end());
 }
 
@@ -1863,7 +1859,7 @@
 }
 
 //Generate a scaling factor for diffusion constant. For cylinder with 1 compartment in Z direction only
-double Compartment::generateScaleFactor(Compartment* C)
+floatingpoint Compartment::generateScaleFactor(Compartment* C)
 {
     vector<ReactionBase*> rxns;
 
@@ -1876,12 +1872,12 @@
 
     if((_coords[0] - lx/2) < r && (_coords[0] + lx/2) > r) {
         cout << "Diffusion Scaling failed" << endl;
-        return 1.0;
-    }
-
+        return (floatingpoint)1.0;
+    }
+    
     if((_coords[1] - ly/2) < r && (_coords[1] + ly/2) > r) {
         cout << "Diffusion Scaling failed" << endl;
-        return 1.0;
+        return (floatingpoint)1.0;
     }
 
     //get geometry center of the compartment
@@ -1891,15 +1887,15 @@
     auto nx = C->_coords[0];
     auto ny = C->_coords[1];
     //c1 is the intersection line between compartment
-    double c1;
+    floatingpoint c1;
     //c2 is the intersection between boundary and c1
-    double c2;
+    floatingpoint c2;
 
     //scale diffusion rate based on compartment area
     //1. find the location of the neighbor compartment
     //if transport along x axis
     if(ny == y) {
-
+        
         //2. calculate the interection point
         //if at lower half of the system
         if(y < r) {
@@ -1907,12 +1903,13 @@
             if(nx < x) c1 = x - lx/2;
             //if transport to the right neighbor
             else c1 = x + lx/2;
+  
             c2 = r - sqrt(r * r - (c1 - r) * (c1 - r));
 
             //3. calculate scaling factor
             //check if intersection is within this compartment
             if(c2 < (y + ly/2) && c2 > (y - ly/2)) {
-                double factor = (y + ly/2 - c2) / ly;
+                floatingpoint factor = (y + ly/2 - c2) / ly;
                 return factor;
             }
             else return 1;
@@ -2017,7 +2014,6 @@
 
 void Compartment::removeDiffusionReactions(ChemSim* chem, Compartment* C)
 {
-//    std::cout<<"passivate Remove Difffusion Rxn"<<endl;
     //look for neighbor's diffusion reactions
     vector<ReactionBase*> to_remove;
 
@@ -2027,31 +2023,30 @@
         if(rs->getSpecies().getParent() == this) {
 
             r->passivateReaction();
-
+            
             chem->removeReaction(r.get());
-
+            
             to_remove.push_back(r.get());
         }
 
     }
-
+    
     //remove them
     for(auto &r : to_remove)
         C->_diffusion_reactions.removeReaction(r);
-
+    
 }
 
 void Compartment::removeAllDiffusionReactions(ChemSim* chem) {
-
+    
     //remove all diffusion reactions that this has ownership of
-//    std::cout<<"passivate Remove All Difffusion Rxn"<<endl;
     for(auto &r : _diffusion_reactions.reactions()) {
         r->passivateReaction();
         chem->removeReaction(r.get());
     }
-
+    
     _diffusion_reactions.clear();
-
+    
     //remove neighboring diffusing reactions with this compartment
     for (auto &C: _neighbours)
         removeDiffusionReactions(chem, C);
@@ -2063,67 +2058,65 @@
     //0 X
     //1 Y
     //2 Z
-    //3 all directions NOT IMPLEMENTED
+    //3 all directions
     //get active neighbors
     vector<Compartment*> activeNeighbors;
-
+    
     for(auto &neighbor : _neighbours){
         auto ncoord=neighbor->coordinates();
 
         if(neighbor->isActivated()){
-            if(i==3) {
+            if(i==3)
                 activeNeighbors.push_back(neighbor);
-                //Not implemented.
-            }
             else if(mathfunc::twoPointDistance(ncoord,_coords)==(abs(_coords[i]-ncoord[i])))
                 activeNeighbors.push_back(neighbor);
         }}
-
+    
     assert(activeNeighbors.size() != 0
            && "Cannot transfer species to another compartment... no neighbors are active");
     if(i<3 && activeNeighbors.size()>1){
         cout<<"Error transferring species along an axis. More than 1 neighbor. Exiting. "<< endl;
         exit(EXIT_FAILURE);
     }
-
+    
     //go through species
     Species* sp_neighbor;
     vector<Species*> sp_neighbors;
-
+    
     for(auto &sp : _species.species()) {
-
+        
         int copyNumber = sp->getN();
         auto nit = activeNeighbors.begin();
-
+        
         if(sp->getFullName().find("Bound") == string::npos){
             while(copyNumber > 0) {
                 sp->down();
-
+                
                 //choose a random active neighbor
                 auto neighbor = *nit;
-
+                
                 sp_neighbor = neighbor->findSpeciesByName(sp->getName());
-
+                
                 //add to list if not already
                 auto spit = find(sp_neighbors.begin(),
                                  sp_neighbors.end(),
                                  sp_neighbor);
-
+                
                 if(spit == sp_neighbors.end())
                     sp_neighbors.push_back(sp_neighbor);
-
+                
                 //increase copy number
-
+                
                 sp_neighbor->up();
-
+                
                 //reset if we've looped through
                 if(++nit == activeNeighbors.end())
                     nit = activeNeighbors.begin();
                 copyNumber--;
-
+                
             }
         }
-
+        
         //activate all reactions changed
         for(auto spn : sp_neighbors)
             spn->updateReactantPropensities();
@@ -2140,7 +2133,7 @@
     //3 all directions
     //get active neighbors
     vector<Compartment*> activeNeighbors;
-
+    
     for(auto &neighbor : _neighbours){
         auto ncoord=neighbor->coordinates();
     if(neighbor->isActivated()){
@@ -2149,7 +2142,7 @@
         else if(mathfunc::twoPointDistance(ncoord,_coords)==(abs(_coords[i]-ncoord[i])))
         activeNeighbors.push_back(neighbor);
     }}
-
+    
     assert(activeNeighbors.size() != 0
            && "Cannot share species to another compartment... no neighbors are active");
     if(i<3 && activeNeighbors.size()>1){
@@ -2159,7 +2152,7 @@
     //go through species
     Species* sp_neighbor;
     vector<Species*> sp_neighbors;
-
+    
     for(auto &sp : _species.species()) {
         auto nit = activeNeighbors.begin();
         auto neighbor = *nit;
@@ -2169,15 +2162,15 @@
         if(sp->getFullName().find("Bound") == string::npos){
             while(copyNumber > lowerlimit) {
                 sp_neighbor->down();
-
+                
                 //add to list if not already
                 auto spit = find(sp_neighbors.begin(),
                                  sp_neighbors.end(),
                                  sp_neighbor);
-
+                
                 if(spit == sp_neighbors.end())
                     sp_neighbors.push_back(sp_neighbor);
-
+                
                 //increase copy number
                 sp->up();
                 //reset if we've looped through
@@ -2186,7 +2179,7 @@
                 neighbor = *nit;
                 sp_neighbor = neighbor->findSpeciesByName(sp->getName());
                 copyNumber--;
-
+                
             }
         }
 
@@ -2195,21 +2188,21 @@
             spn->updateReactantPropensities();
         for(auto &sp : _species.species())
             sp->updateReactantPropensities();
-
+        
     }
 }
 
 void Compartment::activate(ChemSim* chem) {
-
+    
     assert(!_activated && "Compartment is already activated.");
-
+    
     //set marker
     _activated = true;
     //add all diffusion reactions
     auto rxns = generateAllpairsDiffusionReactions();
     for(auto &r : rxns) chem->addReaction(r);
     shareSpecies(SysParams::Boundaries().transfershareaxis);
-
+    
     for (auto &C: _neighbours){
         if(C->isActivated()){
             for(auto &r : C->_diffusion_reactions.reactions()) {
@@ -2223,20 +2216,20 @@
     }
         }
     }
-
+    
 }
 
 void Compartment::deactivate(ChemSim* chem) {
-
+    
     //assert no cylinders in this compartment
     assert((_cylinders.size() == 0)
            && "Compartment cannot be deactivated when containing active cylinders.");
-
+    
     assert(_activated && "Compartment is already deactivated.");
-
+    
     //set marker
     _activated = false;
-
+    
     transferSpecies(SysParams::Boundaries().transfershareaxis);
     removeAllDiffusionReactions(chem);
 }
@@ -2245,10 +2238,10 @@
     if(a.numberOfSpecies()!=b.numberOfSpecies() or
        a.numberOfInternalReactions()!=b.numberOfInternalReactions())
         return false;
-
+    
     if(typeid(a)!=typeid(b))
         return false;
-
+    
     bool spec_bool = false;
     auto sit_pair = mismatch(a._species.species().begin(),
                              a._species.species().end(),
@@ -2257,8 +2250,8 @@
             {return (*A)==(*B); });
     if(sit_pair.first==a._species.species().end())
         spec_bool=true;
-
-
+    
+    
     bool reac_bool = false;
     auto rit_pair = mismatch(a._internal_reactions.reactions().begin(),
                              a._internal_reactions.reactions().end(),
@@ -2267,6 +2260,6 @@
             {return (*A)==(*B);});
     if(rit_pair.first==a._internal_reactions.reactions().end())
         reac_bool=true;
-
+    
     return spec_bool && reac_bool;
 }