
//------------------------------------------------------------------
//  **MEDYAN** - Simulation Package for the Mechanochemical
//               Dynamics of Active Networks, v3.2.1
//
//  Copyright (2015-2018)  Papoian Lab, University of Maryland
//
//                 ALL RIGHTS RESERVED
//
//  See the MEDYAN web page for more information:
//  http://www.medyan.org
//-----------------------------------------------------------------

#include "Compartment.h"
#include "MathFunctions.h"
#include "Visitor.h"
#include "Parser.h"
//REMOVE LATER
#include "ChemNRMImpl.h"
#include "Filament.h"
#include "Cylinder.h"
#include <stdint.h>
#include "GController.h"

#ifdef SIMDBINDINGSEARCH

void Compartment::SIMDcoordinates_section(){

    //setting size to the number of maximum binding sites per cylinder * number of
    // cylinders in compartment.
    int N = _cylinders.size() * SysParams::Chemistry().maxbindingsitespercylinder;
    if(N) {
//        Cyldcindexvec.resize(_cylinders.size());
        CylcIDvec.resize(_cylinders.size());

        short _filamentType = 0;
        bool checkftype = false;
        if (SysParams::Chemistry().numFilaments > 1)
            checkftype = true;
        unsigned int i = 0;

        bscoords_section.resize(SysParams::Chemistry().numFilaments * 27);

        for(short filType = 0; filType < SysParams::Chemistry().numFilaments; filType++) {
            for (auto cyl:_cylinders) {
                for(short i =0; i < 27; i++) {
                    partitionedcoordx[i].clear();
                    partitionedcoordy[i].clear();
                    partitionedcoordz[i].clear();
                    cindex_bs_section[i].clear();
                }

                int cindex = cyl->_dcIndex;
                auto cylinderstruct = CUDAcommon::serlvars.cylindervec[cindex];

                short _filamentType = cylinderstruct.type;
                 if (checkftype && _filamentType != filType) continue;

                auto x1 = cyl->getFirstBead()->coordinate;
                auto x2 = cyl->getSecondBead()->coordinate;
//            uint32_t shiftedindex = (i << 4);
                uint32_t shiftedindex = (cyl->_dcIndex << 4);

<<<<<<< HEAD
                Cyldcindexvec[i] = cyl->_dcIndex;
                CylcIDvec[i] = cyl->getId();
=======
//                Cyldcindexvec[i] = cyl->_dcIndex;
                CylcIDvec[i] = cyl->getID();
>>>>>>> 49c8b575
                uint32_t j = 0;
                for (auto it = SysParams::Chemistry().bindingSites[_filamentType].begin();
                     it != SysParams::Chemistry().bindingSites[_filamentType].end(); it++) {

                    auto mp = (float) *it /
                              SysParams::Geometry().cylinderNumMon[_filamentType];
                    auto coord = midPointCoordinate(x1, x2, mp);
                    //last 4 bits are binding site while first 12 bits are cylinder index.
                    uint32_t index = shiftedindex | j;
                    j++;
                    int pindices[3];
                    getpartition3Dindex(pindices, coord);
                    addcoordtopartitons(pindices, coord, index);
                    j++;
                }
            }

//    assert(k<65536);
            //Create input vector for SIMD calculations
//        cout<<bscoords.size()<<" "<<partitionedcoordx[0].size()<<endl;

            for (short i = 0; i < 27; i++) {
//            cout<<partitionedcoordx[i].size()<<" ";
                bscoords_section[filType*27 + i].init_coords(partitionedcoordx[i],
                        partitionedcoordy[i], partitionedcoordz[i], cindex_bs_section[i]);
            }
//        cout<<endl;
        }
    }
}

void Compartment::SIMDcoordinates4linkersearch_section(bool isvectorizedgather){

	if(areEqual(HybridBindingSearchManager::largestlinkerdistance, 0.0)) return;

    //setting size to the number of maximum binding sites per cylinder * number of
    // cylinders in compartment.
    short bstatepos = 1;
    auto boundstate = SysParams::Mechanics().speciesboundvec;
    short maxnbs = SysParams::Chemistry().maxbindingsitespercylinder;
    floatingpoint _rMax = HybridBindingSearchManager::largestlinkerdistance;
    floatingpoint searchdist = SysParams::Geometry().largestCylinderSize/2 + _rMax;
    bool rMaxvsCmpSize = (SysParams::Geometry().largestCylinderSize/2 + _rMax) <
                            SysParams::Geometry().largestCompartmentSide/2;

    floatingpoint coord_bounds[6] = {
            _coords[0] - SysParams::Geometry().compartmentSizeX/2 + searchdist,
            _coords[1] - SysParams::Geometry().compartmentSizeY/2 + searchdist,
            _coords[2] - SysParams::Geometry().compartmentSizeZ/2 + searchdist,
            _coords[0] + SysParams::Geometry().compartmentSizeX/2 - searchdist,
            _coords[1] + SysParams::Geometry().compartmentSizeY/2 - searchdist,
            _coords[2] + SysParams::Geometry().compartmentSizeZ/2 - searchdist};

    int N = _cylinders.size() * maxnbs;
	bscoords_section_linker.resize(SysParams::Chemistry().numFilaments * 27);

    for (short filType = 0; filType < SysParams::Chemistry().numFilaments; filType++) {
        if(N) {
            for(short i =0; i < 27; i++) {
                partitionedcoordx[i].clear();
                partitionedcoordy[i].clear();
                partitionedcoordz[i].clear();
                cindex_bs_section[i].clear();
            }

//            Cyldcindexvec.resize(_cylinders.size());
            short _filamentType = 0;
            bool checkftype = false;
            if (SysParams::Chemistry().numFilaments > 1)
            checkftype = true;
            unsigned int i = 0;
//        cout<<"Cmp coord "<<_coords[0]<<" "<<_coords[1]<<" "<<_coords[2]<<endl;
            for (auto cyl:_cylinders) {
                uint32_t cindex = cyl->_dcIndex;
                auto cylinderstruct = CUDAcommon::serlvars.cylindervec[cindex];

                short _filamentType = cylinderstruct.type;
                if (checkftype && _filamentType != filType) continue;

                auto x1 = cyl->getFirstBead()->coordinate;
                auto x2 = cyl->getSecondBead()->coordinate;
//            uint16_t shiftedindex = (i << 4);
                uint32_t shiftedindex = (cindex << 4);
//                Cyldcindexvec[i] = cindex;
                i++;
                uint32_t j = 0;
                for (auto it = SysParams::Chemistry().bindingSites[_filamentType].begin();
                     it != SysParams::Chemistry().bindingSites[_filamentType].end(); it++) {
                    bool state = false;
                    if (isvectorizedgather)
                        state = checkoccupancy(boundstate, bstatepos, maxnbs * cindex + j);
                    else
                        state = checkoccupancy(cyl, *it, _filamentType, bstatepos);
                    if (state) {
                        auto mp = (float) *it /
                                  SysParams::Geometry().cylinderNumMon[_filamentType];
                        auto coord = midPointCoordinate(x1, x2, mp);
                        //last 4 bits are binding site while first 12 bits are cylinder index.
                        uint32_t index = shiftedindex | j;
                        int pindices[3];
                        if (rMaxvsCmpSize) {
                            getpartitionindex<true>(pindices, coord, coord_bounds);
                            addcoordtorMaxbasedpartitons<true>(pindices, coord, index);
                        } else {
                            getpartitionindex<false>(pindices, coord, coord_bounds);
                            addcoordtorMaxbasedpartitons<false>(pindices, coord, index);
                        }
                    }
                    j++;
                }
            }
//        cout<<endl;
//    assert(k<65536);
            //Create input vector for SIMD calculations
//        cout<<"Linker coord size ";

            for (short i = 0; i < 27; i++) {
                bscoords_section_linker[filType * 27 + i].init_coords(partitionedcoordx[i],
                                                                      partitionedcoordy[i],
                                                                      partitionedcoordz[i],
                                                                      cindex_bs_section[i]);
            }
        }
        else{
            for (short i = 0; i < 27; i++) {
                    bscoords_section_linker[filType * 27 + i].resize(0);
            }
        }
    }
}

void Compartment::SIMDcoordinates4motorsearch_section(bool isvectorizedgather){

	if(areEqual(HybridBindingSearchManager::largestmotordistance,0.0)) return;

    for(short i =0; i < 27; i++) {
        partitionedcoordx[i].clear();
        partitionedcoordy[i].clear();
        partitionedcoordz[i].clear();
        cindex_bs_section[i].clear();
    }

    //setting size to the number of maximum binding sites per cylinder * number of
    // cylinders in compartment.
    short bstatepos = 2;
    auto boundstate = SysParams::Mechanics().speciesboundvec;
    short maxnbs = SysParams::Chemistry().maxbindingsitespercylinder;

    floatingpoint _rMax = HybridBindingSearchManager::largestmotordistance;
    floatingpoint searchdist = SysParams::Geometry().largestCylinderSize/2 + _rMax;
    bool rMaxvsCmpSize = (searchdist) <
                         SysParams::Geometry().largestCompartmentSide/2;

//    cout<<"rMaxvsCmpSize "<<rMaxvsCmpSize<<endl;
    floatingpoint coord_bounds[6] = {
            _coords[0] - SysParams::Geometry().compartmentSizeX/2 + searchdist,
            _coords[1] - SysParams::Geometry().compartmentSizeY/2 + searchdist,
            _coords[2] - SysParams::Geometry().compartmentSizeZ/2 + searchdist,
            _coords[0] + SysParams::Geometry().compartmentSizeX/2 - searchdist,
            _coords[1] + SysParams::Geometry().compartmentSizeY/2 - searchdist,
            _coords[2] + SysParams::Geometry().compartmentSizeZ/2 - searchdist};

    int N = _cylinders.size() * maxnbs;
	bscoords_section_motor.resize(SysParams::Chemistry().numFilaments * 27);
    for (short filType = 0; filType < SysParams::Chemistry().numFilaments; filType++) {
        if (N) {
            for(short i =0; i < 27; i++) {
                partitionedcoordx[i].clear();
                partitionedcoordy[i].clear();
                partitionedcoordz[i].clear();
                cindex_bs_section[i].clear();
            }

//            Cyldcindexvec.resize(_cylinders.size());

            short _filamentType = 0;
            bool checkftype = false;
            if (SysParams::Chemistry().numFilaments > 1)
                checkftype = true;
            unsigned int i = 0;

            for (auto cyl:_cylinders) {
                uint32_t cindex = cyl->_dcIndex;
                auto cylinderstruct = CUDAcommon::serlvars.cylindervec[cindex];

                short _filamentType = cylinderstruct.type;
                if (checkftype && _filamentType != filType) continue;

                auto x1 = cyl->getFirstBead()->coordinate;
                auto x2 = cyl->getSecondBead()->coordinate;
//                uint16_t shiftedindex = (i << 4);
                uint32_t shiftedindex = (cindex << 4);
//                Cyldcindexvec[i] = cindex;
                i++;
                uint32_t j = 0;
                for (auto it = SysParams::Chemistry().bindingSites[_filamentType].begin();
                     it != SysParams::Chemistry().bindingSites[_filamentType].end(); it++) {
                    bool state = false;
                    if (isvectorizedgather)
                        state = checkoccupancy(boundstate, bstatepos, maxnbs * cindex + j);
                    else
                        state = checkoccupancy(cyl, *it, _filamentType, bstatepos);
                    if (state) {
                        auto mp = (float) *it /
                                  SysParams::Geometry().cylinderNumMon[_filamentType];
                        auto coord = midPointCoordinate(x1, x2, mp);
                        //last 4 bits are binding site while first 12 bits are cylinder index.
                        uint32_t index = shiftedindex | j;
                        //split and crosscheck
//						cout<<index<<" ";
                        int pindices[3];
                        if (rMaxvsCmpSize) {
                            getpartitionindex<true>(pindices, coord, coord_bounds);
                            addcoordtorMaxbasedpartitons<true>(pindices, coord, index);
                        } else {
                            getpartitionindex<false>(pindices, coord, coord_bounds);
                            addcoordtorMaxbasedpartitons<false>(pindices, coord, index);
                        }
/*                        getpartition3Dindex(pindices, coord, coord_bounds);
                        addcoordtopartitons_smallrmax(pindices, coord, index);
                        getpartition3Dindex(pindices, coord);
                        addcoordtopartitons(pindices, coord, index);*/
                    }
                    j++;
                }
            }
//            cout<<endl;
//    assert(k<65536);
            //Create input vector for SIMD calculations
//        cout<<"Motor coords size ";
            for (short i = 0; i < 27; i++) {
//            cout<<partitionedcoordx[i].size()<<" ";
                bscoords_section_motor[filType * 27 + i].init_coords(partitionedcoordx[i],
                                                                     partitionedcoordy[i],
                                                                     partitionedcoordz[i],
                                                                     cindex_bs_section[i]);
            }

        } else {
            for (short i = 0; i < 27; i++)
                bscoords_section_motor[filType * 27 + i].resize(0);
        }
    }
}

void Compartment::getpartition3Dindex(int (&indices)[3], vector<floatingpoint> coord){
    short i = 0;

    for(auto x:coord){
        indices[i] =(x > _coords[i]);
        i++;
    }
/*    cout<<indices[0]<<" "<<indices[1]<<" "<<indices[2]<<" "<<coord[0]<<" "<<coord[1]<<" "
        <<coord[2]<<" "<<_coords[0]<<" "<<_coords[1]<<" "<<_coords[2]<<endl;*/
}

//if rMax+Cylsize/2+delta is less than CmpSize/2
template<>
void Compartment::getpartitionindex<true>(int (&indices)[3], vector<floatingpoint> coord,
                       floatingpoint (&cmpcornercoords)[6]){
    short i = 0;

    for(auto x:coord){
        if(x <= cmpcornercoords[i])
            indices[i] = 0;
        else if(x>=cmpcornercoords[i+3])
            indices[i] = 2;
        else
            indices[i] = 1;

        i++;
    }
}

//if rMax+Cylsize/2+delta is greater than CmpSize/2
template<>
void Compartment::getpartitionindex<false>(int (&indices)[3], vector<floatingpoint> coord,
                                          floatingpoint (&cmpcornercoords)[6]){
    short i = 0;

    for(auto x:coord){
        if(x >= cmpcornercoords[i])
            indices[i] = 2;
        else if(x<=cmpcornercoords[i+3])
            indices[i] = 0;
        else
            indices[i] = 1;

        i++;
    }
}

void Compartment::addcoord(vector<floatingpoint> coord, uint32_t index, short i){
    partitionedcoordx[i].push_back(coord[0]);
    partitionedcoordy[i].push_back(coord[1]);
    partitionedcoordz[i].push_back(coord[2]);
    cindex_bs_section[i].push_back(index);
}

void Compartment::deallocateSIMDcoordinates(){
	for(short i =0; i < 27; i++) {
		partitionedcoordx[i].clear();
		partitionedcoordy[i].clear();
		partitionedcoordz[i].clear();
		cindex_bs_section[i].clear();
		bscoords_section_linker[i].resize(0);
		bscoords_section_motor[i].resize(0);
	}

}

bool Compartment::checkoccupancy(vector<vector<bool>>& boundstate, short bstatepos, int pos){
    return boundstate[bstatepos][pos];
}

bool Compartment::checkoccupancy(Cylinder* cyl, short it, short _filamentType,
                                 short bstatepos){
    bool status;
    if(bstatepos == 1)
        status = cyl->getCCylinder()->getCMonomer(it)->speciesBound(
            SysParams::Chemistry().linkerBoundIndex[_filamentType])->getN() == 1.0;
    else if(bstatepos == 2)
        status = cyl->getCCylinder()->getCMonomer(it)->speciesBound(
                SysParams::Chemistry().motorBoundIndex[_filamentType])->getN() == 1.0;
    return status;
}

void Compartment::addcoordtopartitons(int (&pindices)[3], vector<floatingpoint> coord, uint32_t
                                    index){
    addcoord(coord, index, 0);

    if(pindices[0] ==0 && pindices[1] == 0 && pindices[2] == 0){
        //Plane
        addcoord(coord, index, 5);
        addcoord(coord, index, 4);
        addcoord(coord, index, 2);
        //Edge
        addcoord(coord, index, 18);
        addcoord(coord, index, 14);
        addcoord(coord, index, 16);
        //Vertex
        addcoord(coord, index, 26);
    }
    else if(pindices[0] ==0 && pindices[1] == 0 && pindices[2] == 1){
        //Plane
        addcoord(coord, index, 5);
        addcoord(coord, index, 4);
        addcoord(coord, index, 1);
        //Edge
        addcoord(coord, index, 18);
        addcoord(coord, index, 12);
        addcoord(coord, index, 7);
        //Vertex
        addcoord(coord, index, 24);
    }
    else if(pindices[0] ==0 && pindices[1] == 1 && pindices[2] == 0){
        //Plane
        addcoord(coord, index, 5);
        addcoord(coord, index, 3);
        addcoord(coord, index, 2);
        //Edge
        addcoord(coord, index, 9);
        addcoord(coord, index, 11);
        addcoord(coord, index, 16);
        //Vertex
        addcoord(coord, index, 19);
    }
    else if(pindices[0] ==0 && pindices[1] == 1 && pindices[2] == 1){
        //Plane
        addcoord(coord, index, 5);
        addcoord(coord, index, 3);
        addcoord(coord, index, 1);
        //Edge
        addcoord(coord, index, 9);
        addcoord(coord, index, 13);
        addcoord(coord, index, 7);
        //Vertex
        addcoord(coord, index, 21);
    }
    else if(pindices[0] ==1 && pindices[1] == 0 && pindices[2] == 0){
        //Plane
        addcoord(coord, index, 6);
        addcoord(coord, index, 4);
        addcoord(coord, index, 2);
        //Edge
        addcoord(coord, index, 10);
        addcoord(coord, index, 8);
        addcoord(coord, index, 14);
        //Vertex
        addcoord(coord, index, 22);
    }
    else if(pindices[0] ==1 && pindices[1] == 0 && pindices[2] == 1){
        //Plane
        addcoord(coord, index, 6);
        addcoord(coord, index, 4);
        addcoord(coord, index, 1);
        //Edge
        addcoord(coord, index, 10);
        addcoord(coord, index, 12);
        addcoord(coord, index, 15);
        //Vertex
        addcoord(coord, index, 20);

    }
    else if(pindices[0] ==1 && pindices[1] == 1 && pindices[2] == 0){
        //Plane
        addcoord(coord, index, 6);
        addcoord(coord, index, 3);
        addcoord(coord, index, 2);
        //Edge
        addcoord(coord, index, 17);
        addcoord(coord, index, 11);
        addcoord(coord, index, 8);
        //Vertex
        addcoord(coord, index, 23);
    }
    else if(pindices[0] ==1 && pindices[1] == 1 && pindices[2] == 1){
        //Plane
        addcoord(coord, index, 6);
        addcoord(coord, index, 3);
        addcoord(coord, index, 1);
        //Edge
        addcoord(coord, index, 17);
        addcoord(coord, index, 15);
        addcoord(coord, index, 13);
        //Vertex
        addcoord(coord, index, 25);
    }
}

void Compartment::addcoordtopartitons_smallrmax(int (&pindices)[3], vector<floatingpoint> coord,
                                uint16_t index){
    addcoord(coord, index, 0);
    //111
    if(pindices[0] ==1 && pindices[1] == 1 && pindices[2] == 1) {
        return;
    }
    //000
    if(pindices[0] ==0 && pindices[1] == 0 && pindices[2] == 0){
        //Plane
        addcoord(coord, index, 5);
        addcoord(coord, index, 4);
        addcoord(coord, index, 2);
        //Edge
        addcoord(coord, index, 18);
        addcoord(coord, index, 14);
        addcoord(coord, index, 16);
        //Vertex
        addcoord(coord, index, 26);
    }
    //001
    else if(pindices[0] ==0 && pindices[1] == 0 && pindices[2] == 1){
        //Plane
        addcoord(coord, index, 5);
        addcoord(coord, index, 4);
        //Edge
        addcoord(coord, index, 18);
        //Vertex
    }
    //002
    else if(pindices[0] ==0 && pindices[1] == 0 && pindices[2] == 2){
        //Plane
        addcoord(coord, index, 5);
        addcoord(coord, index, 4);
        addcoord(coord, index, 1);
        //Edge
        addcoord(coord, index, 18);
        addcoord(coord, index, 12);
        addcoord(coord, index, 7);
        //Vertex
        addcoord(coord, index, 24);
    }
    //010
    else if(pindices[0] ==0 && pindices[1] == 1 && pindices[2] == 0){
        //Plane
        addcoord(coord, index, 5);
        addcoord(coord, index, 2);
        //Edge
        addcoord(coord, index, 16);
        //Vertex
    }
    //011
    else if(pindices[0] ==0 && pindices[1] == 1 && pindices[2] == 1){
        //Plane
        addcoord(coord, index, 5);
        //Edge
        //Vertex
    }
    //012
    else if(pindices[0] ==0 && pindices[1] == 1 && pindices[2] == 2){
        //Plane
        addcoord(coord, index, 5);
        addcoord(coord, index, 1);
        //Edge
        addcoord(coord, index, 7);
        //Vertex
    }
    //020
    else if(pindices[0] ==0 && pindices[1] == 2 && pindices[2] == 0){
        //Plane
        addcoord(coord, index, 5);
        addcoord(coord, index, 3);
        addcoord(coord, index, 2);
        //Edge
        addcoord(coord, index, 9);
        addcoord(coord, index, 11);
        addcoord(coord, index, 16);
        //Vertex
        addcoord(coord, index, 19);
    }
    //021
    else if(pindices[0] ==0 && pindices[1] == 2 && pindices[2] == 1){
        //Plane
        addcoord(coord, index, 3);
        addcoord(coord, index, 5);
        //Edge
        addcoord(coord, index, 9);
        //Vertex
    }
    //022
    else if(pindices[0] ==0 && pindices[1] == 2 && pindices[2] == 2){
        //Plane
        addcoord(coord, index, 5);
        addcoord(coord, index, 3);
        addcoord(coord, index, 1);
        //Edge
        addcoord(coord, index, 9);
        addcoord(coord, index, 13);
        addcoord(coord, index, 7);
        //Vertex
        addcoord(coord, index, 21);
    }
    //100
    else if(pindices[0] ==1 && pindices[1] == 0 && pindices[2] == 0){
        //Plane
        addcoord(coord, index, 2);
        addcoord(coord, index, 4);
        //Edge
        addcoord(coord, index, 14);
        //Vertex
    }
    //101
    else if(pindices[0] ==1 && pindices[1] == 0 && pindices[2] == 1){
        //Plane
        addcoord(coord, index, 4);
        //Edge
        //Vertex
    }
    //102
    else if(pindices[0] ==1 && pindices[1] == 0 && pindices[2] == 2){
        //Plane
        addcoord(coord, index, 1);
        addcoord(coord, index, 4);
        //Edge
        addcoord(coord, index, 12);
        //Vertex
    }
    //110
    else if(pindices[0] ==1 && pindices[1] == 1 && pindices[2] == 0){
        //Plane
        addcoord(coord, index, 2);
        //Edge
        //Vertex
    }
    //112
    else if(pindices[0] ==1 && pindices[1] == 1 && pindices[2] == 2){
        //Plane
        addcoord(coord, index, 1);
        //Edge
        //Vertex
    }
    //120
    else if(pindices[0] ==1 && pindices[1] == 2 && pindices[2] == 0){
        //Plane
        addcoord(coord, index, 2);
        addcoord(coord, index, 3);
        //Edge
        addcoord(coord, index, 11);
        //Vertex
    }
    //121
    else if(pindices[0] ==1 && pindices[1] == 2 && pindices[2] == 1){
        //Plane
        addcoord(coord, index, 3);
        //Edge
        //Vertex
    }
    //122
    else if(pindices[0] ==1 && pindices[1] == 2 && pindices[2] == 2){
        //Plane
        addcoord(coord, index, 1);
        addcoord(coord, index, 3);
        //Edge
        addcoord(coord, index, 13);
        //Vertex
    }
    //200
    else if(pindices[0] ==2 && pindices[1] == 0 && pindices[2] == 0){
        //Plane
        addcoord(coord, index, 6);
        addcoord(coord, index, 4);
        addcoord(coord, index, 2);
        //Edge
        addcoord(coord, index, 10);
        addcoord(coord, index, 8);
        addcoord(coord, index, 14);
        //Vertex
        addcoord(coord, index, 22);
    }
    //201
    else if(pindices[0] ==2 && pindices[1] == 0 && pindices[2] == 1){
        //Plane
        addcoord(coord, index, 6);
        addcoord(coord, index, 4);
        //Edge
        addcoord(coord, index, 10);
        //Vertex
    }
    //202
    else if(pindices[0] ==2 && pindices[1] == 0 && pindices[2] == 2){
        //Plane
        addcoord(coord, index, 6);
        addcoord(coord, index, 4);
        addcoord(coord, index, 1);
        //Edge
        addcoord(coord, index, 10);
        addcoord(coord, index, 12);
        addcoord(coord, index, 15);
        //Vertex
        addcoord(coord, index, 20);

    }
    //210
    else if(pindices[0] ==2 && pindices[1] == 1 && pindices[2] == 0){
        //Plane
        addcoord(coord, index, 6);
        addcoord(coord, index, 2);
        //Edge
        addcoord(coord, index, 8);
        //Vertex

    }
    //211
    else if(pindices[0] ==2 && pindices[1] == 1 && pindices[2] == 1){
        //Plane
        addcoord(coord, index, 6);
        //Edge
        //Vertex
    }
    //212
    else if(pindices[0] ==2 && pindices[1] == 1 && pindices[2] == 2){
        //Plane
        addcoord(coord, index, 1);
        addcoord(coord, index, 6);
        //Edge
        addcoord(coord, index, 15);
        //Vertex
    }
    //220
    else if(pindices[0] ==2 && pindices[1] == 2 && pindices[2] == 0){
        //Plane
        addcoord(coord, index, 6);
        addcoord(coord, index, 3);
        addcoord(coord, index, 2);
        //Edge
        addcoord(coord, index, 17);
        addcoord(coord, index, 11);
        addcoord(coord, index, 8);
        //Vertex
        addcoord(coord, index, 23);
    }
    //221
    else if(pindices[0] ==2 && pindices[1] == 2 && pindices[2] == 1){
        //Plane
        addcoord(coord, index, 6);
        addcoord(coord, index, 3);
        //Edge
        addcoord(coord, index, 17);
        //Vertex
    }
    //222
    else if(pindices[0] ==2 && pindices[1] == 2 && pindices[2] == 2){
        //Plane
        addcoord(coord, index, 6);
        addcoord(coord, index, 3);
        addcoord(coord, index, 1);
        //Edge
        addcoord(coord, index, 17);
        addcoord(coord, index, 15);
        addcoord(coord, index, 13);
        //Vertex
        addcoord(coord, index, 25);
    }
}

//there are 27 partitions made based on rMax. These partitions are composites of
// underlying 27 unique voxels that are non-verlapping.

//if rMax+Cylsize/2+delta is lesser than CmpSize/2
template<>
void Compartment::addcoordtorMaxbasedpartitons<true>(int (&pindices)[3], vector<floatingpoint>
        coord, uint32_t index){
    addcoord(coord, index, 0);
    //111
    if(pindices[0] ==1 && pindices[1] == 1 && pindices[2] == 1) {
        return;
    }
    //000
    if(pindices[0] ==0 && pindices[1] == 0 && pindices[2] == 0){
        //Plane
        addcoord(coord, index, 5);
        addcoord(coord, index, 4);
        addcoord(coord, index, 2);
        //Edge
        addcoord(coord, index, 18);
        addcoord(coord, index, 14);
        addcoord(coord, index, 16);
        //Vertex
        addcoord(coord, index, 26);
    }
        //001
    else if(pindices[0] ==0 && pindices[1] == 0 && pindices[2] == 1){
        //Plane
        addcoord(coord, index, 5);
        addcoord(coord, index, 4);
        //Edge
        addcoord(coord, index, 18);
        //Vertex
    }
        //002
    else if(pindices[0] ==0 && pindices[1] == 0 && pindices[2] == 2){
        //Plane
        addcoord(coord, index, 5);
        addcoord(coord, index, 4);
        addcoord(coord, index, 1);
        //Edge
        addcoord(coord, index, 18);
        addcoord(coord, index, 12);
        addcoord(coord, index, 7);
        //Vertex
        addcoord(coord, index, 24);
    }
        //010
    else if(pindices[0] ==0 && pindices[1] == 1 && pindices[2] == 0){
        //Plane
        addcoord(coord, index, 5);
        addcoord(coord, index, 2);
        //Edge
        addcoord(coord, index, 16);
        //Vertex
    }
        //011
    else if(pindices[0] ==0 && pindices[1] == 1 && pindices[2] == 1){
        //Plane
        addcoord(coord, index, 5);
        //Edge
        //Vertex
    }
        //012
    else if(pindices[0] ==0 && pindices[1] == 1 && pindices[2] == 2){
        //Plane
        addcoord(coord, index, 5);
        addcoord(coord, index, 1);
        //Edge
        addcoord(coord, index, 7);
        //Vertex
    }
        //020
    else if(pindices[0] ==0 && pindices[1] == 2 && pindices[2] == 0){
        //Plane
        addcoord(coord, index, 5);
        addcoord(coord, index, 3);
        addcoord(coord, index, 2);
        //Edge
        addcoord(coord, index, 9);
        addcoord(coord, index, 11);
        addcoord(coord, index, 16);
        //Vertex
        addcoord(coord, index, 19);
    }
        //021
    else if(pindices[0] ==0 && pindices[1] == 2 && pindices[2] == 1){
        //Plane
        addcoord(coord, index, 3);
        addcoord(coord, index, 5);
        //Edge
        addcoord(coord, index, 9);
        //Vertex
    }
        //022
    else if(pindices[0] ==0 && pindices[1] == 2 && pindices[2] == 2){
        //Plane
        addcoord(coord, index, 5);
        addcoord(coord, index, 3);
        addcoord(coord, index, 1);
        //Edge
        addcoord(coord, index, 9);
        addcoord(coord, index, 13);
        addcoord(coord, index, 7);
        //Vertex
        addcoord(coord, index, 21);
    }
        //100
    else if(pindices[0] ==1 && pindices[1] == 0 && pindices[2] == 0){
        //Plane
        addcoord(coord, index, 2);
        addcoord(coord, index, 4);
        //Edge
        addcoord(coord, index, 14);
        //Vertex
    }
        //101
    else if(pindices[0] ==1 && pindices[1] == 0 && pindices[2] == 1){
        //Plane
        addcoord(coord, index, 4);
        //Edge
        //Vertex
    }
        //102
    else if(pindices[0] ==1 && pindices[1] == 0 && pindices[2] == 2){
        //Plane
        addcoord(coord, index, 1);
        addcoord(coord, index, 4);
        //Edge
        addcoord(coord, index, 12);
        //Vertex
    }
        //110
    else if(pindices[0] ==1 && pindices[1] == 1 && pindices[2] == 0){
        //Plane
        addcoord(coord, index, 2);
        //Edge
        //Vertex
    }
        //112
    else if(pindices[0] ==1 && pindices[1] == 1 && pindices[2] == 2){
        //Plane
        addcoord(coord, index, 1);
        //Edge
        //Vertex
    }
        //120
    else if(pindices[0] ==1 && pindices[1] == 2 && pindices[2] == 0){
        //Plane
        addcoord(coord, index, 2);
        addcoord(coord, index, 3);
        //Edge
        addcoord(coord, index, 11);
        //Vertex
    }
        //121
    else if(pindices[0] ==1 && pindices[1] == 2 && pindices[2] == 1){
        //Plane
        addcoord(coord, index, 3);
        //Edge
        //Vertex
    }
        //122
    else if(pindices[0] ==1 && pindices[1] == 2 && pindices[2] == 2){
        //Plane
        addcoord(coord, index, 1);
        addcoord(coord, index, 3);
        //Edge
        addcoord(coord, index, 13);
        //Vertex
    }
        //200
    else if(pindices[0] ==2 && pindices[1] == 0 && pindices[2] == 0){
        //Plane
        addcoord(coord, index, 6);
        addcoord(coord, index, 4);
        addcoord(coord, index, 2);
        //Edge
        addcoord(coord, index, 10);
        addcoord(coord, index, 8);
        addcoord(coord, index, 14);
        //Vertex
        addcoord(coord, index, 22);
    }
        //201
    else if(pindices[0] ==2 && pindices[1] == 0 && pindices[2] == 1){
        //Plane
        addcoord(coord, index, 6);
        addcoord(coord, index, 4);
        //Edge
        addcoord(coord, index, 10);
        //Vertex
    }
        //202
    else if(pindices[0] ==2 && pindices[1] == 0 && pindices[2] == 2){
        //Plane
        addcoord(coord, index, 6);
        addcoord(coord, index, 4);
        addcoord(coord, index, 1);
        //Edge
        addcoord(coord, index, 10);
        addcoord(coord, index, 12);
        addcoord(coord, index, 15);
        //Vertex
        addcoord(coord, index, 20);

    }
        //210
    else if(pindices[0] ==2 && pindices[1] == 1 && pindices[2] == 0){
        //Plane
        addcoord(coord, index, 6);
        addcoord(coord, index, 2);
        //Edge
        addcoord(coord, index, 8);
        //Vertex

    }
        //211
    else if(pindices[0] ==2 && pindices[1] == 1 && pindices[2] == 1){
        //Plane
        addcoord(coord, index, 6);
        //Edge
        //Vertex
    }
        //212
    else if(pindices[0] ==2 && pindices[1] == 1 && pindices[2] == 2){
        //Plane
        addcoord(coord, index, 1);
        addcoord(coord, index, 6);
        //Edge
        addcoord(coord, index, 15);
        //Vertex
    }
        //220
    else if(pindices[0] ==2 && pindices[1] == 2 && pindices[2] == 0){
        //Plane
        addcoord(coord, index, 6);
        addcoord(coord, index, 3);
        addcoord(coord, index, 2);
        //Edge
        addcoord(coord, index, 17);
        addcoord(coord, index, 11);
        addcoord(coord, index, 8);
        //Vertex
        addcoord(coord, index, 23);
    }
        //221
    else if(pindices[0] ==2 && pindices[1] == 2 && pindices[2] == 1){
        //Plane
        addcoord(coord, index, 6);
        addcoord(coord, index, 3);
        //Edge
        addcoord(coord, index, 17);
        //Vertex
    }
        //222
    else if(pindices[0] ==2 && pindices[1] == 2 && pindices[2] == 2){
        //Plane
        addcoord(coord, index, 6);
        addcoord(coord, index, 3);
        addcoord(coord, index, 1);
        //Edge
        addcoord(coord, index, 17);
        addcoord(coord, index, 15);
        addcoord(coord, index, 13);
        //Vertex
        addcoord(coord, index, 25);
    }
}

//if rMax+Cylsize/2+delta is greater than CmpSize/2
template<>
void Compartment::addcoordtorMaxbasedpartitons<false>(int (&pindices)[3], vector<floatingpoint>
        coord, uint32_t index){
    addcoord(coord, index, 0);
    //111
    if(pindices[0] ==1 && pindices[1] == 1 && pindices[2] == 1) {
        for(int part = 1; part < 27; part++){
            addcoord(coord, index, part);
        }
        return;
    }
    //000
    if(pindices[0] ==0 && pindices[1] == 0 && pindices[2] == 0){
        //Plane
        addcoord(coord, index, 5);
        addcoord(coord, index, 4);
        addcoord(coord, index, 2);
        //Edge
        addcoord(coord, index, 18);
        addcoord(coord, index, 14);
        addcoord(coord, index, 16);
        //Vertex
        addcoord(coord, index, 26);
    }
        //001
    else if(pindices[0] ==0 && pindices[1] == 0 && pindices[2] == 1){
        //Plane
        addcoord(coord, index, 1);
        addcoord(coord, index, 2);
        addcoord(coord, index, 5);
        addcoord(coord, index, 4);
        //Edge
        addcoord(coord, index, 7);
        addcoord(coord, index, 12);
        addcoord(coord, index, 14);
        addcoord(coord, index, 16);
        addcoord(coord, index, 18);
        //Vertex
        addcoord(coord, index, 24);
        addcoord(coord, index, 26);
    }
        //002
    else if(pindices[0] ==0 && pindices[1] == 0 && pindices[2] == 2){
        //Plane
        addcoord(coord, index, 5);
        addcoord(coord, index, 4);
        addcoord(coord, index, 1);
        //Edge
        addcoord(coord, index, 18);
        addcoord(coord, index, 12);
        addcoord(coord, index, 7);
        //Vertex
        addcoord(coord, index, 24);
    }
        //010
    else if(pindices[0] ==0 && pindices[1] == 1 && pindices[2] == 0){
        //Plane
        addcoord(coord, index, 2);
        addcoord(coord, index, 3);
        addcoord(coord, index, 4);
        addcoord(coord, index, 5);
        //Edge
        addcoord(coord, index, 9);
        addcoord(coord, index, 11);
        addcoord(coord, index, 14);
        addcoord(coord, index, 16);
        addcoord(coord, index, 18);
        //Vertex
        addcoord(coord, index, 19);
        addcoord(coord, index, 26);
    }
        //011
    else if(pindices[0] ==0 && pindices[1] == 1 && pindices[2] == 1){
        //Plane
        addcoord(coord, index, 1);
        addcoord(coord, index, 2);
        addcoord(coord, index, 3);
        addcoord(coord, index, 4);
        addcoord(coord, index, 5);
        //Edge
        addcoord(coord, index, 7);
        addcoord(coord, index, 9);
        addcoord(coord, index, 11);
        addcoord(coord, index, 12);
        addcoord(coord, index, 13);
        addcoord(coord, index, 14);
        addcoord(coord, index, 16);
        addcoord(coord, index, 18);
        //Vertex
        addcoord(coord, index, 19);
        addcoord(coord, index, 21);
        addcoord(coord, index, 24);
        addcoord(coord, index, 26);
    }
        //012
    else if(pindices[0] ==0 && pindices[1] == 1 && pindices[2] == 2){
        //Plane
        addcoord(coord, index, 1);
        addcoord(coord, index, 3);
        addcoord(coord, index, 4);
        addcoord(coord, index, 5);
        //Edge
        addcoord(coord, index, 7);
        addcoord(coord, index, 9);
        addcoord(coord, index, 12);
        addcoord(coord, index, 13);
        addcoord(coord, index, 18);
        //Vertex
        addcoord(coord, index, 24);
        addcoord(coord, index, 21);
    }
        //020
    else if(pindices[0] ==0 && pindices[1] == 2 && pindices[2] == 0){
        //Plane
        addcoord(coord, index, 5);
        addcoord(coord, index, 3);
        addcoord(coord, index, 2);
        //Edge
        addcoord(coord, index, 9);
        addcoord(coord, index, 11);
        addcoord(coord, index, 16);
        //Vertex
        addcoord(coord, index, 19);
    }
        //021
    else if(pindices[0] ==0 && pindices[1] == 2 && pindices[2] == 1){
        //Plane
        addcoord(coord, index, 1);
        addcoord(coord, index, 2);
        addcoord(coord, index, 3);
        addcoord(coord, index, 5);
        //Edge
        addcoord(coord, index, 7);
        addcoord(coord, index, 9);
        addcoord(coord, index, 11);
        addcoord(coord, index, 13);
        addcoord(coord, index, 16);
        //Vertex
        addcoord(coord, index, 19);
        addcoord(coord, index, 21);
    }
        //022
    else if(pindices[0] ==0 && pindices[1] == 2 && pindices[2] == 2){
        //Plane
        addcoord(coord, index, 5);
        addcoord(coord, index, 3);
        addcoord(coord, index, 1);
        //Edge
        addcoord(coord, index, 9);
        addcoord(coord, index, 13);
        addcoord(coord, index, 7);
        //Vertex
        addcoord(coord, index, 21);
    }
        //100
    else if(pindices[0] ==1 && pindices[1] == 0 && pindices[2] == 0){
        //Plane
        addcoord(coord, index, 2);
        addcoord(coord, index, 4);
        addcoord(coord, index, 5);
        addcoord(coord, index, 6);
        //Edge
        addcoord(coord, index, 8);
        addcoord(coord, index, 10);
        addcoord(coord, index, 14);
        addcoord(coord, index, 16);
        addcoord(coord, index, 18);
        //Vertex
        addcoord(coord, index, 22);
        addcoord(coord, index, 26);
    }
        //101
    else if(pindices[0] ==1 && pindices[1] == 0 && pindices[2] == 1){
        //Plane
        addcoord(coord, index, 1);
        addcoord(coord, index, 2);
        addcoord(coord, index, 4);
        addcoord(coord, index, 5);
        addcoord(coord, index, 6);
        //Edge
        addcoord(coord, index, 7);
        addcoord(coord, index, 8);
        addcoord(coord, index, 10);
        addcoord(coord, index, 12);
        addcoord(coord, index, 14);
        addcoord(coord, index, 15);
        addcoord(coord, index, 16);
        addcoord(coord, index, 18);
        //Vertex
        addcoord(coord, index, 20);
        addcoord(coord, index, 22);
        addcoord(coord, index, 24);
        addcoord(coord, index, 26);
    }
        //102
    else if(pindices[0] ==1 && pindices[1] == 0 && pindices[2] == 2){
        //Plane
        addcoord(coord, index, 1);
        addcoord(coord, index, 4);
        addcoord(coord, index, 5);
        addcoord(coord, index, 6);
        //Edge
        addcoord(coord, index, 7);
        addcoord(coord, index, 10);
        addcoord(coord, index, 12);
        addcoord(coord, index, 15);
        addcoord(coord, index, 18);
        //Vertex
        addcoord(coord, index, 20);
        addcoord(coord, index, 24);
    }
        //110
    else if(pindices[0] ==1 && pindices[1] == 1 && pindices[2] == 0){
        //Plane
        addcoord(coord, index, 2);
        addcoord(coord, index, 3);
        addcoord(coord, index, 4);
        addcoord(coord, index, 5);
        addcoord(coord, index, 6);
        //Edge
        addcoord(coord, index, 8);
        addcoord(coord, index, 9);
        addcoord(coord, index, 10);
        addcoord(coord, index, 11);
        addcoord(coord, index, 14);
        addcoord(coord, index, 16);
        addcoord(coord, index, 17);
        addcoord(coord, index, 18);
        //Vertex
        addcoord(coord, index, 19);
        addcoord(coord, index, 22);
        addcoord(coord, index, 23);
        addcoord(coord, index, 26);
    }
        //112
    else if(pindices[0] ==1 && pindices[1] == 1 && pindices[2] == 2){
        //Plane
        addcoord(coord, index, 1);
        addcoord(coord, index, 3);
        addcoord(coord, index, 4);
        addcoord(coord, index, 5);
        addcoord(coord, index, 6);
        //Edge
        addcoord(coord, index, 7);
        addcoord(coord, index, 9);
        addcoord(coord, index, 10);
        addcoord(coord, index, 12);
        addcoord(coord, index, 13);
        addcoord(coord, index, 15);
        addcoord(coord, index, 17);
        addcoord(coord, index, 18);
        //Vertex
        addcoord(coord, index, 20);
        addcoord(coord, index, 21);
        addcoord(coord, index, 24);
        addcoord(coord, index, 25);
    }
        //120
    else if(pindices[0] ==1 && pindices[1] == 2 && pindices[2] == 0){
        //Plane
        addcoord(coord, index, 2);
        addcoord(coord, index, 3);
        addcoord(coord, index, 5);
        addcoord(coord, index, 6);
        //Edge
        addcoord(coord, index, 8);
        addcoord(coord, index, 9);
        addcoord(coord, index, 11);
        addcoord(coord, index, 16);
        addcoord(coord, index, 17);
        //Vertex
        addcoord(coord, index, 19);
        addcoord(coord, index, 23);
    }
        //121
    else if(pindices[0] ==1 && pindices[1] == 2 && pindices[2] == 1){
        //Plane
        addcoord(coord, index, 1);
        addcoord(coord, index, 2);
        addcoord(coord, index, 3);
        addcoord(coord, index, 5);
        addcoord(coord, index, 6);
        //Edge
        addcoord(coord, index, 7);
        addcoord(coord, index, 8);
        addcoord(coord, index, 9);
        addcoord(coord, index, 11);
        addcoord(coord, index, 13);
        addcoord(coord, index, 15);
        addcoord(coord, index, 16);
        addcoord(coord, index, 17);
        //Vertex
        addcoord(coord, index, 19);
        addcoord(coord, index, 21);
        addcoord(coord, index, 23);
        addcoord(coord, index, 25);
    }
        //122
    else if(pindices[0] ==1 && pindices[1] == 2 && pindices[2] == 2){
        //Plane
        addcoord(coord, index, 1);
        addcoord(coord, index, 3);
        addcoord(coord, index, 5);
        addcoord(coord, index, 6);
        //Edge
        addcoord(coord, index, 7);
        addcoord(coord, index, 9);
        addcoord(coord, index, 13);
        addcoord(coord, index, 15);
        addcoord(coord, index, 17);
        //Vertex
        addcoord(coord, index, 21);
        addcoord(coord, index, 25);
    }
        //200
    else if(pindices[0] ==2 && pindices[1] == 0 && pindices[2] == 0){
        //Plane
        addcoord(coord, index, 6);
        addcoord(coord, index, 4);
        addcoord(coord, index, 2);
        //Edge
        addcoord(coord, index, 10);
        addcoord(coord, index, 8);
        addcoord(coord, index, 14);
        //Vertex
        addcoord(coord, index, 22);
    }
        //201
    else if(pindices[0] ==2 && pindices[1] == 0 && pindices[2] == 1){
        //Plane
        addcoord(coord, index, 1);
        addcoord(coord, index, 2);
        addcoord(coord, index, 6);
        addcoord(coord, index, 4);
        //Edge
        addcoord(coord, index, 8);
        addcoord(coord, index, 10);
        addcoord(coord, index, 12);
        addcoord(coord, index, 14);
        addcoord(coord, index, 15);
        //Vertex
        addcoord(coord, index, 20);
        addcoord(coord, index, 22);
    }
        //202
    else if(pindices[0] ==2 && pindices[1] == 0 && pindices[2] == 2){
        //Plane
        addcoord(coord, index, 6);
        addcoord(coord, index, 4);
        addcoord(coord, index, 1);
        //Edge
        addcoord(coord, index, 10);
        addcoord(coord, index, 12);
        addcoord(coord, index, 15);
        //Vertex
        addcoord(coord, index, 20);

    }
        //210
    else if(pindices[0] ==2 && pindices[1] == 1 && pindices[2] == 0){
        //Plane
        addcoord(coord, index, 2);
        addcoord(coord, index, 3);
        addcoord(coord, index, 4);
        addcoord(coord, index, 6);
        //Edge
        addcoord(coord, index, 8);
        addcoord(coord, index, 10);
        addcoord(coord, index, 11);
        addcoord(coord, index, 14);
        addcoord(coord, index, 17);
        //Vertex
        addcoord(coord, index, 22);
        addcoord(coord, index, 23);
    }
        //211
    else if(pindices[0] ==2 && pindices[1] == 1 && pindices[2] == 1){
        //Plane
        addcoord(coord, index, 1);
        addcoord(coord, index, 2);
        addcoord(coord, index, 3);
        addcoord(coord, index, 4);
        addcoord(coord, index, 6);
        //Edge
        addcoord(coord, index, 8);
        addcoord(coord, index, 10);
        addcoord(coord, index, 11);
        addcoord(coord, index, 12);
        addcoord(coord, index, 13);
        addcoord(coord, index, 14);
        addcoord(coord, index, 15);
        addcoord(coord, index, 17);
        //Vertex
        addcoord(coord, index, 20);
        addcoord(coord, index, 22);
        addcoord(coord, index, 23);
        addcoord(coord, index, 25);
    }
        //212
    else if(pindices[0] ==2 && pindices[1] == 1 && pindices[2] == 2){
        //Plane
        addcoord(coord, index, 1);
        addcoord(coord, index, 3);
        addcoord(coord, index, 4);
        addcoord(coord, index, 6);
        //Edge
        addcoord(coord, index, 10);
        addcoord(coord, index, 12);
        addcoord(coord, index, 13);
        addcoord(coord, index, 15);
        addcoord(coord, index, 17);
        //Vertex
        addcoord(coord, index, 20);
        addcoord(coord, index, 25);
    }
        //220
    else if(pindices[0] ==2 && pindices[1] == 2 && pindices[2] == 0){
        //Plane
        addcoord(coord, index, 6);
        addcoord(coord, index, 3);
        addcoord(coord, index, 2);
        //Edge
        addcoord(coord, index, 17);
        addcoord(coord, index, 11);
        addcoord(coord, index, 8);
        //Vertex
        addcoord(coord, index, 23);
    }
        //221
    else if(pindices[0] ==2 && pindices[1] == 2 && pindices[2] == 1){
        //Plane
        addcoord(coord, index, 1);
        addcoord(coord, index, 2);
        addcoord(coord, index, 6);
        addcoord(coord, index, 3);
        //Edge
        addcoord(coord, index, 8);
        addcoord(coord, index, 11);
        addcoord(coord, index, 13);
        addcoord(coord, index, 15);
        addcoord(coord, index, 17);
        //Vertex
        addcoord(coord, index, 23);
        addcoord(coord, index, 25);
    }
        //222
    else if(pindices[0] ==2 && pindices[1] == 2 && pindices[2] == 2){
        //Plane
        addcoord(coord, index, 6);
        addcoord(coord, index, 3);
        addcoord(coord, index, 1);
        //Edge
        addcoord(coord, index, 17);
        addcoord(coord, index, 15);
        addcoord(coord, index, 13);
        //Vertex
        addcoord(coord, index, 25);
    }
}

#endif

Compartment& Compartment::operator=(const Compartment &other) {

    _species.clear();
    _internal_reactions.clear();
    _diffusion_reactions.clear();
    other.cloneSpecies(this);
    other.cloneReactions(this);
    _diffusion_rates = other._diffusion_rates;

    return *this;
}

bool Compartment::apply_impl(SpeciesVisitor &v) {
    for(auto &s : _species.species()) {
        v.visit(s.get());
    }
    return true;
}

bool Compartment::apply_impl(ReactionVisitor &v) {
    for(auto &r : _internal_reactions.reactions()) {
        v.visit(r.get());
    }
    return true;
}

void Compartment::getNonSlicedVolumeArea() {
    auto sizex = SysParams::Geometry().compartmentSizeX;
    auto sizey = SysParams::Geometry().compartmentSizeY;
    auto sizez = SysParams::Geometry().compartmentSizeZ;

    _partialArea = {{sizey * sizez, sizey * sizez, sizex * sizez, sizex * sizez, sizex * sizey, sizex * sizey}};

    _partialVolume = 1.0;
}

//Calculates volume fraction
void Compartment::getSlicedVolumeArea() {
    // The calculation requires the
    //  - The position calculation of triangles
    //  - The area calculation of triangles
    //  - The unit normal vector of triangles
    // ASSUMPTIONS:
    //  - This compartment is a CUBE
    //get compartment sizes in X,Y and the radius of cylinder
    auto sizex = SysParams::Geometry().compartmentSizeX;
    auto sizey = SysParams::Geometry().compartmentSizeY;
    auto sizez = SysParams::Geometry().compartmentSizeZ;
    auto r = SysParams::Boundaries().diameter / 2; //radius

    //get geometry center of the compartment
    auto x = _coords[0];
    auto y = _coords[1];

    auto leftx = x - sizex / 2;
    auto rightx = x + sizex / 2;
    auto lowy = y - sizey / 2;
    auto upy = y + sizey / 2;

    float pleft, pright, plow, pup, lleft, lright, llow, lup;
    vector<float> edge;
    // edge_index = intersection points at left = 1, at right = 2, at low = 4 and at up = 5 in 2D;
    vector<int> edge_index;

    //1. find intersection points at left or right edges
    //if at lower or upper phase
    if(y < r){
        pleft = r - sqrt(r * r - (leftx - r) * (leftx - r));
        pright = r - sqrt(r * r - (rightx - r) * (rightx - r));

        //if the intersection is not inside the compartment, use the full compartlent size
        if(pleft > upy || pleft < lowy) lleft = sizey;
        else{
            lleft = upy - pleft;
            edge.push_back(lleft);
            edge_index.push_back(1);
        }

        if(pright > upy || pright < lowy) lright = sizey;
        else{
            lright = upy - pright;
            edge.push_back(lright);
            edge_index.push_back(2);

        }
    }
    else if(y > r){
        pleft = r + sqrt(r * r - (leftx - r) * (leftx - r));
        pright = r + sqrt(r * r - (rightx - r) * (rightx - r));

        //if the intersection is not inside the compartment, use the full compartlent size
        if(pleft > upy || pleft < lowy) lleft = sizey;
        else{
            lleft = pleft - lowy;
            edge.push_back(lleft);
            edge_index.push_back(1);
        }

        if(pright > upy || pright < lowy) lright = sizey;
        else{
            lright = pright - lowy;
            edge.push_back(lright);
            edge_index.push_back(2);
        }
    }
    else {
        cout<<"Even number of compartments in X or Y direction is not yet supportted."<<endl;
    }

    //1. find intersection points at lower or upper edges
    //if at left or right phase
    if(x < r){
        plow = r - sqrt(r * r - (lowy - r) * (lowy - r));
        pup = r - sqrt(r * r - (upy - r) * (upy - r));

        //if the intersection is not inside the compartment, use the full compartlent size
        if(plow > rightx || plow < leftx) llow = sizex;
        else{
            llow = rightx - plow;
            edge.push_back(llow);
            edge_index.push_back(4);
        }

        if(pup > rightx || pup < leftx) lup = sizex;
        else{
            lup = rightx - pup;
            edge.push_back(lup);
            edge_index.push_back(5);
        }
    }
    else if (x > r){
        plow = r + sqrt(r * r - (lowy - r) * (lowy - r));
        pup = r + sqrt(r * r - (upy - r) * (upy - r));

        //if the intersection is not inside the compartment, use the full compartlent size
        if(plow > rightx || plow < leftx) llow = sizex;
        else{
            llow = plow - leftx;
            edge.push_back(llow);
            edge_index.push_back(4);
        }

        if(pup > rightx || pup < leftx) lup = sizex;
        else{
            lup = pup - leftx;
            edge.push_back(lup);
            edge_index.push_back(5);
        }
    }
    else{
        cout<<"Even number of compartments in X or Y direction is not yet supportted."<<endl;
    }

    _partialArea = {{lleft * sizez, lright * sizez, llow * sizez, lup * sizez, sizex * sizey, sizex * sizey}};

    if(!areEqual(sizex,sizey))
        cout << "Volume calculation requires X dimension and Y dimension to be the same." << endl;

    float totalVol = sizex * sizey * sizez;

    //there are either 2 intersection points or 0 intersection points
    if(edge.size() == 2 && edge_index.size() == 2){
        //case 1, trapezoid
        if(abs(edge_index[0] - edge_index[1]) == 1)
            _partialVolume = 0.5 * (edge[0] + edge[1]) * sizex * sizez / totalVol;
        else if(edge_index[0] - edge_index[1] == 0)
            cout <<"Intersection points are at the same edge!" << endl;
        //case 2, trangle
        else{
            if(x < r && y < r){
                if(edge_index[0] == 2 || edge_index[1] == 2)
                    _partialVolume = 0.5 * edge[0] * edge[1] * sizez / totalVol;
                else
                    _partialVolume = 1 - 0.5 * edge[0] * edge[1] * sizez / totalVol;
            }
            else if(x > r && y < r){
                if(edge_index[0] == 1 || edge_index[1] == 1)
                    _partialVolume = 0.5 * edge[0] * edge[1] * sizez / totalVol;
                else
                    _partialVolume = 1 - 0.5 * edge[0] * edge[1] * sizez / totalVol;
            }
            else if(x < r && y > r){
                if(edge_index[0] == 2 || edge_index[1] == 2)
                    _partialVolume = 0.5 * edge[0] * edge[1] * sizez /totalVol;
                else
                    _partialVolume = 1 - 0.5 * edge[0] * edge[1] * sizez / totalVol;
            }
            else if(x > r && y > r){
                if(edge_index[0] == 1 || edge_index[1] == 1)
                    _partialVolume = 0.5 * edge[0] * edge[1] * sizez / totalVol;
                else
                    _partialVolume = 1 - 0.5 * edge[0] * edge[1] * sizez / totalVol;
            }
        }
    }
    //case 3, no intersections.
    else if(edge.size() == 0 && edge_index.size() == 0){
        _partialVolume = sizex * sizey * sizez / totalVol;
    }
    //case 4, two intersections points are the two vertices
    else if(edge.size() == 4 && edge_index.size() == 4){
        _partialVolume = 0.5;
    }
    //case 5, only one intersection point is a vertex
    else if(edge.size() == 3 && edge_index.size() == 3){
        float a1;
        for(int i=0; i < 3; i++){
            if(!areEqual(edge[i], 0.0) && !areEqual(edge[i], sizex))
                a1 = edge[i];
        }
        _partialVolume = 0.5 * a1 * sizex * sizez / totalVol;
    }
    else{
        cout <<"There are "<< edge.size() <<" intersection points for this compartment:"<< endl;
        cout << "x = " << _coords[0] << ", y = " << _coords[1] << ", z = " << _coords[2] <<endl;
        cout << "Something goes wrong!" << endl;
    }
}


vector<ReactionBase*> Compartment::generateDiffusionReactions(Compartment* C) {
    // The compartment C and "this" must be neighbors of each other, and
    // "this" must be an active compartment.

    vector<ReactionBase*> rxns;

    cout << "This compartment: x = " << _coords[0] << ", y = " << _coords[1] << ", z = " << _coords[2] <<endl;

    for(auto &sp_this : _species.species()) {
        int molecule = sp_this->getMolecule();
        float diff_rate = _diffusion_rates[molecule];
        if(diff_rate<0)  continue;

        if(C->isActivated()) {
            // Scale the diffusion rate according to the contacting areas
            size_t idxFwd = _neighborIndex.at(C), idxBwd = C->_neighborIndex.at(this);
            double scaleFactor = 0.5 * (_partialArea[idxFwd] + C->_partialArea[idxBwd]) / GController::getCompartmentArea()[idxFwd / 2];
            //double scaleFactor = 1.0;
//            cout << "To neighbor: x = " << C->_coords[0] << ", y = " << C->_coords[1] << ", z = " << C->_coords[2] <<endl;
//            cout << "scaleFactor = " << scaleFactor << endl;

            float actualDiffRate = diff_rate * scaleFactor;
            float volumeFrac = getVolumeFrac();
//            cout << "VolumeFraction = " << volumeFrac << endl;

            Species *sp_neighbour = C->_species.findSpeciesByMolecule(molecule);
            //Diffusion reaction from "this" compartment to C.
            ReactionBase *R = new DiffusionReaction({sp_this.get(),sp_neighbour}, actualDiffRate, false, volumeFrac);
            this->addDiffusionReaction(R);
            rxns.push_back(R);
        }
    }

    
    return vector<ReactionBase*>(rxns.begin(), rxns.end());
}

vector<ReactionBase*> Compartment::generateAllDiffusionReactions() {

    vector<ReactionBase*> rxns;

    if(_activated) {
        for (auto &C: _neighbours) {

            auto newRxns = generateDiffusionReactions(C);
            rxns.insert(rxns.begin(), newRxns.begin(), newRxns.end());
        }
    }
    return vector<ReactionBase*>(rxns.begin(), rxns.end());
}

vector<ReactionBase*> Compartment::generateAllpairsDiffusionReactions() {

    vector<ReactionBase*> rxns;

    if(_activated) {
        for (auto &C: _neighbours) {
            if(C->isActivated()){
                //generates diffusion reactions both from and to the chosen compartment
            auto newRxns = generateDiffusionReactions(C);
                 rxns.insert(rxns.begin(), newRxns.begin(), newRxns.end());
            newRxns = C->generateDiffusionReactions(this);
                 rxns.insert(rxns.begin(), newRxns.begin(), newRxns.end());

            }
        }
    }
    return vector<ReactionBase*>(rxns.begin(), rxns.end());
}

void Compartment::removeDiffusionReactions(ChemSim* chem, Compartment* C)
{
    //look for neighbor's diffusion reactions
    vector<ReactionBase*> to_remove;

    for(auto &r : C->_diffusion_reactions.reactions()) {

        auto rs = r.get()->rspecies()[1];
        if(rs->getSpecies().getParent() == this) {

            r->passivateReaction();
            
            chem->removeReaction(r.get());
            
            to_remove.push_back(r.get());
        }

    }
    
    //remove them
    for(auto &r : to_remove)
        C->_diffusion_reactions.removeReaction(r);
    
}

void Compartment::removeAllDiffusionReactions(ChemSim* chem) {
    
    //remove all diffusion reactions that this has ownership of
    for(auto &r : _diffusion_reactions.reactions()) {
        r->passivateReaction();
        chem->removeReaction(r.get());
    }
    
    _diffusion_reactions.clear();
    
    //remove neighboring diffusing reactions with this compartment
    for (auto &C: _neighbours)
        removeDiffusionReactions(chem, C);
}


void Compartment::transferSpecies(int i) {
    //i axis
    //0 X
    //1 Y
    //2 Z
    //3 all directions
    //get active neighbors
    vector<Compartment*> activeNeighbors;
    
    for(auto &neighbor : _neighbours){
        auto ncoord=neighbor->coordinates();

        if(neighbor->isActivated()){
            if(i==3)
                activeNeighbors.push_back(neighbor);
            else if(mathfunc::twoPointDistance(ncoord,_coords)==(abs(_coords[i]-ncoord[i])))
                activeNeighbors.push_back(neighbor);
        }}
    
    assert(activeNeighbors.size() != 0
           && "Cannot transfer species to another compartment... no neighbors are active");
    if(i<3 && activeNeighbors.size()>1){
        cout<<"Error transferring species along an axis. More than 1 neighbor. Exiting. "<< endl;
        exit(EXIT_FAILURE);
    }
    
    //go through species
    Species* sp_neighbor;
    vector<Species*> sp_neighbors;
    
    for(auto &sp : _species.species()) {
        
        int copyNumber = sp->getN();
        auto nit = activeNeighbors.begin();
        
        if(sp->getFullName().find("Bound") == string::npos){
            while(copyNumber > 0) {
                sp->down();
                
                //choose a random active neighbor
                auto neighbor = *nit;
                
                sp_neighbor = neighbor->findSpeciesByName(sp->getName());
                
                //add to list if not already
                auto spit = find(sp_neighbors.begin(),
                                 sp_neighbors.end(),
                                 sp_neighbor);
                
                if(spit == sp_neighbors.end())
                    sp_neighbors.push_back(sp_neighbor);
                
                //increase copy number
                
                sp_neighbor->up();
                
                //reset if we've looped through
                if(++nit == activeNeighbors.end())
                    nit = activeNeighbors.begin();
                copyNumber--;
                
            }
        }
        
        //activate all reactions changed
        for(auto spn : sp_neighbors)
            spn->updateReactantPropensities();
        for(auto &sp : _species.species())
            sp->updateReactantPropensities();
    }
}

void Compartment::shareSpecies(int i) {
    //i axis
    //0 X
    //1 Y
    //2 Z
    //3 all directions
    //get active neighbors
    vector<Compartment*> activeNeighbors;
    
    for(auto &neighbor : _neighbours){
        auto ncoord=neighbor->coordinates();
    if(neighbor->isActivated()){
        if(i==3)
            activeNeighbors.push_back(neighbor);
        else if(mathfunc::twoPointDistance(ncoord,_coords)==(abs(_coords[i]-ncoord[i])))
        activeNeighbors.push_back(neighbor);
    }}
    
    assert(activeNeighbors.size() != 0
           && "Cannot share species to another compartment... no neighbors are active");
    if(i<3 && activeNeighbors.size()>1){
        cout<<"Error sharing species along an axis. More than 1 neighbor. Exiting."<< endl;
        exit(EXIT_FAILURE);
    }
    //go through species
    Species* sp_neighbor;
    vector<Species*> sp_neighbors;
    
    for(auto &sp : _species.species()) {
        auto nit = activeNeighbors.begin();
        auto neighbor = *nit;
        sp_neighbor = neighbor->findSpeciesByName(sp->getName());
        int copyNumber = sp_neighbor->getN();
        int lowerlimit = (int) sp_neighbor->getN()/2;
        if(sp->getFullName().find("Bound") == string::npos){
            while(copyNumber > lowerlimit) {
                sp_neighbor->down();
                
                //add to list if not already
                auto spit = find(sp_neighbors.begin(),
                                 sp_neighbors.end(),
                                 sp_neighbor);
                
                if(spit == sp_neighbors.end())
                    sp_neighbors.push_back(sp_neighbor);
                
                //increase copy number
                sp->up();
                //reset if we've looped through
                if(++nit == activeNeighbors.end())
                    nit = activeNeighbors.begin();
                neighbor = *nit;
                sp_neighbor = neighbor->findSpeciesByName(sp->getName());
                copyNumber--;
                
            }
        }

        //activate all reactions changed
        for(auto spn : sp_neighbors)
            spn->updateReactantPropensities();
        for(auto &sp : _species.species())
            sp->updateReactantPropensities();
        
    }
}

void Compartment::activate(ChemSim* chem) {
    
    assert(!_activated && "Compartment is already activated.");
    
    //set marker
    _activated = true;
    //add all diffusion reactions
    auto rxns = generateAllpairsDiffusionReactions();
    for(auto &r : rxns) chem->addReaction(r);
    shareSpecies(SysParams::Boundaries().transfershareaxis);
    
    for (auto &C: _neighbours){
        if(C->isActivated()){
            for(auto &r : C->_diffusion_reactions.reactions()) {
                auto rs = r.get()->rspecies()[1];//product
                if(rs->getSpecies().getParent() == this) {
                    auto rs1 = r.get()->rspecies()[0];
                    if(rs1->getN()>0 && r->isPassivated()){
                        r->activateReaction();
                    }
        }
    }
        }
    }
    
}

void Compartment::deactivate(ChemSim* chem) {
    
    //assert no cylinders in this compartment
    assert((_cylinders.size() == 0)
           && "Compartment cannot be deactivated when containing active cylinders.");
    
    assert(_activated && "Compartment is already deactivated.");
    
    //set marker
    _activated = false;
    
    transferSpecies(SysParams::Boundaries().transfershareaxis);
    removeAllDiffusionReactions(chem);
}

bool operator==(const Compartment& a, const Compartment& b) {
    if(a.numberOfSpecies()!=b.numberOfSpecies() ||
       a.numberOfInternalReactions()!=b.numberOfInternalReactions())
        return false;
    
    if(typeid(a)!=typeid(b))
        return false;
    
    bool spec_bool = false;
    auto sit_pair = mismatch(a._species.species().begin(),
                             a._species.species().end(),
                             b._species.species().begin(),
            [](const unique_ptr<Species> &A, const unique_ptr<Species> &B)
            {return (*A)==(*B); });
    if(sit_pair.first==a._species.species().end())
        spec_bool=true;
    
    
    bool reac_bool = false;
    auto rit_pair = mismatch(a._internal_reactions.reactions().begin(),
                             a._internal_reactions.reactions().end(),
                             b._internal_reactions.reactions().begin(),
            [](const unique_ptr<ReactionBase> &A, const unique_ptr<ReactionBase> &B)
            {return (*A)==(*B);});
    if(rit_pair.first==a._internal_reactions.reactions().end())
        reac_bool=true;
    
    return spec_bool && reac_bool;
}<|MERGE_RESOLUTION|>--- conflicted
+++ resolved
@@ -61,13 +61,8 @@
 //            uint32_t shiftedindex = (i << 4);
                 uint32_t shiftedindex = (cyl->_dcIndex << 4);
 
-<<<<<<< HEAD
-                Cyldcindexvec[i] = cyl->_dcIndex;
-                CylcIDvec[i] = cyl->getId();
-=======
 //                Cyldcindexvec[i] = cyl->_dcIndex;
                 CylcIDvec[i] = cyl->getID();
->>>>>>> 49c8b575
                 uint32_t j = 0;
                 for (auto it = SysParams::Chemistry().bindingSites[_filamentType].begin();
                      it != SysParams::Chemistry().bindingSites[_filamentType].end(); it++) {
