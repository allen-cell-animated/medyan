
//------------------------------------------------------------------
//  **MEDYAN** - Simulation Package for the Mechanochemical
//               Dynamics of Active Networks, v3.1
//
//  Copyright (2015-2016)  Papoian Lab, University of Maryland
//
//                 ALL RIGHTS RESERVED
//
//  See the MEDYAN web page for more information:
//  http://www.medyan.org
//------------------------------------------------------------------

#include "Compartment.h"
#include "MathFunctions.h"
#include "Visitor.h"
#include "Parser.h"
//REMOVE LATER
#include "ChemNRMImpl.h"



Compartment& Compartment::operator=(const Compartment &other) {
    
    _species.clear();
    _internal_reactions.clear();
    _diffusion_reactions.clear();
    other.cloneSpecies(this);
    other.cloneReactions(this);
    _diffusion_rates = other._diffusion_rates;
    
    return *this;
    
}
    
bool Compartment::apply_impl(SpeciesVisitor &v) {
    for(auto &s : _species.species()) {
        v.visit(s.get());
    }
    return true;
}

bool Compartment::apply_impl(ReactionVisitor &v) {
    for(auto &r : _internal_reactions.reactions()) {
        v.visit(r.get());
    }
    return true;
}

vector<ReactionBase*> Compartment::generateDiffusionReactions(Compartment* C)
{
    vector<ReactionBase*> rxns;
    
    for(auto &sp_this : _species.species()) {
        int molecule = sp_this->getMolecule();
        float diff_rate = _diffusion_rates[molecule];
        if(diff_rate<0)  continue;
        
        if(C->isActivated()) {
            Species *sp_neighbour = C->_species.findSpeciesByMolecule(molecule);
            ReactionBase *R = new DiffusionReaction({sp_this.get(),sp_neighbour},diff_rate);
            this->addDiffusionReaction(R);
            rxns.push_back(R);
        }
    }

    
    return vector<ReactionBase*>(rxns.begin(), rxns.end());
}

//Qin
vector<ReactionBase*> Compartment::generateScaleDiffusionReactions(Compartment* C)
{
    vector<ReactionBase*> rxns;

    cout << "neighbor: x = " << C->_coords[0] << ", y = " << C->_coords[1] <<endl;
    auto factor = generateScaleFactor(C);
    cout << "factor = " << factor << endl;
    
    for(auto &sp_this : _species.species()) {
        int molecule = sp_this->getMolecule();
        float diff_rate = _diffusion_rates[molecule];
        if(diff_rate<0)  continue;
        
        if(C->isActivated()) {
            Species *sp_neighbour = C->_species.findSpeciesByMolecule(molecule);
            
            auto diff_rate_s = diff_rate * factor;
       
            ReactionBase *R = new DiffusionReaction({sp_this.get(),sp_neighbour},diff_rate_s);
            this->addDiffusionReaction(R);
            rxns.push_back(R);
        }
        

    }

    
    return vector<ReactionBase*>(rxns.begin(), rxns.end());
}

//Qin, generate a scaling factor for diffusion constant. For cylinder with 1 compartment in Z direction only
float Compartment::generateScaleFactor(Compartment* C)
{
    vector<ReactionBase*> rxns;
    
    auto lx = SysParams::Geometry().compartmentSizeX;
    auto ly = SysParams::Geometry().compartmentSizeY;
    auto r = SysParams::Boundaries().diameter / 2; //radius
    //float c1;
    
    if((_coords[0] - lx/2) < r && (_coords[0] + lx/2) > r) {
        cout << "Diffusion Scaling failed" << endl;
        return 1;
    }
    
    if((_coords[1] - ly/2) < r && (_coords[1] + ly/2) > r) {
        cout << "Diffusion Scaling failed" << endl;
        return 1;
    }
    
    auto x = _coords[0];
    auto y = _coords[1];
    auto nx = C->_coords[0];
    auto ny = C->_coords[1];
    float c1;
    float c2;
    
    //scale diffusion rate based on compartment area
    //1. find the location of the neighbor compartment
    if(ny == y) {
        
        //2. calculate the interection point
        //if at lower part
        if(y < r) {
            //if at left
            if(nx < x) c1 = x - lx/2;
            //if at right
            else c1 = x + lx/2;
  
            c2 = r - sqrt(r * r - (c1 - r) * (c1 - r));
            
            //3. calculate scaling factor
            //check if interaction is within compartment
            if(c2 < (y + ly/2) && c2 > (y - ly/2)) {
                float factor = (y + ly/2 - c2) / ly;
                return factor;
            }
            else return 1;

        }
        //if at upper part
        else {
            //at left
            if(nx < x) c1 = x - lx/2;

            else c1 = x + lx/2; //right
            
            c2 = r + sqrt(r * r - (c1 - r) * (c1 - r));

            
            //3. calculate scaling factor
            if(c2 < (y + ly/2) && c2 > (y - ly/2)) {
                float factor = (c2 - y + ly/2) / ly;
                return factor;
            }
            else return 1;

        }
    }
    
    else if(nx == x){
        //2. calculate the interection point
        //if at left part
        if(x < r) {
            //if at lower
            if(ny < y) c1 = y - ly/2;

            //if at upper
            else c1 = y + ly/2;
            
            c2 = r - sqrt(r * r - (c1 - r) * (c1 - r));
            
            //3. calculate scaling factor
            //check if interaction is within compartment
            if(c2 < (x + lx/2) && c2 > (x - lx/2)) {
                float factor = (_coords[0] + lx/2 - c2) / lx;
                return factor;
            }
            else return 1;
            
        }
        //if at right part
        else {
            //at lower
            if(ny < y) c1 = y - ly/2;

            else c1 = y + ly/2; //right
            
<<<<<<< HEAD
            auto c2 = r + sqrt(r * r - (c1 - r) * (c1 - r));
=======
            c2 = r + sqrt(r * r - (c1 - r) * (c1 - r));
            cout << c1 << endl;
            cout << c2 << endl;
>>>>>>> 72ff8554
            
            //3. calculate scaling factor
            if(c2 < (x + lx/2) && c2 > (x - lx/2)) {
                float factor = (c2 - x + lx/2) / lx;
                return factor;
            }
            else return 1;
            
        }

    }
    
}


vector<ReactionBase*> Compartment::generateAllDiffusionReactions() {
    
    vector<ReactionBase*> rxns;

    if(_activated) {
        for (auto &C: _neighbours) {
            
            auto newRxns = generateDiffusionReactions(C);
            rxns.insert(rxns.begin(), newRxns.begin(), newRxns.end());
        }
    }
    return vector<ReactionBase*>(rxns.begin(), rxns.end());
}

vector<ReactionBase*> Compartment::generateAllpairsDiffusionReactions() {
    
    vector<ReactionBase*> rxns;
    
    if(_activated) {
        for (auto &C: _neighbours) {
            if(C->isActivated()){
            auto newRxns = generateDiffusionReactions(C);
                 rxns.insert(rxns.begin(), newRxns.begin(), newRxns.end());
            newRxns = C->generateDiffusionReactions(this);
                 rxns.insert(rxns.begin(), newRxns.begin(), newRxns.end());

//            for(auto &r : C->_diffusion_reactions.reactions()) {
//                auto rs = r.get()->rspecies()[1];
//                if(rs->getSpecies().getParent() == this) {
//                    newRxns.push_back(r.get());
//                }
//            }
//                std::cout<<newRxns.size()<<endl;;
               
            }
        }
    }
    return vector<ReactionBase*>(rxns.begin(), rxns.end());
}

void Compartment::removeDiffusionReactions(ChemSim* chem, Compartment* C)
{
    //look for neighbor's diffusion reactions
    vector<ReactionBase*> to_remove;

    for(auto &r : C->_diffusion_reactions.reactions()) {
        
        auto rs = r.get()->rspecies()[1];
        if(rs->getSpecies().getParent() == this) {

            r->passivateReaction();
            
            chem->removeReaction(r.get());
            
            to_remove.push_back(r.get());
        }

    }
    
    //remove them
    for(auto &r : to_remove)
        C->_diffusion_reactions.removeReaction(r);
    
}

void Compartment::removeAllDiffusionReactions(ChemSim* chem) {
    
    //remove all diffusion reactions that this has ownership of
    for(auto &r : _diffusion_reactions.reactions()) {
        r->passivateReaction();
        chem->removeReaction(r.get());
    }
    
    _diffusion_reactions.clear();
    
    //remove neighboring diffusing reactions with this compartment
    for (auto &C: _neighbours)
        removeDiffusionReactions(chem, C);
}


void Compartment::transferSpecies(int i) {
    //i axis
    //0 X
    //1 Y
    //2 Z
    //3 all directions
    //get active neighbors
    vector<Compartment*> activeNeighbors;
    
    for(auto &neighbor : _neighbours){
        auto ncoord=neighbor->coordinates();
//                    std::cout<<_coords[0]<<" "<<_coords[1]<<" "<<_coords[2]<<" "<<ncoord[0]<<" "<<ncoord[1]<<" "<<ncoord[2]<<endl;
        if(neighbor->isActivated()){
            if(i==3)
                activeNeighbors.push_back(neighbor);
            else if(mathfunc::twoPointDistance(ncoord,_coords)==(abs(_coords[i]-ncoord[i])))
                activeNeighbors.push_back(neighbor);
        }}
    
    assert(activeNeighbors.size() != 0
           && "Cannot transfer species to another compartment... no neighbors are active");
    if(i<3 && activeNeighbors.size()>1){
        cout<<"Error transferring species along an axis. More than 1 neighbor. Exiting. "<< endl;
        exit(EXIT_FAILURE);
    }
    
    //go through species
    Species* sp_neighbor;
    vector<Species*> sp_neighbors;
    
    for(auto &sp : _species.species()) {
        
        int copyNumber = sp->getN();
        auto nit = activeNeighbors.begin();
        
        if(sp->getFullName().find("Bound") == string::npos){
            while(copyNumber > 0) {
                sp->down();
                
                //choose a random active neighbor
                auto neighbor = *nit;
                
                sp_neighbor = neighbor->findSpeciesByName(sp->getName());
                
                //add to list if not already
                auto spit = find(sp_neighbors.begin(),
                                 sp_neighbors.end(),
                                 sp_neighbor);
                
                if(spit == sp_neighbors.end())
                    sp_neighbors.push_back(sp_neighbor);
                
                //increase copy number
                
                sp_neighbor->up();
                
                //reset if we've looped through
                if(++nit == activeNeighbors.end())
                    nit = activeNeighbors.begin();
                copyNumber--;
                
            }
        }
        
        //activate all reactions changed
        for(auto spn : sp_neighbors)
            spn->updateReactantPropensities();
        for(auto &sp : _species.species())
            sp->updateReactantPropensities();
    }
}

void Compartment::shareSpecies(int i) {
    //i axis
    //0 X
    //1 Y
    //2 Z
    //3 all directions
    //get active neighbors
    vector<Compartment*> activeNeighbors;
    
    for(auto &neighbor : _neighbours){
        auto ncoord=neighbor->coordinates();
    if(neighbor->isActivated()){
        if(i==3)
            activeNeighbors.push_back(neighbor);
        else if(mathfunc::twoPointDistance(ncoord,_coords)==(abs(_coords[i]-ncoord[i])))
        activeNeighbors.push_back(neighbor);
    }}
    
    assert(activeNeighbors.size() != 0
           && "Cannot share species to another compartment... no neighbors are active");
    if(i<3 && activeNeighbors.size()>1){
        cout<<"Error sharing species along an axis. More than 1 neighbor. Exiting."<< endl;
        exit(EXIT_FAILURE);
    }
    //go through species
    Species* sp_neighbor;
    vector<Species*> sp_neighbors;
    
    for(auto &sp : _species.species()) {
        auto nit = activeNeighbors.begin();
        auto neighbor = *nit;
        sp_neighbor = neighbor->findSpeciesByName(sp->getName());
        int copyNumber = sp_neighbor->getN();
        int lowerlimit = (int) sp_neighbor->getN()/2;
//        std::cout<<copyNumber<<endl;
        if(sp->getFullName().find("Bound") == string::npos){
            while(copyNumber > lowerlimit) {
                sp_neighbor->down();
                
                //add to list if not already
                auto spit = find(sp_neighbors.begin(),
                                 sp_neighbors.end(),
                                 sp_neighbor);
                
                if(spit == sp_neighbors.end())
                    sp_neighbors.push_back(sp_neighbor);
                
                //increase copy number
                sp->up();
                //reset if we've looped through
                if(++nit == activeNeighbors.end())
                    nit = activeNeighbors.begin();
                neighbor = *nit;
                sp_neighbor = neighbor->findSpeciesByName(sp->getName());
                copyNumber--;
                
            }
        }
//        std::cout<<sp->getN()<<" "<<sp_neighbor->getN()<<endl;
        //activate all reactions changed
        for(auto spn : sp_neighbors)
            spn->updateReactantPropensities();
        for(auto &sp : _species.species())
            sp->updateReactantPropensities();
        
    }
}

void Compartment::activate(ChemSim* chem) {
    
    assert(!_activated && "Compartment is already activated.");
    
    //set marker
    _activated = true;
    //add all diffusion reactions
    auto rxns = generateAllpairsDiffusionReactions();
    for(auto &r : rxns) chem->addReaction(r);
    shareSpecies(SysParams::Mechanics().transfershareaxis);
    
//    for(auto &r : _diffusion_reactions.reactions()) {
//        //auto rs = r.get()->rspecies();
//        RNodeNRM *rn = (RNodeNRM*)((r)->getRnode());
//        std::cout<<"DR " <<r->getBareRate()<<" "<<r->getRate()<<" "<<rn->getPropensity()<<" "<<r->isPassivated()<<endl;
//    }
//    std::cout<<"--"<<endl;
    for (auto &C: _neighbours){
        if(C->isActivated()){
            for(auto &r : C->_diffusion_reactions.reactions()) {
                auto rs = r.get()->rspecies()[1];
                if(rs->getSpecies().getParent() == this) {
                    auto rs1 = r.get()->rspecies()[0];
                    if(rs1->getN()>0 && r->isPassivated()){
                        r->activateReaction();
                    }
//            RNodeNRM *rn = (RNodeNRM*)((r)->getRnode());
//            std::cout<<"DR " <<r->getBareRate()<<" "<<r->getRate()<<" "<<rn->getPropensity()<<" "<<r->isPassivated()<<endl;
        }
    }
//        std::cout<<"-*"<<endl;
        }
    }
    

//    _diffusion_reactions.updatePropensityComprtment();
//    for (auto &C: _neighbours){
//        C->_diffusion_reactions.updatePropensityComprtment();
//    }
    
    
//    std::cout<<"After updation"<<endl;
//    for(auto &r : _diffusion_reactions.reactions()) {
//        //auto rs = r.get()->rspecies();
//        RNodeNRM *rn = (RNodeNRM*)((r)->getRnode());
//        std::cout<<"DR " <<r->getBareRate()<<" "<<r->getRate()<<" "<<rn->getPropensity()<<" "<<r->isPassivated()<<endl;
//    }
//    std::cout<<"--"<<endl;
//    for (auto &C: _neighbours){
//        for(auto &r : C->_diffusion_reactions.reactions()) {
//            auto rs = r.get()->rspecies()[1];
//            if(rs->getSpecies().getParent() == this) {
//                RNodeNRM *rn = (RNodeNRM*)((r)->getRnode());
////                rn->printSelf();
//                std::cout<<"DR " <<r->getBareRate()<<" "<<r->getRate()<<" "<<rn->getPropensity()<<" "<<r->isPassivated()<<endl;
//            }
//        }
//        std::cout<<"-*"<<endl;
//    }
    
}

void Compartment::deactivate(ChemSim* chem) {
    
    //assert no cylinders in this compartment
    assert((_cylinders.size() == 0)
           && "Compartment cannot be deactivated when containing active cylinders.");
    
    assert(_activated && "Compartment is already deactivated.");
    
    //set marker
    _activated = false;
    
    transferSpecies(SysParams::Mechanics().transfershareaxis);
    removeAllDiffusionReactions(chem);
}

bool operator==(const Compartment& a, const Compartment& b) {
    if(a.numberOfSpecies()!=b.numberOfSpecies() or
       a.numberOfInternalReactions()!=b.numberOfInternalReactions())
        return false;
    
    if(typeid(a)!=typeid(b))
        return false;
    
    bool spec_bool = false;
    auto sit_pair = mismatch(a._species.species().begin(),
                             a._species.species().end(),
                             b._species.species().begin(),
            [](const unique_ptr<Species> &A, const unique_ptr<Species> &B)
            {return (*A)==(*B); });
    if(sit_pair.first==a._species.species().end())
        spec_bool=true;
    
    
    bool reac_bool = false;
    auto rit_pair = mismatch(a._internal_reactions.reactions().begin(),
                             a._internal_reactions.reactions().end(),
                             b._internal_reactions.reactions().begin(),
            [](const unique_ptr<ReactionBase> &A, const unique_ptr<ReactionBase> &B)
            {return (*A)==(*B);});
    if(rit_pair.first==a._internal_reactions.reactions().end())
        reac_bool=true;
    
    return spec_bool && reac_bool;
}<|MERGE_RESOLUTION|>--- conflicted
+++ resolved
@@ -197,13 +197,7 @@
 
             else c1 = y + ly/2; //right
             
-<<<<<<< HEAD
-            auto c2 = r + sqrt(r * r - (c1 - r) * (c1 - r));
-=======
             c2 = r + sqrt(r * r - (c1 - r) * (c1 - r));
-            cout << c1 << endl;
-            cout << c2 << endl;
->>>>>>> 72ff8554
             
             //3. calculate scaling factor
             if(c2 < (x + lx/2) && c2 > (x - lx/2)) {
