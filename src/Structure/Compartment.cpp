
//------------------------------------------------------------------
//  **MEDYAN** - Simulation Package for the Mechanochemical
//               Dynamics of Active Networks, v3.2.1
//
//  Copyright (2015-2018)  Papoian Lab, University of Maryland
//
//                 ALL RIGHTS RESERVED
//
//  See the MEDYAN web page for more information:
//  http://www.medyan.org
//-----------------------------------------------------------------

#include "Compartment.h"

#include "Util/Math/CuboidSlicing.hpp"
#include "GController.h"
#include "MathFunctions.h"
using namespace mathfunc;
#include "Visitor.h"
#include "Parser.h"
//REMOVE LATER
#include "ChemNRMImpl.h"

#include "Structure/SurfaceMesh/Membrane.hpp"
#include "Structure/SurfaceMesh/Triangle.h"
#include "Filament.h"
#include "Cylinder.h"
#include <stdint.h>
#include "GController.h"

#ifdef SIMDBINDINGSEARCH

void Compartment::SIMDcoordinates_section(){

    //setting size to the number of maximum binding sites per cylinder * number of
    // cylinders in compartment.
    int N = _cylinders.size() * SysParams::Chemistry().maxbindingsitespercylinder;
    if(N) {
//        Cyldcindexvec.resize(_cylinders.size());
        CylcIDvec.resize(_cylinders.size());

        short _filamentType = 0;
        bool checkftype = false;
        if (SysParams::Chemistry().numFilaments > 1)
            checkftype = true;
        unsigned int i = 0;

        bscoords_section.resize(SysParams::Chemistry().numFilaments * 27);

        for(short filType = 0; filType < SysParams::Chemistry().numFilaments; filType++) {
            for (auto cyl:_cylinders) {
                for(short i =0; i < 27; i++) {
                    partitionedcoordx[i].clear();
                    partitionedcoordy[i].clear();
                    partitionedcoordz[i].clear();
                    cindex_bs_section[i].clear();
                }

                int cindex = cyl->getStableIndex();
                short _filamentType = Cylinder::getDbData().value[cindex].type;
                if (checkftype && _filamentType != filType) continue;

                auto x1 = cyl->getFirstBead()->vcoordinate();
                auto x2 = cyl->getSecondBead()->vcoordinate();
//            uint32_t shiftedindex = (i << 4);
                uint32_t shiftedindex = (cyl->getStableIndex() << 4);

//                Cyldcindexvec[i] = cyl->_dcIndex;
                CylcIDvec[i] = cyl->getId();
                uint32_t j = 0;
                for (auto it = SysParams::Chemistry().bindingSites[_filamentType].begin();
                     it != SysParams::Chemistry().bindingSites[_filamentType].end(); it++) {

                    auto mp = (float) *it /
                              SysParams::Geometry().cylinderNumMon[_filamentType];
                    auto coord = midPointCoordinate(x1, x2, mp);
                    //last 4 bits are binding site while first 12 bits are cylinder index.
                    uint32_t index = shiftedindex | j;
                    j++;
                    int pindices[3];
                    getpartition3Dindex(pindices, coord);
                    addcoordtopartitons(pindices, coord, index);
                    j++;
                }
            }

//    assert(k<65536);
            //Create input vector for SIMD calculations
//        cout<<bscoords.size()<<" "<<partitionedcoordx[0].size()<<endl;

            for (short i = 0; i < 27; i++) {
//            cout<<partitionedcoordx[i].size()<<" ";
                bscoords_section[filType*27 + i].init_coords(partitionedcoordx[i],
                        partitionedcoordy[i], partitionedcoordz[i], cindex_bs_section[i]);
            }
//        cout<<endl;
        }
    }
}

void Compartment::SIMDcoordinates4linkersearch_section(bool isvectorizedgather){

	if(areEqual(HybridBindingSearchManager::largestlinkerdistance, 0.0)) return;

    //setting size to the number of maximum binding sites per cylinder * number of
    // cylinders in compartment.
    short bstatepos = 1;
    auto boundstate = SysParams::Mechanics().speciesboundvec;
    short maxnbs = SysParams::Chemistry().maxbindingsitespercylinder;
    floatingpoint _rMax = HybridBindingSearchManager::largestlinkerdistance;
    floatingpoint searchdist = SysParams::Geometry().largestCylinderSize/2 + _rMax;
    bool rMaxvsCmpSize = (SysParams::Geometry().largestCylinderSize/2 + _rMax) <
                            SysParams::Geometry().largestCompartmentSide/2;

    floatingpoint coord_bounds[6] = {
            _coords[0] - SysParams::Geometry().compartmentSizeX/2 + searchdist,
            _coords[1] - SysParams::Geometry().compartmentSizeY/2 + searchdist,
            _coords[2] - SysParams::Geometry().compartmentSizeZ/2 + searchdist,
            _coords[0] + SysParams::Geometry().compartmentSizeX/2 - searchdist,
            _coords[1] + SysParams::Geometry().compartmentSizeY/2 - searchdist,
            _coords[2] + SysParams::Geometry().compartmentSizeZ/2 - searchdist};

    int N = _cylinders.size() * maxnbs;
	bscoords_section_linker.resize(SysParams::Chemistry().numFilaments * 27);

    for (short filType = 0; filType < SysParams::Chemistry().numFilaments; filType++) {
        if(N) {
            for(short i =0; i < 27; i++) {
                partitionedcoordx[i].clear();
                partitionedcoordy[i].clear();
                partitionedcoordz[i].clear();
                cindex_bs_section[i].clear();
            }

//            Cyldcindexvec.resize(_cylinders.size());
            short _filamentType = 0;
            bool checkftype = false;
            if (SysParams::Chemistry().numFilaments > 1)
            checkftype = true;
            unsigned int i = 0;
//        cout<<"Cmp coord "<<_coords[0]<<" "<<_coords[1]<<" "<<_coords[2]<<endl;
            for (auto cyl:_cylinders) {
                uint32_t cindex = cyl->getStableIndex();
                short _filamentType = Cylinder::getDbData().value[cindex].type;
                if (checkftype && _filamentType != filType) continue;

                auto x1 = cyl->getFirstBead()->vcoordinate();
                auto x2 = cyl->getSecondBead()->vcoordinate();
//            uint16_t shiftedindex = (i << 4);
                uint32_t shiftedindex = (cindex << 4);
//                Cyldcindexvec[i] = cindex;
                i++;
                uint32_t j = 0;
                for (auto it = SysParams::Chemistry().bindingSites[_filamentType].begin();
                     it != SysParams::Chemistry().bindingSites[_filamentType].end(); it++) {
                    bool state = false;
                    if (isvectorizedgather)
                        state = checkoccupancy(boundstate, bstatepos, maxnbs * cindex + j);
                    else
                        state = checkoccupancy(cyl, *it, _filamentType, bstatepos);
                    if (state) {
                        auto mp = (float) *it /
                                  SysParams::Geometry().cylinderNumMon[_filamentType];
                        auto coord = midPointCoordinate(x1, x2, mp);
                        //last 4 bits are binding site while first 12 bits are cylinder index.
                        uint32_t index = shiftedindex | j;
                        int pindices[3];
                        if (rMaxvsCmpSize) {
                            getpartitionindex<true>(pindices, coord, coord_bounds);
                            addcoordtorMaxbasedpartitons<true>(pindices, coord, index);
                        } else {
                            getpartitionindex<false>(pindices, coord, coord_bounds);
                            addcoordtorMaxbasedpartitons<false>(pindices, coord, index);
                        }
                    }
                    j++;
                }
            }
//        cout<<endl;
//    assert(k<65536);
            //Create input vector for SIMD calculations
//        cout<<"Linker coord size ";

            for (short i = 0; i < 27; i++) {
                bscoords_section_linker[filType * 27 + i].init_coords(partitionedcoordx[i],
                                                                      partitionedcoordy[i],
                                                                      partitionedcoordz[i],
                                                                      cindex_bs_section[i]);
            }
        }
        else{
            for (short i = 0; i < 27; i++) {
                    bscoords_section_linker[filType * 27 + i].resize(0);
            }
        }
    }
}

void Compartment::SIMDcoordinates4motorsearch_section(bool isvectorizedgather){

	if(areEqual(HybridBindingSearchManager::largestmotordistance,0.0)) return;

    for(short i =0; i < 27; i++) {
        partitionedcoordx[i].clear();
        partitionedcoordy[i].clear();
        partitionedcoordz[i].clear();
        cindex_bs_section[i].clear();
    }

    //setting size to the number of maximum binding sites per cylinder * number of
    // cylinders in compartment.
    short bstatepos = 2;
    auto boundstate = SysParams::Mechanics().speciesboundvec;
    short maxnbs = SysParams::Chemistry().maxbindingsitespercylinder;

    floatingpoint _rMax = HybridBindingSearchManager::largestmotordistance;
    floatingpoint searchdist = SysParams::Geometry().largestCylinderSize/2 + _rMax;
    bool rMaxvsCmpSize = (searchdist) <
                         SysParams::Geometry().largestCompartmentSide/2;

//    cout<<"rMaxvsCmpSize "<<rMaxvsCmpSize<<endl;
    floatingpoint coord_bounds[6] = {
            _coords[0] - SysParams::Geometry().compartmentSizeX/2 + searchdist,
            _coords[1] - SysParams::Geometry().compartmentSizeY/2 + searchdist,
            _coords[2] - SysParams::Geometry().compartmentSizeZ/2 + searchdist,
            _coords[0] + SysParams::Geometry().compartmentSizeX/2 - searchdist,
            _coords[1] + SysParams::Geometry().compartmentSizeY/2 - searchdist,
            _coords[2] + SysParams::Geometry().compartmentSizeZ/2 - searchdist};

    int N = _cylinders.size() * maxnbs;
	bscoords_section_motor.resize(SysParams::Chemistry().numFilaments * 27);
    for (short filType = 0; filType < SysParams::Chemistry().numFilaments; filType++) {
        if (N) {
            for(short i =0; i < 27; i++) {
                partitionedcoordx[i].clear();
                partitionedcoordy[i].clear();
                partitionedcoordz[i].clear();
                cindex_bs_section[i].clear();
            }

//            Cyldcindexvec.resize(_cylinders.size());

            short _filamentType = 0;
            bool checkftype = false;
            if (SysParams::Chemistry().numFilaments > 1)
                checkftype = true;
            unsigned int i = 0;

            for (auto cyl:_cylinders) {
                uint32_t cindex = cyl->getStableIndex();
                short _filamentType = Cylinder::getDbData().value[cindex].type;
                if (checkftype && _filamentType != filType) continue;

                auto x1 = cyl->getFirstBead()->vcoordinate();
                auto x2 = cyl->getSecondBead()->vcoordinate();
//                uint16_t shiftedindex = (i << 4);
                uint32_t shiftedindex = (cindex << 4);
//                Cyldcindexvec[i] = cindex;
                i++;
                uint32_t j = 0;
                for (auto it = SysParams::Chemistry().bindingSites[_filamentType].begin();
                     it != SysParams::Chemistry().bindingSites[_filamentType].end(); it++) {
                    bool state = false;
                    if (isvectorizedgather)
                        state = checkoccupancy(boundstate, bstatepos, maxnbs * cindex + j);
                    else
                        state = checkoccupancy(cyl, *it, _filamentType, bstatepos);
                    if (state) {
                        auto mp = (float) *it /
                                  SysParams::Geometry().cylinderNumMon[_filamentType];
                        auto coord = midPointCoordinate(x1, x2, mp);
                        //last 4 bits are binding site while first 12 bits are cylinder index.
                        uint32_t index = shiftedindex | j;
                        //split and crosscheck
//						cout<<index<<" ";
                        int pindices[3];
                        if (rMaxvsCmpSize) {
                            getpartitionindex<true>(pindices, coord, coord_bounds);
                            addcoordtorMaxbasedpartitons<true>(pindices, coord, index);
                        } else {
                            getpartitionindex<false>(pindices, coord, coord_bounds);
                            addcoordtorMaxbasedpartitons<false>(pindices, coord, index);
                        }
/*                        getpartition3Dindex(pindices, coord, coord_bounds);
                        addcoordtopartitons_smallrmax(pindices, coord, index);
                        getpartition3Dindex(pindices, coord);
                        addcoordtopartitons(pindices, coord, index);*/
                    }
                    j++;
                }
            }
//            cout<<endl;
//    assert(k<65536);
            //Create input vector for SIMD calculations
//        cout<<"Motor coords size ";
            for (short i = 0; i < 27; i++) {
//            cout<<partitionedcoordx[i].size()<<" ";
                bscoords_section_motor[filType * 27 + i].init_coords(partitionedcoordx[i],
                                                                     partitionedcoordy[i],
                                                                     partitionedcoordz[i],
                                                                     cindex_bs_section[i]);
            }

        } else {
            for (short i = 0; i < 27; i++)
                bscoords_section_motor[filType * 27 + i].resize(0);
        }
    }
}

void Compartment::getpartition3Dindex(int (&indices)[3], vector<floatingpoint> coord){
    short i = 0;

    for(auto x:coord){
        indices[i] =(x > _coords[i]);
        i++;
    }
/*    cout<<indices[0]<<" "<<indices[1]<<" "<<indices[2]<<" "<<coord[0]<<" "<<coord[1]<<" "
        <<coord[2]<<" "<<_coords[0]<<" "<<_coords[1]<<" "<<_coords[2]<<endl;*/
}

//if rMax+Cylsize/2+delta is less than CmpSize/2
template<>
void Compartment::getpartitionindex<true>(int (&indices)[3], vector<floatingpoint> coord,
                       floatingpoint (&cmpcornercoords)[6]){
    short i = 0;

    for(auto x:coord){
        if(x <= cmpcornercoords[i])
            indices[i] = 0;
        else if(x>=cmpcornercoords[i+3])
            indices[i] = 2;
        else
            indices[i] = 1;

        i++;
    }
}

//if rMax+Cylsize/2+delta is greater than CmpSize/2
template<>
void Compartment::getpartitionindex<false>(int (&indices)[3], vector<floatingpoint> coord,
                                          floatingpoint (&cmpcornercoords)[6]){
    short i = 0;

    for(auto x:coord){
        if(x >= cmpcornercoords[i])
            indices[i] = 2;
        else if(x<=cmpcornercoords[i+3])
            indices[i] = 0;
        else
            indices[i] = 1;

        i++;
    }
}

void Compartment::addcoord(vector<floatingpoint> coord, uint32_t index, short i){
    partitionedcoordx[i].push_back(coord[0]);
    partitionedcoordy[i].push_back(coord[1]);
    partitionedcoordz[i].push_back(coord[2]);
    cindex_bs_section[i].push_back(index);
}

void Compartment::deallocateSIMDcoordinates(){
	for(short i =0; i < 27; i++) {
		partitionedcoordx[i].clear();
		partitionedcoordy[i].clear();
		partitionedcoordz[i].clear();
		cindex_bs_section[i].clear();
		bscoords_section_linker[i].resize(0);
		bscoords_section_motor[i].resize(0);
	}

}

bool Compartment::checkoccupancy(vector<vector<bool>>& boundstate, short bstatepos, int pos){
    return boundstate[bstatepos][pos];
}

bool Compartment::checkoccupancy(Cylinder* cyl, short it, short _filamentType,
                                 short bstatepos){
    bool status;
    if(bstatepos == 1)
        status = cyl->getCCylinder()->getCMonomer(it)->speciesBound(
            SysParams::Chemistry().linkerBoundIndex[_filamentType])->getN() == 1.0;
    else if(bstatepos == 2)
        status = cyl->getCCylinder()->getCMonomer(it)->speciesBound(
                SysParams::Chemistry().motorBoundIndex[_filamentType])->getN() == 1.0;
    return status;
}

void Compartment::addcoordtopartitons(int (&pindices)[3], vector<floatingpoint> coord, uint32_t
                                    index){
    addcoord(coord, index, 0);

    if(pindices[0] ==0 && pindices[1] == 0 && pindices[2] == 0){
        //Plane
        addcoord(coord, index, 5);
        addcoord(coord, index, 4);
        addcoord(coord, index, 2);
        //Edge
        addcoord(coord, index, 18);
        addcoord(coord, index, 14);
        addcoord(coord, index, 16);
        //Vertex
        addcoord(coord, index, 26);
    }
    else if(pindices[0] ==0 && pindices[1] == 0 && pindices[2] == 1){
        //Plane
        addcoord(coord, index, 5);
        addcoord(coord, index, 4);
        addcoord(coord, index, 1);
        //Edge
        addcoord(coord, index, 18);
        addcoord(coord, index, 12);
        addcoord(coord, index, 7);
        //Vertex
        addcoord(coord, index, 24);
    }
    else if(pindices[0] ==0 && pindices[1] == 1 && pindices[2] == 0){
        //Plane
        addcoord(coord, index, 5);
        addcoord(coord, index, 3);
        addcoord(coord, index, 2);
        //Edge
        addcoord(coord, index, 9);
        addcoord(coord, index, 11);
        addcoord(coord, index, 16);
        //Vertex
        addcoord(coord, index, 19);
    }
    else if(pindices[0] ==0 && pindices[1] == 1 && pindices[2] == 1){
        //Plane
        addcoord(coord, index, 5);
        addcoord(coord, index, 3);
        addcoord(coord, index, 1);
        //Edge
        addcoord(coord, index, 9);
        addcoord(coord, index, 13);
        addcoord(coord, index, 7);
        //Vertex
        addcoord(coord, index, 21);
    }
    else if(pindices[0] ==1 && pindices[1] == 0 && pindices[2] == 0){
        //Plane
        addcoord(coord, index, 6);
        addcoord(coord, index, 4);
        addcoord(coord, index, 2);
        //Edge
        addcoord(coord, index, 10);
        addcoord(coord, index, 8);
        addcoord(coord, index, 14);
        //Vertex
        addcoord(coord, index, 22);
    }
    else if(pindices[0] ==1 && pindices[1] == 0 && pindices[2] == 1){
        //Plane
        addcoord(coord, index, 6);
        addcoord(coord, index, 4);
        addcoord(coord, index, 1);
        //Edge
        addcoord(coord, index, 10);
        addcoord(coord, index, 12);
        addcoord(coord, index, 15);
        //Vertex
        addcoord(coord, index, 20);

    }
    else if(pindices[0] ==1 && pindices[1] == 1 && pindices[2] == 0){
        //Plane
        addcoord(coord, index, 6);
        addcoord(coord, index, 3);
        addcoord(coord, index, 2);
        //Edge
        addcoord(coord, index, 17);
        addcoord(coord, index, 11);
        addcoord(coord, index, 8);
        //Vertex
        addcoord(coord, index, 23);
    }
    else if(pindices[0] ==1 && pindices[1] == 1 && pindices[2] == 1){
        //Plane
        addcoord(coord, index, 6);
        addcoord(coord, index, 3);
        addcoord(coord, index, 1);
        //Edge
        addcoord(coord, index, 17);
        addcoord(coord, index, 15);
        addcoord(coord, index, 13);
        //Vertex
        addcoord(coord, index, 25);
    }
}

void Compartment::addcoordtopartitons_smallrmax(int (&pindices)[3], vector<floatingpoint> coord,
                                uint16_t index){
    addcoord(coord, index, 0);
    //111
    if(pindices[0] ==1 && pindices[1] == 1 && pindices[2] == 1) {
        return;
    }
    //000
    if(pindices[0] ==0 && pindices[1] == 0 && pindices[2] == 0){
        //Plane
        addcoord(coord, index, 5);
        addcoord(coord, index, 4);
        addcoord(coord, index, 2);
        //Edge
        addcoord(coord, index, 18);
        addcoord(coord, index, 14);
        addcoord(coord, index, 16);
        //Vertex
        addcoord(coord, index, 26);
    }
    //001
    else if(pindices[0] ==0 && pindices[1] == 0 && pindices[2] == 1){
        //Plane
        addcoord(coord, index, 5);
        addcoord(coord, index, 4);
        //Edge
        addcoord(coord, index, 18);
        //Vertex
    }
    //002
    else if(pindices[0] ==0 && pindices[1] == 0 && pindices[2] == 2){
        //Plane
        addcoord(coord, index, 5);
        addcoord(coord, index, 4);
        addcoord(coord, index, 1);
        //Edge
        addcoord(coord, index, 18);
        addcoord(coord, index, 12);
        addcoord(coord, index, 7);
        //Vertex
        addcoord(coord, index, 24);
    }
    //010
    else if(pindices[0] ==0 && pindices[1] == 1 && pindices[2] == 0){
        //Plane
        addcoord(coord, index, 5);
        addcoord(coord, index, 2);
        //Edge
        addcoord(coord, index, 16);
        //Vertex
    }
    //011
    else if(pindices[0] ==0 && pindices[1] == 1 && pindices[2] == 1){
        //Plane
        addcoord(coord, index, 5);
        //Edge
        //Vertex
    }
    //012
    else if(pindices[0] ==0 && pindices[1] == 1 && pindices[2] == 2){
        //Plane
        addcoord(coord, index, 5);
        addcoord(coord, index, 1);
        //Edge
        addcoord(coord, index, 7);
        //Vertex
    }
    //020
    else if(pindices[0] ==0 && pindices[1] == 2 && pindices[2] == 0){
        //Plane
        addcoord(coord, index, 5);
        addcoord(coord, index, 3);
        addcoord(coord, index, 2);
        //Edge
        addcoord(coord, index, 9);
        addcoord(coord, index, 11);
        addcoord(coord, index, 16);
        //Vertex
        addcoord(coord, index, 19);
    }
    //021
    else if(pindices[0] ==0 && pindices[1] == 2 && pindices[2] == 1){
        //Plane
        addcoord(coord, index, 3);
        addcoord(coord, index, 5);
        //Edge
        addcoord(coord, index, 9);
        //Vertex
    }
    //022
    else if(pindices[0] ==0 && pindices[1] == 2 && pindices[2] == 2){
        //Plane
        addcoord(coord, index, 5);
        addcoord(coord, index, 3);
        addcoord(coord, index, 1);
        //Edge
        addcoord(coord, index, 9);
        addcoord(coord, index, 13);
        addcoord(coord, index, 7);
        //Vertex
        addcoord(coord, index, 21);
    }
    //100
    else if(pindices[0] ==1 && pindices[1] == 0 && pindices[2] == 0){
        //Plane
        addcoord(coord, index, 2);
        addcoord(coord, index, 4);
        //Edge
        addcoord(coord, index, 14);
        //Vertex
    }
    //101
    else if(pindices[0] ==1 && pindices[1] == 0 && pindices[2] == 1){
        //Plane
        addcoord(coord, index, 4);
        //Edge
        //Vertex
    }
    //102
    else if(pindices[0] ==1 && pindices[1] == 0 && pindices[2] == 2){
        //Plane
        addcoord(coord, index, 1);
        addcoord(coord, index, 4);
        //Edge
        addcoord(coord, index, 12);
        //Vertex
    }
    //110
    else if(pindices[0] ==1 && pindices[1] == 1 && pindices[2] == 0){
        //Plane
        addcoord(coord, index, 2);
        //Edge
        //Vertex
    }
    //112
    else if(pindices[0] ==1 && pindices[1] == 1 && pindices[2] == 2){
        //Plane
        addcoord(coord, index, 1);
        //Edge
        //Vertex
    }
    //120
    else if(pindices[0] ==1 && pindices[1] == 2 && pindices[2] == 0){
        //Plane
        addcoord(coord, index, 2);
        addcoord(coord, index, 3);
        //Edge
        addcoord(coord, index, 11);
        //Vertex
    }
    //121
    else if(pindices[0] ==1 && pindices[1] == 2 && pindices[2] == 1){
        //Plane
        addcoord(coord, index, 3);
        //Edge
        //Vertex
    }
    //122
    else if(pindices[0] ==1 && pindices[1] == 2 && pindices[2] == 2){
        //Plane
        addcoord(coord, index, 1);
        addcoord(coord, index, 3);
        //Edge
        addcoord(coord, index, 13);
        //Vertex
    }
    //200
    else if(pindices[0] ==2 && pindices[1] == 0 && pindices[2] == 0){
        //Plane
        addcoord(coord, index, 6);
        addcoord(coord, index, 4);
        addcoord(coord, index, 2);
        //Edge
        addcoord(coord, index, 10);
        addcoord(coord, index, 8);
        addcoord(coord, index, 14);
        //Vertex
        addcoord(coord, index, 22);
    }
    //201
    else if(pindices[0] ==2 && pindices[1] == 0 && pindices[2] == 1){
        //Plane
        addcoord(coord, index, 6);
        addcoord(coord, index, 4);
        //Edge
        addcoord(coord, index, 10);
        //Vertex
    }
    //202
    else if(pindices[0] ==2 && pindices[1] == 0 && pindices[2] == 2){
        //Plane
        addcoord(coord, index, 6);
        addcoord(coord, index, 4);
        addcoord(coord, index, 1);
        //Edge
        addcoord(coord, index, 10);
        addcoord(coord, index, 12);
        addcoord(coord, index, 15);
        //Vertex
        addcoord(coord, index, 20);

    }
    //210
    else if(pindices[0] ==2 && pindices[1] == 1 && pindices[2] == 0){
        //Plane
        addcoord(coord, index, 6);
        addcoord(coord, index, 2);
        //Edge
        addcoord(coord, index, 8);
        //Vertex

    }
    //211
    else if(pindices[0] ==2 && pindices[1] == 1 && pindices[2] == 1){
        //Plane
        addcoord(coord, index, 6);
        //Edge
        //Vertex
    }
    //212
    else if(pindices[0] ==2 && pindices[1] == 1 && pindices[2] == 2){
        //Plane
        addcoord(coord, index, 1);
        addcoord(coord, index, 6);
        //Edge
        addcoord(coord, index, 15);
        //Vertex
    }
    //220
    else if(pindices[0] ==2 && pindices[1] == 2 && pindices[2] == 0){
        //Plane
        addcoord(coord, index, 6);
        addcoord(coord, index, 3);
        addcoord(coord, index, 2);
        //Edge
        addcoord(coord, index, 17);
        addcoord(coord, index, 11);
        addcoord(coord, index, 8);
        //Vertex
        addcoord(coord, index, 23);
    }
    //221
    else if(pindices[0] ==2 && pindices[1] == 2 && pindices[2] == 1){
        //Plane
        addcoord(coord, index, 6);
        addcoord(coord, index, 3);
        //Edge
        addcoord(coord, index, 17);
        //Vertex
    }
    //222
    else if(pindices[0] ==2 && pindices[1] == 2 && pindices[2] == 2){
        //Plane
        addcoord(coord, index, 6);
        addcoord(coord, index, 3);
        addcoord(coord, index, 1);
        //Edge
        addcoord(coord, index, 17);
        addcoord(coord, index, 15);
        addcoord(coord, index, 13);
        //Vertex
        addcoord(coord, index, 25);
    }
}

//there are 27 partitions made based on rMax. These partitions are composites of
// underlying 27 unique voxels that are non-verlapping.

//if rMax+Cylsize/2+delta is lesser than CmpSize/2
template<>
void Compartment::addcoordtorMaxbasedpartitons<true>(int (&pindices)[3], vector<floatingpoint>
        coord, uint32_t index){
    addcoord(coord, index, 0);
    //111
    if(pindices[0] ==1 && pindices[1] == 1 && pindices[2] == 1) {
        return;
    }
    //000
    if(pindices[0] ==0 && pindices[1] == 0 && pindices[2] == 0){
        //Plane
        addcoord(coord, index, 5);
        addcoord(coord, index, 4);
        addcoord(coord, index, 2);
        //Edge
        addcoord(coord, index, 18);
        addcoord(coord, index, 14);
        addcoord(coord, index, 16);
        //Vertex
        addcoord(coord, index, 26);
    }
        //001
    else if(pindices[0] ==0 && pindices[1] == 0 && pindices[2] == 1){
        //Plane
        addcoord(coord, index, 5);
        addcoord(coord, index, 4);
        //Edge
        addcoord(coord, index, 18);
        //Vertex
    }
        //002
    else if(pindices[0] ==0 && pindices[1] == 0 && pindices[2] == 2){
        //Plane
        addcoord(coord, index, 5);
        addcoord(coord, index, 4);
        addcoord(coord, index, 1);
        //Edge
        addcoord(coord, index, 18);
        addcoord(coord, index, 12);
        addcoord(coord, index, 7);
        //Vertex
        addcoord(coord, index, 24);
    }
        //010
    else if(pindices[0] ==0 && pindices[1] == 1 && pindices[2] == 0){
        //Plane
        addcoord(coord, index, 5);
        addcoord(coord, index, 2);
        //Edge
        addcoord(coord, index, 16);
        //Vertex
    }
        //011
    else if(pindices[0] ==0 && pindices[1] == 1 && pindices[2] == 1){
        //Plane
        addcoord(coord, index, 5);
        //Edge
        //Vertex
    }
        //012
    else if(pindices[0] ==0 && pindices[1] == 1 && pindices[2] == 2){
        //Plane
        addcoord(coord, index, 5);
        addcoord(coord, index, 1);
        //Edge
        addcoord(coord, index, 7);
        //Vertex
    }
        //020
    else if(pindices[0] ==0 && pindices[1] == 2 && pindices[2] == 0){
        //Plane
        addcoord(coord, index, 5);
        addcoord(coord, index, 3);
        addcoord(coord, index, 2);
        //Edge
        addcoord(coord, index, 9);
        addcoord(coord, index, 11);
        addcoord(coord, index, 16);
        //Vertex
        addcoord(coord, index, 19);
    }
        //021
    else if(pindices[0] ==0 && pindices[1] == 2 && pindices[2] == 1){
        //Plane
        addcoord(coord, index, 3);
        addcoord(coord, index, 5);
        //Edge
        addcoord(coord, index, 9);
        //Vertex
    }
        //022
    else if(pindices[0] ==0 && pindices[1] == 2 && pindices[2] == 2){
        //Plane
        addcoord(coord, index, 5);
        addcoord(coord, index, 3);
        addcoord(coord, index, 1);
        //Edge
        addcoord(coord, index, 9);
        addcoord(coord, index, 13);
        addcoord(coord, index, 7);
        //Vertex
        addcoord(coord, index, 21);
    }
        //100
    else if(pindices[0] ==1 && pindices[1] == 0 && pindices[2] == 0){
        //Plane
        addcoord(coord, index, 2);
        addcoord(coord, index, 4);
        //Edge
        addcoord(coord, index, 14);
        //Vertex
    }
        //101
    else if(pindices[0] ==1 && pindices[1] == 0 && pindices[2] == 1){
        //Plane
        addcoord(coord, index, 4);
        //Edge
        //Vertex
    }
        //102
    else if(pindices[0] ==1 && pindices[1] == 0 && pindices[2] == 2){
        //Plane
        addcoord(coord, index, 1);
        addcoord(coord, index, 4);
        //Edge
        addcoord(coord, index, 12);
        //Vertex
    }
        //110
    else if(pindices[0] ==1 && pindices[1] == 1 && pindices[2] == 0){
        //Plane
        addcoord(coord, index, 2);
        //Edge
        //Vertex
    }
        //112
    else if(pindices[0] ==1 && pindices[1] == 1 && pindices[2] == 2){
        //Plane
        addcoord(coord, index, 1);
        //Edge
        //Vertex
    }
        //120
    else if(pindices[0] ==1 && pindices[1] == 2 && pindices[2] == 0){
        //Plane
        addcoord(coord, index, 2);
        addcoord(coord, index, 3);
        //Edge
        addcoord(coord, index, 11);
        //Vertex
    }
        //121
    else if(pindices[0] ==1 && pindices[1] == 2 && pindices[2] == 1){
        //Plane
        addcoord(coord, index, 3);
        //Edge
        //Vertex
    }
        //122
    else if(pindices[0] ==1 && pindices[1] == 2 && pindices[2] == 2){
        //Plane
        addcoord(coord, index, 1);
        addcoord(coord, index, 3);
        //Edge
        addcoord(coord, index, 13);
        //Vertex
    }
        //200
    else if(pindices[0] ==2 && pindices[1] == 0 && pindices[2] == 0){
        //Plane
        addcoord(coord, index, 6);
        addcoord(coord, index, 4);
        addcoord(coord, index, 2);
        //Edge
        addcoord(coord, index, 10);
        addcoord(coord, index, 8);
        addcoord(coord, index, 14);
        //Vertex
        addcoord(coord, index, 22);
    }
        //201
    else if(pindices[0] ==2 && pindices[1] == 0 && pindices[2] == 1){
        //Plane
        addcoord(coord, index, 6);
        addcoord(coord, index, 4);
        //Edge
        addcoord(coord, index, 10);
        //Vertex
    }
        //202
    else if(pindices[0] ==2 && pindices[1] == 0 && pindices[2] == 2){
        //Plane
        addcoord(coord, index, 6);
        addcoord(coord, index, 4);
        addcoord(coord, index, 1);
        //Edge
        addcoord(coord, index, 10);
        addcoord(coord, index, 12);
        addcoord(coord, index, 15);
        //Vertex
        addcoord(coord, index, 20);

    }
        //210
    else if(pindices[0] ==2 && pindices[1] == 1 && pindices[2] == 0){
        //Plane
        addcoord(coord, index, 6);
        addcoord(coord, index, 2);
        //Edge
        addcoord(coord, index, 8);
        //Vertex

    }
        //211
    else if(pindices[0] ==2 && pindices[1] == 1 && pindices[2] == 1){
        //Plane
        addcoord(coord, index, 6);
        //Edge
        //Vertex
    }
        //212
    else if(pindices[0] ==2 && pindices[1] == 1 && pindices[2] == 2){
        //Plane
        addcoord(coord, index, 1);
        addcoord(coord, index, 6);
        //Edge
        addcoord(coord, index, 15);
        //Vertex
    }
        //220
    else if(pindices[0] ==2 && pindices[1] == 2 && pindices[2] == 0){
        //Plane
        addcoord(coord, index, 6);
        addcoord(coord, index, 3);
        addcoord(coord, index, 2);
        //Edge
        addcoord(coord, index, 17);
        addcoord(coord, index, 11);
        addcoord(coord, index, 8);
        //Vertex
        addcoord(coord, index, 23);
    }
        //221
    else if(pindices[0] ==2 && pindices[1] == 2 && pindices[2] == 1){
        //Plane
        addcoord(coord, index, 6);
        addcoord(coord, index, 3);
        //Edge
        addcoord(coord, index, 17);
        //Vertex
    }
        //222
    else if(pindices[0] ==2 && pindices[1] == 2 && pindices[2] == 2){
        //Plane
        addcoord(coord, index, 6);
        addcoord(coord, index, 3);
        addcoord(coord, index, 1);
        //Edge
        addcoord(coord, index, 17);
        addcoord(coord, index, 15);
        addcoord(coord, index, 13);
        //Vertex
        addcoord(coord, index, 25);
    }
}

//if rMax+Cylsize/2+delta is greater than CmpSize/2
template<>
void Compartment::addcoordtorMaxbasedpartitons<false>(int (&pindices)[3], vector<floatingpoint>
        coord, uint32_t index){
    addcoord(coord, index, 0);
    //111
    if(pindices[0] ==1 && pindices[1] == 1 && pindices[2] == 1) {
        for(int part = 1; part < 27; part++){
            addcoord(coord, index, part);
        }
        return;
    }
    //000
    if(pindices[0] ==0 && pindices[1] == 0 && pindices[2] == 0){
        //Plane
        addcoord(coord, index, 5);
        addcoord(coord, index, 4);
        addcoord(coord, index, 2);
        //Edge
        addcoord(coord, index, 18);
        addcoord(coord, index, 14);
        addcoord(coord, index, 16);
        //Vertex
        addcoord(coord, index, 26);
    }
        //001
    else if(pindices[0] ==0 && pindices[1] == 0 && pindices[2] == 1){
        //Plane
        addcoord(coord, index, 1);
        addcoord(coord, index, 2);
        addcoord(coord, index, 5);
        addcoord(coord, index, 4);
        //Edge
        addcoord(coord, index, 7);
        addcoord(coord, index, 12);
        addcoord(coord, index, 14);
        addcoord(coord, index, 16);
        addcoord(coord, index, 18);
        //Vertex
        addcoord(coord, index, 24);
        addcoord(coord, index, 26);
    }
        //002
    else if(pindices[0] ==0 && pindices[1] == 0 && pindices[2] == 2){
        //Plane
        addcoord(coord, index, 5);
        addcoord(coord, index, 4);
        addcoord(coord, index, 1);
        //Edge
        addcoord(coord, index, 18);
        addcoord(coord, index, 12);
        addcoord(coord, index, 7);
        //Vertex
        addcoord(coord, index, 24);
    }
        //010
    else if(pindices[0] ==0 && pindices[1] == 1 && pindices[2] == 0){
        //Plane
        addcoord(coord, index, 2);
        addcoord(coord, index, 3);
        addcoord(coord, index, 4);
        addcoord(coord, index, 5);
        //Edge
        addcoord(coord, index, 9);
        addcoord(coord, index, 11);
        addcoord(coord, index, 14);
        addcoord(coord, index, 16);
        addcoord(coord, index, 18);
        //Vertex
        addcoord(coord, index, 19);
        addcoord(coord, index, 26);
    }
        //011
    else if(pindices[0] ==0 && pindices[1] == 1 && pindices[2] == 1){
        //Plane
        addcoord(coord, index, 1);
        addcoord(coord, index, 2);
        addcoord(coord, index, 3);
        addcoord(coord, index, 4);
        addcoord(coord, index, 5);
        //Edge
        addcoord(coord, index, 7);
        addcoord(coord, index, 9);
        addcoord(coord, index, 11);
        addcoord(coord, index, 12);
        addcoord(coord, index, 13);
        addcoord(coord, index, 14);
        addcoord(coord, index, 16);
        addcoord(coord, index, 18);
        //Vertex
        addcoord(coord, index, 19);
        addcoord(coord, index, 21);
        addcoord(coord, index, 24);
        addcoord(coord, index, 26);
    }
        //012
    else if(pindices[0] ==0 && pindices[1] == 1 && pindices[2] == 2){
        //Plane
        addcoord(coord, index, 1);
        addcoord(coord, index, 3);
        addcoord(coord, index, 4);
        addcoord(coord, index, 5);
        //Edge
        addcoord(coord, index, 7);
        addcoord(coord, index, 9);
        addcoord(coord, index, 12);
        addcoord(coord, index, 13);
        addcoord(coord, index, 18);
        //Vertex
        addcoord(coord, index, 24);
        addcoord(coord, index, 21);
    }
        //020
    else if(pindices[0] ==0 && pindices[1] == 2 && pindices[2] == 0){
        //Plane
        addcoord(coord, index, 5);
        addcoord(coord, index, 3);
        addcoord(coord, index, 2);
        //Edge
        addcoord(coord, index, 9);
        addcoord(coord, index, 11);
        addcoord(coord, index, 16);
        //Vertex
        addcoord(coord, index, 19);
    }
        //021
    else if(pindices[0] ==0 && pindices[1] == 2 && pindices[2] == 1){
        //Plane
        addcoord(coord, index, 1);
        addcoord(coord, index, 2);
        addcoord(coord, index, 3);
        addcoord(coord, index, 5);
        //Edge
        addcoord(coord, index, 7);
        addcoord(coord, index, 9);
        addcoord(coord, index, 11);
        addcoord(coord, index, 13);
        addcoord(coord, index, 16);
        //Vertex
        addcoord(coord, index, 19);
        addcoord(coord, index, 21);
    }
        //022
    else if(pindices[0] ==0 && pindices[1] == 2 && pindices[2] == 2){
        //Plane
        addcoord(coord, index, 5);
        addcoord(coord, index, 3);
        addcoord(coord, index, 1);
        //Edge
        addcoord(coord, index, 9);
        addcoord(coord, index, 13);
        addcoord(coord, index, 7);
        //Vertex
        addcoord(coord, index, 21);
    }
        //100
    else if(pindices[0] ==1 && pindices[1] == 0 && pindices[2] == 0){
        //Plane
        addcoord(coord, index, 2);
        addcoord(coord, index, 4);
        addcoord(coord, index, 5);
        addcoord(coord, index, 6);
        //Edge
        addcoord(coord, index, 8);
        addcoord(coord, index, 10);
        addcoord(coord, index, 14);
        addcoord(coord, index, 16);
        addcoord(coord, index, 18);
        //Vertex
        addcoord(coord, index, 22);
        addcoord(coord, index, 26);
    }
        //101
    else if(pindices[0] ==1 && pindices[1] == 0 && pindices[2] == 1){
        //Plane
        addcoord(coord, index, 1);
        addcoord(coord, index, 2);
        addcoord(coord, index, 4);
        addcoord(coord, index, 5);
        addcoord(coord, index, 6);
        //Edge
        addcoord(coord, index, 7);
        addcoord(coord, index, 8);
        addcoord(coord, index, 10);
        addcoord(coord, index, 12);
        addcoord(coord, index, 14);
        addcoord(coord, index, 15);
        addcoord(coord, index, 16);
        addcoord(coord, index, 18);
        //Vertex
        addcoord(coord, index, 20);
        addcoord(coord, index, 22);
        addcoord(coord, index, 24);
        addcoord(coord, index, 26);
    }
        //102
    else if(pindices[0] ==1 && pindices[1] == 0 && pindices[2] == 2){
        //Plane
        addcoord(coord, index, 1);
        addcoord(coord, index, 4);
        addcoord(coord, index, 5);
        addcoord(coord, index, 6);
        //Edge
        addcoord(coord, index, 7);
        addcoord(coord, index, 10);
        addcoord(coord, index, 12);
        addcoord(coord, index, 15);
        addcoord(coord, index, 18);
        //Vertex
        addcoord(coord, index, 20);
        addcoord(coord, index, 24);
    }
        //110
    else if(pindices[0] ==1 && pindices[1] == 1 && pindices[2] == 0){
        //Plane
        addcoord(coord, index, 2);
        addcoord(coord, index, 3);
        addcoord(coord, index, 4);
        addcoord(coord, index, 5);
        addcoord(coord, index, 6);
        //Edge
        addcoord(coord, index, 8);
        addcoord(coord, index, 9);
        addcoord(coord, index, 10);
        addcoord(coord, index, 11);
        addcoord(coord, index, 14);
        addcoord(coord, index, 16);
        addcoord(coord, index, 17);
        addcoord(coord, index, 18);
        //Vertex
        addcoord(coord, index, 19);
        addcoord(coord, index, 22);
        addcoord(coord, index, 23);
        addcoord(coord, index, 26);
    }
        //112
    else if(pindices[0] ==1 && pindices[1] == 1 && pindices[2] == 2){
        //Plane
        addcoord(coord, index, 1);
        addcoord(coord, index, 3);
        addcoord(coord, index, 4);
        addcoord(coord, index, 5);
        addcoord(coord, index, 6);
        //Edge
        addcoord(coord, index, 7);
        addcoord(coord, index, 9);
        addcoord(coord, index, 10);
        addcoord(coord, index, 12);
        addcoord(coord, index, 13);
        addcoord(coord, index, 15);
        addcoord(coord, index, 17);
        addcoord(coord, index, 18);
        //Vertex
        addcoord(coord, index, 20);
        addcoord(coord, index, 21);
        addcoord(coord, index, 24);
        addcoord(coord, index, 25);
    }
        //120
    else if(pindices[0] ==1 && pindices[1] == 2 && pindices[2] == 0){
        //Plane
        addcoord(coord, index, 2);
        addcoord(coord, index, 3);
        addcoord(coord, index, 5);
        addcoord(coord, index, 6);
        //Edge
        addcoord(coord, index, 8);
        addcoord(coord, index, 9);
        addcoord(coord, index, 11);
        addcoord(coord, index, 16);
        addcoord(coord, index, 17);
        //Vertex
        addcoord(coord, index, 19);
        addcoord(coord, index, 23);
    }
        //121
    else if(pindices[0] ==1 && pindices[1] == 2 && pindices[2] == 1){
        //Plane
        addcoord(coord, index, 1);
        addcoord(coord, index, 2);
        addcoord(coord, index, 3);
        addcoord(coord, index, 5);
        addcoord(coord, index, 6);
        //Edge
        addcoord(coord, index, 7);
        addcoord(coord, index, 8);
        addcoord(coord, index, 9);
        addcoord(coord, index, 11);
        addcoord(coord, index, 13);
        addcoord(coord, index, 15);
        addcoord(coord, index, 16);
        addcoord(coord, index, 17);
        //Vertex
        addcoord(coord, index, 19);
        addcoord(coord, index, 21);
        addcoord(coord, index, 23);
        addcoord(coord, index, 25);
    }
        //122
    else if(pindices[0] ==1 && pindices[1] == 2 && pindices[2] == 2){
        //Plane
        addcoord(coord, index, 1);
        addcoord(coord, index, 3);
        addcoord(coord, index, 5);
        addcoord(coord, index, 6);
        //Edge
        addcoord(coord, index, 7);
        addcoord(coord, index, 9);
        addcoord(coord, index, 13);
        addcoord(coord, index, 15);
        addcoord(coord, index, 17);
        //Vertex
        addcoord(coord, index, 21);
        addcoord(coord, index, 25);
    }
        //200
    else if(pindices[0] ==2 && pindices[1] == 0 && pindices[2] == 0){
        //Plane
        addcoord(coord, index, 6);
        addcoord(coord, index, 4);
        addcoord(coord, index, 2);
        //Edge
        addcoord(coord, index, 10);
        addcoord(coord, index, 8);
        addcoord(coord, index, 14);
        //Vertex
        addcoord(coord, index, 22);
    }
        //201
    else if(pindices[0] ==2 && pindices[1] == 0 && pindices[2] == 1){
        //Plane
        addcoord(coord, index, 1);
        addcoord(coord, index, 2);
        addcoord(coord, index, 6);
        addcoord(coord, index, 4);
        //Edge
        addcoord(coord, index, 8);
        addcoord(coord, index, 10);
        addcoord(coord, index, 12);
        addcoord(coord, index, 14);
        addcoord(coord, index, 15);
        //Vertex
        addcoord(coord, index, 20);
        addcoord(coord, index, 22);
    }
        //202
    else if(pindices[0] ==2 && pindices[1] == 0 && pindices[2] == 2){
        //Plane
        addcoord(coord, index, 6);
        addcoord(coord, index, 4);
        addcoord(coord, index, 1);
        //Edge
        addcoord(coord, index, 10);
        addcoord(coord, index, 12);
        addcoord(coord, index, 15);
        //Vertex
        addcoord(coord, index, 20);

    }
        //210
    else if(pindices[0] ==2 && pindices[1] == 1 && pindices[2] == 0){
        //Plane
        addcoord(coord, index, 2);
        addcoord(coord, index, 3);
        addcoord(coord, index, 4);
        addcoord(coord, index, 6);
        //Edge
        addcoord(coord, index, 8);
        addcoord(coord, index, 10);
        addcoord(coord, index, 11);
        addcoord(coord, index, 14);
        addcoord(coord, index, 17);
        //Vertex
        addcoord(coord, index, 22);
        addcoord(coord, index, 23);
    }
        //211
    else if(pindices[0] ==2 && pindices[1] == 1 && pindices[2] == 1){
        //Plane
        addcoord(coord, index, 1);
        addcoord(coord, index, 2);
        addcoord(coord, index, 3);
        addcoord(coord, index, 4);
        addcoord(coord, index, 6);
        //Edge
        addcoord(coord, index, 8);
        addcoord(coord, index, 10);
        addcoord(coord, index, 11);
        addcoord(coord, index, 12);
        addcoord(coord, index, 13);
        addcoord(coord, index, 14);
        addcoord(coord, index, 15);
        addcoord(coord, index, 17);
        //Vertex
        addcoord(coord, index, 20);
        addcoord(coord, index, 22);
        addcoord(coord, index, 23);
        addcoord(coord, index, 25);
    }
        //212
    else if(pindices[0] ==2 && pindices[1] == 1 && pindices[2] == 2){
        //Plane
        addcoord(coord, index, 1);
        addcoord(coord, index, 3);
        addcoord(coord, index, 4);
        addcoord(coord, index, 6);
        //Edge
        addcoord(coord, index, 10);
        addcoord(coord, index, 12);
        addcoord(coord, index, 13);
        addcoord(coord, index, 15);
        addcoord(coord, index, 17);
        //Vertex
        addcoord(coord, index, 20);
        addcoord(coord, index, 25);
    }
        //220
    else if(pindices[0] ==2 && pindices[1] == 2 && pindices[2] == 0){
        //Plane
        addcoord(coord, index, 6);
        addcoord(coord, index, 3);
        addcoord(coord, index, 2);
        //Edge
        addcoord(coord, index, 17);
        addcoord(coord, index, 11);
        addcoord(coord, index, 8);
        //Vertex
        addcoord(coord, index, 23);
    }
        //221
    else if(pindices[0] ==2 && pindices[1] == 2 && pindices[2] == 1){
        //Plane
        addcoord(coord, index, 1);
        addcoord(coord, index, 2);
        addcoord(coord, index, 6);
        addcoord(coord, index, 3);
        //Edge
        addcoord(coord, index, 8);
        addcoord(coord, index, 11);
        addcoord(coord, index, 13);
        addcoord(coord, index, 15);
        addcoord(coord, index, 17);
        //Vertex
        addcoord(coord, index, 23);
        addcoord(coord, index, 25);
    }
        //222
    else if(pindices[0] ==2 && pindices[1] == 2 && pindices[2] == 2){
        //Plane
        addcoord(coord, index, 6);
        addcoord(coord, index, 3);
        addcoord(coord, index, 1);
        //Edge
        addcoord(coord, index, 17);
        addcoord(coord, index, 15);
        addcoord(coord, index, 13);
        //Vertex
        addcoord(coord, index, 25);
    }
}

#endif

Compartment& Compartment::operator=(const Compartment &other) {

    _species.clear();
    _internal_reactions.clear();
    _diffusion_reactions.clear();
    other.cloneSpecies(this);
    other.cloneReactions(this);
    _diffusion_rates = other._diffusion_rates;

    return *this;
}

bool Compartment::apply_impl(SpeciesVisitor &v) {
    for(auto &s : _species.species()) {
        v.visit(s.get());
    }
    return true;
}

bool Compartment::apply_impl(ReactionVisitor &v) {
    for(auto &r : _internal_reactions.reactions()) {
        v.visit(r.get());
    }
    return true;
}

void Compartment::computeNonSlicedVolumeArea() {
    auto sizex = SysParams::Geometry().compartmentSizeX;
    auto sizey = SysParams::Geometry().compartmentSizeY;
    auto sizez = SysParams::Geometry().compartmentSizeZ;

    _partialArea = {{sizey * sizez, sizey * sizez, sizex * sizez, sizex * sizez, sizex * sizey, sizex * sizey}};

    _volumeFrac = 1.0;
}

<<<<<<< HEAD
void Compartment::computeSlicedVolumeArea(SliceMethod sliceMethod) {

    switch(sliceMethod) {
    case SliceMethod::Membrane:
        {
            // The calculation requires the
            //  - The position calculation of triangles
            //  - The area calculation of triangles
            //  - The unit normal vector of triangles
            const size_t numTriangle = _triangles.size();
            if(numTriangle) {
                double sumArea = 0.0;
                Vec< 3, floatingpoint > sumNormal {};
                Vec< 3, floatingpoint > sumPos {};
                for(Triangle* t: _triangles) {
                    const auto& mesh = t->getParent()->getMesh();
                    const size_t ti = t->getTopoIndex();
                    const auto area = mesh.getTriangleAttribute(ti).gTriangle.area;
                    const auto& unitNormal = mesh.getTriangleAttribute(ti).gTriangle.unitNormal;
                    sumNormal += unitNormal * area;
                    sumPos += t->coordinate * area;
                    sumArea += area;
                }
                normalize(sumNormal);
                sumPos /= sumArea;

                auto res = PlaneCuboidSlicer() (
                    sumPos, sumNormal,
                    {
                        _coords[0] - SysParams::Geometry().compartmentSizeX * (floatingpoint)0.5,
                        _coords[1] - SysParams::Geometry().compartmentSizeY * (floatingpoint)0.5,
                        _coords[2] - SysParams::Geometry().compartmentSizeZ * (floatingpoint)0.5
                    },
                    {{
                        SysParams::Geometry().compartmentSizeX,
                        SysParams::Geometry().compartmentSizeY,
                        SysParams::Geometry().compartmentSizeZ
                    }}
                );

                _volumeFrac = res.volumeIn / GController::getCompartmentVolume();
                _partialArea = res.areaIn;
            }
=======
//Calculates volume fraction
void Compartment::getSlicedVolumeArea() {
    // The calculation requires the
    //  - The position calculation of triangles
    //  - The area calculation of triangles
    //  - The unit normal vector of triangles
    // ASSUMPTIONS:
    //  - This compartment is a CUBE
    //get compartment sizes in X,Y and the radius of cylinder
    auto sizex = SysParams::Geometry().compartmentSizeX;
    auto sizey = SysParams::Geometry().compartmentSizeY;
    auto sizez = SysParams::Geometry().compartmentSizeZ;
    auto r = SysParams::Boundaries().diameter / 2; //radius

    //get geometry center of the compartment
    auto x = _coords[0];
    auto y = _coords[1];

    auto leftx = x - sizex / 2;
    auto rightx = x + sizex / 2;
    auto lowy = y - sizey / 2;
    auto upy = y + sizey / 2;

    float pleft, pright, plow, pup, lleft, lright, llow, lup;
    vector<float> edge;
    // edge_index = intersection points at left = 1, at right = 2, at low = 4 and at up = 5 in 2D;
    vector<int> edge_index;

    //1. find intersection points at left or right edges
    //if at lower or upper phase
    if(y < r){
        pleft = r - sqrt(r * r - (leftx - r) * (leftx - r));
        pright = r - sqrt(r * r - (rightx - r) * (rightx - r));

        //if the intersection is not inside the compartment, use the full compartlent size
        if(pleft > upy || pleft < lowy) lleft = sizey;
        else{
            lleft = upy - pleft;
            edge.push_back(lleft);
            edge_index.push_back(1);
        }

        if(pright > upy || pright < lowy) lright = sizey;
        else{
            lright = upy - pright;
            edge.push_back(lright);
            edge_index.push_back(2);

        }
    }
    else if(y > r){
        pleft = r + sqrt(r * r - (leftx - r) * (leftx - r));
        pright = r + sqrt(r * r - (rightx - r) * (rightx - r));

        //if the intersection is not inside the compartment, use the full compartlent size
        if(pleft > upy || pleft < lowy) lleft = sizey;
        else{
            lleft = pleft - lowy;
            edge.push_back(lleft);
            edge_index.push_back(1);
        }

        if(pright > upy || pright < lowy) lright = sizey;
        else{
            lright = pright - lowy;
            edge.push_back(lright);
            edge_index.push_back(2);
        }
    }
    else {
        cout<<"Even number of compartments in X or Y direction is not yet supportted."<<endl;
    }

    //1. find intersection points at lower or upper edges
    //if at left or right phase
    if(x < r){
        plow = r - sqrt(r * r - (lowy - r) * (lowy - r));
        pup = r - sqrt(r * r - (upy - r) * (upy - r));

        //if the intersection is not inside the compartment, use the full compartlent size
        if(plow > rightx || plow < leftx) llow = sizex;
        else{
            llow = rightx - plow;
            edge.push_back(llow);
            edge_index.push_back(4);
>>>>>>> 1e5344f8
        }
        break;

    case SliceMethod::CylinderBoundary:
        {

            // The calculation requires the
            //  - The position calculation of triangles
            //  - The area calculation of triangles
            //  - The unit normal vector of triangles
            // ASSUMPTIONS:
            //  - This compartment is a CUBE
            //get compartment sizes in X,Y and the radius of cylinder
            auto sizex = SysParams::Geometry().compartmentSizeX;
            auto sizey = SysParams::Geometry().compartmentSizeY;
            auto sizez = SysParams::Geometry().compartmentSizeZ;
            auto r = SysParams::Boundaries().diameter / 2; //radius

            //get geometry center of the compartment
            auto x = _coords[0];
            auto y = _coords[1];

            auto leftx = x - sizex / 2;
            auto rightx = x + sizex / 2;
            auto lowy = y - sizey / 2;
            auto upy = y + sizey / 2;

            float pleft, pright, plow, pup, lleft, lright, llow, lup, VolumeIn;
            vector<float> edge;
            // edge_index = intersection points at left = 1, at right = 2, at low = 4 and at up = 5 in 2D;
            vector<int> edge_index;

            //1. find intersection points at left or right edges
            //if at lower or upper phase
            if(y < r){
                pleft = r - sqrt(r * r - (leftx - r) * (leftx - r));
                pright = r - sqrt(r * r - (rightx - r) * (rightx - r));

                //if the intersection is not inside the compartment, use the full compartlent size
                if(pleft > upy || pleft < lowy) lleft = sizey;
                else{
                    lleft = upy - pleft;
                    edge.push_back(lleft);
                    edge_index.push_back(1);
                }

                if(pright > upy || pright < lowy) lright = sizey;
                else{
                    lright = upy - pright;
                    edge.push_back(lright);
                    edge_index.push_back(2);

                }
            }
            else if(y > r){
                pleft = r + sqrt(r * r - (leftx - r) * (leftx - r));
                pright = r + sqrt(r * r - (rightx - r) * (rightx - r));

                //if the intersection is not inside the compartment, use the full compartlent size
                if(pleft > upy || pleft < lowy) lleft = sizey;
                else{
                    lleft = pleft - lowy;
                    edge.push_back(lleft);
                    edge_index.push_back(1);
                }

                if(pright > upy || pright < lowy) lright = sizey;
                else{
                    lright = pright - lowy;
                    edge.push_back(lright);
                    edge_index.push_back(2);
                }
            }
            else {
                cout<<"Even number of compartments in X or Y direction is not yet supportted."<<endl;
            }

            //1. find intersection points at lower or upper edges
            //if at left or right phase
            if(x < r){
                plow = r - sqrt(r * r - (lowy - r) * (lowy - r));
                pup = r - sqrt(r * r - (upy - r) * (upy - r));

                //if the intersection is not inside the compartment, use the full compartlent size
                if(plow > rightx || plow < leftx) llow = sizex;
                else{
                    llow = rightx - plow;
                    edge.push_back(llow);
                    edge_index.push_back(4);
                }

                if(pup > rightx || pup < leftx) lup = sizex;
                else{
                    lup = rightx - pup;
                    edge.push_back(lup);
                    edge_index.push_back(5);
                }
            }
            else if (x > r){
                plow = r + sqrt(r * r - (lowy - r) * (lowy - r));
                pup = r + sqrt(r * r - (upy - r) * (upy - r));

                //if the intersection is not inside the compartment, use the full compartlent size
                if(plow > rightx || plow < leftx) llow = sizex;
                else{
                    llow = plow - leftx;
                    edge.push_back(llow);
                    edge_index.push_back(4);
                }

                if(pup > rightx || pup < leftx) lup = sizex;
                else{
                    lup = pup - leftx;
                    edge.push_back(lup);
                    edge_index.push_back(5);
                }
            }
            else{
                cout<<"Even number of compartments in X or Y direction is not yet supportted."<<endl;
            }

            _partialArea = {{lleft * sizez, lright * sizez, llow * sizez, lup * sizez, sizex * sizey, sizex * sizey}};

            if(!areEqual(sizex,sizey))
                cout << "Volume calculation requires X dimension and Y dimension to be the same." << endl;

            float totalVol = sizex * sizey * sizez;

            //there are either 2 intersection points or 0 intersection points
            if(edge.size() == 2 && edge_index.size() == 2){
                //case 1, trapezoid
                if(abs(edge_index[0] - edge_index[1]) == 1)
                    _volumeFrac = 0.5 * (edge[0] + edge[1]) * sizex * sizez / totalVol;
                else if(edge_index[0] - edge_index[1] == 0)
                    cout <<"Intersection points are at the same edge!" << endl;
                //case 2, trangle
                else{
                    if(x < r && y < r){
                        if(edge_index[0] == 2 || edge_index[1] == 2)
                            _volumeFrac = 0.5 * edge[0] * edge[1] * sizez / totalVol;
                        else
                            _volumeFrac = 1 - 0.5 * edge[0] * edge[1] * sizez / totalVol;
                    }
                    else if(x > r && y < r){
                        if(edge_index[0] == 1 || edge_index[1] == 1)
                            _volumeFrac = 0.5 * edge[0] * edge[1] * sizez / totalVol;
                        else
                            _volumeFrac = 1 - 0.5 * edge[0] * edge[1] * sizez / totalVol;
                    }
                    else if(x < r && y > r){
                        if(edge_index[0] == 2 || edge_index[1] == 2)
                            _volumeFrac = 0.5 * edge[0] * edge[1] * sizez /totalVol;
                        else
                            _volumeFrac = 1 - 0.5 * edge[0] * edge[1] * sizez / totalVol;
                    }
                    else if(x > r && y > r){
                        if(edge_index[0] == 1 || edge_index[1] == 1)
                            _volumeFrac = 0.5 * edge[0] * edge[1] * sizez / totalVol;
                        else
                            _volumeFrac = 1 - 0.5 * edge[0] * edge[1] * sizez / totalVol;
                    }
                }
            }
            //case 3, no intersections.
            else if(edge.size() == 0 && edge_index.size() == 0){
                _volumeFrac = sizex * sizey * sizez / totalVol;
            }
            //case 4, two intersections points are the two vertices
            else if(edge.size() == 4 && edge_index.size() == 4){
                _volumeFrac = 0.5;
            }
            //case 5, only one intersection point is a vertex
            else if(edge.size() == 3 && edge_index.size() == 3){
                float a1;
                for(int i=0; i < 3; i++){
                    if(!areEqual(edge[i], 0.0) && !areEqual(edge[i], sizex))
                        a1 = edge[i];
                }
                _volumeFrac = 0.5 * a1 * sizex * sizez / totalVol;
            }
            else{
                cout <<"There are "<< edge.size() <<" intersection points for this compartment:"<< endl;
                cout << "x = " << _coords[0] << ", y = " << _coords[1] << ", z = " << _coords[2] <<endl;
                cout << "Something goes wrong!" << endl;
            }
        }
        break;
    }
<<<<<<< HEAD

=======
    //case 3, no intersections.
    else if(edge.size() == 0 && edge_index.size() == 0){
        _partialVolume = sizex * sizey * sizez / totalVol;
    }
    //case 4, two intersections points are the two vertices
    else if(edge.size() == 4 && edge_index.size() == 4){
        _partialVolume = 0.5;
    }
    //case 5, only one intersection point is a vertex
    else if(edge.size() == 3 && edge_index.size() == 3){
        float a1;
        for(int i=0; i < 3; i++){
            if(!areEqual(edge[i], 0.0) && !areEqual(edge[i], sizex))
                a1 = edge[i];
        }
        _partialVolume = 0.5 * a1 * sizex * sizez / totalVol;
    }
    else{
        cout <<"There are "<< edge.size() <<" intersection points for this compartment:"<< endl;
        cout << "x = " << _coords[0] << ", y = " << _coords[1] << ", z = " << _coords[2] <<endl;
        cout << "Something goes wrong!" << endl;
    }
>>>>>>> 1e5344f8
}

vector<ReactionBase*> Compartment::generateDiffusionReactions(Compartment* C, bool outwardOnly) {
    // The compartment C and "this" must be neighbors of each other, and
    // "this" must be an active compartment.

    vector<ReactionBase*> rxns;

    // cout << "This compartment: x = " << _coords[0] << ", y = " << _coords[1] << ", z = " << _coords[2] <<endl;

    for(auto &sp_this : _species.species()) {
        int molecule = sp_this->getMolecule();
        float diff_rate = _diffusion_rates[molecule];
        if(diff_rate<0)  continue;

        if(C->isActivated()) {
            // Scale the diffusion rate according to the contacting areas
            size_t idxFwd = _neighborIndex.at(C), idxBwd = C->_neighborIndex.at(this);
            double scaleFactor = 0.5 * (_partialArea[idxFwd] + C->_partialArea[idxBwd]) / GController::getCompartmentArea()[idxFwd / 2];
            //double scaleFactor = 1.0;
            // cout << "To neighbor: x = " << C->_coords[0] << ", y = " << C->_coords[1] << ", z = " << C->_coords[2] <<endl;
            // cout << "scaleFactor = " << scaleFactor << endl;

            float actualDiffRate = diff_rate * scaleFactor;
            float volumeFrac = getVolumeFrac();
            // cout << "VolumeFraction = " << volumeFrac << endl;

            Species *sp_neighbour = C->_species.findSpeciesByMolecule(molecule);

            ReactionBase *R = new DiffusionReaction({sp_this.get(),sp_neighbour}, actualDiffRate, false, volumeFrac);
            this->addDiffusionReaction(R);
            rxns.push_back(R);

<<<<<<< HEAD
            if(!outwardOnly) {
                // Generate inward diffusion reaction
                ReactionBase* R = new DiffusionReaction({sp_neighbour, sp_this.get()}, actualDiffRate, false, C->getVolumeFrac());
                C->addDiffusionReaction(R);
                rxns.push_back(R);
            }
        }
    }

    return vector<ReactionBase*>(rxns.begin(), rxns.end());
}

vector<ReactionBase*> Compartment::generateAllDiffusionReactions(bool outwardOnly) {
    
=======
    
    return vector<ReactionBase*>(rxns.begin(), rxns.end());
}

vector<ReactionBase*> Compartment::generateAllDiffusionReactions() {

>>>>>>> 1e5344f8
    vector<ReactionBase*> rxns;

    if(_activated) {
        for (auto &C: _neighbours) {
            auto newRxns = generateDiffusionReactions(C, outwardOnly);
            rxns.insert(rxns.begin(), newRxns.begin(), newRxns.end());
        }
    }
    return vector<ReactionBase*>(rxns.begin(), rxns.end());
}

void Compartment::removeDiffusionReactions(ChemSim* chem, Compartment* C)
{
    //look for neighbor's diffusion reactions
    vector<ReactionBase*> to_remove;

    for(auto &r : C->_diffusion_reactions.reactions()) {

        auto rs = r.get()->rspecies()[1];
        if(rs->getSpecies().getParent() == this) {

            r->passivateReaction();
            
            chem->removeReaction(r.get());
            
            to_remove.push_back(r.get());
        }

    }
    
    //remove them
    for(auto &r : to_remove)
        C->_diffusion_reactions.removeReaction(r);
    
}

void Compartment::removeAllDiffusionReactions(ChemSim* chem) {
    
    //remove all diffusion reactions that this has ownership of
    for(auto &r : _diffusion_reactions.reactions()) {
        r->passivateReaction();
        chem->removeReaction(r.get());
    }
    
    _diffusion_reactions.clear();
    
    //remove neighboring diffusing reactions with this compartment
    for (auto &C: _neighbours)
        removeDiffusionReactions(chem, C);
}


void Compartment::transferSpecies(int i) {
    //i axis
    //0 X
    //1 Y
    //2 Z
    //3 all directions
    //get active neighbors
    vector<Compartment*> activeNeighbors;
    
    for(auto &neighbor : _neighbours){
        auto ncoord=neighbor->coordinates();

        if(neighbor->isActivated()){
            if(i==3)
                activeNeighbors.push_back(neighbor);
            else if(mathfunc::twoPointDistance(ncoord,_coords)==(abs(_coords[i]-ncoord[i])))
                activeNeighbors.push_back(neighbor);
        }}
    
    assert(activeNeighbors.size() != 0
           && "Cannot transfer species to another compartment... no neighbors are active");
    if(i<3 && activeNeighbors.size()>1){
        cout<<"Error transferring species along an axis. More than 1 neighbor. Exiting. "<< endl;
        exit(EXIT_FAILURE);
    }
    
    //go through species
    Species* sp_neighbor;
    vector<Species*> sp_neighbors;
    
    for(auto &sp : _species.species()) {
        
        int copyNumber = sp->getN();
        auto nit = activeNeighbors.begin();
        
        if(sp->getFullName().find("Bound") == string::npos){
            while(copyNumber > 0) {
                sp->down();
                
                //choose a random active neighbor
                auto neighbor = *nit;
                
                sp_neighbor = neighbor->findSpeciesByName(sp->getName());
                
                //add to list if not already
                auto spit = find(sp_neighbors.begin(),
                                 sp_neighbors.end(),
                                 sp_neighbor);
                
                if(spit == sp_neighbors.end())
                    sp_neighbors.push_back(sp_neighbor);
                
                //increase copy number
                
                sp_neighbor->up();
                
                //reset if we've looped through
                if(++nit == activeNeighbors.end())
                    nit = activeNeighbors.begin();
                copyNumber--;
                
            }
        }
        
        //activate all reactions changed
        for(auto spn : sp_neighbors)
            spn->updateReactantPropensities();
        for(auto &sp : _species.species())
            sp->updateReactantPropensities();
    }
}

void Compartment::shareSpecies(int i) {
    //i axis
    //0 X
    //1 Y
    //2 Z
    //3 all directions
    //get active neighbors
    vector<Compartment*> activeNeighbors;
    
    for(auto &neighbor : _neighbours){
        auto ncoord=neighbor->coordinates();
    if(neighbor->isActivated()){
        if(i==3)
            activeNeighbors.push_back(neighbor);
        else if(mathfunc::twoPointDistance(ncoord,_coords)==(abs(_coords[i]-ncoord[i])))
        activeNeighbors.push_back(neighbor);
    }}
    
    assert(activeNeighbors.size() != 0
           && "Cannot share species to another compartment... no neighbors are active");
    if(i<3 && activeNeighbors.size()>1){
        cout<<"Error sharing species along an axis. More than 1 neighbor. Exiting."<< endl;
        exit(EXIT_FAILURE);
    }
    //go through species
    Species* sp_neighbor;
    vector<Species*> sp_neighbors;
    
    for(auto &sp : _species.species()) {
        auto nit = activeNeighbors.begin();
        auto neighbor = *nit;
        sp_neighbor = neighbor->findSpeciesByName(sp->getName());
        int copyNumber = sp_neighbor->getN();
        int lowerlimit = (int) sp_neighbor->getN()/2;
        if(sp->getFullName().find("Bound") == string::npos){
            while(copyNumber > lowerlimit) {
                sp_neighbor->down();
                
                //add to list if not already
                auto spit = find(sp_neighbors.begin(),
                                 sp_neighbors.end(),
                                 sp_neighbor);
                
                if(spit == sp_neighbors.end())
                    sp_neighbors.push_back(sp_neighbor);
                
                //increase copy number
                sp->up();
                //reset if we've looped through
                if(++nit == activeNeighbors.end())
                    nit = activeNeighbors.begin();
                neighbor = *nit;
                sp_neighbor = neighbor->findSpeciesByName(sp->getName());
                copyNumber--;
                
            }
        }

        //activate all reactions changed
        for(auto spn : sp_neighbors)
            spn->updateReactantPropensities();
        for(auto &sp : _species.species())
            sp->updateReactantPropensities();
        
    }
}

void Compartment::activate(ChemSim* chem, ActivateReason reason) {
    /**************************************************************************
    The diffusion-reactions with the already activated neighbors would be added
    for both directions.
    **************************************************************************/
    
    assert(!_activated && "Compartment is already activated.");
    
    //set marker
    _activated = true;
    //add all diffusion reactions
    auto rxns = generateAllDiffusionReactions(false);

    for(auto &r : rxns) {
        chem->addReaction(r);
        r->activateReaction(); // Conditionally activate the new diffusion reactions
    }

    if(reason == ActivateReason::Whole)
        shareSpecies(SysParams::Boundaries().transfershareaxis);

}

void Compartment::updateActivation(ChemSim* chem, ActivateReason reason) {
    double volumeFrac = getVolumeFrac();

    if(_activated) {
        // Update the reaction rates for diffusions in both directions
        for(auto& c: _neighbours) if(c->isActivated()) {
            // For any activated neighbor

            for(auto &sp_this : _species.species()) {
                int molecule = sp_this->getMolecule();
                float baseDiffRate = _diffusion_rates[molecule];
                if(baseDiffRate<0)  continue;

                Species *sp_neighbor = c->_species.findSpeciesByMolecule(molecule);

                // Scale the diffusion rate according to the contacting areas
                size_t idxFwd = _neighborIndex.at(c), idxBwd = c->_neighborIndex.at(this);
                double scaleFactor =
                    0.5 * (_partialArea[idxFwd] + c->_partialArea[idxBwd]) /
                    GController::getCompartmentArea()[idxFwd / 2];
                double actualDiffRate = baseDiffRate * scaleFactor;

                // Update outward reaction rate
                for(auto& r: _diffusion_reactions.reactions())
                    if(sp_this.get() == &r->rspecies()[0]->getSpecies() && sp_neighbor == &r->rspecies()[1]->getSpecies()) {
                        r->setVolumeFrac(volumeFrac);
                        r->setRateScaled(actualDiffRate);
                    }
                // We also update inward reaction rate here to ensure that neighbors are always on the same page.
                // Update inward reaction rate
                for(auto& r: c->_diffusion_reactions.reactions())
                    if(sp_this.get() == &r->rspecies()[1]->getSpecies() && sp_neighbor == &r->rspecies()[0]->getSpecies()) {
                        r->setVolumeFrac(c->getVolumeFrac());
                        r->setRateScaled(actualDiffRate);
                    }
            }

        }
    } else {
        activate(chem, reason);
    }

    // Update the internal reaction rates
    for(auto& r: _internal_reactions.reactions()) {
        r->setVolumeFrac(volumeFrac);
        r->setRateScaled(r->getBareRate());
    }
}

void Compartment::deactivate(ChemSim* chem, bool init) {
    
    //assert no cylinders in this compartment
    assert((_cylinders.size() == 0)
           && "Compartment cannot be deactivated when containing active cylinders.");
    
    assert(_activated && "Compartment is already deactivated.");
    
    //set marker
    _activated = false;
    
    if(!init) transferSpecies(SysParams::Boundaries().transfershareaxis);
    removeAllDiffusionReactions(chem);
}

bool operator==(const Compartment& a, const Compartment& b) {
    if(a.numberOfSpecies()!=b.numberOfSpecies() ||
       a.numberOfInternalReactions()!=b.numberOfInternalReactions())
        return false;
    
    if(typeid(a)!=typeid(b))
        return false;
    
    bool spec_bool = false;
    auto sit_pair = mismatch(a._species.species().begin(),
                             a._species.species().end(),
                             b._species.species().begin(),
            [](const unique_ptr<Species> &A, const unique_ptr<Species> &B)
            {return (*A)==(*B); });
    if(sit_pair.first==a._species.species().end())
        spec_bool=true;
    
    
    bool reac_bool = false;
    auto rit_pair = mismatch(a._internal_reactions.reactions().begin(),
                             a._internal_reactions.reactions().end(),
                             b._internal_reactions.reactions().begin(),
            [](const unique_ptr<ReactionBase> &A, const unique_ptr<ReactionBase> &B)
            {return (*A)==(*B);});
    if(rit_pair.first==a._internal_reactions.reactions().end())
        reac_bool=true;
    
    return spec_bool && reac_bool;
}<|MERGE_RESOLUTION|>--- conflicted
+++ resolved
@@ -1528,7 +1528,6 @@
     _volumeFrac = 1.0;
 }
 
-<<<<<<< HEAD
 void Compartment::computeSlicedVolumeArea(SliceMethod sliceMethod) {
 
     switch(sliceMethod) {
@@ -1572,93 +1571,6 @@
                 _volumeFrac = res.volumeIn / GController::getCompartmentVolume();
                 _partialArea = res.areaIn;
             }
-=======
-//Calculates volume fraction
-void Compartment::getSlicedVolumeArea() {
-    // The calculation requires the
-    //  - The position calculation of triangles
-    //  - The area calculation of triangles
-    //  - The unit normal vector of triangles
-    // ASSUMPTIONS:
-    //  - This compartment is a CUBE
-    //get compartment sizes in X,Y and the radius of cylinder
-    auto sizex = SysParams::Geometry().compartmentSizeX;
-    auto sizey = SysParams::Geometry().compartmentSizeY;
-    auto sizez = SysParams::Geometry().compartmentSizeZ;
-    auto r = SysParams::Boundaries().diameter / 2; //radius
-
-    //get geometry center of the compartment
-    auto x = _coords[0];
-    auto y = _coords[1];
-
-    auto leftx = x - sizex / 2;
-    auto rightx = x + sizex / 2;
-    auto lowy = y - sizey / 2;
-    auto upy = y + sizey / 2;
-
-    float pleft, pright, plow, pup, lleft, lright, llow, lup;
-    vector<float> edge;
-    // edge_index = intersection points at left = 1, at right = 2, at low = 4 and at up = 5 in 2D;
-    vector<int> edge_index;
-
-    //1. find intersection points at left or right edges
-    //if at lower or upper phase
-    if(y < r){
-        pleft = r - sqrt(r * r - (leftx - r) * (leftx - r));
-        pright = r - sqrt(r * r - (rightx - r) * (rightx - r));
-
-        //if the intersection is not inside the compartment, use the full compartlent size
-        if(pleft > upy || pleft < lowy) lleft = sizey;
-        else{
-            lleft = upy - pleft;
-            edge.push_back(lleft);
-            edge_index.push_back(1);
-        }
-
-        if(pright > upy || pright < lowy) lright = sizey;
-        else{
-            lright = upy - pright;
-            edge.push_back(lright);
-            edge_index.push_back(2);
-
-        }
-    }
-    else if(y > r){
-        pleft = r + sqrt(r * r - (leftx - r) * (leftx - r));
-        pright = r + sqrt(r * r - (rightx - r) * (rightx - r));
-
-        //if the intersection is not inside the compartment, use the full compartlent size
-        if(pleft > upy || pleft < lowy) lleft = sizey;
-        else{
-            lleft = pleft - lowy;
-            edge.push_back(lleft);
-            edge_index.push_back(1);
-        }
-
-        if(pright > upy || pright < lowy) lright = sizey;
-        else{
-            lright = pright - lowy;
-            edge.push_back(lright);
-            edge_index.push_back(2);
-        }
-    }
-    else {
-        cout<<"Even number of compartments in X or Y direction is not yet supportted."<<endl;
-    }
-
-    //1. find intersection points at lower or upper edges
-    //if at left or right phase
-    if(x < r){
-        plow = r - sqrt(r * r - (lowy - r) * (lowy - r));
-        pup = r - sqrt(r * r - (upy - r) * (upy - r));
-
-        //if the intersection is not inside the compartment, use the full compartlent size
-        if(plow > rightx || plow < leftx) llow = sizex;
-        else{
-            llow = rightx - plow;
-            edge.push_back(llow);
-            edge_index.push_back(4);
->>>>>>> 1e5344f8
         }
         break;
 
@@ -1847,32 +1759,6 @@
         }
         break;
     }
-<<<<<<< HEAD
-
-=======
-    //case 3, no intersections.
-    else if(edge.size() == 0 && edge_index.size() == 0){
-        _partialVolume = sizex * sizey * sizez / totalVol;
-    }
-    //case 4, two intersections points are the two vertices
-    else if(edge.size() == 4 && edge_index.size() == 4){
-        _partialVolume = 0.5;
-    }
-    //case 5, only one intersection point is a vertex
-    else if(edge.size() == 3 && edge_index.size() == 3){
-        float a1;
-        for(int i=0; i < 3; i++){
-            if(!areEqual(edge[i], 0.0) && !areEqual(edge[i], sizex))
-                a1 = edge[i];
-        }
-        _partialVolume = 0.5 * a1 * sizex * sizez / totalVol;
-    }
-    else{
-        cout <<"There are "<< edge.size() <<" intersection points for this compartment:"<< endl;
-        cout << "x = " << _coords[0] << ", y = " << _coords[1] << ", z = " << _coords[2] <<endl;
-        cout << "Something goes wrong!" << endl;
-    }
->>>>>>> 1e5344f8
 }
 
 vector<ReactionBase*> Compartment::generateDiffusionReactions(Compartment* C, bool outwardOnly) {
@@ -1906,7 +1792,6 @@
             this->addDiffusionReaction(R);
             rxns.push_back(R);
 
-<<<<<<< HEAD
             if(!outwardOnly) {
                 // Generate inward diffusion reaction
                 ReactionBase* R = new DiffusionReaction({sp_neighbour, sp_this.get()}, actualDiffRate, false, C->getVolumeFrac());
@@ -1921,14 +1806,6 @@
 
 vector<ReactionBase*> Compartment::generateAllDiffusionReactions(bool outwardOnly) {
     
-=======
-    
-    return vector<ReactionBase*>(rxns.begin(), rxns.end());
-}
-
-vector<ReactionBase*> Compartment::generateAllDiffusionReactions() {
-
->>>>>>> 1e5344f8
     vector<ReactionBase*> rxns;
 
     if(_activated) {
