
//------------------------------------------------------------------
//  **MEDYAN** - Simulation Package for the Mechanochemical
//               Dynamics of Active Networks, v3.1
//
//  Copyright (2015-2016)  Papoian Lab, University of Maryland
//
//                 ALL RIGHTS RESERVED
//
//  See the MEDYAN web page for more information:
//  http://www.medyan.org
//------------------------------------------------------------------

#include "Compartment.h"
#include "MathFunctions.h"
#include "Visitor.h"
<<<<<<< HEAD
//REMOVE LATER
#include "ChemNRMImpl.h"
=======
#include "Parser.h"

>>>>>>> dd921f8c

Compartment& Compartment::operator=(const Compartment &other) {
    
    _species.clear();
    _internal_reactions.clear();
    _diffusion_reactions.clear();
    other.cloneSpecies(this);
    other.cloneReactions(this);
    _diffusion_rates = other._diffusion_rates;
    
    return *this;
    
}
    
bool Compartment::apply_impl(SpeciesVisitor &v) {
    for(auto &s : _species.species()) {
        v.visit(s.get());
    }
    return true;
}

bool Compartment::apply_impl(ReactionVisitor &v) {
    for(auto &r : _internal_reactions.reactions()) {
        v.visit(r.get());
    }
    return true;
}

vector<ReactionBase*> Compartment::generateDiffusionReactions(Compartment* C)
{
    vector<ReactionBase*> rxns;
    
    for(auto &sp_this : _species.species()) {
        int molecule = sp_this->getMolecule();
        float diff_rate = _diffusion_rates[molecule];
        if(diff_rate<0)  continue;
        
        if(C->isActivated()) {
            Species *sp_neighbour = C->_species.findSpeciesByMolecule(molecule);
            ReactionBase *R = new DiffusionReaction({sp_this.get(),sp_neighbour},diff_rate);
            this->addDiffusionReaction(R);
            rxns.push_back(R);
        }
    }

    
    return vector<ReactionBase*>(rxns.begin(), rxns.end());
}

//Qin
vector<ReactionBase*> Compartment::generateScaleDiffusionReactions(Compartment* C)
{
    vector<ReactionBase*> rxns;

    cout << "neighbor: x = " << C->_coords[0] << ", y = " << C->_coords[1] <<endl;
    auto factor = generateScaleFactor(C);
    cout << "factor = " << factor << endl;
    
    for(auto &sp_this : _species.species()) {
        int molecule = sp_this->getMolecule();
        float diff_rate = _diffusion_rates[molecule];
        if(diff_rate<0)  continue;
        
        if(C->isActivated()) {
            Species *sp_neighbour = C->_species.findSpeciesByMolecule(molecule);
            
            auto diff_rate_s = diff_rate * factor;
       
            ReactionBase *R = new DiffusionReaction({sp_this.get(),sp_neighbour},diff_rate_s);
            this->addDiffusionReaction(R);
            rxns.push_back(R);
        }
        

    }

    
    return vector<ReactionBase*>(rxns.begin(), rxns.end());
}

//Qin, generate a scaling factor for diffusion constant. For cylinder with 1 compartment in Z direction only
float Compartment::generateScaleFactor(Compartment* C)
{
    vector<ReactionBase*> rxns;
    
    auto lx = SysParams::Geometry().compartmentSizeX;
    auto ly = SysParams::Geometry().compartmentSizeY;
    auto r = SysParams::Boundaries().diameter / 2; //radius
    //float c1;
    
    if((_coords[0] - lx/2) < r && (_coords[0] + lx/2) > r) {
        cout << "Diffusion Scaling failed" << endl;
        return 1;
    }
    
    if((_coords[1] - ly/2) < r && (_coords[1] + ly/2) > r) {
        cout << "Diffusion Scaling failed" << endl;
        return 1;
    }
    
    auto x = _coords[0];
    auto y = _coords[1];
    auto nx = C->_coords[0];
    auto ny = C->_coords[1];
    float c1;
    float c2;
    
    //scale diffusion rate based on compartment area
    //1. find the location of the neighbor compartment
    if(ny == y) {
        
        //2. calculate the interection point
        //if at lower part
        if(y < r) {
            //if at left
            if(nx < x) c1 = x - lx/2;
            //if at right
            else c1 = x + lx/2;
  
            c2 = r - sqrt(r * r - (c1 - r) * (c1 - r));
            
            //3. calculate scaling factor
            //check if interaction is within compartment
            if(c2 < (y + ly/2) && c2 > (y - ly/2)) {
                float factor = (y + ly/2 - c2) / ly;
                return factor;
            }
            else return 1;

        }
        //if at upper part
        else {
            //at left
            if(nx < x) c1 = x - lx/2;

            else c1 = x + lx/2; //right
            
            c2 = r + sqrt(r * r - (c1 - r) * (c1 - r));

            
            //3. calculate scaling factor
            if(c2 < (y + ly/2) && c2 > (y - ly/2)) {
                float factor = (c2 - y + ly/2) / ly;
                return factor;
            }
            else return 1;

        }
    }
    
    else if(nx == x){
        //2. calculate the interection point
        //if at left part
        if(x < r) {
            //if at lower
            if(ny < y) c1 = y - ly/2;

            //if at upper
            else c1 = y + ly/2;
            
            c2 = r - sqrt(r * r - (c1 - r) * (c1 - r));
            
            //3. calculate scaling factor
            //check if interaction is within compartment
            if(c2 < (x + lx/2) && c2 > (x - lx/2)) {
                float factor = (_coords[0] + lx/2 - c2) / lx;
                return factor;
            }
            else return 1;
            
        }
        //if at right part
        else {
            //at lower
            if(ny < y) auto c1 = y - ly/2;

            else auto c1 = y + ly/2; //right
            
            auto c2 = r + sqrt(r * r - (c1 - r) * (c1 - r));
            
            //3. calculate scaling factor
            if(c2 < (x + lx/2) && c2 > (x - lx/2)) {
                float factor = (c2 - x + lx/2) / lx;
                return factor;
            }
            else return 1;
            
        }

    }
    
}


vector<ReactionBase*> Compartment::generateAllDiffusionReactions() {
    
    vector<ReactionBase*> rxns;

    if(_activated) {
        for (auto &C: _neighbours) {
            
            auto newRxns = generateDiffusionReactions(C);
            rxns.insert(rxns.begin(), newRxns.begin(), newRxns.end());
        }
    }
    return vector<ReactionBase*>(rxns.begin(), rxns.end());
}

<<<<<<< HEAD
vector<ReactionBase*> Compartment::generateAllpairsDiffusionReactions() {
=======
vector<ReactionBase*> Compartment::generateAllScaleDiffusionReactions() {
>>>>>>> dd921f8c
    
    vector<ReactionBase*> rxns;
    
    if(_activated) {
        for (auto &C: _neighbours) {
<<<<<<< HEAD
            if(C->isActivated()){
            auto newRxns = generateDiffusionReactions(C);
                 rxns.insert(rxns.begin(), newRxns.begin(), newRxns.end());
            newRxns = C->generateDiffusionReactions(this);
                 rxns.insert(rxns.begin(), newRxns.begin(), newRxns.end());

//            for(auto &r : C->_diffusion_reactions.reactions()) {
//                auto rs = r.get()->rspecies()[1];
//                if(rs->getSpecies().getParent() == this) {
//                    newRxns.push_back(r.get());
//                }
//            }
//                std::cout<<newRxns.size()<<endl;;
               
            }
=======

            cout << "current: x = " << _coords[0] << ", y = " << _coords [1] << endl;
            auto newRxns = generateScaleDiffusionReactions(C);
            rxns.insert(rxns.begin(), newRxns.begin(), newRxns.end());
>>>>>>> dd921f8c
        }
    }
    return vector<ReactionBase*>(rxns.begin(), rxns.end());
}

void Compartment::removeDiffusionReactions(ChemSim* chem, Compartment* C)
{
    //look for neighbor's diffusion reactions
    vector<ReactionBase*> to_remove;

    for(auto &r : C->_diffusion_reactions.reactions()) {
        
        auto rs = r.get()->rspecies()[1];
        if(rs->getSpecies().getParent() == this) {

            r->passivateReaction();
            
            chem->removeReaction(r.get());
            
            to_remove.push_back(r.get());
        }

    }
    
    //remove them
    for(auto &r : to_remove)
        C->_diffusion_reactions.removeReaction(r);
    
}

void Compartment::removeAllDiffusionReactions(ChemSim* chem) {
    
    //remove all diffusion reactions that this has ownership of
    for(auto &r : _diffusion_reactions.reactions()) {
        r->passivateReaction();
        chem->removeReaction(r.get());
    }
    
    _diffusion_reactions.clear();
    
    //remove neighboring diffusing reactions with this compartment
    for (auto &C: _neighbours)
        removeDiffusionReactions(chem, C);
}


void Compartment::transferSpecies(int i) {
    //i axis
    //0 X
    //1 Y
    //2 Z
    //3 all directions
    //get active neighbors
    vector<Compartment*> activeNeighbors;
    
    for(auto &neighbor : _neighbours){
        auto ncoord=neighbor->coordinates();
//                    std::cout<<_coords[0]<<" "<<_coords[1]<<" "<<_coords[2]<<" "<<ncoord[0]<<" "<<ncoord[1]<<" "<<ncoord[2]<<endl;
        if(neighbor->isActivated()){
            if(i==3)
                activeNeighbors.push_back(neighbor);
            else if(mathfunc::twoPointDistance(ncoord,_coords)==(abs(_coords[i]-ncoord[i])))
                activeNeighbors.push_back(neighbor);
        }}
    
    assert(activeNeighbors.size() != 0
           && "Cannot transfer species to another compartment... no neighbors are active");
    if(i<3 && activeNeighbors.size()>1){
        cout<<"Error transferring species along an axis. More than 1 neighbor. Exiting. "<< endl;
        exit(EXIT_FAILURE);
    }
    
    //go through species
    Species* sp_neighbor;
    vector<Species*> sp_neighbors;
    
    for(auto &sp : _species.species()) {
        
        int copyNumber = sp->getN();
        auto nit = activeNeighbors.begin();
        
        if(sp->getFullName().find("Bound") == string::npos){
            while(copyNumber > 0) {
                sp->down();
                
                //choose a random active neighbor
                auto neighbor = *nit;
                
                sp_neighbor = neighbor->findSpeciesByName(sp->getName());
                
                //add to list if not already
                auto spit = find(sp_neighbors.begin(),
                                 sp_neighbors.end(),
                                 sp_neighbor);
                
                if(spit == sp_neighbors.end())
                    sp_neighbors.push_back(sp_neighbor);
                
                //increase copy number
                
                sp_neighbor->up();
                
                //reset if we've looped through
                if(++nit == activeNeighbors.end())
                    nit = activeNeighbors.begin();
                copyNumber--;
                
            }
        }
        
        //activate all reactions changed
        for(auto spn : sp_neighbors)
            spn->updateReactantPropensities();
        for(auto &sp : _species.species())
            sp->updateReactantPropensities();
    }
}

void Compartment::shareSpecies(int i) {
    //i axis
    //0 X
    //1 Y
    //2 Z
    //3 all directions
    //get active neighbors
    vector<Compartment*> activeNeighbors;
    
    for(auto &neighbor : _neighbours){
        auto ncoord=neighbor->coordinates();
    if(neighbor->isActivated()){
        if(i==3)
            activeNeighbors.push_back(neighbor);
        else if(mathfunc::twoPointDistance(ncoord,_coords)==(abs(_coords[i]-ncoord[i])))
        activeNeighbors.push_back(neighbor);
    }}
    
    assert(activeNeighbors.size() != 0
           && "Cannot share species to another compartment... no neighbors are active");
    if(i<3 && activeNeighbors.size()>1){
        cout<<"Error sharing species along an axis. More than 1 neighbor. Exiting."<< endl;
        exit(EXIT_FAILURE);
    }
    //go through species
    Species* sp_neighbor;
    vector<Species*> sp_neighbors;
    
    for(auto &sp : _species.species()) {
        auto nit = activeNeighbors.begin();
        auto neighbor = *nit;
        sp_neighbor = neighbor->findSpeciesByName(sp->getName());
        int copyNumber = sp_neighbor->getN();
        int lowerlimit = (int) sp_neighbor->getN()/2;
//        std::cout<<copyNumber<<endl;
        if(sp->getFullName().find("Bound") == string::npos){
            while(copyNumber > lowerlimit) {
                sp_neighbor->down();
                
                //add to list if not already
                auto spit = find(sp_neighbors.begin(),
                                 sp_neighbors.end(),
                                 sp_neighbor);
                
                if(spit == sp_neighbors.end())
                    sp_neighbors.push_back(sp_neighbor);
                
                //increase copy number
                sp->up();
                //reset if we've looped through
                if(++nit == activeNeighbors.end())
                    nit = activeNeighbors.begin();
                neighbor = *nit;
                sp_neighbor = neighbor->findSpeciesByName(sp->getName());
                copyNumber--;
                
            }
        }
//        std::cout<<sp->getN()<<" "<<sp_neighbor->getN()<<endl;
        //activate all reactions changed
        for(auto spn : sp_neighbors)
            spn->updateReactantPropensities();
        for(auto &sp : _species.species())
            sp->updateReactantPropensities();
        
    }
}

void Compartment::activate(ChemSim* chem) {
    
    assert(!_activated && "Compartment is already activated.");
    
    //set marker
    _activated = true;
    //add all diffusion reactions
    auto rxns = generateAllpairsDiffusionReactions();
    for(auto &r : rxns) chem->addReaction(r);
    shareSpecies(SysParams::Mechanics().transfershareaxis);
    
//    for(auto &r : _diffusion_reactions.reactions()) {
//        //auto rs = r.get()->rspecies();
//        RNodeNRM *rn = (RNodeNRM*)((r)->getRnode());
//        std::cout<<"DR " <<r->getBareRate()<<" "<<r->getRate()<<" "<<rn->getPropensity()<<" "<<r->isPassivated()<<endl;
//    }
//    std::cout<<"--"<<endl;
    for (auto &C: _neighbours){
        if(C->isActivated()){
            for(auto &r : C->_diffusion_reactions.reactions()) {
                auto rs = r.get()->rspecies()[1];
                if(rs->getSpecies().getParent() == this) {
                    auto rs1 = r.get()->rspecies()[0];
                    if(rs1->getN()>0 && r->isPassivated()){
                        r->activateReaction();
                    }
//            RNodeNRM *rn = (RNodeNRM*)((r)->getRnode());
//            std::cout<<"DR " <<r->getBareRate()<<" "<<r->getRate()<<" "<<rn->getPropensity()<<" "<<r->isPassivated()<<endl;
        }
    }
//        std::cout<<"-*"<<endl;
        }
    }
    

//    _diffusion_reactions.updatePropensityComprtment();
//    for (auto &C: _neighbours){
//        C->_diffusion_reactions.updatePropensityComprtment();
//    }
    
    
//    std::cout<<"After updation"<<endl;
//    for(auto &r : _diffusion_reactions.reactions()) {
//        //auto rs = r.get()->rspecies();
//        RNodeNRM *rn = (RNodeNRM*)((r)->getRnode());
//        std::cout<<"DR " <<r->getBareRate()<<" "<<r->getRate()<<" "<<rn->getPropensity()<<" "<<r->isPassivated()<<endl;
//    }
//    std::cout<<"--"<<endl;
//    for (auto &C: _neighbours){
//        for(auto &r : C->_diffusion_reactions.reactions()) {
//            auto rs = r.get()->rspecies()[1];
//            if(rs->getSpecies().getParent() == this) {
//                RNodeNRM *rn = (RNodeNRM*)((r)->getRnode());
////                rn->printSelf();
//                std::cout<<"DR " <<r->getBareRate()<<" "<<r->getRate()<<" "<<rn->getPropensity()<<" "<<r->isPassivated()<<endl;
//            }
//        }
//        std::cout<<"-*"<<endl;
//    }
    
}

void Compartment::deactivate(ChemSim* chem) {
    
    //assert no cylinders in this compartment
    assert((_cylinders.size() == 0)
           && "Compartment cannot be deactivated when containing active cylinders.");
    
    assert(_activated && "Compartment is already deactivated.");
    
    //set marker
    _activated = false;
    
    transferSpecies(SysParams::Mechanics().transfershareaxis);
    removeAllDiffusionReactions(chem);
}

bool operator==(const Compartment& a, const Compartment& b) {
    if(a.numberOfSpecies()!=b.numberOfSpecies() or
       a.numberOfInternalReactions()!=b.numberOfInternalReactions())
        return false;
    
    if(typeid(a)!=typeid(b))
        return false;
    
    bool spec_bool = false;
    auto sit_pair = mismatch(a._species.species().begin(),
                             a._species.species().end(),
                             b._species.species().begin(),
            [](const unique_ptr<Species> &A, const unique_ptr<Species> &B)
            {return (*A)==(*B); });
    if(sit_pair.first==a._species.species().end())
        spec_bool=true;
    
    
    bool reac_bool = false;
    auto rit_pair = mismatch(a._internal_reactions.reactions().begin(),
                             a._internal_reactions.reactions().end(),
                             b._internal_reactions.reactions().begin(),
            [](const unique_ptr<ReactionBase> &A, const unique_ptr<ReactionBase> &B)
            {return (*A)==(*B);});
    if(rit_pair.first==a._internal_reactions.reactions().end())
        reac_bool=true;
    
    return spec_bool && reac_bool;
}<|MERGE_RESOLUTION|>--- conflicted
+++ resolved
@@ -14,13 +14,8 @@
 #include "Compartment.h"
 #include "MathFunctions.h"
 #include "Visitor.h"
-<<<<<<< HEAD
 //REMOVE LATER
 #include "ChemNRMImpl.h"
-=======
-#include "Parser.h"
-
->>>>>>> dd921f8c
 
 Compartment& Compartment::operator=(const Compartment &other) {
     
@@ -229,17 +224,12 @@
     return vector<ReactionBase*>(rxns.begin(), rxns.end());
 }
 
-<<<<<<< HEAD
 vector<ReactionBase*> Compartment::generateAllpairsDiffusionReactions() {
-=======
-vector<ReactionBase*> Compartment::generateAllScaleDiffusionReactions() {
->>>>>>> dd921f8c
     
     vector<ReactionBase*> rxns;
     
     if(_activated) {
         for (auto &C: _neighbours) {
-<<<<<<< HEAD
             if(C->isActivated()){
             auto newRxns = generateDiffusionReactions(C);
                  rxns.insert(rxns.begin(), newRxns.begin(), newRxns.end());
@@ -255,12 +245,6 @@
 //                std::cout<<newRxns.size()<<endl;;
                
             }
-=======
-
-            cout << "current: x = " << _coords[0] << ", y = " << _coords [1] << endl;
-            auto newRxns = generateScaleDiffusionReactions(C);
-            rxns.insert(rxns.begin(), newRxns.begin(), newRxns.end());
->>>>>>> dd921f8c
         }
     }
     return vector<ReactionBase*>(rxns.begin(), rxns.end());
