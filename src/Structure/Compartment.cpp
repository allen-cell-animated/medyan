--- conflicted
+++ resolved
@@ -12,15 +12,11 @@
 //------------------------------------------------------------------
 
 #include "Compartment.h"
-<<<<<<< HEAD
 
 #include "CuboidSlicing.h"
 #include "core/controller/GController.h"
 #include "MathFunctions.h"
 using namespace mathfunc;
-=======
-#include "MathFunctions.h"
->>>>>>> 3496115b
 #include "Visitor.h"
 #include "Parser.h"
 //REMOVE LATER
@@ -150,186 +146,14 @@
     return vector<ReactionBase*>(rxns.begin(), rxns.end());
 }
 
-<<<<<<< HEAD
 vector<ReactionBase*> Compartment::generateAllDiffusionReactions(bool outwardOnly) {
-=======
-//Qin
-vector<ReactionBase*> Compartment::generateScaleDiffusionReactions(Compartment* C)
-{
-    vector<ReactionBase*> rxns;
-
-    cout << "neighbor: x = " << C->_coords[0] << ", y = " << C->_coords[1] <<endl;
-    auto factor = generateScaleFactor(C);
-    cout << "factor = " << factor << endl;
-    
-    for(auto &sp_this : _species.species()) {
-        int molecule = sp_this->getMolecule();
-        float diff_rate = _diffusion_rates[molecule];
-        if(diff_rate<0)  continue;
-        
-        if(C->isActivated()) {
-            Species *sp_neighbour = C->_species.findSpeciesByMolecule(molecule);
-            
-            auto diff_rate_s = diff_rate * factor;
-       
-            ReactionBase *R = new DiffusionReaction({sp_this.get(),sp_neighbour},diff_rate_s);
-            this->addDiffusionReaction(R);
-            rxns.push_back(R);
-        }
-        
-
-    }
-
->>>>>>> 3496115b
-    
-    return vector<ReactionBase*>(rxns.begin(), rxns.end());
-}
-
-//Qin, generate a scaling factor for diffusion constant. For cylinder with 1 compartment in Z direction only
-float Compartment::generateScaleFactor(Compartment* C)
-{
-    vector<ReactionBase*> rxns;
-    
-    auto lx = SysParams::Geometry().compartmentSizeX;
-    auto ly = SysParams::Geometry().compartmentSizeY;
-    auto r = SysParams::Boundaries().diameter / 2; //radius
-    //float c1;
-    
-    if((_coords[0] - lx/2) < r && (_coords[0] + lx/2) > r) {
-        cout << "Diffusion Scaling failed" << endl;
-        return 1;
-    }
-    
-    if((_coords[1] - ly/2) < r && (_coords[1] + ly/2) > r) {
-        cout << "Diffusion Scaling failed" << endl;
-        return 1;
-    }
-    
-    auto x = _coords[0];
-    auto y = _coords[1];
-    auto nx = C->_coords[0];
-    auto ny = C->_coords[1];
-    float c1;
-    float c2;
-    
-    //scale diffusion rate based on compartment area
-    //1. find the location of the neighbor compartment
-    if(ny == y) {
-        
-        //2. calculate the interection point
-        //if at lower part
-        if(y < r) {
-            //if at left
-            if(nx < x) c1 = x - lx/2;
-            //if at right
-            else c1 = x + lx/2;
-  
-            c2 = r - sqrt(r * r - (c1 - r) * (c1 - r));
-            
-            //3. calculate scaling factor
-            //check if interaction is within compartment
-            if(c2 < (y + ly/2) && c2 > (y - ly/2)) {
-                float factor = (y + ly/2 - c2) / ly;
-                return factor;
-            }
-            else return 1;
-
-        }
-        //if at upper part
-        else {
-            //at left
-            if(nx < x) c1 = x - lx/2;
-
-            else c1 = x + lx/2; //right
-            
-            c2 = r + sqrt(r * r - (c1 - r) * (c1 - r));
-
-            
-            //3. calculate scaling factor
-            if(c2 < (y + ly/2) && c2 > (y - ly/2)) {
-                float factor = (c2 - y + ly/2) / ly;
-                return factor;
-            }
-            else return 1;
-
-        }
-    }
-    
-    else if(nx == x){
-        //2. calculate the interection point
-        //if at left part
-        if(x < r) {
-            //if at lower
-            if(ny < y) c1 = y - ly/2;
-
-            //if at upper
-            else c1 = y + ly/2;
-            
-            c2 = r - sqrt(r * r - (c1 - r) * (c1 - r));
-            
-            //3. calculate scaling factor
-            //check if interaction is within compartment
-            if(c2 < (x + lx/2) && c2 > (x - lx/2)) {
-                float factor = (_coords[0] + lx/2 - c2) / lx;
-                return factor;
-            }
-            else return 1;
-            
-        }
-        //if at right part
-        else {
-            //at lower
-            if(ny < y) auto c1 = y - ly/2;
-
-            else auto c1 = y + ly/2; //right
-            
-            auto c2 = r + sqrt(r * r - (c1 - r) * (c1 - r));
-            
-            //3. calculate scaling factor
-            if(c2 < (x + lx/2) && c2 > (x - lx/2)) {
-                float factor = (c2 - x + lx/2) / lx;
-                return factor;
-            }
-            else return 1;
-            
-        }
-
-    }
-    
-}
-
-
-vector<ReactionBase*> Compartment::generateAllDiffusionReactions() {
     
     vector<ReactionBase*> rxns;
 
     if(_activated) {
         for (auto &C: _neighbours) {
-<<<<<<< HEAD
             auto newRxns = generateDiffusionReactions(C, outwardOnly);
-=======
-            
-            auto newRxns = generateDiffusionReactions(C);
->>>>>>> 3496115b
             rxns.insert(rxns.begin(), newRxns.begin(), newRxns.end());
-        }
-    }
-    return vector<ReactionBase*>(rxns.begin(), rxns.end());
-}
-
-vector<ReactionBase*> Compartment::generateAllpairsDiffusionReactions() {
-    
-    vector<ReactionBase*> rxns;
-    
-    if(_activated) {
-        for (auto &C: _neighbours) {
-            if(C->isActivated()){
-            auto newRxns = generateDiffusionReactions(C);
-                 rxns.insert(rxns.begin(), newRxns.begin(), newRxns.end());
-            newRxns = C->generateDiffusionReactions(this);
-                 rxns.insert(rxns.begin(), newRxns.begin(), newRxns.end());
-               
-            }
         }
     }
     return vector<ReactionBase*>(rxns.begin(), rxns.end());
@@ -530,11 +354,7 @@
     //set marker
     _activated = true;
     //add all diffusion reactions
-<<<<<<< HEAD
     auto rxns = generateAllDiffusionReactions(init);
-=======
-    auto rxns = generateAllpairsDiffusionReactions();
->>>>>>> 3496115b
     for(auto &r : rxns) chem->addReaction(r);
     shareSpecies(SysParams::Mechanics().transfershareaxis);
     
