
//------------------------------------------------------------------
//  **MEDYAN** - Simulation Package for the Mechanochemical
//               Dynamics of Active Networks, v4.0
//
//  Copyright (2015-2018)  Papoian Lab, University of Maryland
//
//                 ALL RIGHTS RESERVED
//
//  See the MEDYAN web page for more information:
//  http://www.medyan.org
//------------------------------------------------------------------
#include "SubSystem.h"
#include "BoundaryElement.h"
#include "CompartmentGrid.h"
#include "BindingManager.h"
#include "BindingManagerCUDA.h"
#include "MathFunctions.h"
#include "BoundaryElement.h"
#include "BoundaryElementImpl.h"
#include <vector>
#include "dist_moduleV2/dist_driver.h"
#include "dist_moduleV2/dist_coords.h"
#include "dist_moduleV2/dist_common.h"
#include "Cylinder.h"
using namespace mathfunc;
void SubSystem::resetNeighborLists() {
#ifdef CUDAACCL_NL
    coord = new floatingpoint[CGMethod::N];
                coord_com = new floatingpoint[3 * Cylinder::getCylinders().size()];
                beadSet = new int[2 * Cylinder::getCylinders().size()];
                cylID = new int[Cylinder::getCylinders().size()];
                filID = new int[Cylinder::getCylinders().size()];
                filType = new int[Cylinder::getCylinders().size()];
                cmpID = new unsigned int[Cylinder::getCylinders().size()];
                fvecpos = new int[Cylinder::getCylinders().size()];
        //        cylstate= new bool[Cylinder::getCylinders().size()];
        //        cylvecpospercmp = new int[2 * _compartmentGrid->getCompartments().size()];

                if(SysParams::Chemistry().numFilaments > 1) {
                    cout << "CUDA NL cannot handle more than one type of filaments." << endl;
                    exit(EXIT_FAILURE);
                }
                int numBindingSites = SysParams::Chemistry().bindingSites[0].size();
                if(SysParams::Chemistry().numBrancherSpecies[0] > 0)
                    cmon_state_brancher = new int[ numBindingSites * Cylinder::getCylinders().size()];
                if(SysParams::Chemistry().numLinkerSpecies[0] > 0)
                    cmon_state_linker = new int[numBindingSites * Cylinder::getCylinders().size()];
                if(SysParams::Chemistry().numMotorSpecies[0] > 0)
                    cmon_state_motor = new int[numBindingSites * Cylinder::getCylinders().size()];

                int i = 0; //int cID = 0;
                for(auto b: Bead::getBeads()) {
                    //flatten indices
                    int index = 3 * i;
                    coord[index] = b->vcoordinate()[0];
                    coord[index + 1] = b->vcoordinate()[1];
                    coord[index + 2] = b->vcoordinate()[2];
                    i++;
                }
                i = 0; //int countcyl = 0;
        //        for(auto C : _compartmentGrid->getCompartments()) {
        //            int iter = 0;
        //            for(auto nC : C->getNeighbours()) {
        //                cmp_neighbors[nneighbors * cID + iter] = GController::getCompartmentID(nC->coordinates());
        //                        iter++;
        //            }
        //            for(auto k = iter; k < nneighbors; k++ )
        //                cmp_neighbors[nneighbors * cID + k] = -1;

        //            cylvecpospercmp[2 * cID] = countcyl;
        //            countcyl += C->getCylinders().size();
        //            cylvecpospercmp[2 * cID + 1] = countcyl;

        //            if(C->getCylinders().size()>maxnumCyl)
        //                maxnumCyl = C->getCylinders().size();
        //            cID++;
        //            for(auto c:C->getCylinders()){
                 for(auto c:Cylinder::getCylinders()){
                            //flatten indices
                            int index = 3 * i;
                            coord_com[index] = c->coordinate[0];
                            coord_com[index + 1] = c->coordinate[1];
                            coord_com[index + 2] = c->coordinate[2];

                        beadSet[2 * i] = c->getFirstBead()->getStableIndex();
                        beadSet[2 * i + 1] = c->getSecondBead()->getStableIndex();
                        cylID[i] = c->getId();
                        c->_dcIndex = i;
                        fvecpos[i] = c->getPosition();
                        auto fil = dynamic_cast<Filament*>(c->getParent());
                        filID[i] =  fil->getId();
                        cmpID[i] = GController::getCompartmentID(c->getCompartment()->coordinates());
                        filType[i] = fil->getType();
        //                cylstate[i] = c->isFullLength();
                        int j = 0;
                        for(auto it2 = SysParams::Chemistry().bindingSites[fil->getType()].begin();
                            it2 != SysParams::Chemistry().bindingSites[fil->getType()].end(); it2++) {
                            if(SysParams::Chemistry().numBrancherSpecies[0] > 0)
                                cmon_state_brancher[numBindingSites * i + j ] = c->getCCylinder()->getCMonomer(*it2)
                                        ->speciesBound(SysParams::Chemistry().brancherBoundIndex[fil->getType()])->getN();
                            if(SysParams::Chemistry().numLinkerSpecies[0] > 0)
                                cmon_state_linker[numBindingSites * i + j ] = c->getCCylinder()->getCMonomer(*it2)
                                        ->speciesBound(SysParams::Chemistry().linkerBoundIndex[fil->getType()])->getN();
                            if(SysParams::Chemistry().numMotorSpecies[0] > 0)
                                cmon_state_motor[numBindingSites * i + j ] = c->getCCylinder()->getCMonomer(*it2)
                                        ->speciesBound(SysParams::Chemistry().motorBoundIndex[fil->getType()])->getN();
                            j++;
        //                    for(auto k = 0; k< SysParams::Chemistry().numBoundSpecies[0]; k ++) {
        //                        cmon_state[SysParams::Chemistry().bindingSites[fil->getType()].size() * SysParams::Chemistry
        //                                ().numBoundSpecies[0] * i + j] =
        //                                c->getCCylinder()->getCMonomer(*it2)->speciesBound(k)->getN();
        //                        j++;
        //                    }
                        }
                        i++;
                    }
        //        }//Compartment
                //CUDAMALLOC
                //@{
        //        size_t free, total;
        //        CUDAcommon::handleerror(cudaMemGetInfo(&free, &total));
        //        fprintf(stdout,"\t### Available VRAM : %g Mo/ %g Mo(total)\n\n",
        //                free/1e6, total/1e6);
        //
        //        cudaFree(0);
        //
        //        CUDAcommon::handleerror(cudaMemGetInfo(&free, &total));
        //        fprintf(stdout,"\t### Available VRAM : %g Mo/ %g Mo(total)\n\n",
        //                free/1e6, total/1e6);
                CUDAcommon::handleerror(cudaMalloc((void **) &gpu_coord, CGMethod::N * sizeof(floatingpoint)),"cuda data "
                                        "transfer", " SubSystem.h");
                CUDAcommon::handleerror(cudaMalloc((void **) &gpu_coord_com, 3 * Cylinder::getCylinders().size() * sizeof
                                        (floatingpoint)),"cuda data transfer", " SubSystem.h");
                CUDAcommon::handleerror(cudaMalloc((void **) &gpu_beadSet, 2 * Cylinder::getCylinders().size() * sizeof
                                        (int)), "cuda data transfer", " SubSystem.h");
                CUDAcommon::handleerror(cudaMalloc((void **) &gpu_cylID, Cylinder::getCylinders().size() * sizeof(int)),
                                        "cuda data transfer", " SubSystem.h");
                CUDAcommon::handleerror(cudaMalloc((void **) &gpu_fvecpos, Cylinder::getCylinders().size() * sizeof(int)),
                                        "cuda data transfer", " SubSystem.h");
                CUDAcommon::handleerror(cudaMalloc((void **) &gpu_filID, Cylinder::getCylinders().size() * sizeof(int)),
                                        "cuda data transfer", " SubSystem.h");
                CUDAcommon::handleerror(cudaMalloc((void **) &gpu_filType, Cylinder::getCylinders().size() * sizeof(int)),
                                        "cuda data transfer", " SubSystem.h");
                CUDAcommon::handleerror(cudaMalloc((void **) &gpu_cmpID, Cylinder::getCylinders().size() * sizeof(unsigned
                                        int)), "cuda data transfer", " SubSystem.h");
        //        CUDAcommon::handleerror(cudaMalloc((void **) &gpu_cylstate, Cylinder::getCylinders().size() * sizeof(int)),
        //                                "cuda data transfer", " SubSystem.h");

                if(SysParams::Chemistry().numBrancherSpecies[0] > 0)
                CUDAcommon::handleerror(cudaMalloc((void **) &gpu_cmon_state_brancher, numBindingSites *
                        Cylinder::getCylinders().size() * sizeof(int)), "cuda data transfer", " SubSystem.h");
                if(SysParams::Chemistry().numLinkerSpecies[0] > 0)
                    CUDAcommon::handleerror(cudaMalloc((void **) &gpu_cmon_state_linker, numBindingSites *
                                            Cylinder::getCylinders().size() * sizeof(int)), "cuda data transfer", " SubSystem.h");
                if(SysParams::Chemistry().numMotorSpecies[0] > 0)
                    CUDAcommon::handleerror(cudaMalloc((void **) &gpu_cmon_state_motor, numBindingSites *
                                            Cylinder::getCylinders().size() * sizeof(int)), "cuda data transfer", " SubSystem.h");

        //        CUDAcommon::handleerror(cudaMalloc((void **) &gpu_cylvecpospercmp,
        //                                2 * _compartmentGrid->getCompartments().size()), "cuda data transfer", " SubSystem.h");
        //        CUDAcommon::handleerror(cudaMalloc((void **) &gpu_cmp_neighbors, nneighbors *
        //                                 _compartmentGrid->getCompartments().size() * sizeof(int)), "cuda data transfer",
        //                                " SubSystem.h");
                //@}
                //CUDAMEMCPY
                //@{
                CUDAcommon::handleerror(cudaMemcpy(gpu_coord, coord, CGMethod::N *sizeof(floatingpoint), cudaMemcpyHostToDevice));
                CUDAcommon::handleerror(cudaMemcpy(gpu_coord_com, coord_com, 3 * Cylinder::getCylinders().size() *sizeof
                                                   (floatingpoint), cudaMemcpyHostToDevice));
                CUDAcommon::handleerror(cudaMemcpy(gpu_beadSet, beadSet, 2 * Cylinder::getCylinders().size() *sizeof(int),
                                                   cudaMemcpyHostToDevice));
                CUDAcommon::handleerror(cudaMemcpy(gpu_cylID, cylID, Cylinder::getCylinders().size() *sizeof(int),
                                                   cudaMemcpyHostToDevice));
                CUDAcommon::handleerror(cudaMemcpy(gpu_fvecpos, fvecpos, Cylinder::getCylinders().size() *sizeof(int),
                                                   cudaMemcpyHostToDevice));
                CUDAcommon::handleerror(cudaMemcpy(gpu_filID, filID, Cylinder::getCylinders().size() *sizeof(int),
                                                   cudaMemcpyHostToDevice));
                CUDAcommon::handleerror(cudaMemcpy(gpu_filType, filType, Cylinder::getCylinders().size() *sizeof(int),
                                                   cudaMemcpyHostToDevice));
                CUDAcommon::handleerror(cudaMemcpy(gpu_cmpID, cmpID, Cylinder::getCylinders().size() *sizeof(unsigned int),
                                                   cudaMemcpyHostToDevice));
        //        CUDAcommon::handleerror(cudaMemcpy(gpu_cylstate, cylstate, Cylinder::getCylinders().size() *sizeof(int),
        //                                           cudaMemcpyHostToDevice));
                if(SysParams::Chemistry().numBrancherSpecies[0] > 0)
                CUDAcommon::handleerror(cudaMemcpy(gpu_cmon_state_brancher, cmon_state_brancher, numBindingSites *
                                        Cylinder::getCylinders().size() * sizeof(int), cudaMemcpyHostToDevice));
                if(SysParams::Chemistry().numLinkerSpecies[0] > 0)
                    CUDAcommon::handleerror(cudaMemcpy(gpu_cmon_state_linker, cmon_state_linker, numBindingSites *
                                        Cylinder::getCylinders().size() *sizeof(int), cudaMemcpyHostToDevice));
                if(SysParams::Chemistry().numMotorSpecies[0] > 0)
                    CUDAcommon::handleerror(cudaMemcpy(gpu_cmon_state_motor, cmon_state_motor, numBindingSites *
                                        Cylinder::getCylinders().size() *sizeof(int), cudaMemcpyHostToDevice));

        //        CUDAcommon::handleerror(cudaMemcpy(gpu_cylvecpospercmp, cylvecpospercmp,
        //                                           2 * _compartmentGrid->getCompartments().size(), cudaMemcpyHostToDevice));
                CylCylNLvars cylcylnlvars;
                cylcylnlvars.gpu_coord = gpu_coord;
                cylcylnlvars.gpu_coord_com = gpu_coord_com;
                cylcylnlvars.gpu_beadSet = gpu_beadSet;
                cylcylnlvars.gpu_cylID = gpu_cylID;
                cylcylnlvars.gpu_fvecpos = gpu_fvecpos;
                cylcylnlvars.gpu_filID = gpu_filID;
                cylcylnlvars.gpu_filType = gpu_filType;
                cylcylnlvars.gpu_cmpID = gpu_cmpID;
        //        cylcylnlvars.gpu_cylstate = gpu_cylstate;
                cylcylnlvars.gpu_cmon_state_brancher = gpu_cmon_state_brancher;
                cylcylnlvars.gpu_cmon_state_linker = gpu_cmon_state_linker;
                cylcylnlvars.gpu_cmon_state_motor = gpu_cmon_state_motor;
        //        cylcylnlvars.gpu_cylvecpospercmp = gpu_cylvecpospercmp;

                CUDAcommon::cylcylnlvars = cylcylnlvars;
        //        CUDAcommon::handleerror(cudaMemcpy(gpu_cmp_neighbors, cmp_neighbors, nneighbors * _compartmentGrid
        //                                           ->getCompartments().size() *sizeof(int),
        //                                           cudaMemcpyHostToDevice));
                //@}
#endif
    chrono::high_resolution_clock::time_point mins, mine;
    mins = chrono::high_resolution_clock::now();

#if defined(HYBRID_NLSTENCILLIST) || defined(SIMDBINDINGSEARCH)
    _HneighborList->reset();
    mine= chrono::high_resolution_clock::now();
#ifdef OPTIMOUT
    chrono::duration<floatingpoint> elapsed_H(mine - mins);
    std::cout<<"H NLSTEN reset time "<<elapsed_H.count()<<endl;
    mins = chrono::high_resolution_clock::now();
#endif
    for (auto nlist : __bneighborLists)
        nlist->reset();
#ifdef OPTIMOUT
    mine= chrono::high_resolution_clock::now();
    chrono::duration<floatingpoint> elapsed_B(mine - mins);
    std::cout<<"H NLSTEN B reset time "<<elapsed_B.count()<<endl;
#endif

#elif defined(NLORIGINAL) || defined(NLSTENCILLIST)
#ifndef HYBRID_NLSTENCILLIST
    for (auto nl: _neighborLists)
            nl->reset();
#endif
#endif

}
void SubSystem::updateBindingManagers() {
#ifdef OPTIMOUT
    chrono::high_resolution_clock::time_point mins, mine;
    mins = chrono::high_resolution_clock::now();
#endif
#ifdef CUDAACCL_NL
    if(SysParams::Chemistry().numFilaments > 1) {
        cout << "CUDA Binding Manager cannot handle more than one type of filaments." << endl;
        exit(EXIT_FAILURE);
    }
    initializebindingsitesearchCUDA();

    if(CUDAcommon::getCUDAvars().conservestreams)
        numbindmgrs = 0;
    //Calculate binding sites in CUDA
    Compartment* C0 = _compartmentGrid->getCompartments()[0];
    for(auto &manager : C0->getFilamentBindingManagers()) {

        LinkerBindingManager *lManager;
        MotorBindingManager *mManager;
        BranchingManager *bManager;
        auto cylcylnlvars = CUDAcommon::getCylCylNLvars();
        auto coord = cylcylnlvars.gpu_coord;
        auto beadSet = cylcylnlvars.gpu_beadSet;
        auto cylID = cylcylnlvars.gpu_cylID;
        auto filType = cylcylnlvars.gpu_filType;
        auto filID = cylcylnlvars.gpu_filID;
        int *cmpID = cylcylnlvars.gpu_cmpID;
        //Linker
        if ((lManager = dynamic_cast<LinkerBindingManager *>(manager.get()))) {
            //calculate all binding Sites.
            getallpossiblelinkerbindingsitesCUDA(lManager, cylcylnlvars.gpu_cmon_state_linker);
        }
        //Motor
        else if ((mManager = dynamic_cast<MotorBindingManager *>(manager.get()))) {
            //calculate all binding Sites.
            getallpossiblemotorbindingsitesCUDA(mManager, cylcylnlvars
                                                .gpu_cmon_state_motor);
        }
        //Brancher
        else if ((bManager = dynamic_cast<BranchingManager *>(manager.get()))) {
            //calculate all binding Sites.
            getallpossiblebrancherbindingsitesCUDA(bManager, cylcylnlvars
                                                   .gpu_cmon_state_brancher);

        }
    }

    //Free vars
    terminatebindingsitesearchCUDA();
    //Assign to respective possible bindings.
    assigntorespectivebindingmanagersCUDA();

    //    for(auto gpb:gpu_possibleBindings_vec)
    //        CUDAcommon::handleerror(cudaFree(gpb),"cudaFree","SubSystem.cu");
    //    for(auto pb:possibleBindings_vec)
    //        CUDAcommon::handleerror(cudaFreeHost(pb), "cudaFree", "SubSystem.cu");
    //    for(auto np:numpairs_vec)
    //        CUDAcommon::handleerror(cudaFreeHost(np),"cudaFree","SubSystem.cu");

    //cudaFree
    endresetCUDA();
#endif
    vectorizeCylinder();
    //Version1
    #ifdef NLORIGINAL
    for (auto C : _compartmentGrid->getCompartments()){
        for(auto &manager : C->getFilamentBindingManagers()){
            manager->updateAllPossibleBindings();
        }
    }
	#endif
	//Version2
    #ifdef NLSTENCILLIST
	#if !defined(HYBRID_NLSTENCILLIST) && !defined(SIMDBINDINGSEARCH)
    for (auto C : _compartmentGrid->getCompartments()){
        for(auto &manager : C->getFilamentBindingManagers()){
            manager->updateAllPossibleBindingsstencil();
        }
    }
	#endif
	#endif
	//Version3
    #ifdef HYBRID_NLSTENCILLIST
    for (auto C : _compartmentGrid->getCompartments()) {
        C->getHybridBindingSearchManager()->updateAllPossibleBindingsstencilHYBD();
        for(auto &manager : C->getBranchingManagers()) {
            manager->updateAllPossibleBindingsstencil();
        }
    }
    //UpdateAllBindingReactions
    for (auto C : _compartmentGrid->getCompartments()) {
        C->getHybridBindingSearchManager()->updateAllBindingReactions();
    }
    #endif

    //SIMD cylinder update
#ifdef SIMDBINDINGSEARCH
	if(!initialize) {
		    _compartmentGrid->getCompartments()[0]->getHybridBindingSearchManager()
		    ->initializeSIMDvars();
        initialize = true;
    }
    //Generate binding site coordinates in each compartment and seggregate them into
    // different spatial sub-sections.
    for(auto C : _compartmentGrid->getCompartments()) {
        C->SIMDcoordinates4linkersearch_section(1);
        C->SIMDcoordinates4motorsearch_section(1);
    }
    //Empty the existing binding pair list
    for (auto C : _compartmentGrid->getCompartments())
        C->getHybridBindingSearchManager()->resetpossibleBindings();
    minsSIMD = chrono::high_resolution_clock::now();
    HybridBindingSearchManager::findtimeV3 = 0.0;
    HybridBindingSearchManager::SIMDV3appendtime = 0.0;
    // Update binding sites in SIMD
    for (auto C : _compartmentGrid->getCompartments()) {
        C->getHybridBindingSearchManager()->updateAllPossibleBindingsstencilSIMDV3();
	    for(auto &manager : C->getBranchingManagers()) {
	    		manager->updateAllPossibleBindingsstencil();
	    }
    }
    //UpdateAllBindingReactions
    for (auto C : _compartmentGrid->getCompartments()) {
//        cout<<"Cmp ID "<<C->getID()<<endl;
        C->getHybridBindingSearchManager()->updateAllBindingReactions();
    }
    #ifdef OPTIMOUT
    mineSIMD = chrono::high_resolution_clock::now();
    chrono::duration<floatingpoint> elapsed_runSIMDV3(mineSIMD - minsSIMD);
    cout << "SIMDV3 time " << elapsed_runSIMDV3.count() << endl;
    cout << "findV3 time " << HybridBindingSearchManager::findtimeV3 << endl;
    cout << "Append time " << HybridBindingSearchManager::SIMDV3appendtime << endl;
	#endif
#endif
#ifdef OPTIMOUT
    mine= chrono::high_resolution_clock::now();
    chrono::duration<floatingpoint> elapsed_orig(mine - mins);
    std::cout<<"BMgr update time "<<elapsed_orig.count()<<endl;
#endif

//free memory
	SysParams::MParams.speciesboundvec.clear();
	#ifdef SIMDBINDINGSEARCH
	for(auto C : _compartmentGrid->getCompartments()) {
		C->deallocateSIMDcoordinates();
	}
	#endif
}

void SubSystem::vectorizeCylinder() {
    //vectorize
    SysParams::MParams.speciesboundvec.clear();
//    int cidx = 0;
    vector<int> ncylvec(SysParams::CParams.numFilaments);// Number of cylinders
    // corresponding to each filament type.
//    vector<int> bspeciesoffsetvec(SysParams::CParams.numFilaments);
    auto cylvec = Cylinder::getCylinders();
//    int ncyl = cylvec.size();
<<<<<<< HEAD
    delete [] cylsqmagnitudevector;
    cylsqmagnitudevector = new floatingpoint[Cylinder::rawNumStableElements()];
=======
    if(cylsqmagnitudevector != nullptr){
        delete [] cylsqmagnitudevector;
    };
    cylsqmagnitudevector = new floatingpoint[Cylinder::vectormaxsize];
>>>>>>> 99ee3b35
    unsigned long maxbindingsitespercyl = 0;
    for(auto ftype = 0; ftype < SysParams::CParams.numFilaments; ftype++) {
        maxbindingsitespercyl = max<size_t>(maxbindingsitespercyl,SysParams::Chemistry()
                .bindingSites[ftype].size());
    }
    long vectorsize = maxbindingsitespercyl * Cylinder::rawNumStableElements();
    vector<bool> branchspeciesbound(vectorsize);
    vector<bool> linkerspeciesbound(vectorsize);
    vector<bool> motorspeciesbound(vectorsize);//stores species bound corresponding to each
    // cylinder.

    //set the size of each species bound vector
    fill(branchspeciesbound.begin(),branchspeciesbound.begin()+vectorsize, 0);
    fill(linkerspeciesbound.begin(),linkerspeciesbound.begin()+vectorsize, 0);
    fill(motorspeciesbound.begin(),motorspeciesbound.begin()+vectorsize, 0);

    //fill with appropriate values.
    for (auto cyl: cylvec) {
        auto _filamentType = cyl->getType();
        auto x1 = cyl->getFirstBead()->vcoordinate();
        auto x2 = cyl->getSecondBead()->vcoordinate();
        vector<floatingpoint> X1X2 = {x2[0] - x1[0], x2[1] - x1[1], x2[2] - x1[2]};
        cylsqmagnitudevector[cyl->getStableIndex()] = sqmagnitude(X1X2);
        auto cc = cyl->getCCylinder();
        int idx = 0;
        for (auto it1 = SysParams::Chemistry().bindingSites[_filamentType].begin();
             it1 != SysParams::Chemistry().bindingSites[_filamentType].end(); it1++) {

            branchspeciesbound[maxbindingsitespercyl * cyl->getStableIndex() + idx] =
                    (cc->getCMonomer(*it1)->speciesBound(
                            SysParams::Chemistry().brancherBoundIndex[_filamentType])->getN());
            linkerspeciesbound[maxbindingsitespercyl * cyl->getStableIndex() + idx] =
                    (cc->getCMonomer(*it1)->speciesBound(
                            SysParams::Chemistry().linkerBoundIndex[_filamentType])->getN());
            motorspeciesbound[maxbindingsitespercyl * cyl->getStableIndex() + idx] =
                    (cc->getCMonomer(*it1)->speciesBound(
                            SysParams::Chemistry().motorBoundIndex[_filamentType])->getN());
            idx++;
        }
    }
    //@}

    SysParams::MParams.speciesboundvec.push_back(branchspeciesbound);
    SysParams::MParams.speciesboundvec.push_back(linkerspeciesbound);
    SysParams::MParams.speciesboundvec.push_back(motorspeciesbound);
    SysParams::CParams.maxbindingsitespercylinder = maxbindingsitespercyl;
    SysParams::MParams.cylsqmagnitudevector = cylsqmagnitudevector;
    SysParams::MParams.ncylvec = ncylvec;
}

#ifdef CUDAACCL_NL
void SubSystem::initializebindingsitesearchCUDA() {
    //@{ 1. InitializeBSsearch
    //Reset variables
    numpairs_vec.clear();
    possibleBindings_vec.clear();
    gpu_possibleBindings_vec.clear();
//   auto x = CMonomer::_numBSpecies;
//    auto var = SysParams::Chemistry().bmanagerdistances;
    //Malloc params

    //Copy necessary cylinder data to GPU memory
    //@{
    //        if (gpu_params == NULL) {
    int params[3];
    params[0] = SysParams::Chemistry().numBindingSites[0];//filType dependant
    params[1] = 0;//filType dependant
    params[2] = SysParams::Geometry().cylinderNumMon[0];//filType dependant.
    params[3] = Cylinder::getCylinders().size();
    CUDAcommon::handleerror(cudaMalloc((void **) &gpu_params, 4 * sizeof(int)),
                            "cuda data transfer", "SubSystem.cu");
    CUDAcommon::handleerror(cudaMemcpy(gpu_params, params, 4 * sizeof(int),
                                       cudaMemcpyHostToDevice));
//        }
//        if (gpu_bindingSites == NULL) {
    auto bindingSites = SysParams::Chemistry().bindingSites[0];//filType dependant
    int cpu_bindingSites[bindingSites.size()];
    int iii = 0;
    for (auto bs:bindingSites)
    {cpu_bindingSites[iii] = int(bs); iii++;}
    CUDAcommon::handleerror(cudaMalloc((void **) &gpu_bindingSites, bindingSites.size() *
                                       sizeof(int)), "cuda data transfer", "SubSystem.cu");
    CUDAcommon::handleerror(cudaMemcpy(gpu_bindingSites, cpu_bindingSites,
                                       bindingSites.size() *  sizeof(int), cudaMemcpyHostToDevice));
    //        }
    //@}
}

void SubSystem::getallpossiblelinkerbindingsitesCUDA(LinkerBindingManager* lManager,
                                                     int* cmon_state_linker){
    lManager->assigncudavars();
    cudaStream_t  s;
    if(numbindmgrs + 1 > strvec.size() )
    { cudaStreamCreate(&s); strvec.push_back(s);}
    else
        s = strvec.at(numbindmgrs);
    numbindmgrs++;
//    int *cmon_state_linker = cylcylnlvars.gpu_cmon_state_linker;
    //1. Assign optimal blocks and threads
    vector<int> blocksnthreads;
    int blockSize;   // The launch configurator returned block size
    int minGridSize; // The minimum grid size needed to achieve the maximum occupancy for a full device launch
    int nint = lManager->getNLsize();
    int *NL = lManager->getNLCUDA();
    int *numNLpairs = lManager->getNLsizeCUDA();
    int *numpairs = lManager->getpossiblebindingssizeCUDA();
    floatingpoint *params2 = lManager->getdistancesCUDA();
    std::cout<<"Total Linker NL size "<<nint<<endl;
//            int *numpairs, test[1];test[0] = 0;
//            CUDAcommon::handleerror(cudaMalloc((void **) &numpairs, sizeof(int)), "cuda data transfer", "SubSystem.cu");
//            CUDAcommon::handleerror(cudaMemcpy(numpairs, test, sizeof(int), cudaMemcpyHostToDevice));
    //2. Calculate binding sites
    if (nint > 0) {
        int *gpu_possibleBindings;

        CUDAcommon::handleerror(cudaMalloc((void **) &gpu_possibleBindings, SysParams::Chemistry()
                                           .numBindingSites[0] * 5 * nint * sizeof(int)));
        cudaOccupancyMaxPotentialBlockSize(&minGridSize, &blockSize,
                                           updateAllPossibleBindingsCUDA, 0, 0);
        blocksnthreads.push_back((nint + blockSize - 1) / blockSize);
        blocksnthreads.push_back(blockSize);
        std::cout << "Linker blocks and threads " << blocksnthreads.at(0) << " " << blocksnthreads.at(1)
        << endl;
        resetintvariableCUDA<<<1,1,0,s>>>(numpairs);
        //call CUDA kernel function
        updateAllPossibleBindingsCUDA << < blocksnthreads[0], blocksnthreads[1],0,s >> >
                                                                                  (coord, beadSet, cylID, filID, filType, cmpID, NL, numNLpairs, numpairs,
                                                                                          gpu_params, params2, gpu_possibleBindings, cmon_state_linker,
                                                                                          gpu_bindingSites);

//                CUDAcommon::handleerror(cudaDeviceSynchronize());
        //copy binding sites back to CPU
        int *cpu_numpairs, *possibleBindings;
        CUDAcommon::handleerror(cudaHostAlloc(&cpu_numpairs, sizeof(int), cudaHostAllocDefault),"Copy",
                                "Subsystem.cu");
        CUDAcommon::handleerror(cudaMemcpyAsync(cpu_numpairs, numpairs, sizeof(int), cudaMemcpyDeviceToHost,
                                                s),"Copy", "Subsystem.cu");
        CUDAcommon::handleerror(cudaStreamSynchronize(s),"Stream Sync","Subsystem.cu");
        CUDAcommon::handleerror(cudaFree(NL),"cudaFree","NeighborListImpl.cu");
        std::cout << "Number of possibleBindings " << cpu_numpairs[0] << endl;
        numpairs_vec.push_back(cpu_numpairs);
        if(cpu_numpairs[0] > 0) {
            CUDAcommon::handleerror(cudaHostAlloc(&possibleBindings, 5 * cpu_numpairs[0] * sizeof(int),
                                                  cudaHostAllocDefault), "Copy", "Subsystem.cu");
            CUDAcommon::handleerror(
                    cudaMemcpyAsync(possibleBindings, gpu_possibleBindings, 5 * cpu_numpairs[0] *
                                                                            sizeof(int), cudaMemcpyDeviceToHost,
                                    s), "Copy", "Subsystem.cu");
            possibleBindings_vec.push_back(possibleBindings);
        }
        gpu_possibleBindings_vec.push_back(gpu_possibleBindings);
//                int cpu_numpairs[1];
//                cudaMemcpy(cpu_numpairs, numpairs, sizeof(int), cudaMemcpyDeviceToHost);
//                std::cout << "Number of possibleBindings " << cpu_numpairs[0] << endl;
//                int possibleBindings[5 * cpu_numpairs[0]];
//                cudaMemcpy(possibleBindings, gpu_possibleBindings, 5 * cpu_numpairs[0] * sizeof(int),
//                           cudaMemcpyDeviceToHost);
    }
    lManager->freecudavars();
    //Free NL numpairs
    CUDAcommon::handleerror(cudaFree(numNLpairs),"cudaFree", "SubSystem.cu");
}

void SubSystem::getallpossiblemotorbindingsitesCUDA(MotorBindingManager* mManager, int*
                                                    cmon_state_motor){
    mManager->assigncudavars();
    cudaStream_t  s;
    if(numbindmgrs + 1 > strvec.size() )
    { cudaStreamCreate(&s); strvec.push_back(s);}
    else
        s = strvec.at(numbindmgrs);
    numbindmgrs++;
//    int *cmon_state_motor = cylcylnlvars.gpu_cmon_state_motor;
    //2. Assign optimal blocks and threads
    vector<int> blocksnthreads;
    int blockSize;   // The launch configurator returned block size
    int minGridSize; // The minimum grid size needed to achieve the maximum occupancy for a full device launch
    int nint = mManager->getNLsize();
    int *NL = mManager->getNLCUDA();
    int *numNLpairs = mManager->getNLsizeCUDA();
    int *numpairs = mManager->getpossiblebindingssizeCUDA();
    floatingpoint *params2 = mManager->getdistancesCUDA();
    std::cout<<"Total Motor NL size "<<nint<<endl;
    if (nint > 0) {
        int *gpu_possibleBindings;

        CUDAcommon::handleerror(cudaMalloc((void **) &gpu_possibleBindings, SysParams::Chemistry()
                                           .numBindingSites[0] * 5 * nint * sizeof(int)));
        cudaOccupancyMaxPotentialBlockSize(&minGridSize, &blockSize,
                                           updateAllPossibleBindingsCUDA, 0, 0);
        blocksnthreads.push_back((nint + blockSize - 1) / blockSize);
        blocksnthreads.push_back(blockSize);
        std::cout << "Motor blocks and threads " << blocksnthreads.at(0) << " " << blocksnthreads.at(1)
        << endl;
        resetintvariableCUDA << < 1, 1, 0, s >> > (numpairs);

        updateAllPossibleBindingsCUDA << < blocksnthreads[0], blocksnthreads[1],0,s >> >
                                                                                  (coord, beadSet, cylID, filID, filType, cmpID, NL, numNLpairs, numpairs,
                                                                                          gpu_params, params2,
                                                                                          gpu_possibleBindings, cmon_state_motor,
                                                                                          gpu_bindingSites);

        //copy back to CPU
        int *cpu_numpairs, *possibleBindings;
        CUDAcommon::handleerror(cudaHostAlloc(&cpu_numpairs, sizeof(int), cudaHostAllocDefault),"Copy",
                                "Subsystem.cu");
        CUDAcommon::handleerror(cudaMemcpyAsync(cpu_numpairs, numpairs, sizeof(int), cudaMemcpyDeviceToHost,
                                                s),"Copy", "Subsystem.cu");
        CUDAcommon::handleerror(cudaStreamSynchronize(s),"Stream Sync","Subsystem.cu");
        CUDAcommon::handleerror(cudaFree(NL),"cudaFree","NeighborListImpl.cu");
        std::cout << "Number of possibleBindings " << cpu_numpairs[0] << endl;
        numpairs_vec.push_back(cpu_numpairs);
        if(cpu_numpairs[0] > 0) {
            CUDAcommon::handleerror(cudaHostAlloc(&possibleBindings, 5 * cpu_numpairs[0] * sizeof(int),
                                                  cudaHostAllocDefault), "Copy", "Subsystem.cu");
            CUDAcommon::handleerror(
                    cudaMemcpyAsync(possibleBindings, gpu_possibleBindings, 5 * cpu_numpairs[0] *
                                                                            sizeof(int), cudaMemcpyDeviceToHost,
                                    s), "Copy", "Subsystem.cu");
            possibleBindings_vec.push_back(possibleBindings);
        }
        gpu_possibleBindings_vec.push_back(gpu_possibleBindings);

//                CUDAcommon::handleerror(cudaDeviceSynchronize());
//                CUDAcommon::handleerror(cudaDeviceSynchronize());
//                //copy back to CPU
//                int cpu_numpairs[1];
//                cudaMemcpy(cpu_numpairs, numpairs, sizeof(int), cudaMemcpyDeviceToHost);
//                std::cout << "Number of possibleBindings " << cpu_numpairs[0] << endl;
//                int possibleBindings[5 * cpu_numpairs[0]];
//                cudaMemcpy(possibleBindings, gpu_possibleBindings, 5 * cpu_numpairs[0] * sizeof(int),
//                           cudaMemcpyDeviceToHost);

    }
    mManager->freecudavars();
    //Free NL numpairs
    CUDAcommon::handleerror(cudaFree(numNLpairs),"cudaFree", "SubSystem.cu");
}

void SubSystem::getallpossiblebrancherbindingsitesCUDA(BranchingManager* bManager,
                                                       int* cmon_state_brancher) {
    bManager->assigncudavars();
    cudaStream_t  s;
    if(numbindmgrs + 1 > strvec.size() )
    { cudaStreamCreate(&s); strvec.push_back(s);}
    else
        s = strvec.at(numbindmgrs);
    numbindmgrs++;
//    int *cmon_state_brancher = cylcylnlvars.gpu_cmon_state_brancher;
    //2. Assign optimal blocks and threads
    vector<int> blocksnthreads;
    int blockSize;   // The launch configurator returned block size
    int minGridSize; // The minimum grid size needed to achieve the maximum occupancy for a full device launch
    int nint = Cylinder::getCylinders().size();
    //int *NL = bManager->getNLCUDA();
    //int *numNLpairs = bManager->getNLsizeCUDA();
    int *numpairs = bManager->getpossiblebindingssizeCUDA();
    floatingpoint *params2 = bManager->getdistancesCUDA();
    int *zone = bManager->getzoneCUDA();
    //std::cout<<"Total Motor NL size "<<nint<<endl;
    if (nint > 0) {
        //Boundary plane
        auto beList = BoundaryElement::getBoundaryElements();
        int nbe = BoundaryElement::getBoundaryElements().size();
        floatingpoint *beListplane = new floatingpoint[4 * nbe];
        floatingpoint *gpu_beListplane;
        for (int i = 0; i < nbe; i++) {

            if(dynamic_cast<PlaneBoundaryElement*>(beList[i])) {
                floatingpoint *x = new floatingpoint[4];
                beList[i]->elementeqn(x);
                beListplane[4 * i] = x[0];
                beListplane[4 * i +1] = x[1];
                beListplane[4 * i +2] = x[2];
                beListplane[4 * i +3] = x[3];
            }
            else{
                cout<<"CUDA cannot handle non-plane type boundaries. Exiting..."<<endl;
                exit(EXIT_FAILURE);
            }
        }
        CUDAcommon::handleerror(cudaMalloc((void **) &gpu_beListplane, 4 * nbe * sizeof(floatingpoint)));
        CUDAcommon::handleerror(cudaMemcpy(gpu_beListplane, beListplane, 4 * nbe * sizeof(floatingpoint), cudaMemcpyHostToDevice));
        //
        int *gpu_possibleBindings;

        CUDAcommon::handleerror(cudaMalloc((void **) &gpu_possibleBindings, SysParams::Chemistry()
                                           .numBindingSites[0] * 3 * nint * sizeof(int)));
        cudaOccupancyMaxPotentialBlockSize(&minGridSize, &blockSize,
                                           updateAllPossibleBindingsCUDA, 0, 0);
        blocksnthreads.push_back((nint + blockSize - 1) / blockSize);
        blocksnthreads.push_back(blockSize);
        std::cout << "Brancher blocks and threads " << blocksnthreads.at(0) << " " << blocksnthreads.at(1)
                  << endl;
        resetintvariableCUDA << < 1, 1, 0, s >> > (numpairs);

        updateAllPossibleBindingsBrancherCUDA << < blocksnthreads[0], blocksnthreads[1],0,s >> >
                                                                                          (coord, beadSet, cylID, filID, filType, cmpID, numpairs,
                                                                                                  gpu_params, params2, zone, gpu_possibleBindings,gpu_bindingSites,
                                                                                                  cmon_state_brancher, gpu_beListplane);

//                CUDAcommon::handleerror(cudaDeviceSynchronize());
        //copy back to CPU
        int *cpu_numpairs, *possibleBindings;
        CUDAcommon::handleerror(cudaHostAlloc(&cpu_numpairs, sizeof(int), cudaHostAllocDefault),"Copy",
                                "Subsystem.cu");
        CUDAcommon::handleerror(cudaMemcpyAsync(cpu_numpairs, numpairs, sizeof(int), cudaMemcpyDeviceToHost,
                                                s),"Copy", "Subsystem.cu");
        CUDAcommon::handleerror(cudaStreamSynchronize(s),"Stream Sync","Subsystem.cu");
        //CUDAcommon::handleerror(cudaFree(NL),"cudaFree","NeighborListImpl.cu");
        std::cout << "Number of possibleBindings " << cpu_numpairs[0] << endl;
        numpairs_vec.push_back(cpu_numpairs);
        if(cpu_numpairs[0] > 0) {
            CUDAcommon::handleerror(cudaHostAlloc(&possibleBindings, cpu_numpairs[0] * 3 * sizeof(int),
                                                  cudaHostAllocDefault), "Copy", "Subsystem.cu");
            CUDAcommon::handleerror(
                    cudaMemcpyAsync(possibleBindings, gpu_possibleBindings, cpu_numpairs[0] * 3 *
                                                                            sizeof(int), cudaMemcpyDeviceToHost,
                                    s), "Copy", "Subsystem.cu");
            possibleBindings_vec.push_back(possibleBindings);
        }
        gpu_possibleBindings_vec.push_back(gpu_possibleBindings);
        CUDAcommon::handleerror(cudaFree(gpu_beListplane),"cudaFree", "Subsystem.cu");
    }
    bManager->freecudavars();
}

void SubSystem::terminatebindingsitesearchCUDA(){
    CUDAcommon::handleerror(cudaFree(gpu_params),"cudaFree", "Subsystem.cu");
    CUDAcommon::handleerror(cudaFree(gpu_bindingSites),"cudaFree", "Subsystem.cu");
    //Synchronize streams
    for(auto s:strvec) CUDAcommon::handleerror(cudaStreamSynchronize(s),"stream sync","SubsSystem.cu");
    //Delete sterams
    if(CUDAcommon::getCUDAvars().conservestreams == false) {
        for (auto s:strvec)
            CUDAcommon::handleerror(cudaStreamDestroy(s), "stream destroy", "SubsSystem.cu");
        strvec.clear();
    }
    //clear all possible bindings.
    for(auto c:_compartmentGrid->getCompartments()){
        for(auto &Mgr : c->getFilamentBindingManagers()) {
            Mgr->clearpossibleBindings();
        }
    }
}

void SubSystem::assigntorespectivebindingmanagersCUDA(){
    Compartment* C0 = _compartmentGrid->getCompartments()[0];
    int count = 0;
    for(auto &manager : C0->getFilamentBindingManagers()) {
        LinkerBindingManager *lManager;
        MotorBindingManager *mManager;
        BranchingManager *bManager;
        //Linkers
        if ((lManager = dynamic_cast<LinkerBindingManager *>(manager.get()))) {
            auto numpairs = numpairs_vec[count];
            auto possibleBindings = possibleBindings_vec[count];
            for(auto i = 0; i < numpairs[0]; i++){
                int cID = possibleBindings[5* i];
                int cIndex = possibleBindings[5 * i +1];
                short cbs = short(possibleBindings[5 * i + 2]);
                int cnIndex = possibleBindings[5 * i +3];
                short cnbs = short(possibleBindings[5 * i + 4]);
                auto cylinder = Cylinder::getCylinders()[cIndex];
                auto ncylinder = Cylinder::getCylinders()[cnIndex];
                //get the compartment.
                Compartment* cmp = GController::getCompartment(cID);
                //get corresponding binding manager
                for(auto &cmanager : cmp->getFilamentBindingManagers()) {
                    if ((lManager = dynamic_cast<LinkerBindingManager *>(cmanager.get()))) {
                        auto t1 = tuple<CCylinder*, short>(cylinder->getCCylinder(), cbs);
                        auto t2 = tuple<CCylinder*, short>(ncylinder->getCCylinder(), cnbs);
                        cmanager->appendpossibleBindings(t1,t2);
                    }
                }
            }
            if(numpairs[0] > 0)
                count++;
        }
            //MOTORS
        else if ((mManager = dynamic_cast<MotorBindingManager *>(manager.get()))) {
            auto numpairs = numpairs_vec[count];
            auto possibleBindings = possibleBindings_vec[count];
            for(auto i = 0; i < numpairs[0]; i++){
                int cID = possibleBindings[5 * i];
                int cIndex = possibleBindings[5 * i +1];
                short cbs = short(possibleBindings[5 * i + 2]);
                int cnIndex = possibleBindings[5 * i +3];
                short cnbs = short(possibleBindings[5 * i + 4]);
                auto cylinder = Cylinder::getCylinders()[cIndex];
                auto ncylinder = Cylinder::getCylinders()[cnIndex];
                //get the compartment
                Compartment* cmp = GController::getCompartment(cID);
                //get corresponding binding manager
                for(auto &cmanager : cmp->getFilamentBindingManagers()) {
                    if ((mManager = dynamic_cast<MotorBindingManager *>(cmanager.get()))) {
                        auto t1 = tuple<CCylinder*, short>(cylinder->getCCylinder(), cbs);
                        auto t2 = tuple<CCylinder*, short>(ncylinder->getCCylinder(), cnbs);
                        cmanager->appendpossibleBindings(t1,t2);
                    }
                }
            }
            if(numpairs[0] > 0)
                count++;
        }
        else if ((bManager = dynamic_cast<BranchingManager *>(manager.get()))) {
            auto numpairs = numpairs_vec[count];
            auto possibleBindings = possibleBindings_vec[count];
            for(auto i = 0; i < numpairs[0]; i++){
                int cID = possibleBindings[3 * i];
                int cIndex = possibleBindings[3 * i +1];
                short cbs = short(possibleBindings[3 * i + 2]);
                auto cylinder = Cylinder::getCylinders()[cIndex];
                Compartment* cmp = GController::getCompartment(cID);
                for(auto &cmanager : cmp->getFilamentBindingManagers()) {
                    if ((bManager = dynamic_cast<BranchingManager *>(cmanager.get()))) {
                        auto t1 = tuple<CCylinder*, short>(cylinder->getCCylinder(), cbs);
                        dynamic_cast<BranchingManager *>(cmanager.get())->appendpossibleBindings(t1);
                    }
                }
            }
//            int n = 0;
//            std::cout<<"-----serial----"<<endl;
//            for(auto C : _compartmentGrid->getCompartments()) {
//                for(auto &bbmanager : C->getFilamentBindingManagers()) {
//                    if ((bManager = dynamic_cast<BranchingManager *>(bbmanager.get()))) {
//                        bbmanager->updateAllPossibleBindings();
//                        n += dynamic_cast<BranchingManager *>(bbmanager.get())->getpossibleBindings().size();
//                    }
//                }
//            }
//            std::cout<<n<<" "<<numpairs_vec[count][0]<<endl;
            if(numpairs[0] > 0)
                count++;
            std::cout<<endl;
        }
    }
}

#endif
CompartmentGrid* SubSystem::_staticgrid;
bool SubSystem::initialize = false;
floatingpoint SubSystem::SIMDtime  = 0.0;
floatingpoint SubSystem::SIMDtimeV2  = 0.0;
floatingpoint SubSystem::HYBDtime  = 0.0;
floatingpoint SubSystem::timeneighbor  = 0.0;
floatingpoint SubSystem::timedneighbor  = 0.0;
floatingpoint SubSystem::timetrackable  = 0.0;<|MERGE_RESOLUTION|>--- conflicted
+++ resolved
@@ -401,15 +401,10 @@
 //    vector<int> bspeciesoffsetvec(SysParams::CParams.numFilaments);
     auto cylvec = Cylinder::getCylinders();
 //    int ncyl = cylvec.size();
-<<<<<<< HEAD
-    delete [] cylsqmagnitudevector;
-    cylsqmagnitudevector = new floatingpoint[Cylinder::rawNumStableElements()];
-=======
     if(cylsqmagnitudevector != nullptr){
         delete [] cylsqmagnitudevector;
     };
-    cylsqmagnitudevector = new floatingpoint[Cylinder::vectormaxsize];
->>>>>>> 99ee3b35
+    cylsqmagnitudevector = new floatingpoint[Cylinder::rawNumStableElements()];
     unsigned long maxbindingsitespercyl = 0;
     for(auto ftype = 0; ftype < SysParams::CParams.numFilaments; ftype++) {
         maxbindingsitespercyl = max<size_t>(maxbindingsitespercyl,SysParams::Chemistry()
