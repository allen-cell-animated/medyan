--- conflicted
+++ resolved
@@ -279,7 +279,6 @@
 
 }
 void SubSystem::updateBindingManagers() {
-<<<<<<< HEAD
 #ifdef CUDAACCL_NL
     if(SysParams::Chemistry().numFilaments > 1) {
         cout << "CUDA Binding Manager cannot handle more than one type of filaments." << endl;
@@ -349,9 +348,6 @@
     int ncyl = cylvec.size();
     if(cylsqmagnitudevector != NULL)
         delete [] cylsqmagnitudevector;
-=======
-//    std::cout<<"Updating Binding Managers"<<endl;
->>>>>>> 16621eab
     
     cylsqmagnitudevector = new double[Cylinder::vectormaxsize];
     unsigned long maxbindingsitespercyl = 0;
