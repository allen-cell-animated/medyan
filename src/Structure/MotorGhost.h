--- conflicted
+++ resolved
@@ -50,14 +50,10 @@
 friend class DRController;
     
 friend class MotorBindingManager;
-<<<<<<< HEAD
-friend struct UpdateMotorIDCallback;
-=======
     
 friend struct UpdateMotorIDCallback;
 friend struct MotorBindingCallback;
 friend struct MotorUnbindingCallback;
->>>>>>> beb73121
 
 private:
     unique_ptr<MMotorGhost> _mMotorGhost; ///< Pointer to mech motor ghost
