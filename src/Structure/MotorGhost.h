--- conflicted
+++ resolved
@@ -144,10 +144,6 @@
     //@{
     ///Parameter management
     virtual int getType() {return _motorType;}
-<<<<<<< HEAD
-    
-=======
->>>>>>> 324f02ec
     //@}
     
     /// Get the birth time
@@ -159,13 +155,8 @@
     //@{
     /// SubSystem management, inherited from Trackable
     // Does nothing
-<<<<<<< HEAD
-    virtual void addToSubSystem() {}
-    virtual void removeFromSubSystem() {}
-=======
     virtual void addToSubSystem() override { }
     virtual void removeFromSubSystem() override {}
->>>>>>> 324f02ec
     //@}
     
     /// Get all instances of this class from the SubSystem
