
//------------------------------------------------------------------
//  **MEDYAN** - Simulation Package for the Mechanochemical
//               Dynamics of Active Networks, v3.2.1
//
//  Copyright (2015-2018)  Papoian Lab, University of Maryland
//
//                 ALL RIGHTS RESERVED
//
//  See the MEDYAN web page for more information:
//  http://www.medyan.org
//------------------------------------------------------------------

#ifndef MEDYAN_Cylinder_h
#define MEDYAN_Cylinder_h

#include <iostream>

#include "common.h"

#include "MCylinder.h"
#include "CCylinder.h"
#include "RateChanger.h"

#include "Database.h"
#include "Trackable.h"
#include "Movable.h"
#include "Reactable.h"
#include "DynamicNeighbor.h"
#include "Component.h"
#include "Bead.h"
#include "Util/Math/Vec.hpp"

//FORWARD DECLARATIONS
class Filament;
class Compartment;
class Bin;

struct CylinderInfoData {
    struct CylinderInfo {
        int filamentId = -1;
        int positionOnFilament = -1;
        int compartmentId = -1;
        mathfunc::Vec3 beadCoord[2];
        mathfunc::Vec3 coord;
        short type = -1;
        int id = -1;
        CCylinder* chemCylinder;
    };

    std::vector< CylinderInfo > value;

    void push_back(CylinderInfo c) { value.push_back(c); }
    void set_content(std::size_t pos, CylinderInfo c) { value[pos] = c; }
    void move_content(std::size_t from, std::size_t to) { value[to] = value[from]; }
    void resize(std::size_t size) { value.resize(size); }
};

/// A container to store a MCylinder and CCylinder.
/*!
 *  Cylinder class is used to manage and store a MCylinder and CCylinder.
 *  Upon intialization, both of these components are created.
 *
 *  Extending the Movable class, the positions of all instances
 *  can be updated by the SubSystem.
 *
 *  Extending the Reactable class, the reactions associated with
 *  all instances can be updated by the SubSystem.
 *
 *  Extending the DynamicNeighbor class, all instances can be
 *  kept in [NeighborLists](@ref NeighborList).
 */
class Cylinder : public Component, public Trackable, public Movable,
                                   public Reactable, public DynamicNeighbor,
<<<<<<< HEAD
                                   public Database< Cylinder, true, CylinderInfoData > {
    
=======
                                   public Database< Cylinder, true > {

>>>>>>> 324f02ec
friend class CController;
friend class DRController;

private:

    chrono::high_resolution_clock::time_point mins, mine;

    Bead* _b1;  ///< Pointer to the first bead.
    Bead* _b2; ///< Pointer to the end bead.

    unique_ptr<MCylinder> _mCylinder; ///< Pointer to mech cylinder
    unique_ptr<CCylinder> _cCylinder; ///< Pointer to chem cylinder

    int _position;          ///< Position on structure

    bool _plusEnd = false;  ///< If the cylinder is at the plus end
    bool _minusEnd = false; ///< If the cylinder is at the minus end

    short _type; ///< Type of cylinder, either corresponding to Filament or other
<<<<<<< HEAD
                                       
=======

>>>>>>> 324f02ec
    Compartment* _compartment = nullptr; ///< Where this cylinder is

    Cylinder* _branchingCylinder = nullptr; ///< ptr to a branching cylinder
<<<<<<< HEAD
    
=======

>>>>>>> 324f02ec
    ///For dynamic polymerization rate
    static vector<FilamentRateChanger*> _polyChanger;

    static ChemManager* _chemManager; ///< A pointer to the ChemManager,
                                      ///< intiailized by CController

    ///Helper to get coordinate
    void updateCoordinate();


    /// ID of filament
    int _filID;

public:
<<<<<<< HEAD
    using db_type = Database< Cylinder, true, CylinderInfoData >;

    vector<double> coordinate;
    vector<Bin*> _binvec; //vector of bins. binID corresponding to each binGrid.
    ///< Coordinates of midpoint, updated with updatePosition()
    vector<Bin*> _hbinvec;
=======
    vector<floatingpoint> coordinate;
    vector<Bin*> _binvec; //vector of bins. binID corresponding to each binGrid.
    ///< Coordinates of midpoint, updated with updatePosition()
    vector<Bin*> _hbinvec;
    long _dcIndex; ///<Position based on how they occur in Compartment _cylinder vector.

    static bool setpositionupdatedstate; //Setter to check if position has been
    // updated.

>>>>>>> 324f02ec
///< Continuous ID assigned for
///< CUDANL calculation

    static void updateData();

    /// Constructor, initializes a cylinder
    Cylinder(Composite* parent, Bead* b1, Bead* b2, short type, int position,
             bool extensionFront = false,
             bool extensionBack  = false,
             bool initialization = false);

    virtual ~Cylinder() noexcept;

<<<<<<< HEAD
    const auto& getCoordinate() const { return getDbData().value[getStableIndex()].coord; }
    auto      & getCoordinate()       { return getDbData().value[getStableIndex()].coord; }

=======
>>>>>>> 324f02ec
    /// Get mech cylinder
    MCylinder* getMCylinder() {return _mCylinder.get();}

    /// Get chem cylinder
    CCylinder* getCCylinder() {return _cCylinder.get();}
    /// set chem cylinder
    /// @note: since this is a unique ptr, will implicitly delete old chem cylinder
    void setCCylinder(CCylinder* c) {_cCylinder = unique_ptr<CCylinder>(c);}

    /// Get cylinder type
    virtual int getType();

    //@{
    /// Get beads
    Bead* getFirstBead() {return _b1;}
    Bead* getSecondBead() {return _b2;}
    //@}

    //@{
    /// Set beads
    void setFirstBead(Bead* b) {_b1 = b;}
    void setSecondBead(Bead* b) {_b2 = b;}
    //@}

    /// Get compartment
    Compartment* getCompartment() {return _compartment;}

    //@{
    /// Branching cylinder management
    Cylinder* getBranchingCylinder() {return _branchingCylinder;}
    void setBranchingCylinder(Cylinder* c) {_branchingCylinder = c;}
    //@}
<<<<<<< HEAD
    
=======

>>>>>>> 324f02ec
    ///@{
    /// Set plus and minus end boolean markers
    bool isPlusEnd() {return _plusEnd;}
    void setPlusEnd(bool plusEnd) {_plusEnd = plusEnd;}

    bool isMinusEnd() {return _minusEnd;}
    void setMinusEnd(bool minusEnd) {_minusEnd = minusEnd;}
    //@}

    int getPosition() {return _position;}

    //@{
    /// SubSystem management, inherited from Trackable
    // Does nothing
<<<<<<< HEAD
    virtual void addToSubSystem() {}
    virtual void removeFromSubSystem() {}
=======
    virtual void addToSubSystem() override {}
    virtual void removeFromSubSystem() override {
        //Remove from cylinder structure by resetting to default value
        //Reset in bead coordinate vector and add _dbIndex to the list of removedcindex.
        removedcindex.push_back(_dcIndex);
#ifdef CROSSCHECK
        cout<<"cindex "<<_dcIndex<<" removed from ID "<<getId()<<endl;
#endif
        resetarrays();
        _dcIndex = -1;
        Ncyl = getElements().size();
    }
>>>>>>> 324f02ec
    //@}

    /// Get all instances of this class from the SubSystem
    static const vector<Cylinder*>& getCylinders() {
        return getElements();
    }
    /// Get the number of cylinders in this system
    static int numCylinders() {
        return getElements().size();
    }

    /// Update the position, inherited from Movable
    /// @note - changes compartment if needed
    virtual void updatePosition();

    /// Update the reaction rates, inherited from Reactable
    virtual void updateReactionRates();

    /// Check if this cylinder is grown to full length
    bool isFullLength();

    virtual void printSelf();

    /// Returns whether a cylinder is within a certain distance from another
    /// Uses the closest point between the two cylinders
    virtual bool within(Cylinder* other, floatingpoint dist);
    void setFilID(int filID){
        _filID = filID;
    };

<<<<<<< HEAD
=======
    int getFilID(){
        return _filID;
    };
    //Vectorize beads so the coordinates are all available in a single array.
    //@{
    static int maxcindex;//maximum cindex value alloted
    static int vectormaxsize;//maximum length of the vector
    static int Ncyl;
    static vector<int> removedcindex;
    static void revectorizeifneeded(){
        //Run the special protocol during chemistry, the regular otherwise.
        bool check = false;
        if(SysParams::DURINGCHEMISTRY)
            appendrevectorizeifneeded();
        else {
            #ifdef CROSSCHECK
            cout<<"revectorize Cylinder "<<endl;
            #endif
            int newsize = vectormaxsize;

            if (Bead::triggercylindervectorization ||
                    (vectormaxsize - maxcindex) <= bead_cache / 20) {

                newsize = (int(Ncyl / cylinder_cache) + 2) * cylinder_cache;
                if (removedcindex.size() >= bead_cache)
                    newsize = (int(Ncyl / cylinder_cache) + 1) * cylinder_cache;
                if (newsize != vectormaxsize || Bead::triggercylindervectorization) {
                    check = true;
                    cylinder *cylindervec = CUDAcommon::serlvars.cylindervec;
                    Cylinder **cylinderpointervec = CUDAcommon::serlvars.cylinderpointervec;
                    CCylinder **ccylindervec = CUDAcommon::serlvars.ccylindervec;
                    delete[] cylindervec;
                    delete[] cylinderpointervec;
                    delete[] ccylindervec;
                    cylinder *newcylindervec = new cylinder[newsize];
                    Cylinder **newcylinderpointervec = new Cylinder *[newsize];
                    CCylinder **newccylindervec = new CCylinder *[newsize];
                    CUDAcommon::serlvars.cylindervec = newcylindervec;
                    CUDAcommon::serlvars.cylinderpointervec = newcylinderpointervec;
                    CUDAcommon::serlvars.ccylindervec = newccylindervec;
                    revectorize(newcylindervec, newcylinderpointervec, newccylindervec);
                    vectormaxsize = newsize;
                }
            }
            Bead::triggercylindervectorization = false;
        }
        //@{ check begins
        if(false) {
            cylinder *cylindervec = CUDAcommon::serlvars.cylindervec;
            Cylinder **Cylinderpointervec = CUDAcommon::serlvars.cylinderpointervec;
            CCylinder **ccylindervec = CUDAcommon::serlvars.ccylindervec;
            floatingpoint *coord = CUDAcommon::serlvars.coord;
            std::cout<<"check revectorized cylinders"<<endl;
            std::cout << "3 Total Cylinders " << Cylinder::getCylinders().size() << " "
                    "Beads "
                    "" << Bead::getBeads().size() <<"maxcindex "<<maxcindex<< endl;
            for (auto cyl:Cylinder::getCylinders()) {
                int i = cyl->_dcIndex;
                int id1 = cylindervec[i].ID;
                int id2 = Cylinderpointervec[i]->getId();
                int id3 = ccylindervec[i]->getCylinder()->getId();
                if (id1 != id2 || id2 != id3 || id3 != id1)
                    std::cout << id1 << " " << id2 << " " << id3 << endl;
                auto b1 = cyl->getFirstBead();
                auto b2 = cyl->getSecondBead();
                long idx1 = b1->_dbIndex;
                long idx2 = b2->_dbIndex;
                cylinder c = cylindervec[i];

                if (c.bindices[0] != idx1 || c.bindices[1] != idx2) {
                    std::cout << "3 bindices for cyl with ID "<<cyl->getId()<<" cindex " << i <<
                              " are "<< idx1 << " " << idx2 << " " << c.bindices[0] << " " << c.bindices[1] << endl;

                    std::cout << "Bead " << b1->coordinate[0] << " " << b1->coordinate[1]
                              << " " << b1->coordinate[2] << " " << " " << b2->coordinate[0]
                              << " " << b2->coordinate[1] << " " << b2->coordinate[2]
                              << " idx " << b1->_dbIndex << " " << b2->_dbIndex << "ID "
																				   ""<<b1->getId()<<" "<<b2->getId()<<endl;

                    std::cout << coord[3 * idx1] << " " << coord[3 * idx1 + 1] << " "
                              << coord[3 * idx1 + 2] << " " << coord[3 * idx2] << " "
                              << coord[3 * idx2 + 1] << " " << coord[3 * idx2 + 2] << endl;
                    exit(EXIT_FAILURE);
                }
            }
            cout<<"----------------------------------------CylcheckEND"<<endl;
        }
        //@} check ends.
    }
    //called during chemistry. Does not shrink the array. Just appends values to the end
    // of the array.
    static void appendrevectorizeifneeded(){

        int newsize = vectormaxsize;
        bool check = false;
        if(Bead::triggercylindervectorization || (vectormaxsize - maxcindex) <= bead_cache/20){

            /*cout<<"size "<<newsize<<" "<<vectormaxsize<<" "
                                                        ""<<Bead::triggercylindervectorization<<endl;*/

            newsize = vectormaxsize + cylinder_cache;
            if(newsize != vectormaxsize || Bead::triggercylindervectorization){
                check = true;
                cylinder* cylindervec = CUDAcommon::serlvars.cylindervec;
                Cylinder** cylinderpointervec = CUDAcommon::serlvars.cylinderpointervec;
                CCylinder** ccylindervec = CUDAcommon::serlvars.ccylindervec;
                delete[] cylindervec;
                delete[] cylinderpointervec;
                delete[] ccylindervec;
                cylinder *newcylindervec = new cylinder[newsize];
                Cylinder **newcylinderpointervec = new Cylinder*[newsize];
                CCylinder **newccylindervec = new CCylinder*[newsize];
                CUDAcommon::serlvars.cylindervec = newcylindervec;
                CUDAcommon::serlvars.cylinderpointervec = newcylinderpointervec;
                CUDAcommon::serlvars.ccylindervec = newccylindervec;
                appendrevectorize(newcylindervec, newcylinderpointervec, newccylindervec);
                vectormaxsize = newsize;
            }
        }
        Bead::triggercylindervectorization = false;
    }

	static int getmaxcindex(){
		return maxcindex;
	}

    static void revectorize(cylinder* cylindervec, Cylinder** cylinderpointervec,
                            CCylinder** ccylindervec);

    static void appendrevectorize(cylinder* cylindervec, Cylinder** cylinderpointervec,
                            CCylinder** ccylindervec);
    void  copytoarrays();
    void resetarrays();
    void resetcylinderstruct(cylinder* cylindervec, long idx){
        cylindervec[idx].filamentID = -1;
        cylindervec[idx].filamentposition = -1;
        cylindervec[idx].bindices[0]= -1;
        cylindervec[idx].bindices[1]= -1;
        cylindervec[idx].cmpID = -1;
        cylindervec[idx].cindex = -1;
        cylindervec[idx].coord[0] = -1.0;
        cylindervec[idx].coord[1] = -1.0;
        cylindervec[idx].coord[2] = -1.0;
        cylindervec[idx].type = -1;
        cylindervec[idx].ID = -1;
        cylindervec[idx].availbscount = -1;
    }

    static floatingpoint timecylinder1;
	static floatingpoint timecylinder2;
	static floatingpoint timecylinderchem;
	static floatingpoint timecylindermech;
    //@}
>>>>>>> 324f02ec
};

#endif<|MERGE_RESOLUTION|>--- conflicted
+++ resolved
@@ -72,13 +72,8 @@
  */
 class Cylinder : public Component, public Trackable, public Movable,
                                    public Reactable, public DynamicNeighbor,
-<<<<<<< HEAD
                                    public Database< Cylinder, true, CylinderInfoData > {
     
-=======
-                                   public Database< Cylinder, true > {
-
->>>>>>> 324f02ec
 friend class CController;
 friend class DRController;
 
@@ -98,19 +93,11 @@
     bool _minusEnd = false; ///< If the cylinder is at the minus end
 
     short _type; ///< Type of cylinder, either corresponding to Filament or other
-<<<<<<< HEAD
-                                       
-=======
-
->>>>>>> 324f02ec
+
     Compartment* _compartment = nullptr; ///< Where this cylinder is
 
     Cylinder* _branchingCylinder = nullptr; ///< ptr to a branching cylinder
-<<<<<<< HEAD
-    
-=======
-
->>>>>>> 324f02ec
+
     ///For dynamic polymerization rate
     static vector<FilamentRateChanger*> _polyChanger;
 
@@ -125,24 +112,15 @@
     int _filID;
 
 public:
-<<<<<<< HEAD
-    using db_type = Database< Cylinder, true, CylinderInfoData >;
-
-    vector<double> coordinate;
-    vector<Bin*> _binvec; //vector of bins. binID corresponding to each binGrid.
-    ///< Coordinates of midpoint, updated with updatePosition()
-    vector<Bin*> _hbinvec;
-=======
+    using DatabaseType = Database< Cylinder, true, CylinderInfoData >;
+
     vector<floatingpoint> coordinate;
     vector<Bin*> _binvec; //vector of bins. binID corresponding to each binGrid.
     ///< Coordinates of midpoint, updated with updatePosition()
     vector<Bin*> _hbinvec;
-    long _dcIndex; ///<Position based on how they occur in Compartment _cylinder vector.
-
-    static bool setpositionupdatedstate; //Setter to check if position has been
-    // updated.
-
->>>>>>> 324f02ec
+
+    static bool setpositionupdatedstate; //Setter to check if position has been updated
+
 ///< Continuous ID assigned for
 ///< CUDANL calculation
 
@@ -156,12 +134,9 @@
 
     virtual ~Cylinder() noexcept;
 
-<<<<<<< HEAD
     const auto& getCoordinate() const { return getDbData().value[getStableIndex()].coord; }
     auto      & getCoordinate()       { return getDbData().value[getStableIndex()].coord; }
 
-=======
->>>>>>> 324f02ec
     /// Get mech cylinder
     MCylinder* getMCylinder() {return _mCylinder.get();}
 
@@ -194,11 +169,7 @@
     Cylinder* getBranchingCylinder() {return _branchingCylinder;}
     void setBranchingCylinder(Cylinder* c) {_branchingCylinder = c;}
     //@}
-<<<<<<< HEAD
-    
-=======
-
->>>>>>> 324f02ec
+
     ///@{
     /// Set plus and minus end boolean markers
     bool isPlusEnd() {return _plusEnd;}
@@ -213,23 +184,8 @@
     //@{
     /// SubSystem management, inherited from Trackable
     // Does nothing
-<<<<<<< HEAD
-    virtual void addToSubSystem() {}
-    virtual void removeFromSubSystem() {}
-=======
     virtual void addToSubSystem() override {}
-    virtual void removeFromSubSystem() override {
-        //Remove from cylinder structure by resetting to default value
-        //Reset in bead coordinate vector and add _dbIndex to the list of removedcindex.
-        removedcindex.push_back(_dcIndex);
-#ifdef CROSSCHECK
-        cout<<"cindex "<<_dcIndex<<" removed from ID "<<getId()<<endl;
-#endif
-        resetarrays();
-        _dcIndex = -1;
-        Ncyl = getElements().size();
-    }
->>>>>>> 324f02ec
+    virtual void removeFromSubSystem() override {}
     //@}
 
     /// Get all instances of this class from the SubSystem
@@ -260,11 +216,7 @@
         _filID = filID;
     };
 
-<<<<<<< HEAD
-=======
-    int getFilID(){
-        return _filID;
-    };
+    // TODO CLEAN
     //Vectorize beads so the coordinates are all available in a single array.
     //@{
     static int maxcindex;//maximum cindex value alloted
@@ -409,13 +361,13 @@
         cylindervec[idx].ID = -1;
         cylindervec[idx].availbscount = -1;
     }
+    // END TODO CLEAN
 
     static floatingpoint timecylinder1;
 	static floatingpoint timecylinder2;
 	static floatingpoint timecylinderchem;
 	static floatingpoint timecylindermech;
     //@}
->>>>>>> 324f02ec
 };
 
 #endif