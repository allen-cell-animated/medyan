--- conflicted
+++ resolved
@@ -208,15 +208,9 @@
 
     /// Check if this cylinder is grown to full length
     bool isFullLength();
-<<<<<<< HEAD
-                                       
+
     virtual void printSelf()const;
-                                       
-=======
-
-    virtual void printSelf();
-
->>>>>>> aaa07598
+
     /// Returns whether a cylinder is within a certain distance from another
     /// Uses the closest point between the two cylinders
     virtual bool within(Cylinder* other, floatingpoint dist);
