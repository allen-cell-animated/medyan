--- conflicted
+++ resolved
@@ -347,19 +347,11 @@
         offRxn->setRate(newRate);
         offRxn->activateReaction();
     }
-<<<<<<< HEAD
-#ifdef CROSSCHECK_IDX
-    cout<<"MG mID "<<_motorID<<" "<<_c1->getID()<<" "<<_c2->getID()<<" "<<_position1<<" "
-        <<_position2<<" cindex "<<_c1->_dcIndex<<" "<<_c2->_dcIndex<<" bID "<<b1->getID
-            ()<<" "<<b2->getID()<<" bindex "<<b1->_dbIndex<<" "<<b2->_dbIndex<<" "
-        <<b3->_dbIndex<<" "<<b4->_dbIndex<<endl;
-=======
 #ifdef CROSSCHECK
     cout<<"MG mID "<<getId()<<" "<<_c1->getId()<<" "<<_c2->getId()<<" "<<_position1<<" "
         <<_position2<<" cindex "<<_c1->getStableIndex()<<" "<<_c2->getStableIndex()<<" bID "<<b1->getId
             ()<<" "<<b2->getId()<<" bindex "<<b1->getStableIndex()<<" "<<b2->getStableIndex()<<" "
         <<b3->getStableIndex()<<" "<<b4->getStableIndex()<<endl;
->>>>>>> 540c1264
 #endif
 }
 
@@ -417,19 +409,11 @@
     
     _cMotorGhost->moveMotorHead(c->getCCylinder(), oldpos, newpos,
                                 _motorType, boundType, ps);
-<<<<<<< HEAD
 #if CROSSCHECK_MOTOR
-	auto x1 = _c1->getFirstBead()->coordinate;
-	auto x2 = _c1->getSecondBead()->coordinate;
-	auto x3 = _c2->getFirstBead()->coordinate;
-	auto x4 = _c2->getSecondBead()->coordinate;
-=======
-
 	auto x1 = _c1->getFirstBead()->vcoordinate();
 	auto x2 = _c1->getSecondBead()->vcoordinate();
 	auto x3 = _c2->getFirstBead()->vcoordinate();
 	auto x4 = _c2->getSecondBead()->vcoordinate();
->>>>>>> 540c1264
 	auto mp1 = midPointCoordinate(x1, x2, _position1);
 	auto mp2 = midPointCoordinate(x3, x4, _position2);
 	auto DeltaL = twoPointDistance(mp1, mp2) - _mMotorGhost->getEqLength();
@@ -524,18 +508,11 @@
     _cMotorGhost->moveMotorHead(oldC->getCCylinder(), newC->getCCylinder(),
                                 oldpos, newpos, _motorType, boundType, ps);
 
-<<<<<<< HEAD
 #if CROSSCHECK_MOTOR
-	auto x1 = _c1->getFirstBead()->coordinate;
-	auto x2 = _c1->getSecondBead()->coordinate;
-	auto x3 = _c2->getFirstBead()->coordinate;
-	auto x4 = _c2->getSecondBead()->coordinate;
-=======
 	auto x1 = _c1->getFirstBead()->vcoordinate();
 	auto x2 = _c1->getSecondBead()->vcoordinate();
 	auto x3 = _c2->getFirstBead()->vcoordinate();
 	auto x4 = _c2->getSecondBead()->vcoordinate();
->>>>>>> 540c1264
 	auto mp1 = midPointCoordinate(x1, x2, _position1);
 	auto mp2 = midPointCoordinate(x3, x4, _position2);
 	auto DeltaL = twoPointDistance(mp1, mp2) - _mMotorGhost->getEqLength();
