--- conflicted
+++ resolved
@@ -36,34 +36,20 @@
 
 public:
     /// Constructor, sets parameters of equation
-<<<<<<< HEAD
     PlaneBoundaryElement(vector<floatingpoint> coords,
                          vector<floatingpoint> normal,
                          floatingpoint repulsConst,
                          floatingpoint screenLength)
-    
-=======
-    PlaneBoundaryElement(vector<double> coords,
-                         vector<double> normal,
-                         double repulsConst,
-                         double screenLength)
-
->>>>>>> 3e143492
+
         : BoundaryElement(coords, repulsConst, screenLength) {
 
         ///set parameters
         _a = normal[0]; _b = normal[1]; _c = normal[2];
         _d = -_a * _coords[0] - _b * _coords[1] - _c * _coords[2];
     }
-<<<<<<< HEAD
-    
+
     virtual floatingpoint distance(const vector<floatingpoint>& point) {
-    
-=======
-
-    virtual double distance(const vector<double>& point) {
-
->>>>>>> 3e143492
+
         return (_a * point[0] + _b * point[1] + _c * point[2] + _d) /
                 sqrt(pow(_a, 2) + pow(_b, 2) + pow(_c, 2));
     }
@@ -72,7 +58,6 @@
     virtual floatingpoint lowerdistance(const vector<floatingpoint>& point) {
         return point[2];
     }
-
     //Qin, side distance is either x or y axis
     virtual floatingpoint sidedistance(const vector<floatingpoint>& point) {
         if(point[0] > point[1]) {
@@ -87,25 +72,14 @@
         sqrt(pow(_a, 2) + pow(_b, 2) + pow(_c, 2));
     }
 
-<<<<<<< HEAD
     virtual floatingpoint stretchedDistance(const vector<floatingpoint>& point,
                                      const vector<floatingpoint>& force,
                                      floatingpoint d) {
-        
-        
+
+
         vector<floatingpoint> movedPoint = {point[0] + d*float(force[0]),
                                      point[1] + d*float(force[1]),
                                      point[2] + d*float(force[2])};
-=======
-    virtual double stretchedDistance(const vector<double>& point,
-                                     const vector<double>& force,
-                                     double d) {
-
-
-        vector<double> movedPoint = {point[0] + d*force[0],
-                                     point[1] + d*force[1],
-                                     point[2] + d*force[2]};
->>>>>>> 3e143492
         return distance(movedPoint);
 
     }
@@ -121,15 +95,9 @@
 
     }
 
-<<<<<<< HEAD
     virtual const vector<floatingpoint> normal(const vector<floatingpoint>& point) {
-        
+
         return vector<floatingpoint>{_a, _b, _c};
-=======
-    virtual const vector<double> normal(const vector<double>& point) {
-
-        return vector<double>{_a, _b, _c};
->>>>>>> 3e143492
     }
     virtual const vector<floatingpoint> normal(floatingpoint const *point) {
 
@@ -140,13 +108,8 @@
         var[0] = _a; var[1] = _b; var[2] = _c; var[3] = _d;
     }
 
-<<<<<<< HEAD
     virtual void updateCoords(const vector<floatingpoint> newCoords) {
-        
-=======
-    virtual void updateCoords(const vector<double> newCoords) {
-
->>>>>>> 3e143492
+
         _coords = newCoords;
 
         //also update plane params
@@ -160,37 +123,20 @@
 friend class BoundarySpherical;
 
 private:
-<<<<<<< HEAD
     floatingpoint _radius; ///< Radius of sphere
-    
+
 public:
     /// Constructor, sets parameters of equation
     SphereBoundaryElement(vector<floatingpoint> coords,
                           floatingpoint radius,
                           floatingpoint repulsConst,
                           floatingpoint screenLength)
-    
+
         : BoundaryElement(coords, repulsConst, screenLength),
           _radius(radius) {}
-    
+
     virtual floatingpoint distance(const vector<floatingpoint>& point) {
-        
-=======
-    double _radius; ///< Radius of sphere
-
-public:
-    /// Constructor, sets parameters of equation
-    SphereBoundaryElement(vector<double> coords,
-                          double radius,
-                          double repulsConst,
-                          double screenLength)
-
-        : BoundaryElement(coords, repulsConst, screenLength),
-          _radius(radius) {}
-
-    virtual double distance(const vector<double>& point) {
-
->>>>>>> 3e143492
+
         return _radius - twoPointDistance(_coords, point);
     }
     virtual floatingpoint distance(floatingpoint const *point) {
@@ -211,25 +157,14 @@
         return _radius - twoPointDistance(_coords, point);
     }
 
-<<<<<<< HEAD
     virtual floatingpoint stretchedDistance(const vector<floatingpoint>& point,
                                      const vector<floatingpoint>& force,
                                      floatingpoint d) {
-        
+
         vector<floatingpoint> movedPoint{point[0] + d * float(force[0]),
                                   point[1] + d * float(force[1]),
                                   point[2] + d * float(force[2])};
-        
-=======
-    virtual double stretchedDistance(const vector<double>& point,
-                                     const vector<double>& force,
-                                     double d) {
-
-        vector<double> movedPoint{point[0] + d * force[0],
-                                  point[1] + d * force[1],
-                                  point[2] + d * force[2]};
-
->>>>>>> 3e143492
+
         return distance(movedPoint);
 
     }
@@ -245,13 +180,8 @@
 
     }
 
-<<<<<<< HEAD
     virtual const vector<floatingpoint> normal(const vector<floatingpoint>& point) {
-        
-=======
-    virtual const vector<double> normal(const vector<double>& point) {
-
->>>>>>> 3e143492
+
         return twoPointDirection(point, _coords);
     }
     virtual const vector<floatingpoint> normal(floatingpoint const *point) {
@@ -259,13 +189,8 @@
         return twoPointDirection(point, _coords);
     }
 
-<<<<<<< HEAD
     virtual void updateCoords(const vector<floatingpoint> newCoords) {
-    
-=======
-    virtual void updateCoords(const vector<double> newCoords) {
-
->>>>>>> 3e143492
+
         _coords = newCoords;
     }
 };
@@ -276,10 +201,9 @@
 friend class BoundaryCapsule;
 
 private:
-<<<<<<< HEAD
     floatingpoint _radius; ///< Radius of cylinder
     floatingpoint _height; ///< Height of cylinder
-    
+
 public:
     ///Constructor, sets parameters of equation
     CylindricalZBoundaryElement(vector<floatingpoint> coords,
@@ -287,46 +211,22 @@
                                 floatingpoint height,
                                 floatingpoint repulsConst,
                                 floatingpoint screenLength)
-    
+
         : BoundaryElement(coords, repulsConst, screenLength),
           _radius(radius), _height(height) {}
-    
+
     virtual floatingpoint distance(const vector<floatingpoint>& point) {
-        
-        
+
+
         ///check z coordinate. If outside, return infinity
         if(point[2] > (_coords[2] + _height / 2) ||
            point[2] < (_coords[2] - _height / 2))
-            
+
             return numeric_limits<floatingpoint>::infinity();
-=======
-    double _radius; ///< Radius of cylinder
-    double _height; ///< Height of cylinder
-
-public:
-    ///Constructor, sets parameters of equation
-    CylindricalZBoundaryElement(vector<double> coords,
-                                double radius,
-                                double height,
-                                double repulsConst,
-                                double screenLength)
-
-        : BoundaryElement(coords, repulsConst, screenLength),
-          _radius(radius), _height(height) {}
-
-    virtual double distance(const vector<double>& point) {
-
-
-        ///check z coordinate. If outside, return infinity
-//        if(point[2] > (_coords[2] + _height / 2) ||
-//           point[2] < (_coords[2] - _height / 2))
-//
-//            return numeric_limits<double>::infinity();
->>>>>>> 3e143492
-
-
-            return _radius - twoPointDistance({_coords[0],_coords[1], 0},
-                                   {  point[0],  point[1], 0});
+
+
+	        return _radius - twoPointDistance({_coords[0],_coords[1], 0},
+	                               {  point[0],  point[1], 0});
     }
     //TODO
     virtual floatingpoint distance(floatingpoint const *point) {
@@ -343,77 +243,34 @@
     virtual floatingpoint lowerdistance(const vector<floatingpoint>& point) {
 
 
-        ///check z coordinate. If outside, return infinity
-<<<<<<< HEAD
-        if(point[2] > (_coords[2] + _height / 2) ||
-           point[2] < (_coords[2] - _height / 2)) {
-
-            return numeric_limits<floatingpoint>::infinity();
-        }
-        else {
-            return point[2];
-        }
-=======
+        ///check z coordinate.
         return point[2];
->>>>>>> 3e143492
     }
 
 
     //Qin, find the distance for the side boundary
     virtual floatingpoint sidedistance(const vector<floatingpoint>& point) {
 
-<<<<<<< HEAD
-
-        ///check z coordinate. If outside, return infinity
-        if(point[2] > (_coords[2] + _height / 2) ||
-           point[2] < (_coords[2] - _height / 2)) {
-
-            return numeric_limits<floatingpoint>::infinity();
-        }
-        else {
-            auto dxy = _radius - twoPointDistance({_coords[0],_coords[1], 0},
-                                                  {  point[0],  point[1], 0});
-            return dxy;
-        }
+        auto dxy = _radius - twoPointDistance({_coords[0],_coords[1], 0},
+                                              {  point[0],  point[1], 0});
+        return dxy;
     }
 
 
     virtual floatingpoint stretchedDistance(const vector<floatingpoint>& point,
                                      const vector<floatingpoint>& force,
                                      floatingpoint d) {
-        
-        // check z coordinate. If outside, return infinity
-        if((point[2] + d * force[2]) > (_coords[2] + _height / 2) ||
-           (point[2] + d * force[2]) < (_coords[2] - _height / 2))
-            
-            return numeric_limits<floatingpoint>::infinity();
-        
-        vector<floatingpoint> movedPoint{point[0] + d * float(force[0]),
-                                  point[1] + d * float(force[1]),
-                                  point[2] + d * float(force[2])};
-        
-=======
-        auto dxy = _radius - twoPointDistance({_coords[0],_coords[1], 0},
-                                              {  point[0],  point[1], 0});
-        return dxy;
-    }
-
-
-    virtual double stretchedDistance(const vector<double>& point,
-                                     const vector<double>& force,
-                                     double d) {
 
         // check z coordinate. If outside, return infinity
 //        if((point[2] + d * force[2]) > (_coords[2] + _height / 2) ||
 //           (point[2] + d * force[2]) < (_coords[2] - _height / 2))
 //
-//            return numeric_limits<double>::infinity();
-
-        vector<double> movedPoint{point[0] + d * force[0],
+//            return numeric_limits<floatingpoint>::infinity();
+
+        vector<floatingpoint> movedPoint{point[0] + d * force[0],
                                   point[1] + d * force[1],
                                   point[2] + d * force[2]};
 
->>>>>>> 3e143492
         return distance(movedPoint);
 
     }
@@ -428,23 +285,13 @@
         auto dxy = _radius - twoPointDistance({_coords[0],_coords[1], 0},
                                               {  point[0],  point[1], 0});
 
-<<<<<<< HEAD
-      floatingpoint dzz = point[2];
-      if((_coords[2] * 2 - point[2]) < dzz) {
-	dzz = _coords[2]*2 - point[2];
-      }
-      else {
-	dzz = point[2];
-      }
-=======
-        double dzz = point[2];
+        floatingpoint dzz = point[2];
         if((_coords[2] * 2 - point[2]) < dzz) {
             dzz = _coords[2]*2 - point[2];
         }
         else {
             dzz = point[2];
         }
->>>>>>> 3e143492
 
         if(dxy > dzz) {
             return twoPointDirection({0,  0, point[2]},
@@ -459,15 +306,13 @@
     }
 
     ///TODO
-    virtual const vector<floatingpoint> normal(floatingpoint const *point) {return vector<floatingpoint>{};};
-
-<<<<<<< HEAD
+    virtual const vector<floatingpoint> normal(floatingpoint const *point) {cout<<"Function not "
+                                                                    "implemented. Exiting."<<endl;
+    exit(EXIT_FAILURE);
+    return vector<floatingpoint>{};};
+
     virtual void updateCoords(const vector<floatingpoint> newCoords) {
-        
-=======
-    virtual void updateCoords(const vector<double> newCoords) {
-
->>>>>>> 3e143492
+
         _coords = newCoords;
     }
 };
@@ -483,39 +328,21 @@
 
 public:
     /// Constructor, sets parameters of equation
-<<<<<<< HEAD
     HalfSphereZBoundaryElement(vector<floatingpoint> coords,
                                floatingpoint radius, bool up,
                                floatingpoint repulsConst,
                                floatingpoint screenLength)
-    
+
         : BoundaryElement(coords, repulsConst, screenLength),
           _radius(radius), _up(up){}
 
     virtual floatingpoint distance(const vector<floatingpoint>& point) {
-        
+
         // check z coordinate. If outside, return infinity
         if((_up && (point[2] > _coords[2])) ||
           (!_up && (point[2] < _coords[2])))
             return numeric_limits<floatingpoint>::infinity();
-        
-=======
-    HalfSphereZBoundaryElement(vector<double> coords,
-                               double radius, bool up,
-                               double repulsConst,
-                               double screenLength)
-
-        : BoundaryElement(coords, repulsConst, screenLength),
-          _radius(radius), _up(up){}
-
-    virtual double distance(const vector<double>& point) {
-
-        // check z coordinate. If outside, return infinity
-//        if((_up && (point[2] > _coords[2])) ||
-//          (!_up && (point[2] < _coords[2])))
-//            return numeric_limits<double>::infinity();
-
->>>>>>> 3e143492
+
         return _radius - twoPointDistance(_coords, point);
     }
 
@@ -530,63 +357,38 @@
     virtual floatingpoint lowerdistance(const vector<floatingpoint>& point) {
 
         // check z coordinate. If outside, return infinity
-<<<<<<< HEAD
         if((_up && (point[2] > _coords[2])) ||
            (!_up && (point[2] < _coords[2])))
             return numeric_limits<floatingpoint>::infinity();
-=======
-//        if((_up && (point[2] > _coords[2])) ||
-//           (!_up && (point[2] < _coords[2])))
-//            return numeric_limits<double>::infinity();
->>>>>>> 3e143492
 
         return _radius - twoPointDistance(_coords, point);
     }
     virtual floatingpoint sidedistance(const vector<floatingpoint>& point) {
 
         // check z coordinate. If outside, return infinity
-<<<<<<< HEAD
         if((_up && (point[2] > _coords[2])) ||
            (!_up && (point[2] < _coords[2])))
             return numeric_limits<floatingpoint>::infinity();
-=======
 //        if((_up && (point[2] > _coords[2])) ||
 //           (!_up && (point[2] < _coords[2])))
-//            return numeric_limits<double>::infinity();
->>>>>>> 3e143492
+//            return numeric_limits<floatingpoint>::infinity();
 
         return _radius - twoPointDistance(_coords, point);
     }
 
-<<<<<<< HEAD
     virtual floatingpoint stretchedDistance(const vector<floatingpoint>& point,
                                      const vector<floatingpoint>& force,
                                      floatingpoint d) {
-        
+
         vector<floatingpoint> movedPoint{point[0] + d * float(force[0]),
                                   point[1] + d * float(force[1]),
                                   point[2] + d * float(force[2])};
-        
+
         // check z coordinate. If outside, return infinity
         if((_up && (movedPoint[2] > _coords[2])) ||
           (!_up && (movedPoint[2] < _coords[2])))
             return numeric_limits<floatingpoint>::infinity();
-        
-=======
-    virtual double stretchedDistance(const vector<double>& point,
-                                     const vector<double>& force,
-                                     double d) {
-
-        vector<double> movedPoint{point[0] + d * force[0],
-                                  point[1] + d * force[1],
-                                  point[2] + d * force[2]};
-
-        // check z coordinate. If outside, return infinity
-//        if((_up && (movedPoint[2] > _coords[2])) ||
-//          (!_up && (movedPoint[2] < _coords[2])))
-//            return numeric_limits<double>::infinity();
-
->>>>>>> 3e143492
+
         return distance(movedPoint);
 
     }
@@ -600,26 +402,16 @@
                                             floatingpoint const *force,
                                      floatingpoint d) {return 0.0;}
 
-<<<<<<< HEAD
     virtual const vector<floatingpoint> normal(const vector<floatingpoint>& point) {
-        
-=======
-    virtual const vector<double> normal(const vector<double>& point) {
-
->>>>>>> 3e143492
+
         return twoPointDirection(point, _coords);
     }
 
     ///TODO
     virtual const vector<floatingpoint> normal(floatingpoint const *point) {return vector<floatingpoint>{};};
 
-<<<<<<< HEAD
     virtual void updateCoords(const vector<floatingpoint> newCoords) {
-        
-=======
-    virtual void updateCoords(const vector<double> newCoords) {
-
->>>>>>> 3e143492
+
         _coords = newCoords;
     }
 };
@@ -649,17 +441,10 @@
 
 
         ///check z coordinate. If outside, return infinity
-<<<<<<< HEAD
         if(point[2] > (_coords[2] + _height / 2) ||
            point[2] < (_coords[2] - _height / 2))
 
             return numeric_limits<floatingpoint>::infinity();
-=======
-//        if(point[2] > (_coords[2] + _height / 2) ||
-//           point[2] < (_coords[2] - _height / 2))
-//
-//            return numeric_limits<double>::infinity();
->>>>>>> 3e143492
 
         //Qin
         auto dxy = _radius - twoPointDistance({_coords[0],_coords[1], 0},
@@ -688,20 +473,7 @@
     //Qin, find the distance for the lower boundary
     virtual floatingpoint lowerdistance(const vector<floatingpoint>& point) {
 
-<<<<<<< HEAD
-
-        ///check z coordinate. If outside, return infinity
-        if(point[2] > (_coords[2] + _height / 2) ||
-           point[2] < (_coords[2] - _height / 2)) {
-
-            return numeric_limits<floatingpoint>::infinity();
-        }
-        else {
-            return point[2];
-        }
-=======
         return point[2];
->>>>>>> 3e143492
     }
 
     //Qin, find the distance for the side boundary
@@ -712,16 +484,6 @@
                                               {  point[0],  point[1], 0});
         return dxy;
 
-<<<<<<< HEAD
-            return numeric_limits<floatingpoint>::infinity();
-        }
-        else {
-            auto dxy = _radius - twoPointDistance({_coords[0],_coords[1], 0},
-                                                  {  point[0],  point[1], 0});
-            return dxy;
-        }
-=======
->>>>>>> 3e143492
     }
 
 
@@ -730,17 +492,10 @@
                                      floatingpoint d) {
 
         // check z coordinate. If outside, return infinity
-<<<<<<< HEAD
-        if((point[2] + d * force[2]) > (_coords[2] + _height / 2) ||
-           (point[2] + d * force[2]) < (_coords[2] - _height / 2))
-
-            return numeric_limits<floatingpoint>::infinity();
-=======
 //        if((point[2] + d * force[2]) > (_coords[2] + _height / 2) ||
 //           (point[2] + d * force[2]) < (_coords[2] - _height / 2))
 //
-//            return numeric_limits<double>::infinity();
->>>>>>> 3e143492
+//            return numeric_limits<floatingpoint>::infinity();
 
         vector<floatingpoint> movedPoint{point[0] + d * float(force[0]),
                                   point[1] + d * float(force[1]),
@@ -768,7 +523,7 @@
 
             // when the Z coordinate is located at geometry center
             if(areEqual(point[2],_coords[2])) {
-                return vector<double> {0.0, 0.0, 0.0};
+                return vector<floatingpoint> {0.0, 0.0, 0.0};
             }
             else {
                 return twoPointDirection({0.0,  0.0, point[2]},
@@ -780,7 +535,7 @@
 
             // when the Z coordinate is located at geometry center
             if(areEqual(point[0],_coords[0]) && areEqual(point[1],_coords[1])) {
-                return vector<double> {0.0, 0.0, 0.0};
+                return vector<floatingpoint> {0.0, 0.0, 0.0};
             }
             else {
                 return twoPointDirection({point[0],  point[1], 0.0},
@@ -795,34 +550,19 @@
 
         _coords = newCoords;
     }
-<<<<<<< HEAD
-    //TODO needs implementation @{
+
     virtual floatingpoint distance(floatingpoint const *point) {
-        cout<<"Distance not implemented for Boundary Element of CylinderXYZ type. "
-                "Exiting"<<endl;
-        exit(EXIT_FAILURE);
-        return 0.0;
-    }
-    virtual floatingpoint stretchedDistance(floatingpoint const *point,
-                                            floatingpoint const *force, floatingpoint d) {return 0.0;};
-    virtual const vector<floatingpoint> normal(const floatingpoint *point) {vector<floatingpoint> a; return a;};
-    virtual const void elementeqn(floatingpoint* var){cout<<" element eqn not implemented for "
-                "CylindricalXYZ. Exiting."<<endl;
-    exit(EXIT_FAILURE);} ;
-=======
-
-    virtual double distance(double const *point) {
         ///check z coordinate. If outside, return infinity
 //        if(point[2] > (_coords[2] + _height / 2) ||
 //           point[2] < (_coords[2] - _height / 2))
 //
-//        return numeric_limits<double>::infinity();
+//        return numeric_limits<floatingpoint>::infinity();
 
         //Qin
         auto dxy = _radius - twoPointDistance({_coords[0],_coords[1], 0},
                                               {  point[0],  point[1], 0});
 
-        double dzz = point[2];
+        floatingpoint dzz = point[2];
         if((_coords[2] * 2 - point[2]) < dzz) {
             dzz = _coords[2]*2 - point[2];
         }
@@ -838,16 +578,16 @@
             return dxy;
         }
     }
-    virtual double stretchedDistance(double const *point,
-                                     double const *force, double d) {
+    virtual floatingpoint stretchedDistance(floatingpoint const *point,
+                                     floatingpoint const *force, floatingpoint d) {
 
         // check z coordinate. If outside, return infinity
 //        if((point[2] + d * force[2]) > (_coords[2] + _height / 2) ||
 //           (point[2] + d * force[2]) < (_coords[2] - _height / 2))
 //
-//        return numeric_limits<double>::infinity();
-
-        vector<double> movedPoint{point[0] + d * force[0],
+//        return numeric_limits<floatingpoint>::infinity();
+
+        vector<floatingpoint> movedPoint{point[0] + d * force[0],
             point[1] + d * force[1],
             point[2] + d * force[2]};
 
@@ -855,11 +595,11 @@
 
     };
 
-    virtual const vector<double> normal(const double *point) {
+    virtual const vector<floatingpoint> normal(const floatingpoint *point) {
         auto dxy = _radius - twoPointDistance({_coords[0],_coords[1], 0.0},
                                               {  point[0],  point[1], 0.0});
 
-        double dzz = point[2];
+        floatingpoint dzz = point[2];
         if((_coords[2] * 2 - point[2]) < dzz) {
             dzz = _coords[2]*2 - point[2];
         }
@@ -871,7 +611,7 @@
 
             // when the Z coordinate is located at geometry center
             if(areEqual(point[2],_coords[2])) {
-                return vector<double> {0.0, 0.0, 0.0};
+                return vector<floatingpoint> {0.0, 0.0, 0.0};
             }
             else {
                 return twoPointDirection({0.0,  0.0, point[2]},
@@ -883,7 +623,7 @@
 
             // when the X, Y coordinate is located at geometry center
             if(areEqual(point[0],_coords[0]) && areEqual(point[1],_coords[1])) {
-                return vector<double> {0.0, 0.0, 0.0};
+                return vector<floatingpoint> {0.0, 0.0, 0.0};
             }
             else {
                 return twoPointDirection({point[0],  point[1], 0.0},
@@ -893,13 +633,12 @@
 
     };
 
-    virtual const void elementeqn(double* var){
+    virtual const void elementeqn(floatingpoint* var){
         cout<<"elementeqn not implemented for Boundary Element of CylindericalXYZ type. "
         "Exiting"<<endl;
         exit(EXIT_FAILURE);
-
-    } ;
->>>>>>> 3e143492
+//        return 0.0;
+    }
 
     //@}
 
