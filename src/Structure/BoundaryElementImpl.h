

//------------------------------------------------------------------
//  **MEDYAN** - Simulation Package for the Mechanochemical
//               Dynamics of Active Networks, v3.2.1
//
//  Copyright (2015-2018)  Papoian Lab, University of Maryland
//
//                 ALL RIGHTS RESERVED
//
//  See the MEDYAN web page for more information:
//  http://www.medyan.org
//------------------------------------------------------------------

#ifndef MEDYAN_BoundaryElementImpl_h
#define MEDYAN_BoundaryElementImpl_h

#include <cmath>

#include "common.h"

#include "BoundaryElement.h"

#include "MathFunctions.h"

using namespace mathfunc;
// IF USING CUDA VERSION, MAKE SURE TO ADD RELEVANT DISTANCE, STRETCHED DISTANCE AND NORMAL FUNCTIONS IN MATHFUNCTIONS.H
/// A plane implementation of a BoundaryElement.
class PlaneBoundaryElement : public BoundaryElement {

friend class BoundaryCubic;

private:
    /// Parameters of equation (ax + by + cz + d = 0)
    double _a, _b, _c, _d;

public:
    /// Constructor, sets parameters of equation
    PlaneBoundaryElement(vector<double> coords,
                         vector<double> normal,
                         double repulsConst,
                         double screenLength)

        : BoundaryElement(coords, repulsConst, screenLength) {

        ///set parameters
        _a = normal[0]; _b = normal[1]; _c = normal[2];
        _d = -_a * _coords[0] - _b * _coords[1] - _c * _coords[2];
    }

    virtual double distance(const vector<double>& point) {

        return (_a * point[0] + _b * point[1] + _c * point[2] + _d) /
                sqrt(pow(_a, 2) + pow(_b, 2) + pow(_c, 2));
    }

    //Qin,  lower distance is the z axis
    virtual double lowerdistance(const vector<double>& point) {
        return point[2];
    }

    //Qin, side distance is either x or y axis
    virtual double sidedistance(const vector<double>& point) {
        if(point[0] > point[1]) {
            return point[1];
        }
        else
            return point[0];
    }

    virtual double distance(double const *point) {
        return (_a * point[0] + _b * point[1] + _c * point[2] + _d) /
        sqrt(pow(_a, 2) + pow(_b, 2) + pow(_c, 2));
    }

    virtual double stretchedDistance(const vector<double>& point,
                                     const vector<double>& force,
                                     double d) {


        vector<double> movedPoint = {point[0] + d*force[0],
                                     point[1] + d*force[1],
                                     point[2] + d*force[2]};
        return distance(movedPoint);

    }
    virtual double stretchedDistance(double const *point,
                                     double const *force,
                                     double d) {


        vector<double> movedPoint = {point[0] + d*force[0],
                                     point[1] + d*force[1],
                                     point[2] + d*force[2]};
        return distance(movedPoint);

    }

    virtual const vector<double> normal(const vector<double>& point) {

        return vector<double>{_a, _b, _c};
    }
    virtual const vector<double> normal(double const *point) {

        return vector<double>{_a, _b, _c};
    }

    virtual const void elementeqn(double* var){
        var[0] = _a; var[1] = _b; var[2] = _c; var[3] = _d;
    }

    virtual void updateCoords(const vector<double> newCoords) {

        _coords = newCoords;

        //also update plane params
        _d = -_a * _coords[0] - _b * _coords[1] - _c * _coords[2];
    }
};

/// A spherical implementation of a BoundaryElement.
class SphereBoundaryElement : public BoundaryElement {

friend class BoundarySpherical;

private:
    double _radius; ///< Radius of sphere

public:
    /// Constructor, sets parameters of equation
    SphereBoundaryElement(vector<double> coords,
                          double radius,
                          double repulsConst,
                          double screenLength)

        : BoundaryElement(coords, repulsConst, screenLength),
          _radius(radius) {}

    virtual double distance(const vector<double>& point) {

        return _radius - twoPointDistance(_coords, point);
    }
    virtual double distance(double const *point) {

        return _radius - twoPointDistance(_coords, point);
    }

    virtual const void elementeqn(double* var){
        var[0] = _radius;
    }
    //Qin, the same as distance
    virtual double lowerdistance(const vector<double>& point) {

        return _radius - twoPointDistance(_coords, point);
    }
    virtual double sidedistance(const vector<double>& point) {

        return _radius - twoPointDistance(_coords, point);
    }

    virtual double stretchedDistance(const vector<double>& point,
                                     const vector<double>& force,
                                     double d) {

        vector<double> movedPoint{point[0] + d * force[0],
                                  point[1] + d * force[1],
                                  point[2] + d * force[2]};

        return distance(movedPoint);

    }
    virtual double stretchedDistance(double const *point,
                                     double const *force,
                                     double d) {

        vector<double> movedPoint{point[0] + d * force[0],
                                  point[1] + d * force[1],
                                  point[2] + d * force[2]};

        return distance(movedPoint);

    }

    virtual const vector<double> normal(const vector<double>& point) {

        return twoPointDirection(point, _coords);
    }
    virtual const vector<double> normal(double const *point) {

        return twoPointDirection(point, _coords);
    }

    virtual void updateCoords(const vector<double> newCoords) {

        _coords = newCoords;
    }
};

/// A cylinder implementation of a BoundaryElement.
class CylindricalZBoundaryElement : public BoundaryElement {

friend class BoundaryCapsule;

private:
    double _radius; ///< Radius of cylinder
    double _height; ///< Height of cylinder

public:
    ///Constructor, sets parameters of equation
    CylindricalZBoundaryElement(vector<double> coords,
                                double radius,
                                double height,
                                double repulsConst,
                                double screenLength)

        : BoundaryElement(coords, repulsConst, screenLength),
          _radius(radius), _height(height) {}

    virtual double distance(const vector<double>& point) {


        ///check z coordinate. If outside, return infinity
//        if(point[2] > (_coords[2] + _height / 2) ||
//           point[2] < (_coords[2] - _height / 2))
//
//            return numeric_limits<double>::infinity();


            return _radius - twoPointDistance({_coords[0],_coords[1], 0},
                                   {  point[0],  point[1], 0});
    }
    //TODO
    virtual double distance(double const *point) {
        cout<<"Distance not implemented for Boundary Element of CylinderZ type. "
                "Exiting"<<endl;
        exit(EXIT_FAILURE);
        return 0.0; }

    virtual const void elementeqn(double* var){
        var[0] = _radius; var[1] = _height;
    }

    //Qin, find the distance for the lower boundary
    virtual double lowerdistance(const vector<double>& point) {


        ///check z coordinate. If outside, return infinity
        return point[2];
    }


    //Qin, find the distance for the side boundary
    virtual double sidedistance(const vector<double>& point) {

        auto dxy = _radius - twoPointDistance({_coords[0],_coords[1], 0},
                                              {  point[0],  point[1], 0});
        return dxy;
    }


    virtual double stretchedDistance(const vector<double>& point,
                                     const vector<double>& force,
                                     double d) {

        // check z coordinate. If outside, return infinity
//        if((point[2] + d * force[2]) > (_coords[2] + _height / 2) ||
//           (point[2] + d * force[2]) < (_coords[2] - _height / 2))
//
//            return numeric_limits<double>::infinity();

        vector<double> movedPoint{point[0] + d * force[0],
                                  point[1] + d * force[1],
                                  point[2] + d * force[2]};

        return distance(movedPoint);

    }
    ///TODO
    virtual double stretchedDistance(double const *point,
                                     double const *force,
                                     double d) {return 0.0;}

    virtual const vector<double> normal(const vector<double>& point) {

<<<<<<< HEAD
        //Qin
        auto dxy = _radius - twoPointDistance({_coords[0],_coords[1], 0},
                                              {  point[0],  point[1], 0});
=======
      //Qin
        auto dxy = _radius - twoPointDistance({_coords[0],_coords[1], 0},
					    {  point[0],  point[1], 0});
>>>>>>> 16621eab

        double dzz = point[2];
        if((_coords[2] * 2 - point[2]) < dzz) {
            dzz = _coords[2]*2 - point[2];
        }
        else {
<<<<<<< HEAD
            dzz = point[2];
        }

        if(dxy > dzz) {
            return twoPointDirection({0,  0, point[2]},
                                     {0,0, _coords[2]});
      }
      else {
    return twoPointDirection({point[0],  point[1], 0},
                 {_coords[0],_coords[1], 0});
      }
=======
	        dzz = point[2];
        }

        if(dxy > dzz) {
            return twoPointDirection({0,  0, point[2]}, {0,0, _coords[2]});
        }
        else {
	        return twoPointDirection({point[0],  point[1], 0}, {_coords[0],_coords[1], 0});
        }
>>>>>>> 16621eab
      //return twoPointDirection({point[0],  point[1], 0},
      //                         {_coords[0],_coords[1], 0});
    }

    ///TODO
    virtual const vector<double> normal(double const *point) {return vector<double>{};};

    virtual void updateCoords(const vector<double> newCoords) {

        _coords = newCoords;
    }
};

/// A half-sphere implementation of a BoundaryElement.
class HalfSphereZBoundaryElement : public BoundaryElement {

friend class BoundaryCapsule;

private:
    double _radius; ///< Radius of half sphere
    bool _up;       ///< Whether the half sphere faces up or down

public:
    /// Constructor, sets parameters of equation
    HalfSphereZBoundaryElement(vector<double> coords,
                               double radius, bool up,
                               double repulsConst,
                               double screenLength)

        : BoundaryElement(coords, repulsConst, screenLength),
          _radius(radius), _up(up){}

    virtual double distance(const vector<double>& point) {

        // check z coordinate. If outside, return infinity
//        if((_up && (point[2] > _coords[2])) ||
//          (!_up && (point[2] < _coords[2])))
//            return numeric_limits<double>::infinity();

        return _radius - twoPointDistance(_coords, point);
    }

    ///TODO
    virtual double distance(double const *point) {
        cout<<"Distance not implemented for Boundary Element of HalfSphereZ type. "
                "Exiting"<<endl;
        exit(EXIT_FAILURE);
        return 0.0; }

    //Qin, the same as distance
    virtual double lowerdistance(const vector<double>& point) {

        // check z coordinate. If outside, return infinity
//        if((_up && (point[2] > _coords[2])) ||
//           (!_up && (point[2] < _coords[2])))
//            return numeric_limits<double>::infinity();

        return _radius - twoPointDistance(_coords, point);
    }
    virtual double sidedistance(const vector<double>& point) {

        // check z coordinate. If outside, return infinity
//        if((_up && (point[2] > _coords[2])) ||
//           (!_up && (point[2] < _coords[2])))
//            return numeric_limits<double>::infinity();

        return _radius - twoPointDistance(_coords, point);
    }

    virtual double stretchedDistance(const vector<double>& point,
                                     const vector<double>& force,
                                     double d) {

        vector<double> movedPoint{point[0] + d * force[0],
                                  point[1] + d * force[1],
                                  point[2] + d * force[2]};

        // check z coordinate. If outside, return infinity
//        if((_up && (movedPoint[2] > _coords[2])) ||
//          (!_up && (movedPoint[2] < _coords[2])))
//            return numeric_limits<double>::infinity();

        return distance(movedPoint);

    }

    virtual const void elementeqn(double* var){
        var[0] = _radius;
    }

    ///TODO
    virtual double stretchedDistance(double const *point,
                                     double const *force,
                                     double d) {return 0.0;}

    virtual const vector<double> normal(const vector<double>& point) {

        return twoPointDirection(point, _coords);
    }

    ///TODO
    virtual const vector<double> normal(double const *point) {return vector<double>{};};

    virtual void updateCoords(const vector<double> newCoords) {

        _coords = newCoords;
    }
};

//----------------------------------------------------------
/// A cylinder implementation of a BoundaryElement.
class CylindricalXYZBoundaryElement : public BoundaryElement {

    friend class BoundaryCylinder;

private:
    double _radius; ///< Radius of cylinder
    double _height; ///< Height of cylinder

public:
    ///Constructor, sets parameters of equation
    CylindricalXYZBoundaryElement(vector<double> coords,
                                  double radius,
                                  double height,
                                  double repulsConst,
                                  double screenLength)

            : BoundaryElement(coords, repulsConst, screenLength),
              _radius(radius), _height(height) {}

    virtual double distance(const vector<double>& point) {


        ///check z coordinate. If outside, return infinity
//        if(point[2] > (_coords[2] + _height / 2) ||
//           point[2] < (_coords[2] - _height / 2))
//
//            return numeric_limits<double>::infinity();

        //Qin
        auto dxy = _radius - twoPointDistance({_coords[0],_coords[1], 0},
                                              {  point[0],  point[1], 0});

        double dzz = point[2];
        if((_coords[2] * 2 - point[2]) < dzz) {
            dzz = _coords[2]*2 - point[2];
        }
        else {
            dzz = point[2];
        }


        if(dxy > dzz) {
            return dzz;
        }
        else {
            return dxy;
        }

        //        return _radius - twoPointDistance({_coords[0],_coords[1], 0},
        //                                {  point[0],  point[1], 0});
    }

    //Qin, find the distance for the lower boundary
    virtual double lowerdistance(const vector<double>& point) {

        return point[2];
    }

    //Qin, find the distance for the side boundary
    virtual double sidedistance(const vector<double>& point) {


        auto dxy = _radius - twoPointDistance({_coords[0],_coords[1], 0},
                                              {  point[0],  point[1], 0});
        return dxy;

    }


    virtual double stretchedDistance(const vector<double>& point,
                                     const vector<double>& force,
                                     double d) {

        // check z coordinate. If outside, return infinity
//        if((point[2] + d * force[2]) > (_coords[2] + _height / 2) ||
//           (point[2] + d * force[2]) < (_coords[2] - _height / 2))
//
//            return numeric_limits<double>::infinity();

        vector<double> movedPoint{point[0] + d * force[0],
                                  point[1] + d * force[1],
                                  point[2] + d * force[2]};

        return distance(movedPoint);

    }

    virtual const vector<double> normal(const vector<double>& point) {

        //Qin
        auto dxy = _radius - twoPointDistance({_coords[0],_coords[1], 0.0},
                                              {  point[0],  point[1], 0.0});

        double dzz = point[2];
        if((_coords[2] * 2 - point[2]) < dzz) {
            dzz = _coords[2]*2 - point[2];
        }
        else {
            dzz = point[2];
        }

        if(dxy > dzz) {

            // when the Z coordinate is located at geometry center
            if(areEqual(point[2],_coords[2])) {
                return vector<double> {0.0, 0.0, 0.0};
            }
            else {
                return twoPointDirection({0.0,  0.0, point[2]},
                                         {0.0, 0.0, _coords[2]});;
            }

        }
        else {

            // when the Z coordinate is located at geometry center
            if(areEqual(point[0],_coords[0]) && areEqual(point[1],_coords[1])) {
                return vector<double> {0.0, 0.0, 0.0};
            }
            else {
                return twoPointDirection({point[0],  point[1], 0.0},
                                         {_coords[0],_coords[1], 0.0});;
            }
        }
        //return twoPointDirection({point[0],  point[1], 0},
        //                         {_coords[0],_coords[1], 0});
    }

    virtual void updateCoords(const vector<double> newCoords) {

        _coords = newCoords;
    }

    virtual double distance(double const *point) {
        ///check z coordinate. If outside, return infinity
//        if(point[2] > (_coords[2] + _height / 2) ||
//           point[2] < (_coords[2] - _height / 2))
//
//        return numeric_limits<double>::infinity();

        //Qin
        auto dxy = _radius - twoPointDistance({_coords[0],_coords[1], 0},
                                              {  point[0],  point[1], 0});

        double dzz = point[2];
        if((_coords[2] * 2 - point[2]) < dzz) {
            dzz = _coords[2]*2 - point[2];
        }
        else {
            dzz = point[2];
        }


        if(dxy > dzz) {
            return dzz;
        }
        else {
            return dxy;
        }
    }
    virtual double stretchedDistance(double const *point,
                                     double const *force, double d) {

        // check z coordinate. If outside, return infinity
//        if((point[2] + d * force[2]) > (_coords[2] + _height / 2) ||
//           (point[2] + d * force[2]) < (_coords[2] - _height / 2))
//
//        return numeric_limits<double>::infinity();

        vector<double> movedPoint{point[0] + d * force[0],
            point[1] + d * force[1],
            point[2] + d * force[2]};

        return distance(movedPoint);

    };

    virtual const vector<double> normal(const double *point) {
        auto dxy = _radius - twoPointDistance({_coords[0],_coords[1], 0.0},
                                              {  point[0],  point[1], 0.0});

        double dzz = point[2];
        if((_coords[2] * 2 - point[2]) < dzz) {
            dzz = _coords[2]*2 - point[2];
        }
        else {
            dzz = point[2];
        }

        if(dxy > dzz) {

            // when the Z coordinate is located at geometry center
            if(areEqual(point[2],_coords[2])) {
                return vector<double> {0.0, 0.0, 0.0};
            }
            else {
                return twoPointDirection({0.0,  0.0, point[2]},
                                          {0.0, 0.0, _coords[2]});;
            }

        }
        else {

            // when the X, Y coordinate is located at geometry center
            if(areEqual(point[0],_coords[0]) && areEqual(point[1],_coords[1])) {
                return vector<double> {0.0, 0.0, 0.0};
            }
            else {
                return twoPointDirection({point[0],  point[1], 0.0},
                                         {_coords[0],_coords[1], 0.0});;
            }
        }

    };

    virtual const void elementeqn(double* var){
        cout<<"elementeqn not implemented for Boundary Element of CylindericalXYZ type. "
        "Exiting"<<endl;
        exit(EXIT_FAILURE);

    } ;

    //@}


};
#endif<|MERGE_RESOLUTION|>--- conflicted
+++ resolved
@@ -282,44 +282,26 @@
 
     virtual const vector<double> normal(const vector<double>& point) {
 
-<<<<<<< HEAD
         //Qin
         auto dxy = _radius - twoPointDistance({_coords[0],_coords[1], 0},
                                               {  point[0],  point[1], 0});
-=======
-      //Qin
-        auto dxy = _radius - twoPointDistance({_coords[0],_coords[1], 0},
-					    {  point[0],  point[1], 0});
->>>>>>> 16621eab
 
         double dzz = point[2];
         if((_coords[2] * 2 - point[2]) < dzz) {
             dzz = _coords[2]*2 - point[2];
         }
         else {
-<<<<<<< HEAD
             dzz = point[2];
         }
 
         if(dxy > dzz) {
             return twoPointDirection({0,  0, point[2]},
                                      {0,0, _coords[2]});
-      }
-      else {
-    return twoPointDirection({point[0],  point[1], 0},
+        }
+        else {
+            return twoPointDirection({point[0],  point[1], 0},
                  {_coords[0],_coords[1], 0});
       }
-=======
-	        dzz = point[2];
-        }
-
-        if(dxy > dzz) {
-            return twoPointDirection({0,  0, point[2]}, {0,0, _coords[2]});
-        }
-        else {
-	        return twoPointDirection({point[0],  point[1], 0}, {_coords[0],_coords[1], 0});
-        }
->>>>>>> 16621eab
       //return twoPointDirection({point[0],  point[1], 0},
       //                         {_coords[0],_coords[1], 0});
     }
