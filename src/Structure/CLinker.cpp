
//------------------------------------------------------------------
//  **MEDYAN** - Simulation Package for the Mechanochemical
//               Dynamics of Active Networks, v3.2.1
//
//  Copyright (2015-2018)  Papoian Lab, University of Maryland
//
//                 ALL RIGHTS RESERVED
//
//  See the MEDYAN web page for more information:
//  http://www.medyan.org
//------------------------------------------------------------------

#include "CLinker.h"

#include "ChemCallbacks.h"
#include "CCylinder.h"
#include "Cylinder.h"

CLinker::CLinker(short linkerType, Compartment* c,
                 CCylinder* cc1, CCylinder* cc2, int position1, int position2)

    : CBound(cc1->getType(), c, cc1, cc2, position1, position2) {
        
    //Find species on cylinder that should be marked
    SpeciesBound* sl1 = _cc1->getCMonomer(_position1)->speciesLinker(linkerType);
    SpeciesBound* sl2 = _cc2->getCMonomer(_position2)->speciesLinker(linkerType);
        
    SpeciesBound* se1 = _cc1->getCMonomer(_position1)->speciesBound(
                        SysParams::Chemistry().linkerBoundIndex[_filamentType]);
    SpeciesBound* se2 = _cc2->getCMonomer(_position2)->speciesBound(
                        SysParams::Chemistry().linkerBoundIndex[_filamentType]);
<<<<<<< HEAD
//    //@{
//    SpeciesBound* BL1 = _cc1->getCMonomer(_position1)->speciesBound(
//            SysParams::Chemistry().linkerBoundIndex[_filamentType]);
//    SpeciesBound* BL2 = _cc2->getCMonomer(_position2)->speciesBound(
//            SysParams::Chemistry().linkerBoundIndex[_filamentType]);
//    SpeciesBound* BB1 = _cc1->getCMonomer(_position1)->speciesBound(
//            SysParams::Chemistry().brancherBoundIndex[_filamentType]);
//    SpeciesBound* BB2 = _cc2->getCMonomer(_position2)->speciesBound(
//            SysParams::Chemistry().brancherBoundIndex[_filamentType]);
//    SpeciesBound* BM1 = _cc1->getCMonomer(_position1)->speciesBound(
//            SysParams::Chemistry().motorBoundIndex[_filamentType]);
//    SpeciesBound* BM2 = _cc2->getCMonomer(_position2)->speciesBound(
//            SysParams::Chemistry().motorBoundIndex[_filamentType]);
//    SpeciesBound* sm1 = _cc1->getCMonomer(_position1)->speciesMotor(0);
//    SpeciesBound* sm2 = _cc2->getCMonomer(_position2)->speciesMotor(0);
//    SpeciesBound* sb1 = _cc1->getCMonomer(_position1)->speciesBrancher(0);
//    SpeciesBound* sb2 = _cc2->getCMonomer(_position2)->speciesBrancher(0);
//    std::cout<<"Linker "<<cc1->getCylinder()->getID()<<" "<<_position1<<" "<<cc2->getCylinder()->getID()<<" "<<
//            ""<<_position2<<" linkerType "<<linkerType<<endl;
////    std::cout<<"Species Bound "<<se1->getN()<<" "<<se2->getN()<<endl;
//    std::cout<<"Motor "<<sm1->getN()<<" "<<sm2->getN()<<" BOUND "<<BM1->getN()<<" "<<BM2->getN()<<endl;
//    std::cout<<"Linker "<<sl1->getN()<<" "<<sl2->getN()<<" BOUND "<<BL1->getN()<<" "<<BL2->getN()<<endl;
//    std::cout<<"Brancher "<<sb1->getN()<<" "<<sb2->getN()<<" BOUND "<<BB1->getN()<<" "<<BB2->getN()<<endl;
//    std::cout<<sl1->getN()<<endl;
//    std::cout<<sl2->getN()<<endl;
//    std::cout<<se1->getN()<<endl;
//    std::cout<<se2->getN()<<endl;
//
//    for(auto c:Cylinder::getCylinders()){
//        std::cout<<c->getID()<<" "<<c->getMCylinder()->getLength()<<" ";
//    }
//    std::cout<<endl;
//    //@}

#ifdef DETAILEDOUTPUT
    std::cout<<"Chosen sites Cyl1 "<<cc1->getCylinder()->getID()<<" bs1 "<<_position1<<" "
            "Cyl2 "<<cc2->getCylinder()->getID()<<" bs2 "<<_position2<<endl;
#endif
=======
>>>>>>> 16621eab

    //mark species
    assert(areEqual(sl1->getN(), 0.0) && areEqual(sl2->getN(), 0.0) &&
           areEqual(se1->getN(), 1.0) && areEqual(se2->getN(), 1.0) &&
           "Major bug: Linker binding to an occupied site.");


    
    sl1->up(); sl2->up();
    se1->down(); se2->down();
    
    //attach this linker to the species
    setFirstSpecies(sl1);
    setSecondSpecies(sl2);
}

CLinker::~CLinker() {

    //remove the off reaction
    _cc1->removeCrossCylinderReaction(_cc2, _offRxn);

}

void CLinker::createOffReaction(ReactionBase* onRxn, SubSystem* ps) {
    
    RSpecies** rs = onRxn->rspecies();
    vector<Species*> os;
    
    //copy into offspecies vector
    os.push_back(_firstSpecies);
    os.push_back(_secondSpecies);
    
    os.push_back(&rs[SPECIESL_BINDING_INDEX]->getSpecies());
    
    Species* empty1 = _cc1->getCMonomer(_position1)->speciesBound(
                      SysParams::Chemistry().linkerBoundIndex[_filamentType]);
    Species* empty2 = _cc2->getCMonomer(_position2)->speciesBound(
                      SysParams::Chemistry().linkerBoundIndex[_filamentType]);
    
    os.push_back(empty1);
    os.push_back(empty2);
    
    ReactionBase* offRxn =
    new Reaction<LMUNBINDINGREACTANTS,LMUNBINDINGPRODUCTS>(os, _offRate);
    offRxn->setReactionType(ReactionType::LINKERUNBINDING);
    
    //Attach the callback to the off reaction, add it
    LinkerUnbindingCallback lcallback(_pLinker, ps);
    ConnectionBlock rcb(offRxn->connect(lcallback,false));
    _cc1->addCrossCylinderReaction(_cc2, offRxn);
    setOffReaction(offRxn);
}<|MERGE_RESOLUTION|>--- conflicted
+++ resolved
@@ -30,7 +30,6 @@
                         SysParams::Chemistry().linkerBoundIndex[_filamentType]);
     SpeciesBound* se2 = _cc2->getCMonomer(_position2)->speciesBound(
                         SysParams::Chemistry().linkerBoundIndex[_filamentType]);
-<<<<<<< HEAD
 //    //@{
 //    SpeciesBound* BL1 = _cc1->getCMonomer(_position1)->speciesBound(
 //            SysParams::Chemistry().linkerBoundIndex[_filamentType]);
@@ -69,8 +68,6 @@
     std::cout<<"Chosen sites Cyl1 "<<cc1->getCylinder()->getID()<<" bs1 "<<_position1<<" "
             "Cyl2 "<<cc2->getCylinder()->getID()<<" bs2 "<<_position2<<endl;
 #endif
-=======
->>>>>>> 16621eab
 
     //mark species
     assert(areEqual(sl1->getN(), 0.0) && areEqual(sl2->getN(), 0.0) &&
