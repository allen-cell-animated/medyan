--- conflicted
+++ resolved
@@ -103,12 +103,6 @@
         LOG(ERROR) << "Function is not implemented.";
         throw std::logic_error("Function not implemented");
     }
-<<<<<<< HEAD
-    //Qin
-    virtual double lowerdistance(const vector<double>& coordinates);
-    virtual double sidedistance(const vector<double>& coordinates);
-=======
->>>>>>> 324f02ec
 
     virtual floatingpoint lowerdistance(const vector<floatingpoint>& coordinates);
     virtual floatingpoint sidedistance(const vector<floatingpoint>& coordinates);
