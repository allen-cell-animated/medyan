
//------------------------------------------------------------------
//  **MEDYAN** - Simulation Package for the Mechanochemical
//               Dynamics of Active Networks, v3.2.1
//
//  Copyright (2015-2018)  Papoian Lab, University of Maryland
//
//                 ALL RIGHTS RESERVED
//
//  See the MEDYAN web page for more information:
//  http://www.medyan.org
//------------------------------------------------------------------

#ifndef MEDYAN_Compartment_h
#define MEDYAN_Compartment_h

#include <vector>
#include <array>
#ifdef DEBUGCONSTANTSEED
#include <map>
#include <set>
//#include "MathFunctions.h"
#endif
#include <unordered_map>
#include <unordered_set>

#include "common.h"

#include "SpeciesContainer.h"
#include "ReactionContainer.h"
#include "BindingManager.h"
#include "Composite.h"
#include "ChemSim.h"

//FORWARD DECLARATIONS
class BoundaryElement;
class Bead;
class Cylinder;
class Triangle;
class Edge;

/// A container or holding Species and [Reactions](@ref Reactions).

/*! The Compartment class is a container for Species, internal [Reactions](@ref Reactions), 
 *  and diffusion [Reactions](@ref Reactions) that can occur. A Compartment object keeps 
 *  track of the above while also holding pointers to its neighbors in order to generate
 *  diffusion [Reactions](@ref Reactions) and control other interactions.
 *
 *  The Compartment also keeps Trackable elements in the SubSystem that are in its space, including 
 *  [Beads](@ref Bead), [Cylinders](@ref Cylinder), and [BoundaryElements](@ref BoundaryElement).
 *
 *  Lastly, the Compartment holds a container of FilamentBindingManager for updating 
 *  binding reactions local to this compartment space only.
 */

class Compartment : public Composite {
    
protected:
    ///CHEMICAL CONTAINERS
    SpeciesPtrContainerVector _species;  ///< Container with all species
                                         ///< in this compartment
    ReactionPtrContainerVector _internal_reactions; ///< Container with all internal
                                                    ///< reactions in compartment
    ReactionPtrContainerVector _diffusion_reactions; ///< Container with all diffusion
                                                     ///< reactions in compartment
    
    unordered_map<int,float> _diffusion_rates; ///< Diffusion rates of Species
                                               ///< in compartment
    

    
    /// All binding managers for this compartment
    vector<unique_ptr<FilamentBindingManager>> _bindingManagers;

    ///ELEMENT CONTAINERS
    unordered_set<BoundaryElement*> _boundaryElements; ///< Set of boundary element
                                                       ///< that are in this compartment
    
    unordered_set<Bead*> _beads; ///< Set of beads that are in this compartment

#ifdef DEBUGCONSTANTSEED
//        struct Orderset
//    {
//        bool operator()(Cylinder* lhs, Cylinder* rhs) const  {
//            return lhs->getID() < rhs->getID();
//        }
//    };
    set<Cylinder*> _cylinders; ///< Set of cylinders that are in this
///< compartment
#else
    unordered_set<Cylinder*> _cylinders; ///< Set of cylinders that are in this compartment
<<<<<<< HEAD

    unordered_set<Triangle*> _triangles; ///< Set of triangles that are in this compartment
    unordered_set<Edge*> _edges; ///< Set of edges that are in this compartment
=======
#endif
>>>>>>> 3496115b
    
    vector<Compartment*> _neighbours; ///< Neighbors of the compartment
    unordered_map<Compartment*, size_t> _neighborIndex; ///< Spacial index of the neighbors of the same order as _neighbors
                                                        ///< In 3D, the indices are in the order (x-, x+, y-, y+, z-, z+)
    
    ///OTHER COMPARTMENT PROPERTIES
    vector<double> _coords;  ///< Coordinates of this compartment
    bool _activated = false; ///< The compartment is activated for diffusion

    double _partialVolume; ///< The volume inside the cell membrane
                           ///< Might be changed to a list or a map when more membranes are involved
    array<double, 6> _partialArea {{1.0, 1.0, 1.0, 1.0, 1.0, 1.0}}; ///< The area inside the cell membrane
                        ///< Might be changed to a list of arrays or a map of arrays when more membranes are involved
    
public:
    /// Default constructor, only takes in number of dimensions
    Compartment();
    
    /// Constructor which clones another compartment
    Compartment(const Compartment &C);
    
    /// Assignment operator
    Compartment& operator=(const Compartment &other);
    
    /// Destructor
    /// @note noexcept is important here. Otherwise, gcc flags the constructor as
    /// potentially throwing, which in turn disables move operations by the STL
    /// containers. This behaviour is a gcc bug (as of gcc 4.703), and will presumbaly
    /// be fixed in the future.
    virtual ~Compartment() noexcept
    {
        clearNeighbouringReactions();
        clearReactions();
        clearSpecies();
        removeFromNeighboursList();
        
        // Should eventually delete beads, cylinders, boundary elements....not yet clear
    }
    
    /// Applies SpeciesVisitor v to every Species* object directly owned by this node.
    /// This method needs to be overriden by descendent classes that contain Species.
    virtual bool apply_impl(SpeciesVisitor &v) override;
    
    /// Applies ReactionVisitor v to every ReactionBase* object directly owned by this
    /// node. This method needs to be overriden by descendent classes that contain
    /// ReactionBase.
    virtual bool apply_impl(ReactionVisitor &v) override;
    
    ///Set a compartment as active. Used at initialization.
    virtual void setAsActive() { _activated = true; }
    virtual void setAsInactive() { _activated = false; }
    
    /// Activate a compartment. Has the following side effects:
    /// 1) Adds diffusion reactions between this compartment's diffusing
    ///    species and its neighboring active compartments
    virtual void activate(ChemSim* chem, bool init=true);
    /// Update the activation status of a compartment, having following effects:
    /// 1) Updates diffusion reaction rates between this and neighbors if not
    ///    activated. Otherwise activate the compartment additively.
    /// Note:
    ///   - BEFORE this function call, all volume and area information must be
    ///     updated.
    ///   - Rate changers should happen AFTER calling this function.
    virtual void updateActivation(ChemSim* chem);
    
    /// Deactivate a compartment. Has the following sid effects:
    /// 0) Initially checks that all cylinders are removed
    ///    from this compartment. A compartment cannot be deactivated
    ///    unless this condition is already true.
    /// 1) Transfers copy numbers of all diffusing species from this
    ///    compartment and moves them to a neighboring active compartment.
    ///    If there are no neighboring active compartments, an error will result.
    /// 2) Removes all diffusion reactions involving diffusing species
    ///    in this compartment.
    virtual void deactivate(ChemSim* chem);
    
    ///Check if compartment is activated
    virtual bool isActivated() {return _activated;}
    
    ///Setter and getter for coordinates
    virtual void setCoordinates(vector<double> coords) {_coords = coords;}
    virtual const vector<double>& coordinates() {return _coords;}
    
    
    /// Transfer all species copy numbers from this compartment to neighboring
    /// active compartments. If no neighboring active compartments are present,
    /// throw an error.
    virtual void transferSpecies(int i);
    virtual void shareSpecies(int i);
    
    
    /// Removes all reactions from this compartment, diffusing and internal
    virtual void clearReactions() {
        
        _internal_reactions.reactions().clear();
        _diffusion_reactions.reactions().clear();
    }
    
    /// Clear all species from this compartment
    virtual void clearSpecies() {
        _species.species().clear();
    }

    /// Remove diffusion reactions between this compartment and its neighbors
    virtual void clearNeighbouringReactions() {
        
        for(auto &s : _species.species())
        {
            for(auto &n : _neighbours)
            {
                n->removeDiffusionReactions(s.get());
                n->removeInternalReactions(s.get());
            }
        }
    }
    /// Remove this compartment from the neighbor list
    virtual void removeFromNeighboursList() {
        
        for(auto &n : _neighbours)
        {
            n->removeNeighbour(this);
        }
    }
    
    /// Returns true if two Compartment objects are equal.
    /// Two Compartment objects are equal if each contains analogous Species and
    /// Reaction objects, in the same order
    friend bool operator==(const Compartment& a, const Compartment& b);
    
    /// Return true if two Compartment are not equal.
    /// @see operator ==(const Compartment& a, const Compartment& b) above
    friend bool operator !=(const Compartment& a, const Compartment& b)
    {
        return !(a==b);
    }
    
    /// This is a species container
    virtual bool isSpeciesContainer() const override {return true;}
    /// This is a reaction container
    virtual bool isReactionsContainer() const override {return true;}
    /// Returns compartment name
    virtual string getFullName() const override {return "Compartment";};
    /// Returns the number of species in this compartment
    size_t numberOfSpecies() const override {return _species.species().size();}
    /// Returns the number of internal reactions in this compartment
    size_t numberOfInternalReactions() const {
        return _internal_reactions.reactions().size();
    }
    /// Returns the total number of reactions in this compartment, diffusing and
    /// internal
    size_t numberOfReactions() const override {
        return _internal_reactions.reactions().size() +
               _diffusion_reactions.reactions().size();
    }
    
    //@{
    /// Species finder functions
    Species* findSpeciesByName(const string &name) {
        return _species.findSpeciesByName(name);
    }
    Species* findSpeciesByIndex (size_t index) {
        return _species.findSpeciesByIndex(index);
    }
    Species* findSpeciesByMolecule (int molecule) {
        return _species.findSpeciesByMolecule(molecule);
    }
    Species* findSimilarSpecies (const Species &s) {
        return _species.findSimilarSpecies(s);
    }
    //@}
    
    ///Remove species from this compartment
    size_t removeSpecies(Species* species) {return _species.removeSpecies(species);}
    
    /// Finds a similar internal reaction, see ReactionBase function
    ReactionBase* findSimilarInternalReaction (const ReactionBase &r) {
        return _internal_reactions.findSimilarReaction(r);
    }
    
    /// Finds a similar diffusion reaction, see ReactionBase function
    ReactionBase* findSimilarDiffusionReaction (const ReactionBase &r) {
        return _diffusion_reactions.findSimilarReaction(r);
    }
    
    /// Remove all diffusion reactions that have a given species
    /// @param s - species whose reactions should be removed
    virtual void removeDiffusionReactions (Species* s) {
        _diffusion_reactions.removeReactions(s);
    }
    
    /// Remove all internal reactions that have a given species
    /// @param s - species whose reactions should be removed
    virtual void removeInternalReactions (Species* s) {
        _internal_reactions.removeReactions(s);
    }
    
    /// Remove a diffusion reaction
    virtual void removeDiffusionReaction(ReactionBase *r) {
        _diffusion_reactions.removeReaction(r);
    }
    
    /// Remove an internal reaction
    virtual void removeInternalReaction(ReactionBase *r) {
        _internal_reactions.removeReaction(r);
    }
    
    /// Add a unique species pointer to this compartment
    Species* addSpeciesUnique (unique_ptr<Species> &&species, float diff_rate = -1.0) {
        Species *sp = _species.addSpeciesUnique(move(species));
        sp->setParent(this);
        _diffusion_rates[sp->getMolecule()]=diff_rate;
        return sp;
    }
    
    /// Add a unique internal reaction pointer to this compartment
    ReactionBase* addInternalReactionUnique (unique_ptr<ReactionBase> &&reaction) {
        ReactionBase *r = _internal_reactions.addReactionUnique(move(reaction));
        r->setParent(this);
        return r;
    }
    
    /// Add a unique diffusing reaction pointer to this compartment
    ReactionBase* addDiffusionReactionUnique (unique_ptr<ReactionBase> &&reaction) {
        ReactionBase *r = _diffusion_reactions.addReactionUnique(move(reaction));
        r->setParent(this);
        return r;
    }
    
    /// Add an internal reaction pointer to this compartment. Make unique
    ReactionBase* addInternalReaction (ReactionBase* r) {
        _internal_reactions.addReactionUnique(unique_ptr<ReactionBase>(r));
        r->setParent(this);
        return r;
    }
    
    /// Add a diffusion reaciton pointer to this compartment. Make unique
    ReactionBase* addDiffusionReaction (ReactionBase* r) {
        _diffusion_reactions.addReactionUnique(unique_ptr<ReactionBase>(r));
        r->setParent(this);
        return r;
    }
    
    /// Add a diffusing species to this compartment
    /// @param args - any number of SpeciesDiffusing objects
    template<typename ...Args>
    SpeciesDiffusing* addSpeciesDiffusing(Args&& ...args) {
        SpeciesDiffusing *sp =
        (SpeciesDiffusing*)(_species.addSpecies<SpeciesDiffusing>(forward<Args>(args)...));
        sp->setParent(this);
        _diffusion_rates[sp->getMolecule()]=-1.0;
        return sp;
    }
    
    /// Add a filament species to this compartment
    /// @param args - any number of SpeciesFilament objects
    template<typename ...Args>
    SpeciesFilament* addSpeciesFilament(Args&& ...args) {
        SpeciesFilament *sp =
        (SpeciesFilament*)(_species.addSpecies<SpeciesFilament>(forward<Args>(args)...));
        sp->setParent(this);
        _diffusion_rates[sp->getMolecule()]=-1.0;
        return sp;
    }
    
    /// Add a plus end species to this compartment
    /// @param args - any number of SpeciesBound objects
    template<typename ...Args>
    SpeciesPlusEnd* addSpeciesPlusEnd(Args&& ...args) {
        SpeciesPlusEnd *sp =
        (SpeciesPlusEnd*)(_species.addSpecies<SpeciesPlusEnd>(forward<Args>(args)...));
        sp->setParent(this);
        _diffusion_rates[sp->getMolecule()]=-1.0;
        return sp;
    }
    
    /// Add a minus end species to this compartment
    /// @param args - any number of SpeciesBound objects
    template<typename ...Args>
    SpeciesMinusEnd* addSpeciesMinusEnd(Args&& ...args) {
        SpeciesMinusEnd *sp =
        (SpeciesMinusEnd*)(_species.addSpecies<SpeciesMinusEnd>(forward<Args>(args)...));
        sp->setParent(this);
        _diffusion_rates[sp->getMolecule()]=-1.0;
        return sp;
    }
    
    /// Add a bound species to this compartment
    /// @param args - any number of SpeciesBound objects
    template<typename ...Args>
    SpeciesBound* addSpeciesBound(Args&& ...args) {
        SpeciesBound *sp =
        (SpeciesBound*)(_species.addSpecies<SpeciesBound>(forward<Args>(args)...));
        sp->setParent(this);
        _diffusion_rates[sp->getMolecule()]=-1.0;
        return sp;
    }
    
    /// Add a linker species to this compartment
    /// @param args - any number of SpeciesLinker objects
    template<typename ...Args>
    SpeciesLinker* addSpeciesLinker(Args&& ...args) {
        SpeciesLinker *sp =
        (SpeciesLinker*)(_species.addSpecies<SpeciesLinker>(forward<Args>(args)...));
        sp->setParent(this);
        _diffusion_rates[sp->getMolecule()]=-1.0;
        return sp;
    }
    
    /// Add a motor species to this compartment
    /// @param args - any number of SpeciesMotor objects
    template<typename ...Args>
    SpeciesMotor* addSpeciesMotor(Args&& ...args) {
        SpeciesMotor *sp =
        (SpeciesMotor*)(_species.addSpecies<SpeciesMotor>(forward<Args>(args)...));
        sp->setParent(this);
        _diffusion_rates[sp->getMolecule()]=-1.0;
        return sp;
    }
    
    /// Add a brancher species to this compartment
    /// @param args - any number of SpeciesBrancher objects
    template<typename ...Args>
    SpeciesBrancher* addSpeciesBrancher(Args&& ...args) {
        SpeciesBrancher *sp =
        (SpeciesBrancher*)(_species.addSpecies<SpeciesBrancher>(forward<Args>(args)...));
        sp->setParent(this);
        _diffusion_rates[sp->getMolecule()]=-1.0;
        return sp;
    }
    
    /// Add a single binding species to this compartment
    /// @param args - any number of SpeciesSingleBinding objects
    template<typename ...Args>
    SpeciesSingleBinding* addSpeciesSingleBinding(Args&& ...args) {
        SpeciesSingleBinding *sb =
        (SpeciesSingleBinding*)(_species.addSpecies<SpeciesSingleBinding>(forward<Args>(args)...));
        sb->setParent(this);
        _diffusion_rates[sb->getMolecule()]=-1.0;
        return sb;
    }
    
    /// Add a pair binding species to this compartment
    /// @param args - any number of SpeciesPairBinding objects
    template<typename ...Args>
    SpeciesPairBinding* addSpeciesPairBinding(Args&& ...args) {
        SpeciesPairBinding *sb =
        (SpeciesPairBinding*)(_species.addSpecies<SpeciesPairBinding>(forward<Args>(args)...));
        sb->setParent(this);
        _diffusion_rates[sb->getMolecule()]=-1.0;
        return sb;
    }

    /// Add an internal reaction to this compartment
    template<unsigned short M, unsigned short N, typename ...Args>
    ReactionBase* addInternalReaction (Args&& ...args) {
        ReactionBase *r = _internal_reactions.addReaction<M,N>(forward<Args>(args)...);
        r->setParent(this);
        return r;
    }
    
    /// Add an internal reaction to this compartment
    /// @param species, rate - specifying the species and rate that should be assigned
    template<template <unsigned short M, unsigned short N> class RXN, unsigned short M, unsigned short N>
    ReactionBase* addInternal(initializer_list<Species*> species, float rate) {
        ReactionBase *r = _internal_reactions.add<RXN,M,N>(species,rate);
        r->setParent(this);
        return r;
    }
    
    /// Add a diffusion reaction to this compartment
    template<typename ...Args>
    ReactionBase* addDiffusionReaction (Args&& ...args) {
        ReactionBase *r = _diffusion_reactions.addReaction<1,1>(forward<Args>(args)...);
        r->setParent(this);
        return r;
    }
    
    /// Add a binding manager to this compartment
    void addFilamentBindingManager(FilamentBindingManager* m) {
        _bindingManagers.emplace_back(m);
    }
    
    /// Get binding managers for this compartment
    vector<unique_ptr<FilamentBindingManager>>& getFilamentBindingManagers() {
        return _bindingManagers;
    }
    
    
    /// Get a specific motor binding manager from this compartment
    MotorBindingManager* getMotorBindingManager(int motorType) {
        
        MotorBindingManager* mp;
        
        for(auto it = _bindingManagers.begin(); it != _bindingManagers.end(); it++) {
            
            //find the correct manager and type
            if((mp = dynamic_cast<MotorBindingManager*>((*it).get())) && (*it)->getBoundInt() == motorType)
                return mp;
        }
        
        return nullptr;
    }
    
    ///Add a boundary element to this compartment
    void addBoundaryElement(BoundaryElement* be) {_boundaryElements.insert(be);}
    
    ///Remove a boundary element from this compartment
    ///@note does nothing if boundary element is not in compartment
    void removeBoundaryElement(BoundaryElement* be) {
        auto it = _boundaryElements.find(be);
        if(it != _boundaryElements.end()) _boundaryElements.erase(it);
    }
    ///Check if boundary element is in this container
    bool hasBoundaryElement(BoundaryElement* be) {
        auto it = _boundaryElements.find(be);
        return (it != _boundaryElements.end());   
    }
    ///get the boundary elements in this compartment
   unordered_set<BoundaryElement*>& getBoundaryElements() {return _boundaryElements;}
    
    ///Add a cylinder to this compartment
    void addCylinder(Cylinder* c) {_cylinders.insert(c);}
    
    ///Remove a cylinder from this compartment
    void removeCylinder(Cylinder* c) {
        auto it = _cylinders.find(c);
        if(it != _cylinders.end()) _cylinders.erase(it);
    }
    ///get the cylinders in this compartment
#ifdef DEBUGCONSTANTSEED
    set<Cylinder*>& getCylinders() {return _cylinders;}
#else
   unordered_set<Cylinder*>& getCylinders() {return _cylinders;}
<<<<<<< HEAD

    /// Add, remove and get triangles
    void addTriangle(Triangle* t) { _triangles.insert(t); }
    void removeTriangle(Triangle* t) {
        auto it = _triangles.find(t);
        if(it != _triangles.end()) _triangles.erase(it);
    }
    unordered_set<Triangle*>& getTriangles() { return _triangles; }
    /// Add, remove and get edges
    void addEdge(Edge* e) { _edges.insert(e); }
    void removeEdge(Edge* e) {
        auto it = _edges.find(e);
        if(it != _edges.end()) _edges.erase(it);
    }
    unordered_set<Edge*>& getEdges() { return _edges; }
=======
#endif
>>>>>>> 3496115b
    
    /// Get the diffusion rate of a species
    /// @param - species_name, a string
    float getDiffusionRate(string species_name) {
        int molecule = SpeciesNamesDB::stringToInt(species_name);
        return _diffusion_rates[molecule];
    }
    
    /// Set the diffusion rate of a species in the compartment
    void setDiffusionRate(Species *sp, float diff_rate) {
        int molecule = sp->getMolecule();
        _diffusion_rates[molecule]=diff_rate;
    }
    
    /// Set the diffusion rate of a species in the compartment
    /// @param - molecule, an integer representing the species in the speciesDB
    void setDiffusionRate(int molecule, float diff_rate) {
        _diffusion_rates[molecule]=diff_rate;
    }
    
    /// Set the diffusion rate of a species in the compartment
    /// @param - species_name, a string
    void setDiffusionRate(string species_name, float diff_rate) {
        int molecule = SpeciesNamesDB::stringToInt(species_name);
        _diffusion_rates[molecule]=diff_rate;
    }

    /// Add a neighboring compartment to this compartments list of neighbors
    void addNeighbour(Compartment *comp, size_t spacialIndex) {
        auto nit = find(_neighbours.begin(),_neighbours.end(), comp);
        if(nit==_neighbours.end()) {
            _neighbours.push_back(comp);
            _neighborIndex[comp] = spacialIndex;
        }
        else
            throw runtime_error(
            "Compartment::addNeighbour(): Compartment is already a neighbour");
    }
    
    /// Remove a neighboring compartment
    void removeNeighbour(Compartment *comp) {
        auto nit = find(_neighbours.begin(),_neighbours.end(), comp);
        if(nit!=_neighbours.end())
            _neighbours.erase(nit);
        _neighborIndex.erase(comp);
    }
    
    /// Clone the species values of another compartment into this one
    void cloneSpecies (Compartment *target) const {
        assert(target->numberOfSpecies()==0);
        for(auto &s : _species.species()){
            Species* sClone = s->clone();
            target->addSpeciesUnique(unique_ptr<Species>(sClone));
        }
    }
    
    /// Clone the reaction values of another compartment into this one
    void cloneReactions (Compartment *target) const {
        assert(target->numberOfReactions()==0);
        for(auto &r : _internal_reactions.reactions()){
            
            auto rClone = r->clone(target->_species);
            target->addInternalReaction(rClone);
        }
    }

    /// Clone both the species and compartments into this compartment
    void cloneSpeciesReactions(Compartment* C) {
        if(_activated) this->cloneSpecies(C);
        this->cloneReactions(C);
        C->_diffusion_rates = this->_diffusion_rates;
        
    }
    
    /// Clone a compartment
    /// @note - this does not clone the neighbors, just reactions and species
    virtual Compartment* clone() {
        Compartment *C = new Compartment(*this);
        return C;
    }
    
    /// Generate diffusion reactions between this compartment and another
    ///@return - a vector of reactionbases that was just added 
<<<<<<< HEAD
    vector<ReactionBase*> generateDiffusionReactions(Compartment* C, bool outwardOnly=true);

=======
    vector<ReactionBase*> generateDiffusionReactions(Compartment* C);
    
    //Qin
    vector<ReactionBase*> generateScaleDiffusionReactions(Compartment* C);
    float generateScaleFactor(Compartment* C);
    
>>>>>>> 3496115b
    /// Generate all diffusion reactions for this compartment and its neighbors
    ///@return - a vector of reactionbases that was just added
    vector<ReactionBase*> generateAllDiffusionReactions(bool outwardOnly=true);
    
    /// Generates all diffusion reactions between this compartment and its neighbors
    /// in addition to generating reverse reactions
    ///@return - a vector of reactionbases that was just added
    vector<ReactionBase*> generateAllpairsDiffusionReactions();
    
    /// Remove diffusion reactions between this compartment and another
    ///@return - a vector of reactionbases that was just removed
    void removeDiffusionReactions(ChemSim* chem, Compartment* C);
    
    
    /// Remove all diffusion reactions for this compartment and its neighbors
    ///@return - a vector of reactionbases that was just removed
    void removeAllDiffusionReactions(ChemSim* chem);
    
    
    /// Gives the number of neighbors to this compartment
    size_t numberOfNeighbours() const {return _neighbours.size();}
    
    
    ///Get the species container vector
    SpeciesPtrContainerVector& getSpeciesContainer() {return _species;}
    const SpeciesPtrContainerVector& getSpeciesContainer() const {return _species;}
    
    ///Get the internal reaction container vector
    ReactionPtrContainerVector& getInternalReactionContainer() {return _internal_reactions;}
    const ReactionPtrContainerVector& getInternalReactionContainer() const {return _internal_reactions;}
    
    ///Get the diffusion reaction container vector
    ReactionPtrContainerVector& getDiffusionReactionContainer() {return _diffusion_reactions;}
    const ReactionPtrContainerVector& getDiffusionReactionContainer() const {return _diffusion_reactions;}
    
    /// Get the vector list of neighbors to this compartment
    vector<Compartment*>& getNeighbours() {return _neighbours;}
    const vector<Compartment*>& getNeighbours() const {return _neighbours;}
    
    /// Print the species in this compartment
    void printSpecies()const {_species.printSpecies();}
    /// Print the reactions in this compartment
    void printReactions()const {
        _internal_reactions.printReactions();
        _diffusion_reactions.printReactions();
    }
    
    /// Check if all species are unique pointers
    bool areAllSpeciesUnique () {return _species.areAllSpeciesUnique();}
    
    /// Adds the reactions of this compartment to the ChemSim object
    /// @param - chem, a ChemSim object that runs the reaction-diffusion algorithm
    virtual void addChemSimReactions(ChemSim* chem) {
        for(auto &r : _internal_reactions.reactions()) chem->addReaction(r.get());
        for(auto &r : _diffusion_reactions.reactions()) chem->addReaction(r.get());
    }
    
    /// Print properties of this compartment
    virtual void printSelf()const override {
        cout << this->getFullName() << "\n"
        << "Number of neighbors: " << numberOfNeighbours() << endl;
        printSpecies();
        cout << "Reactions:" << endl;
        printReactions();
    }

    //GetType implementation just returns zero (no Compartment types yet)
    virtual int getType() override {return 0;}

    // Helper function for getting the result of geometry from a approximately planar slice
    void getSlicedVolumeArea();

    // Properties (public variables and getters and setters for private variables)
    bool boundaryInteresting = false; // A marker indicating this compartment is near a certain boundary

    double getPartialVolume()const { return _partialVolume; }
    void setPartialVolume(double partialVolume) { _partialVolume = partialVolume; }
    double getVolumeFrac()const;
    const array<double, 6>& getPartialArea()const { return _partialArea; }
    void setPartialArea(const array<double, 6>& partialArea) { _partialArea = partialArea; }
    
};
#endif<|MERGE_RESOLUTION|>--- conflicted
+++ resolved
@@ -86,16 +86,15 @@
 //        }
 //    };
     set<Cylinder*> _cylinders; ///< Set of cylinders that are in this
+    set<Triangle*> _triangles;
+    set<Edge*> _edges;
 ///< compartment
 #else
     unordered_set<Cylinder*> _cylinders; ///< Set of cylinders that are in this compartment
-<<<<<<< HEAD
 
     unordered_set<Triangle*> _triangles; ///< Set of triangles that are in this compartment
     unordered_set<Edge*> _edges; ///< Set of edges that are in this compartment
-=======
 #endif
->>>>>>> 3496115b
     
     vector<Compartment*> _neighbours; ///< Neighbors of the compartment
     unordered_map<Compartment*, size_t> _neighborIndex; ///< Spacial index of the neighbors of the same order as _neighbors
@@ -528,8 +527,7 @@
 #ifdef DEBUGCONSTANTSEED
     set<Cylinder*>& getCylinders() {return _cylinders;}
 #else
-   unordered_set<Cylinder*>& getCylinders() {return _cylinders;}
-<<<<<<< HEAD
+    unordered_set<Cylinder*>& getCylinders() {return _cylinders;}
 
     /// Add, remove and get triangles
     void addTriangle(Triangle* t) { _triangles.insert(t); }
@@ -545,9 +543,7 @@
         if(it != _edges.end()) _edges.erase(it);
     }
     unordered_set<Edge*>& getEdges() { return _edges; }
-=======
 #endif
->>>>>>> 3496115b
     
     /// Get the diffusion rate of a species
     /// @param - species_name, a string
@@ -631,25 +627,11 @@
     
     /// Generate diffusion reactions between this compartment and another
     ///@return - a vector of reactionbases that was just added 
-<<<<<<< HEAD
     vector<ReactionBase*> generateDiffusionReactions(Compartment* C, bool outwardOnly=true);
 
-=======
-    vector<ReactionBase*> generateDiffusionReactions(Compartment* C);
-    
-    //Qin
-    vector<ReactionBase*> generateScaleDiffusionReactions(Compartment* C);
-    float generateScaleFactor(Compartment* C);
-    
->>>>>>> 3496115b
     /// Generate all diffusion reactions for this compartment and its neighbors
     ///@return - a vector of reactionbases that was just added
     vector<ReactionBase*> generateAllDiffusionReactions(bool outwardOnly=true);
-    
-    /// Generates all diffusion reactions between this compartment and its neighbors
-    /// in addition to generating reverse reactions
-    ///@return - a vector of reactionbases that was just added
-    vector<ReactionBase*> generateAllpairsDiffusionReactions();
     
     /// Remove diffusion reactions between this compartment and another
     ///@return - a vector of reactionbases that was just removed
