
//------------------------------------------------------------------
//  **MEDYAN** - Simulation Package for the Mechanochemical
//               Dynamics of Active Networks, v4.0
//
//  Copyright (2015-2018)  Papoian Lab, University of Maryland
//
//                 ALL RIGHTS RESERVED
//
//  See the MEDYAN web page for more information:
//  http://www.medyan.org
//------------------------------------------------------------------

#ifndef MEDYAN_Compartment_h
#define MEDYAN_Compartment_h

#include <vector>
#include <array>
#include <unordered_map>
#include <unordered_set>

#include "common.h"

#include "SpeciesContainer.h"
#include "ReactionContainer.h"
#include "BindingManager.h"
#include "HybridBindingSearchManager.h"
#include "Composite.h"
#include "ChemSim.h"
#ifdef SIMDBINDINGSEARCH
#include "dist_moduleV2/dist_driver.h"
#include "dist_moduleV2/dist_coords.h"
#endif
#include "MathFunctions.h"
#include "Structure/CellList.hpp"

//#include "BinGrid.h"
//#include "Bin.h"
//FORWARD DECLARATIONS
class BoundaryElement;
class Bead;
class Cylinder;

/// A container or holding Species and [Reactions](@ref Reactions).

/*! The Compartment class is a container for Species, internal [Reactions](@ref Reactions),
 *  and diffusion [Reactions](@ref Reactions) that can occur. A Compartment object keeps
 *  track of the above while also holding pointers to its neighbors in order to generate
 *  diffusion [Reactions](@ref Reactions) and control other interactions.
 *
 *  The Compartment also keeps Trackable elements in the SubSystem that are in its space, including
 *  [Beads](@ref Bead), [Cylinders](@ref Cylinder), and [BoundaryElements](@ref BoundaryElement).
 *
 *  Lastly, the Compartment holds a container of FilamentBindingManager for updating
 *  binding reactions local to this compartment space only.
 */

class Compartment : public Composite {

protected:
    ///CHEMICAL CONTAINERS
    SpeciesPtrContainerVector _species;  ///< Container with all species
                                         ///< in this compartment
    ReactionPtrContainerVector _internal_reactions; ///< Container with all internal
                                                    ///< reactions in compartment
    ReactionPtrContainerVector _diffusion_reactions; ///< Container with all diffusion
                                                     ///< reactions in compartment

    unordered_map<int,float> _diffusion_rates; ///< Diffusion rates of Species
                                               ///< in compartment



    /// All binding managers for this compartment
    vector<unique_ptr<FilamentBindingManager>> _bindingManagers;
    vector<unique_ptr<FilamentBindingManager>> _branchingManagers;

#if defined(HYBRID_NLSTENCILLIST) || defined(SIMDBINDINGSEARCH)
    //Each compartment has a single instance of hybridbindingmanagers
    HybridBindingSearchManager* _bindingsearchManagers = NULL;
#endif
    ///ELEMENT CONTAINERS
    unordered_set<BoundaryElement*> _boundaryElements; ///< Set of boundary element
                                                       ///< that are in this compartment

    unordered_set<Bead*> _beads; ///< Set of beads that are in this compartment

    vector<Compartment*> _neighbours; ///< Neighbors of the compartment (neighbors that
    unordered_map<Compartment*, size_t> _neighborIndex; ///< Spacial index of the neighbors of the same order as _neighbors
    ///< In 3D, the indices are in the order (x-, x+, y-, y+, z-, z+)

    // touch along faces
    vector<Compartment*> _enclosingneighbours; ///< Neighbors that envelop the compartment
    vector<Compartment*> _uniquepermuteneighbours; //Neighbors tht help to parse
    // through unique pairs of compartments to get all necessary binding sites.
    vector<short> _uniquepermuteneighboursstencil;
    vector<short> _enclosingneighboursstencil;///< enclosing compartments  have unique
    // position IDs between 0-26. This ID immediately helps us determine relative
    // position of the Enclosing Compartment with respect to the current compartment.


    ///OTHER COMPARTMENT PROPERTIES
    vector<floatingpoint> _coords;  ///< Coordinates of this compartment
    bool _activated = false; ///< The compartment is activated for diffusion

    floatingpoint _partialVolume = 1.0; ///< The volume fraction inside the
    // membrane/boundary
    ///< Might be changed to a list or a map when more membranes are involved
    array<floatingpoint, 6> _partialArea {{1.0, 1.0, 1.0, 1.0, 1.0, 1.0}}; ///< The area
    // inside the cell membrane
    ///<In the order of x, y and z, from smaller coordinate value neighbor to larger coordinate value
    ///< Might be changed to a list of arrays or a map of arrays when more membranes are involved

public:
    short _ID;
/*    vector<uint16_t> cindex_bs;
    vector<uint32_t> cID_bs;*/
#ifdef MOTORBIASCHECK
    size_t nummotorwalks=0;
#endif
    cell_list::CellListHeadUser< Cylinder, Compartment > cylinderCell; // Cell of cylinders

    /// Default constructor, only takes in number of dimensions
    Compartment() : _species(), _internal_reactions(),
    _diffusion_reactions(), _diffusion_rates(), _neighbours()  {
        }

    /// Constructor which clones another compartment
    Compartment(const Compartment &C) : _species(), _internal_reactions(),
                                        _diffusion_reactions(), _neighbours()
    {
        C.cloneSpecies(this);
        C.cloneReactions(this);
        _diffusion_rates = C._diffusion_rates;
        _activated = C._activated;

        // Should eventually clone beads, cylinders, boundary elements.... not clear yet
    }

    /// Assignment operator
    Compartment& operator=(const Compartment &other);

    /// Destructor
    /// @note noexcept is important here. Otherwise, gcc flags the constructor as
    /// potentially throwing, which in turn disables move operations by the STL
    /// containers. This behaviour is a gcc bug (as of gcc 4.703), and will presumbaly
    /// be fixed in the future.
    virtual ~Compartment() noexcept
    {
        clearNeighbouringReactions();
        clearReactions();
        clearSpecies();
        removeFromNeighboursList();

        // Should eventually delete beads, cylinders, boundary elements....not yet clear
    }

    /// get ID
    virtual int getId(){return _ID;}
    /// Applies SpeciesVisitor v to every Species* object directly owned by this node.
    /// This method needs to be overriden by descendent classes that contain Species.
    virtual bool apply_impl(SpeciesVisitor &v) override;

    /// Applies ReactionVisitor v to every ReactionBase* object directly owned by this
    /// node. This method needs to be overriden by descendent classes that contain
    /// ReactionBase.
    virtual bool apply_impl(ReactionVisitor &v) override;

    ///Set a compartment as active. Used at initialization.
    virtual void setAsActive() {_activated = true;}

    /// Activate a compartment. Has the following side effects:
    /// 1) Adds diffusion reactions between this compartment's diffusing
    ///    species and its neighboring active compartments
    virtual void activate(ChemSim* chem);

    /// Deactivate a compartment. Has the following sid effects:
    /// 0) Initially checks that all cylinders are removed
    ///    from this compartment. A compartment cannot be deactivated
    ///    unless this condition is already true.
    /// 1) Transfers copy numbers of all diffusing species from this
    ///    compartment and moves them to a neighboring active compartment.
    ///    If there are no neighboring active compartments, an error will result.
    /// 2) Removes all diffusion reactions involving diffusing species
    ///    in this compartment.
    virtual void deactivate(ChemSim* chem);

    ///Check if compartment is activated
    virtual bool isActivated() {return _activated;}

    ///Setter and getter for fs
    virtual void setCoordinates(vector<floatingpoint> coords) {_coords = coords;}
    virtual const vector<floatingpoint>& coordinates() {return _coords;}


    /// Transfer all species copy numbers from this compartment to neighboring
    /// active compartments. If no neighboring active compartments are present,
    /// throw an error.
    virtual void transferSpecies(int i);
    virtual void shareSpecies(int i);


    /// Removes all reactions from this compartment, diffusing and internal
    virtual void clearReactions() {

        _internal_reactions.reactions().clear();
        _diffusion_reactions.reactions().clear();
    }

    /// Clear all species from this compartment
    virtual void clearSpecies() {
        _species.species().clear();
    }

    /// Remove diffusion reactions between this compartment and its neighbors
    virtual void clearNeighbouringReactions() {

        for(auto &s : _species.species())
        {
            for(auto &n : _neighbours)
            {
                n->removeDiffusionReactions(s.get());
                n->removeInternalReactions(s.get());
            }
        }
    }
    /// Remove this compartment from the neighbor list
    virtual void removeFromNeighboursList() {

        for(auto &n : _neighbours)
        {
            n->removeNeighbour(this);
        }
    }

    /// Returns true if two Compartment objects are equal.
    /// Two Compartment objects are equal if each contains analogous Species and
    /// Reaction objects, in the same order
    friend bool operator==(const Compartment& a, const Compartment& b);

    /// Return true if two Compartment are not equal.
    /// @see operator ==(const Compartment& a, const Compartment& b) above
    friend bool operator !=(const Compartment& a, const Compartment& b)
    {
        return !(a==b);
    }

    /// This is a species container
    virtual bool isSpeciesContainer() const override {return true;}
    /// This is a reaction container
    virtual bool isReactionsContainer() const override {return true;}
    /// Returns compartment name
    virtual string getFullName() const override {return "Compartment";};
    /// Returns the number of species in this compartment
    size_t numberOfSpecies() const override {return _species.species().size();}
    /// Returns the number of internal reactions in this compartment
    size_t numberOfInternalReactions() const {
        return _internal_reactions.reactions().size();
    }
    /// Returns the total number of reactions in this compartment, diffusing and
    /// internal
    size_t numberOfReactions() const override {
        return _internal_reactions.reactions().size() +
               _diffusion_reactions.reactions().size();
    }

    //@{
    /// Species finder functions
    Species* findSpeciesByName(const string &name) {
        return _species.findSpeciesByName(name);
    }
    Species* findSpeciesByIndex (size_t index) {
        return _species.findSpeciesByIndex(index);
    }
    Species* findSpeciesByMolecule (int molecule) {
        return _species.findSpeciesByMolecule(molecule);
    }
    Species* findSimilarSpecies (const Species &s) {
        return _species.findSimilarSpecies(s);
    }
    //@}

    ///Remove species from this compartment
    size_t removeSpecies(Species* species) {return _species.removeSpecies(species);}

    /// Finds a similar internal reaction, see ReactionBase function
    ReactionBase* findSimilarInternalReaction (const ReactionBase &r) {
        return _internal_reactions.findSimilarReaction(r);
    }

    /// Finds a similar diffusion reaction, see ReactionBase function
    ReactionBase* findSimilarDiffusionReaction (const ReactionBase &r) {
        return _diffusion_reactions.findSimilarReaction(r);
    }

    /// Remove all diffusion reactions that have a given species
    /// @param s - species whose reactions should be removed
    virtual void removeDiffusionReactions (Species* s) {
        _diffusion_reactions.removeReactions(s);
    }

    /// Remove all internal reactions that have a given species
    /// @param s - species whose reactions should be removed
    virtual void removeInternalReactions (Species* s) {
        _internal_reactions.removeReactions(s);
    }

    /// Remove a diffusion reaction
    virtual void removeDiffusionReaction(ReactionBase *r) {
        _diffusion_reactions.removeReaction(r);
    }

    /// Remove an internal reaction
    virtual void removeInternalReaction(ReactionBase *r) {
        _internal_reactions.removeReaction(r);
    }

    /// Add a unique species pointer to this compartment
    Species* addSpeciesUnique (unique_ptr<Species> &&species, float diff_rate = -1.0) {
        Species *sp = _species.addSpeciesUnique(move(species));
        sp->setParent(this);
        _diffusion_rates[sp->getMolecule()]=diff_rate;
        return sp;
    }

    /// Add a unique internal reaction pointer to this compartment
    ReactionBase* addInternalReactionUnique (unique_ptr<ReactionBase> &&reaction) {
        ReactionBase *r = _internal_reactions.addReactionUnique(move(reaction));
        r->setParent(this);
        return r;
    }

    /// Add a unique diffusing reaction pointer to this compartment
    ReactionBase* addDiffusionReactionUnique (unique_ptr<ReactionBase> &&reaction) {
        ReactionBase *r = _diffusion_reactions.addReactionUnique(move(reaction));
        r->setParent(this);
        return r;
    }

    /// Add an internal reaction pointer to this compartment. Make unique
    ReactionBase* addInternalReaction (ReactionBase* r) {
        _internal_reactions.addReactionUnique(unique_ptr<ReactionBase>(r));
        r->setParent(this);
        return r;
    }

    /// Add a diffusion reaciton pointer to this compartment. Make unique
    ReactionBase* addDiffusionReaction (ReactionBase* r) {
        _diffusion_reactions.addReactionUnique(unique_ptr<ReactionBase>(r));
        r->setParent(this);
        return r;
    }

    /// Add a diffusing species to this compartment
    /// @param args - any number of SpeciesDiffusing objects
    template<typename ...Args>
    SpeciesDiffusing* addSpeciesDiffusing(Args&& ...args) {
        SpeciesDiffusing *sp =
        (SpeciesDiffusing*)(_species.addSpecies<SpeciesDiffusing>(forward<Args>(args)...));
        sp->setParent(this);
        _diffusion_rates[sp->getMolecule()]=-1.0;
        return sp;
    }

    /// Add a filament species to this compartment
    /// @param args - any number of SpeciesFilament objects
    template<typename ...Args>
    SpeciesFilament* addSpeciesFilament(Args&& ...args) {
        SpeciesFilament *sp =
        (SpeciesFilament*)(_species.addSpecies<SpeciesFilament>(forward<Args>(args)...));
        sp->setParent(this);
        _diffusion_rates[sp->getMolecule()]=-1.0;
        return sp;
    }

    /// Add a plus end species to this compartment
    /// @param args - any number of SpeciesBound objects
    template<typename ...Args>
    SpeciesPlusEnd* addSpeciesPlusEnd(Args&& ...args) {
        SpeciesPlusEnd *sp =
        (SpeciesPlusEnd*)(_species.addSpecies<SpeciesPlusEnd>(forward<Args>(args)...));
        sp->setParent(this);
        _diffusion_rates[sp->getMolecule()]=-1.0;
        return sp;
    }

    /// Add a minus end species to this compartment
    /// @param args - any number of SpeciesBound objects
    template<typename ...Args>
    SpeciesMinusEnd* addSpeciesMinusEnd(Args&& ...args) {
        SpeciesMinusEnd *sp =
        (SpeciesMinusEnd*)(_species.addSpecies<SpeciesMinusEnd>(forward<Args>(args)...));
        sp->setParent(this);
        _diffusion_rates[sp->getMolecule()]=-1.0;
        return sp;
    }

    /// Add a bound species to this compartment
    /// @param args - any number of SpeciesBound objects
    template<typename ...Args>
    SpeciesBound* addSpeciesBound(Args&& ...args) {
        SpeciesBound *sp =
        (SpeciesBound*)(_species.addSpecies<SpeciesBound>(forward<Args>(args)...));
        sp->setParent(this);
        _diffusion_rates[sp->getMolecule()]=-1.0;
        return sp;
    }

    /// Add a linker species to this compartment
    /// @param args - any number of SpeciesLinker objects
    template<typename ...Args>
    SpeciesLinker* addSpeciesLinker(Args&& ...args) {
        SpeciesLinker *sp =
        (SpeciesLinker*)(_species.addSpecies<SpeciesLinker>(forward<Args>(args)...));
        sp->setParent(this);
        _diffusion_rates[sp->getMolecule()]=-1.0;
        return sp;
    }

    /// Add a motor species to this compartment
    /// @param args - any number of SpeciesMotor objects
    template<typename ...Args>
    SpeciesMotor* addSpeciesMotor(Args&& ...args) {
        SpeciesMotor *sp =
        (SpeciesMotor*)(_species.addSpecies<SpeciesMotor>(forward<Args>(args)...));
        sp->setParent(this);
        _diffusion_rates[sp->getMolecule()]=-1.0;
        return sp;
    }

    /// Add a brancher species to this compartment
    /// @param args - any number of SpeciesBrancher objects
    template<typename ...Args>
    SpeciesBrancher* addSpeciesBrancher(Args&& ...args) {
        SpeciesBrancher *sp =
        (SpeciesBrancher*)(_species.addSpecies<SpeciesBrancher>(forward<Args>(args)...));
        sp->setParent(this);
        _diffusion_rates[sp->getMolecule()]=-1.0;
        return sp;
    }

    /// Add a single binding species to this compartment
    /// @param args - any number of SpeciesSingleBinding objects
    template<typename ...Args>
    SpeciesSingleBinding* addSpeciesSingleBinding(Args&& ...args) {
        SpeciesSingleBinding *sb =
        (SpeciesSingleBinding*)(_species.addSpecies<SpeciesSingleBinding>(forward<Args>(args)...));
        sb->setParent(this);
        _diffusion_rates[sb->getMolecule()]=-1.0;
        return sb;
    }

    /// Add a pair binding species to this compartment
    /// @param args - any number of SpeciesPairBinding objects
    template<typename ...Args>
    SpeciesPairBinding* addSpeciesPairBinding(Args&& ...args) {
        SpeciesPairBinding *sb =
        (SpeciesPairBinding*)(_species.addSpecies<SpeciesPairBinding>(forward<Args>(args)...));
        sb->setParent(this);
        _diffusion_rates[sb->getMolecule()]=-1.0;
        return sb;
    }

    /// Add an internal reaction to this compartment
    template<unsigned short M, unsigned short N, typename ...Args>
    ReactionBase* addInternalReaction (Args&& ...args) {
        ReactionBase *r = _internal_reactions.addReaction<M,N>(forward<Args>(args)...);
        r->setParent(this);
        return r;
    }

    /// Add an internal reaction to this compartment
    /// @param species, rate - specifying the species and rate that should be assigned
    template<template <unsigned short M, unsigned short N> class RXN, unsigned short M, unsigned short N>
    ReactionBase* addInternal(initializer_list<Species*> species, float rate) {
        ReactionBase *r = _internal_reactions.add<RXN,M,N>(species,rate);
        r->setParent(this);
        return r;
    }

    /// Add a diffusion reaction to this compartment
    template<typename ...Args>
    ReactionBase* addDiffusionReaction (Args&& ...args) {
        ReactionBase *r = _diffusion_reactions.addReaction<1,1>(forward<Args>(args)...);
        r->setParent(this);
        return r;
    }

    ///Add branching manager to this compartment. Used only in SIMD case
    void addBranchingBindingManager(FilamentBindingManager* m){
    	_branchingManagers.emplace_back(m);
    }

    /// Add a binding manager to this compartment
    void addFilamentBindingManager(FilamentBindingManager* m) {
        _bindingManagers.emplace_back(m);
    }
#if defined(HYBRID_NLSTENCILLIST) || defined(SIMDBINDINGSEARCH)
    void addHybridBindingSearchManager(HybridBindingSearchManager* bsm){
        if(_bindingsearchManagers == NULL)
            _bindingsearchManagers = bsm;
        else{
            cout<<"Hybrid Binding Search Manager exists. Compartment cannot have multiple"
                    " hybrid binding search managers. Exiting.."<<endl;
            exit(EXIT_FAILURE);
        }
    }

    HybridBindingSearchManager* getHybridBindingSearchManager(){
        return _bindingsearchManagers;
    }
#endif
<<<<<<< HEAD

=======
>>>>>>> aaeebdef
#ifdef SIMDBINDINGSEARCH
    dist::Coords bscoords;
    vector<dist::Coords> bscoords_section;
	vector<dist::Coords> bscoords_section_linker;
	vector<dist::Coords> bscoords_section_motor;

    vector<int> Cyldcindexvec;
    vector<int> CylcIDvec;

    template<bool LinkerorMotor>
    dist::Coords& getSIMDcoordsV3(short i, short filamentType){
        if(LinkerorMotor)
            return bscoords_section_linker[filamentType*27 + i];
        else
            return bscoords_section_motor[filamentType*27 + i];
    }
<<<<<<< HEAD
=======

>>>>>>> aaeebdef
    /*Each compartment is partitioned into 27 sub-volumes. Binding sites are allocated
    to relevant sub-volumes. It is worth noting that the 27 volumes  can be overlapping.
    Binding distance determines if the volumes are overlapping or not.*/
    vector<floatingpoint> partitionedcoordx[27], partitionedcoordy[27], partitionedcoordz[27];
    vector<uint32_t>  cindex_bs_section[27];
    vector<uint32_t> finfo_bs_section[27];

    void SIMDcoordinates_section();
    void SIMDcoordinates4linkersearch_section(bool isvectorizedgather);
    void SIMDcoordinates4motorsearch_section(bool isvectorizedgather);
    void getpartition3Dindex(int (&indices)[3], vector<floatingpoint> coord);
    template<bool rMaxvsCmpsize>
    void getpartitionindex(int (&indices)[3], vector<floatingpoint> coord,
                                floatingpoint (&cmpcornercoords)[6]);

	void addcoord(vector<floatingpoint> coord, uint32_t index, uint32_t cylfinfo, short i);
    bool checkoccupancy(Cylinder* cyl, short it, short _filamentType, short bstatepos);
    bool checkoccupancy(vector<vector<bool>>& boundstate, short bstatepos, int pos);
    void addcoordtopartitons(int (&pindices)[3], vector<floatingpoint> coord, uint32_t
    index, uint32_t cylfinfo);
    void addcoordtopartitons_smallrmax(int (&pindices)[3], vector<floatingpoint> coord,
                                  uint16_t index, uint32_t cylfinfo);
    template<bool rMaxvsCmpsize>
    void addcoordtorMaxbasedpartitons(int (&pindices)[3], vector<floatingpoint> coord,
                                       uint32_t index, uint32_t cylfinfo);

    void deallocateSIMDcoordinates();
#endif
    /// Get binding managers for this compartment
    vector<unique_ptr<FilamentBindingManager>>& getFilamentBindingManagers() {
        return _bindingManagers;
    }

    //Get BranchingBindingManager
    vector<unique_ptr<FilamentBindingManager>>& getBranchingManagers() {
        return _branchingManagers;
    }

    /// Get a specific motor binding manager from this compartment
    MotorBindingManager* getMotorBindingManager(int motorType) {

        MotorBindingManager* mp;

        for(auto it = _bindingManagers.begin(); it != _bindingManagers.end(); it++) {

            //find the correct manager and type
            if((mp = dynamic_cast<MotorBindingManager*>((*it).get())) && (*it)->getBoundInt() == motorType)
                return mp;
        }

        return nullptr;
    }

    ///Add a boundary element to this compartment
    void addBoundaryElement(BoundaryElement* be) {_boundaryElements.insert(be);}

    ///Remove a boundary element from this compartment
    ///@note does nothing if boundary element is not in compartment
    void removeBoundaryElement(BoundaryElement* be) {
        auto it = _boundaryElements.find(be);
        if(it != _boundaryElements.end()) _boundaryElements.erase(it);
    }
    ///Check if boundary element is in this container
    bool hasBoundaryElement(BoundaryElement* be) {
        auto it = _boundaryElements.find(be);
        return (it != _boundaryElements.end());
    }

    ///get the boundary elements in this compartment
   unordered_set<BoundaryElement*>& getBoundaryElements() {return _boundaryElements;}

    ///get the cylinders in this compartment
    auto getCylinders() const { return cylinderCell.manager->getElementPtrs(cylinderCell); }

    /// Get the diffusion rate of a species
    /// @param - species_name, a string
    float getDiffusionRate(string species_name) {
        int molecule = SpeciesNamesDB::stringToInt(species_name);
        return _diffusion_rates[molecule];
    }

    /// Set the diffusion rate of a species in the compartment
    void setDiffusionRate(Species *sp, float diff_rate) {
        int molecule = sp->getMolecule();
        _diffusion_rates[molecule]=diff_rate;
    }

    /// Set the diffusion rate of a species in the compartment
    /// @param - molecule, an integer representing the species in the speciesDB
    void setDiffusionRate(int molecule, float diff_rate) {
        _diffusion_rates[molecule]=diff_rate;
    }

    /// Set the diffusion rate of a species in the compartment
    /// @param - species_name, a string
    void setDiffusionRate(string species_name, float diff_rate) {
        int molecule = SpeciesNamesDB::stringToInt(species_name);
        _diffusion_rates[molecule]=diff_rate;
    }

    /// Add a neighboring compartment to this compartments list of neighbors
    void addNeighbour(Compartment *comp, size_t spatialIndex) {
        auto nit = find(_neighbours.begin(),_neighbours.end(), comp);
        if(nit==_neighbours.end()) {
            _neighbours.push_back(comp);
            _neighborIndex[comp] = spatialIndex;
        }
        else
            throw runtime_error(
                                "Compartment::addNeighbour(): Compartment is already a neighbour");
    }

    /// Remove a neighboring compartment
    void removeNeighbour(Compartment *comp) {
        auto nit = find(_neighbours.begin(),_neighbours.end(), comp);
        if(nit!=_neighbours.end())
            _neighbours.erase(nit);
        _neighborIndex.erase(comp);
    }

    /// Add a neighboring compartment to this compartments list of neighbors
    void addenclosingNeighbour(Compartment *comp, int stencilpos) {
        auto nit = find(_enclosingneighbours.begin(),_enclosingneighbours.end(), comp);
        if(nit==_enclosingneighbours.end()) {
            _enclosingneighbours.push_back(comp);
            _enclosingneighboursstencil.push_back(stencilpos);
        }
        else
            throw runtime_error(
                    "Compartment::addenclosingNeighbour(): Compartment is already a "
                    "neighbour");
    }


    void adduniquepermuteNeighbour(Compartment *comp, int stencilpos) {
        auto nit = find(_uniquepermuteneighbours.begin(),_uniquepermuteneighbours.end(), comp);
        if(nit==_uniquepermuteneighbours.end()) {
            _uniquepermuteneighbours.push_back(comp);
            _uniquepermuteneighboursstencil.push_back(stencilpos);
        }
        else
            throw runtime_error(
                    "Compartment::addenuniquepermuteNeighbour(): Compartment is already a "
                    "neighbour");
    }

    /// Remove a neighboring compartment
    void removeenclosingNeighbour(Compartment *comp) {
        for(int i = 0; i < _enclosingneighbours.size(); i++){
            if(comp == _enclosingneighbours[i]){
                _enclosingneighbours.erase(_enclosingneighbours.begin() + i);
                _enclosingneighboursstencil.erase(_enclosingneighboursstencil.begin() + i);
                break;
            }
        }
    }

    vector<Compartment*> getenclosingNeighbours(){
        return _enclosingneighbours;
    }

    void removeuniquepermuteNeighbour(Compartment *comp) {
        for(int i = 0; i < _uniquepermuteneighbours.size(); i++){
            if(comp == _uniquepermuteneighbours[i]){
                _uniquepermuteneighbours.erase(_uniquepermuteneighbours.begin() + i);
                _uniquepermuteneighboursstencil.erase(_uniquepermuteneighboursstencil.begin() + i);
                break;
            }
        }
    }
    vector<short> getuniquepermuteneighborsstencil(){
        return _uniquepermuteneighboursstencil;
    }
    vector<Compartment*> getuniquepermuteNeighbours(){
        return _uniquepermuteneighbours;
    }

    /// Clone the species values of another compartment into this one
    void cloneSpecies (Compartment *target) const {
        assert(target->numberOfSpecies()==0);
        for(auto &s : _species.species()){
            Species* sClone = s->clone();
            target->addSpeciesUnique(unique_ptr<Species>(sClone));
        }
    }

    /// Clone the reaction values of another compartment into this one
    void cloneReactions (Compartment *target) const {
        assert(target->numberOfReactions()==0);
        for(auto &r : _internal_reactions.reactions()){

            auto rClone = r->clone(target->_species);
            target->addInternalReaction(rClone);
        }
    }

    /// Clone both the species and compartments into this compartment
    void cloneSpeciesReactions(Compartment* C) {
        if(_activated) this->cloneSpecies(C);
        this->cloneReactions(C);
        C->_diffusion_rates = this->_diffusion_rates;

    }

    /// Clone a compartment
    /// @note - this does not clone the neighbors, just reactions and species
    virtual Compartment* clone() {
        Compartment *C = new Compartment(*this);
        return C;
    }

    /// Generate diffusion reactions between this compartment and another
    ///@return - a vector of reactionbases that was just added
    vector<ReactionBase*> generateDiffusionReactions(Compartment* C);

    /// Generate all diffusion reactions for this compartment and its neighbors
    ///@return - a vector of reactionbases that was just added
    vector<ReactionBase*> generateAllDiffusionReactions();

    /// Generates all diffusion reactions between this compartment and its neighbors
    /// in addition to generating reverse reactions
    ///@return - a vector of reactionbases that was just added
    vector<ReactionBase*> generateAllpairsDiffusionReactions();

    /// Remove diffusion reactions between this compartment and another
    ///@return - a vector of reactionbases that was just removed
    void removeDiffusionReactions(ChemSim* chem, Compartment* C);


    /// Remove all diffusion reactions for this compartment and its neighbors
    ///@return - a vector of reactionbases that was just removed
    void removeAllDiffusionReactions(ChemSim* chem);


    /// Gives the number of neighbors to this compartment
    size_t numberOfNeighbours() const {return _neighbours.size();}

    /// Gives the number of enclosing neighbors to this compartment
    size_t numberOfenclosingNeighbours() const {return _enclosingneighbours.size();}


    ///Get the species container vector
    SpeciesPtrContainerVector& getSpeciesContainer() {return _species;}
    const SpeciesPtrContainerVector& getSpeciesContainer() const {return _species;}

    ///Get the internal reaction container vector
    ReactionPtrContainerVector& getInternalReactionContainer() {return _internal_reactions;}
    const ReactionPtrContainerVector& getInternalReactionContainer() const {return _internal_reactions;}

    ///Get the diffusion reaction container vector
    ReactionPtrContainerVector& getDiffusionReactionContainer() {return _diffusion_reactions;}
    const ReactionPtrContainerVector& getDiffusionReactionContainer() const {return _diffusion_reactions;}

    /// Get the vector list of neighbors to this compartment
    vector<Compartment*>& getNeighbours() {return _neighbours;}

    const vector<Compartment*>& getNeighbours() const {return _neighbours;}

    /// Print the species in this compartment
    void printSpecies() {_species.printSpecies();}
    /// Print the reactions in this compartment
    void printReactions() {
        _internal_reactions.printReactions();
        _diffusion_reactions.printReactions();
    }

    /// Check if all species are unique pointers
    bool areAllSpeciesUnique () {return _species.areAllSpeciesUnique();}

    /// Adds the reactions of this compartment to the ChemSim object
    /// @param - chem, a ChemSim object that runs the reaction-diffusion algorithm
    virtual void addChemSimReactions(ChemSim* chem) {
        for(auto &r : _internal_reactions.reactions()) chem->addReaction(r.get());
        for(auto &r : _diffusion_reactions.reactions()) chem->addReaction(r.get());
    }

    /// Print properties of this compartment
    virtual void printSelf() override {
        cout << this->getFullName() << "\n"
        << "Number of neighbors: " << numberOfNeighbours() << endl;
        printSpecies();
        cout << "Reactions:" << endl;
        printReactions();
    }

    //GetType implementation just returns zero (no Compartment types yet)
    virtual int getType() override {return 0;}

    // Helper function for getting the result of geometry from a approximately planar slice
    void getSlicedVolumeArea();
    // Helper function that does not scale rates
    void getNonSlicedVolumeArea();

    // Properties (public variables and getters and setters for private variables)
    bool boundaryInteresting = false; // A marker indicating this compartment is near a certain boundary

    //_partialVolume is the volume fraction
    floatingpoint getPartialVolume()const { return _partialVolume; }
    void setPartialVolume(floatingpoint partialVolume) { _partialVolume = partialVolume; }
    floatingpoint getVolumeFrac()const {
        return _partialVolume;
    }
    const array<floatingpoint, 6>& getPartialArea()const { return _partialArea; }
    void setPartialArea(const array<floatingpoint, 6>& partialArea) { _partialArea =
    partialArea; }

};
#ifdef SIMDBINDINGSEARCH
template<>
void Compartment::getpartitionindex<true>(int (&indices)[3], vector<floatingpoint> coord,
                             floatingpoint (&cmpcornercoords)[6]);
template<>
void Compartment::getpartitionindex<false>(int (&indices)[3], vector<floatingpoint> coord,
                              floatingpoint (&cmpcornercoords)[6]);
template<>
void Compartment::addcoordtorMaxbasedpartitons<true>(int (&pindices)[3], vector<floatingpoint>
        coord, uint32_t index, uint32_t cylfinfo);
template<>
void Compartment::addcoordtorMaxbasedpartitons<false>(int (&pindices)[3], vector<floatingpoint>
        coord, uint32_t index, uint32_t cylfinfo);
#endif
#endif<|MERGE_RESOLUTION|>--- conflicted
+++ resolved
@@ -510,10 +510,6 @@
         return _bindingsearchManagers;
     }
 #endif
-<<<<<<< HEAD
-
-=======
->>>>>>> aaeebdef
 #ifdef SIMDBINDINGSEARCH
     dist::Coords bscoords;
     vector<dist::Coords> bscoords_section;
@@ -530,10 +526,6 @@
         else
             return bscoords_section_motor[filamentType*27 + i];
     }
-<<<<<<< HEAD
-=======
-
->>>>>>> aaeebdef
     /*Each compartment is partitioned into 27 sub-volumes. Binding sites are allocated
     to relevant sub-volumes. It is worth noting that the 27 volumes  can be overlapping.
     Binding distance determines if the volumes are overlapping or not.*/
