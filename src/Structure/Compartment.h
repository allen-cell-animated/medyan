--- conflicted
+++ resolved
@@ -86,30 +86,6 @@
 
     unordered_set<Bead*> _beads; ///< Set of beads that are in this compartment
 
-<<<<<<< HEAD
-#ifdef DEBUGCONSTANTSEED
-//        struct Orderset
-//    {
-//        bool operator()(Cylinder* lhs, Cylinder* rhs) const  {
-//            return lhs->getID() < rhs->getID();
-//        }
-//    };
-    set<Cylinder*> _cylinders; ///< Set of cylinders that are in this
-    set<Triangle*> _triangles;
-    set<Edge*> _edges;
-///< compartment
-#else
-    unordered_set<Cylinder*> _cylinders; ///< Set of cylinders that are in this compartment
-
-    unordered_set<Triangle*> _triangles; ///< Set of triangles that are in this compartment
-    unordered_set<Edge*> _edges; ///< Set of edges that are in this compartment
-#endif
-    
-    vector<Compartment*> _neighbours; ///< Neighbors of the compartment
-    unordered_map<Compartment*, size_t> _neighborIndex; ///< Spacial index of the neighbors of the same order as _neighbors
-                                                        ///< In 3D, the indices are in the order (x-, x+, y-, y+, z-, z+)
-    
-=======
     #ifdef DEBUGCONSTANTSEED
     set<Cylinder*> _cylinders; ///< Set of cylinders that are in this compartment
     #else
@@ -130,37 +106,21 @@
     // position of the Enclosing Compartment with respect to the current compartment.
 
 
->>>>>>> 945d73c6
     ///OTHER COMPARTMENT PROPERTIES
     vector<double> _coords;  ///< Coordinates of this compartment
     bool _activated = false; ///< The compartment is activated for diffusion
 
-<<<<<<< HEAD
-    double _partialVolume; ///< The volume inside the cell membrane
-                           ///< Might be changed to a list or a map when more membranes are involved
-    array<double, 6> _partialArea {{1.0, 1.0, 1.0, 1.0, 1.0, 1.0}}; ///< The area inside the cell membrane
-                        ///< Might be changed to a list of arrays or a map of arrays when more membranes are involved
-    
-=======
     double _partialVolume = 1.0; ///< The volume fraction inside the membrane/boundary
     ///< Might be changed to a list or a map when more membranes are involved
     array<double, 6> _partialArea {{1.0, 1.0, 1.0, 1.0, 1.0, 1.0}}; ///< The area inside the cell membrane
     ///<In the order of x, y and z, from smaller coordinate value neighbor to larger coordinate value
     ///< Might be changed to a list of arrays or a map of arrays when more membranes are involved
 
->>>>>>> 945d73c6
 public:
     short _ID;
     vector<uint16_t> cindex_bs;
     vector<uint32_t> cID_bs;
     /// Default constructor, only takes in number of dimensions
-<<<<<<< HEAD
-    Compartment();
-    
-    /// Constructor which clones another compartment
-    Compartment(const Compartment &C);
-    
-=======
     Compartment() : _species(), _internal_reactions(),
     _diffusion_reactions(), _diffusion_rates(), _neighbours()  {
         }
@@ -177,7 +137,6 @@
         // Should eventually clone beads, cylinders, boundary elements.... not clear yet
     }
 
->>>>>>> 945d73c6
     /// Assignment operator
     Compartment& operator=(const Compartment &other);
 
@@ -208,20 +167,13 @@
     virtual bool apply_impl(ReactionVisitor &v) override;
 
     ///Set a compartment as active. Used at initialization.
-<<<<<<< HEAD
-    virtual void setAsActive() { _activated = true; }
-    virtual void setAsInactive() { _activated = false; }
-    
-=======
     virtual void setAsActive() {_activated = true;}
 
->>>>>>> 945d73c6
     /// Activate a compartment. Has the following side effects:
     /// 1) Adds diffusion reactions between this compartment's diffusing
     ///    species and its neighboring active compartments
     /// Note: should not be called during initialization.
     virtual void activate(ChemSim* chem);
-<<<<<<< HEAD
     /// Update the activation status of a compartment, having following effects:
     /// 1) Updates diffusion reaction rates between this and neighbors if not
     ///    activated. Otherwise activate the compartment additively.
@@ -231,9 +183,6 @@
     ///   - Rate changers should happen AFTER calling this function.
     virtual void updateActivation(ChemSim* chem);
     
-=======
-
->>>>>>> 945d73c6
     /// Deactivate a compartment. Has the following sid effects:
     /// 0) Initially checks that all cylinders are removed
     ///    from this compartment. A compartment cannot be deactivated
@@ -243,13 +192,8 @@
     ///    If there are no neighboring active compartments, an error will result.
     /// 2) Removes all diffusion reactions involving diffusing species
     ///    in this compartment.
-<<<<<<< HEAD
     virtual void deactivate(ChemSim* chem, bool init=false);
     
-=======
-    virtual void deactivate(ChemSim* chem);
-
->>>>>>> 945d73c6
     ///Check if compartment is activated
     virtual bool isActivated() {return _activated;}
 
@@ -618,7 +562,6 @@
     ///get the cylinders in this compartment
     #ifdef DEBUGCONSTANTSEED
     set<Cylinder*>& getCylinders() {return _cylinders;}
-<<<<<<< HEAD
 #else
     unordered_set<Cylinder*>& getCylinders() {return _cylinders;}
 
@@ -638,12 +581,6 @@
     unordered_set<Edge*>& getEdges() { return _edges; }
 #endif
     
-=======
-    #else
-    unordered_set<Cylinder*>& getCylinders() {return _cylinders;}
-    #endif
-
->>>>>>> 945d73c6
     /// Get the diffusion rate of a species
     /// @param - species_name, a string
     float getDiffusionRate(string species_name) {
@@ -780,7 +717,6 @@
     }
 
     /// Generate diffusion reactions between this compartment and another
-<<<<<<< HEAD
     ///@return - a vector of reactionbases that was just added 
     vector<ReactionBase*> generateDiffusionReactions(Compartment* C, bool outwardOnly=true);
 
@@ -788,24 +724,6 @@
     ///@return - a vector of reactionbases that was just added
     vector<ReactionBase*> generateAllDiffusionReactions(bool outwardOnly=true);
     
-=======
-    ///@return - a vector of reactionbases that was just added
-    vector<ReactionBase*> generateDiffusionReactions(Compartment* C);
-
-    //Qin
-    vector<ReactionBase*> generateScaleDiffusionReactions(Compartment* C);
-    double generateScaleFactor(Compartment* C);
-
-    /// Generate all diffusion reactions for this compartment and its neighbors
-    ///@return - a vector of reactionbases that was just added
-    vector<ReactionBase*> generateAllDiffusionReactions();
-
-    /// Generates all diffusion reactions between this compartment and its neighbors
-    /// in addition to generating reverse reactions
-    ///@return - a vector of reactionbases that was just added
-    vector<ReactionBase*> generateAllpairsDiffusionReactions();
-
->>>>>>> 945d73c6
     /// Remove diffusion reactions between this compartment and another
     ///@return - a vector of reactionbases that was just removed
     void removeDiffusionReactions(ChemSim* chem, Compartment* C);
@@ -872,33 +790,18 @@
 
     // Helper function for getting the result of geometry from a approximately planar slice
     void getSlicedVolumeArea();
-<<<<<<< HEAD
-=======
     // Helper function that does not scale rates
     void getNonSlicedVolumeArea();
->>>>>>> 945d73c6
 
     // Properties (public variables and getters and setters for private variables)
     bool boundaryInteresting = false; // A marker indicating this compartment is near a certain boundary
 
-<<<<<<< HEAD
+    //_partialVolume is the volume fraction
     double getPartialVolume()const { return _partialVolume; }
     void setPartialVolume(double partialVolume) { _partialVolume = partialVolume; }
-    double getVolumeFrac()const;
+    double getVolumeFrac()const { return _partialVolume; };
     const array<double, 6>& getPartialArea()const { return _partialArea; }
     void setPartialArea(const array<double, 6>& partialArea) { _partialArea = partialArea; }
     
-=======
-    //_partialVolume is the volume fraction
-    //TODO, need to double check
-    double getPartialVolume()const { return _partialVolume; }
-    void setPartialVolume(double partialVolume) { _partialVolume = partialVolume; }
-    double getVolumeFrac()const {
-        return _partialVolume;
-    }
-    const array<double, 6>& getPartialArea()const { return _partialArea; }
-    void setPartialArea(const array<double, 6>& partialArea) { _partialArea = partialArea; }
-
->>>>>>> 945d73c6
 };
 #endif