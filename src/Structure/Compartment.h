--- conflicted
+++ resolved
@@ -776,13 +776,8 @@
     }
 
     /// Generate diffusion reactions between this compartment and another
-<<<<<<< HEAD
     ///@return - a vector of reactionbases that was just added 
     vector<ReactionBase*> generateDiffusionReactions(Compartment* C, bool outwardOnly=true);
-=======
-    ///@return - a vector of reactionbases that was just added
-    vector<ReactionBase*> generateDiffusionReactions(Compartment* C);
->>>>>>> 1e5344f8
 
     /// Generate all diffusion reactions for this compartment and its neighbors
     ///@return - a vector of reactionbases that was just added
