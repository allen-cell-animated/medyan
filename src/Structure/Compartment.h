
//------------------------------------------------------------------
//  **MEDYAN** - Simulation Package for the Mechanochemical
//               Dynamics of Active Networks, v4.0
//
//  Copyright (2015-2018)  Papoian Lab, University of Maryland
//
//                 ALL RIGHTS RESERVED
//
//  See the MEDYAN web page for more information:
//  http://www.medyan.org
//------------------------------------------------------------------

#ifndef MEDYAN_Compartment_h
#define MEDYAN_Compartment_h

#include <vector>
#include <array>
#include <unordered_map>
#include <unordered_set>

#include "common.h"

#include "SpeciesContainer.h"
#include "ReactionContainer.h"
#include "BindingManager.h"
#include "HybridBindingSearchManager.h"
#include "Composite.h"
#include "ChemSim.h"
#ifdef SIMDBINDINGSEARCH
#include "dist_moduleV2/dist_driver.h"
#include "dist_moduleV2/dist_coords.h"
#endif
#include "MathFunctions.h"
#include "Structure/CellList.hpp"

//#include "BinGrid.h"
//#include "Bin.h"
//FORWARD DECLARATIONS
class BoundaryElement;
class Bead;
class Cylinder;
class Triangle;
class Edge;

/// A container or holding Species and [Reactions](@ref Reactions).

/*! The Compartment class is a container for Species, internal [Reactions](@ref Reactions),
 *  and diffusion [Reactions](@ref Reactions) that can occur. A Compartment object keeps
 *  track of the above while also holding pointers to its neighbors in order to generate
 *  diffusion [Reactions](@ref Reactions) and control other interactions.
 *
 *  The Compartment also keeps Trackable elements in the SubSystem that are in its space, including
 *  [Beads](@ref Bead), [Cylinders](@ref Cylinder), and [BoundaryElements](@ref BoundaryElement).
 *
 *  Lastly, the Compartment holds a container of FilamentBindingManager for updating
 *  binding reactions local to this compartment space only.
 */

class Compartment : public Composite {

public:
    enum class SliceMethod {
        membrane, cylinderBoundary
    };
<<<<<<< HEAD
    enum class ActivateReason {
        Whole, Membrane
    };
=======
>>>>>>> ca4c3263

protected:
    ///CHEMICAL CONTAINERS
    SpeciesPtrContainerVector _species;  ///< Container with all species
                                         ///< in this compartment
    ReactionPtrContainerVector _internal_reactions; ///< Container with all internal
                                                    ///< reactions in compartment
    ReactionPtrContainerVector _diffusion_reactions; ///< Container with all diffusion
                                                     ///< reactions in compartment

    unordered_map<int,float> _diffusion_rates; ///< Diffusion rates of Species
                                               ///< in compartment



    /// All binding managers for this compartment
    vector<unique_ptr<FilamentBindingManager>> _bindingManagers;
    vector<unique_ptr<FilamentBindingManager>> _branchingManagers;

#if defined(HYBRID_NLSTENCILLIST) || defined(SIMDBINDINGSEARCH)
    //Each compartment has a single instance of hybridbindingmanagers
    HybridBindingSearchManager* _bindingsearchManagers = NULL;
#endif
    ///ELEMENT CONTAINERS
    unordered_set<BoundaryElement*> _boundaryElements; ///< Set of boundary element
                                                       ///< that are in this compartment

    unordered_set<Bead*> _beads; ///< Set of beads that are in this compartment

    unordered_set<Triangle*> _triangles;
    unordered_set<Edge*>     _edges;

    vector<Compartment*> _neighbours; ///< Neighbors of the compartment (neighbors that
    unordered_map<Compartment*, size_t> _neighborIndex; ///< Spacial index of the neighbors of the same order as _neighbors
    ///< In 3D, the indices are in the order (x-, x+, y-, y+, z-, z+)

    // touch along faces
    vector<Compartment*> _enclosingneighbours; ///< Neighbors that envelop the compartment
    vector<Compartment*> _uniquepermuteneighbours; //Neighbors tht help to parse
    // through unique pairs of compartments to get all necessary binding sites.
    vector<short> _uniquepermuteneighboursstencil;
    vector<short> _enclosingneighboursstencil;///< enclosing compartments  have unique
    // position IDs between 0-26. This ID immediately helps us determine relative
    // position of the Enclosing Compartment with respect to the current compartment.


    ///OTHER COMPARTMENT PROPERTIES
    vector<floatingpoint> _coords;  ///< Coordinates of this compartment
    bool _activated = false; ///< The compartment is activated for diffusion

    floatingpoint _volumeFrac = 1.0; ///< The volume fraction inside the membrane/boundary
    ///< Might be changed to a list or a map when more membranes are involved
    array<floatingpoint, 6> _partialArea {{1.0, 1.0, 1.0, 1.0, 1.0, 1.0}}; ///< The area
    // inside the cell membrane
    ///<In the order of x, y and z, from smaller coordinate value neighbor to larger coordinate value
    ///< Might be changed to a list of arrays or a map of arrays when more membranes are involved

public:
    short _ID;
/*    vector<uint16_t> cindex_bs;
    vector<uint32_t> cID_bs;*/
#ifdef MOTORBIASCHECK
    size_t nummotorwalks=0;
#endif
    cell_list::CellListHeadUser< Cylinder, Compartment > cylinderCell; // Cell of cylinders
    cell_list::CellListHeadUser< Triangle, Compartment > triangleCell; // Cell of triangles
    cell_list::CellListHeadUser< Edge,     Compartment > edgeCell;     // Cell of edges

    /// Default constructor, only takes in number of dimensions
    Compartment() : _species(), _internal_reactions(),
    _diffusion_reactions(), _diffusion_rates(), _neighbours()  {
        }

    /// Constructor which clones another compartment
    Compartment(const Compartment &C) : _species(), _internal_reactions(),
                                        _diffusion_reactions(), _neighbours()
    {
        C.cloneSpecies(this);
        C.cloneReactions(this);
        _diffusion_rates = C._diffusion_rates;
        _activated = C._activated;

        // Should eventually clone beads, cylinders, boundary elements.... not clear yet
    }

    /// Assignment operator
    Compartment& operator=(const Compartment &other);

    /// Destructor
    /// @note noexcept is important here. Otherwise, gcc flags the constructor as
    /// potentially throwing, which in turn disables move operations by the STL
    /// containers. This behaviour is a gcc bug (as of gcc 4.703), and will presumbaly
    /// be fixed in the future.
    virtual ~Compartment() noexcept
    {
        clearNeighbouringReactions();
        clearReactions();
        clearSpecies();
        removeFromNeighboursList();

        // Should eventually delete beads, cylinders, boundary elements....not yet clear
    }

    /// get ID
    virtual int getId(){return _ID;}
    /// Applies SpeciesVisitor v to every Species* object directly owned by this node.
    /// This method needs to be overriden by descendent classes that contain Species.
    virtual bool apply_impl(SpeciesVisitor &v) override;

    /// Applies ReactionVisitor v to every ReactionBase* object directly owned by this
    /// node. This method needs to be overriden by descendent classes that contain
    /// ReactionBase.
    virtual bool apply_impl(ReactionVisitor &v) override;

    ///Set a compartment as active. Used at initialization.
    virtual void setAsActive() {_activated = true;}

    /// Activate a compartment. Has the following side effects:
    /// 1) Adds diffusion reactions between this compartment's diffusing
    ///    species and its neighboring active compartments
    /// Note: should not be called during initialization.
    virtual void activate(ChemSim* chem, ActivateReason = ActivateReason::Whole);
    /// Update the activation status of a compartment, having following effects:
    /// 1) Updates diffusion reaction rates between this and neighbors if not
    ///    activated. Otherwise activate the compartment additively.
    /// Note:
    ///   - BEFORE this function call, all volume and area information must be
    ///     updated.
    ///   - Rate changers should happen AFTER calling this function.
    virtual void updateActivation(ChemSim* chem, ActivateReason = ActivateReason::Whole);

    /// Deactivate a compartment. Has the following sid effects:
    /// 0) Initially checks that all cylinders are removed
    ///    from this compartment. A compartment cannot be deactivated
    ///    unless this condition is already true.
    /// 1) Transfers copy numbers of all diffusing species from this
    ///    compartment and moves them to a neighboring active compartment.
    ///    If there are no neighboring active compartments, an error will result.
    /// 2) Removes all diffusion reactions involving diffusing species
    ///    in this compartment.
    virtual void deactivate(ChemSim* chem, bool init=false);

    ///Check if compartment is activated
    virtual bool isActivated() {return _activated;}

    ///Setter and getter for fs
    virtual void setCoordinates(vector<floatingpoint> coords) {_coords = coords;}
    virtual const vector<floatingpoint>& coordinates() {return _coords;}


    /// Transfer all species copy numbers from this compartment to neighboring
    /// active compartments. If no neighboring active compartments are present,
    /// throw an error.
    virtual void transferSpecies(int i);
    virtual void shareSpecies(int i);


    /// Removes all reactions from this compartment, diffusing and internal
    virtual void clearReactions() {

        _internal_reactions.reactions().clear();
        _diffusion_reactions.reactions().clear();
    }

    /// Clear all species from this compartment
    virtual void clearSpecies() {
        _species.species().clear();
    }

    /// Remove diffusion reactions between this compartment and its neighbors
    virtual void clearNeighbouringReactions() {

        for(auto &s : _species.species())
        {
            for(auto &n : _neighbours)
            {
                n->removeDiffusionReactions(s.get());
                n->removeInternalReactions(s.get());
            }
        }
    }
    /// Remove this compartment from the neighbor list
    virtual void removeFromNeighboursList() {

        for(auto &n : _neighbours)
        {
            n->removeNeighbour(this);
        }
    }

    /// Returns true if two Compartment objects are equal.
    /// Two Compartment objects are equal if each contains analogous Species and
    /// Reaction objects, in the same order
    friend bool operator==(const Compartment& a, const Compartment& b);

    /// Return true if two Compartment are not equal.
    /// @see operator ==(const Compartment& a, const Compartment& b) above
    friend bool operator !=(const Compartment& a, const Compartment& b)
    {
        return !(a==b);
    }

    /// This is a species container
    virtual bool isSpeciesContainer() const override {return true;}
    /// This is a reaction container
    virtual bool isReactionsContainer() const override {return true;}
    /// Returns compartment name
    virtual string getFullName() const override {return "Compartment";};
    /// Returns the number of species in this compartment
    size_t numberOfSpecies() const override {return _species.species().size();}
    /// Returns the number of internal reactions in this compartment
    size_t numberOfInternalReactions() const {
        return _internal_reactions.reactions().size();
    }
    /// Returns the total number of reactions in this compartment, diffusing and
    /// internal
    size_t numberOfReactions() const override {
        return _internal_reactions.reactions().size() +
               _diffusion_reactions.reactions().size();
    }

    //@{
    /// Species finder functions
    Species* findSpeciesByName(const string &name) {
        return _species.findSpeciesByName(name);
    }
    Species* findSpeciesByIndex (size_t index) {
        return _species.findSpeciesByIndex(index);
    }
    Species* findSpeciesByMolecule (int molecule) {
        return _species.findSpeciesByMolecule(molecule);
    }
    Species* findSimilarSpecies (const Species &s) {
        return _species.findSimilarSpecies(s);
    }
    //@}

    ///Remove species from this compartment
    size_t removeSpecies(Species* species) {return _species.removeSpecies(species);}

    /// Finds a similar internal reaction, see ReactionBase function
    ReactionBase* findSimilarInternalReaction (const ReactionBase &r) {
        return _internal_reactions.findSimilarReaction(r);
    }

    /// Finds a similar diffusion reaction, see ReactionBase function
    ReactionBase* findSimilarDiffusionReaction (const ReactionBase &r) {
        return _diffusion_reactions.findSimilarReaction(r);
    }

    /// Remove all diffusion reactions that have a given species
    /// @param s - species whose reactions should be removed
    virtual void removeDiffusionReactions (Species* s) {
        _diffusion_reactions.removeReactions(s);
    }

    /// Remove all internal reactions that have a given species
    /// @param s - species whose reactions should be removed
    virtual void removeInternalReactions (Species* s) {
        _internal_reactions.removeReactions(s);
    }

    /// Remove a diffusion reaction
    virtual void removeDiffusionReaction(ReactionBase *r) {
        _diffusion_reactions.removeReaction(r);
    }

    /// Remove an internal reaction
    virtual void removeInternalReaction(ReactionBase *r) {
        _internal_reactions.removeReaction(r);
    }

    /// Add a unique species pointer to this compartment
    Species* addSpeciesUnique (unique_ptr<Species> &&species, float diff_rate = -1.0) {
        Species *sp = _species.addSpeciesUnique(move(species));
        sp->setParent(this);
        _diffusion_rates[sp->getMolecule()]=diff_rate;
        return sp;
    }

    /// Add a unique internal reaction pointer to this compartment
    ReactionBase* addInternalReactionUnique (unique_ptr<ReactionBase> &&reaction) {
        ReactionBase *r = _internal_reactions.addReactionUnique(move(reaction));
        r->setParent(this);
        return r;
    }

    /// Add a unique diffusing reaction pointer to this compartment
    ReactionBase* addDiffusionReactionUnique (unique_ptr<ReactionBase> &&reaction) {
        ReactionBase *r = _diffusion_reactions.addReactionUnique(move(reaction));
        r->setParent(this);
        return r;
    }

    /// Add an internal reaction pointer to this compartment. Make unique
    ReactionBase* addInternalReaction (ReactionBase* r) {
        _internal_reactions.addReactionUnique(unique_ptr<ReactionBase>(r));
        r->setParent(this);
        return r;
    }

    /// Add a diffusion reaciton pointer to this compartment. Make unique
    ReactionBase* addDiffusionReaction (ReactionBase* r) {
        _diffusion_reactions.addReactionUnique(unique_ptr<ReactionBase>(r));
        r->setParent(this);
        return r;
    }

    /// Add a diffusing species to this compartment
    /// @param args - any number of SpeciesDiffusing objects
    template<typename ...Args>
    SpeciesDiffusing* addSpeciesDiffusing(Args&& ...args) {
        SpeciesDiffusing *sp =
        (SpeciesDiffusing*)(_species.addSpecies<SpeciesDiffusing>(forward<Args>(args)...));
        sp->setParent(this);
        _diffusion_rates[sp->getMolecule()]=-1.0;
        return sp;
    }

    /// Add a filament species to this compartment
    /// @param args - any number of SpeciesFilament objects
    template<typename ...Args>
    SpeciesFilament* addSpeciesFilament(Args&& ...args) {
        SpeciesFilament *sp =
        (SpeciesFilament*)(_species.addSpecies<SpeciesFilament>(forward<Args>(args)...));
        sp->setParent(this);
        _diffusion_rates[sp->getMolecule()]=-1.0;
        return sp;
    }

    /// Add a plus end species to this compartment
    /// @param args - any number of SpeciesBound objects
    template<typename ...Args>
    SpeciesPlusEnd* addSpeciesPlusEnd(Args&& ...args) {
        SpeciesPlusEnd *sp =
        (SpeciesPlusEnd*)(_species.addSpecies<SpeciesPlusEnd>(forward<Args>(args)...));
        sp->setParent(this);
        _diffusion_rates[sp->getMolecule()]=-1.0;
        return sp;
    }

    /// Add a minus end species to this compartment
    /// @param args - any number of SpeciesBound objects
    template<typename ...Args>
    SpeciesMinusEnd* addSpeciesMinusEnd(Args&& ...args) {
        SpeciesMinusEnd *sp =
        (SpeciesMinusEnd*)(_species.addSpecies<SpeciesMinusEnd>(forward<Args>(args)...));
        sp->setParent(this);
        _diffusion_rates[sp->getMolecule()]=-1.0;
        return sp;
    }

    /// Add a bound species to this compartment
    /// @param args - any number of SpeciesBound objects
    template<typename ...Args>
    SpeciesBound* addSpeciesBound(Args&& ...args) {
        SpeciesBound *sp =
        (SpeciesBound*)(_species.addSpecies<SpeciesBound>(forward<Args>(args)...));
        sp->setParent(this);
        _diffusion_rates[sp->getMolecule()]=-1.0;
        return sp;
    }

    /// Add a linker species to this compartment
    /// @param args - any number of SpeciesLinker objects
    template<typename ...Args>
    SpeciesLinker* addSpeciesLinker(Args&& ...args) {
        SpeciesLinker *sp =
        (SpeciesLinker*)(_species.addSpecies<SpeciesLinker>(forward<Args>(args)...));
        sp->setParent(this);
        _diffusion_rates[sp->getMolecule()]=-1.0;
        return sp;
    }

    /// Add a motor species to this compartment
    /// @param args - any number of SpeciesMotor objects
    template<typename ...Args>
    SpeciesMotor* addSpeciesMotor(Args&& ...args) {
        SpeciesMotor *sp =
        (SpeciesMotor*)(_species.addSpecies<SpeciesMotor>(forward<Args>(args)...));
        sp->setParent(this);
        _diffusion_rates[sp->getMolecule()]=-1.0;
        return sp;
    }

    /// Add a brancher species to this compartment
    /// @param args - any number of SpeciesBrancher objects
    template<typename ...Args>
    SpeciesBrancher* addSpeciesBrancher(Args&& ...args) {
        SpeciesBrancher *sp =
        (SpeciesBrancher*)(_species.addSpecies<SpeciesBrancher>(forward<Args>(args)...));
        sp->setParent(this);
        _diffusion_rates[sp->getMolecule()]=-1.0;
        return sp;
    }

    /// Add a single binding species to this compartment
    /// @param args - any number of SpeciesSingleBinding objects
    template<typename ...Args>
    SpeciesSingleBinding* addSpeciesSingleBinding(Args&& ...args) {
        SpeciesSingleBinding *sb =
        (SpeciesSingleBinding*)(_species.addSpecies<SpeciesSingleBinding>(forward<Args>(args)...));
        sb->setParent(this);
        _diffusion_rates[sb->getMolecule()]=-1.0;
        return sb;
    }

    /// Add a pair binding species to this compartment
    /// @param args - any number of SpeciesPairBinding objects
    template<typename ...Args>
    SpeciesPairBinding* addSpeciesPairBinding(Args&& ...args) {
        SpeciesPairBinding *sb =
        (SpeciesPairBinding*)(_species.addSpecies<SpeciesPairBinding>(forward<Args>(args)...));
        sb->setParent(this);
        _diffusion_rates[sb->getMolecule()]=-1.0;
        return sb;
    }

    /// Add an internal reaction to this compartment
    template<unsigned short M, unsigned short N, typename ...Args>
    ReactionBase* addInternalReaction (Args&& ...args) {
        ReactionBase *r = _internal_reactions.addReaction<M,N>(forward<Args>(args)...);
        r->setParent(this);
        return r;
    }

    /// Add an internal reaction to this compartment
    /// @param species, rate - specifying the species and rate that should be assigned
    template<template <unsigned short M, unsigned short N> class RXN, unsigned short M, unsigned short N>
    ReactionBase* addInternal(initializer_list<Species*> species, float rate) {
        ReactionBase *r = _internal_reactions.add<RXN,M,N>(species,rate);
        r->setParent(this);
        return r;
    }

    /// Add a diffusion reaction to this compartment
    template<typename ...Args>
    ReactionBase* addDiffusionReaction (Args&& ...args) {
        ReactionBase *r = _diffusion_reactions.addReaction<1,1>(forward<Args>(args)...);
        r->setParent(this);
        return r;
    }

    ///Add branching manager to this compartment. Used only in SIMD case
    void addBranchingBindingManager(FilamentBindingManager* m){
    	_branchingManagers.emplace_back(m);
    }

    /// Add a binding manager to this compartment
    void addFilamentBindingManager(FilamentBindingManager* m) {
        _bindingManagers.emplace_back(m);
    }
#if defined(HYBRID_NLSTENCILLIST) || defined(SIMDBINDINGSEARCH)
    void addHybridBindingSearchManager(HybridBindingSearchManager* bsm){
        if(_bindingsearchManagers == NULL)
            _bindingsearchManagers = bsm;
        else{
            cout<<"Hybrid Binding Search Manager exists. Compartment cannot have multiple"
                    " hybrid binding search managers. Exiting.."<<endl;
            exit(EXIT_FAILURE);
        }
    }

    HybridBindingSearchManager* getHybridBindingSearchManager(){
        return _bindingsearchManagers;
    }
#endif
#ifdef SIMDBINDINGSEARCH
    dist::Coords bscoords;
    vector<dist::Coords> bscoords_section;
	vector<dist::Coords> bscoords_section_linker;
	vector<dist::Coords> bscoords_section_motor;

    vector<int> Cyldcindexvec;
    vector<int> CylcIDvec;

    template<bool LinkerorMotor>
    dist::Coords& getSIMDcoordsV3(short i, short filamentType){
        if(LinkerorMotor)
            return bscoords_section_linker[filamentType*27 + i];
        else
            return bscoords_section_motor[filamentType*27 + i];
    }
    /*Each compartment is partitioned into 27 sub-volumes. Binding sites are allocated
    to relevant sub-volumes. It is worth noting that the 27 volumes  can be overlapping.
    Binding distance determines if the volumes are overlapping or not.*/
    vector<floatingpoint> partitionedcoordx[27], partitionedcoordy[27], partitionedcoordz[27];
    vector<uint32_t>  cindex_bs_section[27];
    vector<uint32_t> finfo_bs_section[27];

    void SIMDcoordinates_section();
    void SIMDcoordinates4linkersearch_section(bool isvectorizedgather);
    void SIMDcoordinates4motorsearch_section(bool isvectorizedgather);
    void getpartition3Dindex(int (&indices)[3], vector<floatingpoint> coord);
    template<bool rMaxvsCmpsize>
    void getpartitionindex(int (&indices)[3], vector<floatingpoint> coord,
                                floatingpoint (&cmpcornercoords)[6]);

	void addcoord(vector<floatingpoint> coord, uint32_t index, uint32_t cylfinfo, short i);
    bool checkoccupancy(Cylinder* cyl, short it, short _filamentType, short bstatepos);
    bool checkoccupancy(vector<vector<bool>>& boundstate, short bstatepos, int pos);
    void addcoordtopartitons(int (&pindices)[3], vector<floatingpoint> coord, uint32_t
    index, uint32_t cylfinfo);
    void addcoordtopartitons_smallrmax(int (&pindices)[3], vector<floatingpoint> coord,
                                  uint16_t index, uint32_t cylfinfo);
    template<bool rMaxvsCmpsize>
    void addcoordtorMaxbasedpartitons(int (&pindices)[3], vector<floatingpoint> coord,
                                       uint32_t index, uint32_t cylfinfo);

    void deallocateSIMDcoordinates();
#endif
    /// Get binding managers for this compartment
    vector<unique_ptr<FilamentBindingManager>>& getFilamentBindingManagers() {
        return _bindingManagers;
    }

    //Get BranchingBindingManager
    vector<unique_ptr<FilamentBindingManager>>& getBranchingManagers() {
        return _branchingManagers;
    }

    /// Get a specific motor binding manager from this compartment
    MotorBindingManager* getMotorBindingManager(int motorType) {

        MotorBindingManager* mp;

        for(auto it = _bindingManagers.begin(); it != _bindingManagers.end(); it++) {

            //find the correct manager and type
            if((mp = dynamic_cast<MotorBindingManager*>((*it).get())) && (*it)->getBoundInt() == motorType)
                return mp;
        }

        return nullptr;
    }

    ///Add a boundary element to this compartment
    void addBoundaryElement(BoundaryElement* be) {_boundaryElements.insert(be);}

    ///Remove a boundary element from this compartment
    ///@note does nothing if boundary element is not in compartment
    void removeBoundaryElement(BoundaryElement* be) {
        auto it = _boundaryElements.find(be);
        if(it != _boundaryElements.end()) _boundaryElements.erase(it);
    }
    ///Check if boundary element is in this container
    bool hasBoundaryElement(BoundaryElement* be) {
        auto it = _boundaryElements.find(be);
        return (it != _boundaryElements.end());
    }

    ///get the boundary elements in this compartment
   unordered_set<BoundaryElement*>& getBoundaryElements() {return _boundaryElements;}

    ///get the cylinders in this compartment
    auto getCylinders() const { return cylinderCell.manager->getElementPtrs(cylinderCell); }

    /// get triangles in this compartment
    auto getTriangles() const { return triangleCell.manager->getElementPtrs(triangleCell); }

    /// get edges in this compartment
    auto getEdges() const { return edgeCell.manager->getElementPtrs(edgeCell); }
    
    /// Get the diffusion rate of a species
    /// @param - species_name, a string
    float getDiffusionRate(string species_name) {
        int molecule = SpeciesNamesDB::stringToInt(species_name);
        return _diffusion_rates[molecule];
    }

    /// Set the diffusion rate of a species in the compartment
    void setDiffusionRate(Species *sp, float diff_rate) {
        int molecule = sp->getMolecule();
        _diffusion_rates[molecule]=diff_rate;
    }

    /// Set the diffusion rate of a species in the compartment
    /// @param - molecule, an integer representing the species in the speciesDB
    void setDiffusionRate(int molecule, float diff_rate) {
        _diffusion_rates[molecule]=diff_rate;
    }

    /// Set the diffusion rate of a species in the compartment
    /// @param - species_name, a string
    void setDiffusionRate(string species_name, float diff_rate) {
        int molecule = SpeciesNamesDB::stringToInt(species_name);
        _diffusion_rates[molecule]=diff_rate;
    }

    /// Add a neighboring compartment to this compartments list of neighbors
    void addNeighbour(Compartment *comp, size_t spatialIndex) {
        auto nit = find(_neighbours.begin(),_neighbours.end(), comp);
        if(nit==_neighbours.end()) {
            _neighbours.push_back(comp);
            _neighborIndex[comp] = spatialIndex;
        }
        else
            throw runtime_error(
                                "Compartment::addNeighbour(): Compartment is already a neighbour");
    }

    /// Remove a neighboring compartment
    void removeNeighbour(Compartment *comp) {
        auto nit = find(_neighbours.begin(),_neighbours.end(), comp);
        if(nit!=_neighbours.end())
            _neighbours.erase(nit);
        _neighborIndex.erase(comp);
    }

    /// Add a neighboring compartment to this compartments list of neighbors
    void addenclosingNeighbour(Compartment *comp, int stencilpos) {
        auto nit = find(_enclosingneighbours.begin(),_enclosingneighbours.end(), comp);
        if(nit==_enclosingneighbours.end()) {
            _enclosingneighbours.push_back(comp);
            _enclosingneighboursstencil.push_back(stencilpos);
        }
        else
            throw runtime_error(
                    "Compartment::addenclosingNeighbour(): Compartment is already a "
                    "neighbour");
    }


    void adduniquepermuteNeighbour(Compartment *comp, int stencilpos) {
        auto nit = find(_uniquepermuteneighbours.begin(),_uniquepermuteneighbours.end(), comp);
        if(nit==_uniquepermuteneighbours.end()) {
            _uniquepermuteneighbours.push_back(comp);
            _uniquepermuteneighboursstencil.push_back(stencilpos);
        }
        else
            throw runtime_error(
                    "Compartment::addenuniquepermuteNeighbour(): Compartment is already a "
                    "neighbour");
    }

    /// Remove a neighboring compartment
    void removeenclosingNeighbour(Compartment *comp) {
        for(int i = 0; i < _enclosingneighbours.size(); i++){
            if(comp == _enclosingneighbours[i]){
                _enclosingneighbours.erase(_enclosingneighbours.begin() + i);
                _enclosingneighboursstencil.erase(_enclosingneighboursstencil.begin() + i);
                break;
            }
        }
    }

    vector<Compartment*> getenclosingNeighbours(){
        return _enclosingneighbours;
    }

    void removeuniquepermuteNeighbour(Compartment *comp) {
        for(int i = 0; i < _uniquepermuteneighbours.size(); i++){
            if(comp == _uniquepermuteneighbours[i]){
                _uniquepermuteneighbours.erase(_uniquepermuteneighbours.begin() + i);
                _uniquepermuteneighboursstencil.erase(_uniquepermuteneighboursstencil.begin() + i);
                break;
            }
        }
    }
    vector<short> getuniquepermuteneighborsstencil(){
        return _uniquepermuteneighboursstencil;
    }
    vector<Compartment*> getuniquepermuteNeighbours(){
        return _uniquepermuteneighbours;
    }

    /// Clone the species values of another compartment into this one
    void cloneSpecies (Compartment *target) const {
        assert(target->numberOfSpecies()==0);
        for(auto &s : _species.species()){
            Species* sClone = s->clone();
            target->addSpeciesUnique(unique_ptr<Species>(sClone));
        }
    }

    /// Clone the reaction values of another compartment into this one
    void cloneReactions (Compartment *target) const {
        assert(target->numberOfReactions()==0);
        for(auto &r : _internal_reactions.reactions()){

            auto rClone = r->clone(target->_species);
            target->addInternalReaction(rClone);
        }
    }

    /// Clone both the species and compartments into this compartment
    void cloneSpeciesReactions(Compartment* C) {
        if(_activated) this->cloneSpecies(C);
        this->cloneReactions(C);
        C->_diffusion_rates = this->_diffusion_rates;

    }

    /// Clone a compartment
    /// @note - this does not clone the neighbors, just reactions and species
    virtual Compartment* clone() {
        Compartment *C = new Compartment(*this);
        return C;
    }

    /// Generate diffusion reactions between this compartment and another
    ///@return - a vector of reactionbases that was just added 
    vector<ReactionBase*> generateDiffusionReactions(Compartment* C, bool outwardOnly=true);

    /// Generate all diffusion reactions for this compartment and its neighbors
    ///@return - a vector of reactionbases that was just added
    vector<ReactionBase*> generateAllDiffusionReactions(bool outwardOnly=true);
    
    /// Remove diffusion reactions between this compartment and another
    ///@return - a vector of reactionbases that was just removed
    void removeDiffusionReactions(ChemSim* chem, Compartment* C);


    /// Remove all diffusion reactions for this compartment and its neighbors
    ///@return - a vector of reactionbases that was just removed
    void removeAllDiffusionReactions(ChemSim* chem);


    /// Gives the number of neighbors to this compartment
    size_t numberOfNeighbours() const {return _neighbours.size();}

    /// Gives the number of enclosing neighbors to this compartment
    size_t numberOfenclosingNeighbours() const {return _enclosingneighbours.size();}


    ///Get the species container vector
    SpeciesPtrContainerVector& getSpeciesContainer() {return _species;}
    const SpeciesPtrContainerVector& getSpeciesContainer() const {return _species;}

    ///Get the internal reaction container vector
    ReactionPtrContainerVector& getInternalReactionContainer() {return _internal_reactions;}
    const ReactionPtrContainerVector& getInternalReactionContainer() const {return _internal_reactions;}

    ///Get the diffusion reaction container vector
    ReactionPtrContainerVector& getDiffusionReactionContainer() {return _diffusion_reactions;}
    const ReactionPtrContainerVector& getDiffusionReactionContainer() const {return _diffusion_reactions;}

    /// Get the vector list of neighbors to this compartment
    vector<Compartment*>& getNeighbours() {return _neighbours;}

    const vector<Compartment*>& getNeighbours() const {return _neighbours;}

    /// Print the species in this compartment
    void printSpecies()const {_species.printSpecies();}
    /// Print the reactions in this compartment
    void printReactions()const {
        _internal_reactions.printReactions();
        _diffusion_reactions.printReactions();
    }

    /// Check if all species are unique pointers
    bool areAllSpeciesUnique () {return _species.areAllSpeciesUnique();}

    /// Adds the reactions of this compartment to the ChemSim object
    /// @param - chem, a ChemSim object that runs the reaction-diffusion algorithm
    virtual void addChemSimReactions(ChemSim* chem) {
        for(auto &r : _internal_reactions.reactions()) chem->addReaction(r.get());
        for(auto &r : _diffusion_reactions.reactions()) chem->addReaction(r.get());
    }

    /// Print properties of this compartment
    virtual void printSelf()const override {
        cout << this->getFullName() << "\n"
        << "Number of neighbors: " << numberOfNeighbours() << endl;
        printSpecies();
        cout << "Reactions:" << endl;
        printReactions();
    }

    //GetType implementation just returns zero (no Compartment types yet)
    virtual int getType() override {return 0;}

    // Helper function for getting the result of geometry from a approximately planar slice
    void computeSlicedVolumeArea(SliceMethod);
    // Helper function that does not scale rates
    void computeNonSlicedVolumeArea();

    // Properties (public variables and getters and setters for private variables)
    bool boundaryInteresting = false; // A marker indicating this compartment is near a certain boundary

    void resetVolumeFrac() { _volumeFrac = 1.0; }
<<<<<<< HEAD
    floatingpoint getVolumeFrac() const { return _volumeFrac; };
    const array<floatingpoint, 6>& getPartialArea()const { return _partialArea; }
    void setPartialArea(const array<floatingpoint, 6>& partialArea) { _partialArea = partialArea; }
    
=======
    floatingpoint getVolumeFrac() const { return _volumeFrac; }
    const array<floatingpoint, 6>& getPartialArea()const { return _partialArea; }
    void setPartialArea(const array<floatingpoint, 6>& partialArea) { _partialArea = partialArea; }

>>>>>>> ca4c3263
};
#ifdef SIMDBINDINGSEARCH
template<>
void Compartment::getpartitionindex<true>(int (&indices)[3], vector<floatingpoint> coord,
                             floatingpoint (&cmpcornercoords)[6]);
template<>
void Compartment::getpartitionindex<false>(int (&indices)[3], vector<floatingpoint> coord,
                              floatingpoint (&cmpcornercoords)[6]);
template<>
void Compartment::addcoordtorMaxbasedpartitons<true>(int (&pindices)[3], vector<floatingpoint>
        coord, uint32_t index, uint32_t cylfinfo);
template<>
void Compartment::addcoordtorMaxbasedpartitons<false>(int (&pindices)[3], vector<floatingpoint>
        coord, uint32_t index, uint32_t cylfinfo);
#endif
#endif<|MERGE_RESOLUTION|>--- conflicted
+++ resolved
@@ -63,12 +63,9 @@
     enum class SliceMethod {
         membrane, cylinderBoundary
     };
-<<<<<<< HEAD
     enum class ActivateReason {
         Whole, Membrane
     };
-=======
->>>>>>> ca4c3263
 
 protected:
     ///CHEMICAL CONTAINERS
@@ -850,17 +847,10 @@
     bool boundaryInteresting = false; // A marker indicating this compartment is near a certain boundary
 
     void resetVolumeFrac() { _volumeFrac = 1.0; }
-<<<<<<< HEAD
-    floatingpoint getVolumeFrac() const { return _volumeFrac; };
-    const array<floatingpoint, 6>& getPartialArea()const { return _partialArea; }
-    void setPartialArea(const array<floatingpoint, 6>& partialArea) { _partialArea = partialArea; }
-    
-=======
     floatingpoint getVolumeFrac() const { return _volumeFrac; }
     const array<floatingpoint, 6>& getPartialArea()const { return _partialArea; }
     void setPartialArea(const array<floatingpoint, 6>& partialArea) { _partialArea = partialArea; }
 
->>>>>>> ca4c3263
 };
 #ifdef SIMDBINDINGSEARCH
 template<>
