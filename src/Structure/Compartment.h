
//------------------------------------------------------------------
//  **MEDYAN** - Simulation Package for the Mechanochemical
//               Dynamics of Active Networks, v3.2.1
//
//  Copyright (2015-2018)  Papoian Lab, University of Maryland
//
//                 ALL RIGHTS RESERVED
//
//  See the MEDYAN web page for more information:
//  http://www.medyan.org
//------------------------------------------------------------------

#ifndef MEDYAN_Compartment_h
#define MEDYAN_Compartment_h

#include <vector>
#include <array>
#include <unordered_map>
#include <unordered_set>

#include "common.h"

#include "SpeciesContainer.h"
#include "ReactionContainer.h"
#include "BindingManager.h"
#include "HybridBindingSearchManager.h"
#include "Composite.h"
#include "ChemSim.h"

#include "dist_moduleV2/dist_driver.h"
#include "dist_moduleV2/dist_coords.h"
#include "MathFunctions.h"

//#include "BinGrid.h"
//#include "Bin.h"
//FORWARD DECLARATIONS
class BoundaryElement;
class Bead;
class Cylinder;
class Triangle;
class Edge;

/// A container or holding Species and [Reactions](@ref Reactions).

/*! The Compartment class is a container for Species, internal [Reactions](@ref Reactions),
 *  and diffusion [Reactions](@ref Reactions) that can occur. A Compartment object keeps
 *  track of the above while also holding pointers to its neighbors in order to generate
 *  diffusion [Reactions](@ref Reactions) and control other interactions.
 *
 *  The Compartment also keeps Trackable elements in the SubSystem that are in its space, including 
 *  [Beads](@ref Bead), [Cylinders](@ref Cylinder), and [BoundaryElements](@ref BoundaryElement).
 *
 *  Lastly, the Compartment holds a container of FilamentBindingManager for updating 
 *  binding reactions local to this compartment space only.
 */

class Compartment : public Composite {
<<<<<<< HEAD

public:
    enum class SliceMethod {
        Membrane, CylinderBoundary
    };
    enum class ActivateReason {
        Whole, Membrane
    };

=======
    
>>>>>>> aaa07598
protected:
    ///CHEMICAL CONTAINERS
    SpeciesPtrContainerVector _species;  ///< Container with all species
                                         ///< in this compartment
    ReactionPtrContainerVector _internal_reactions; ///< Container with all internal
                                                    ///< reactions in compartment
    ReactionPtrContainerVector _diffusion_reactions; ///< Container with all diffusion
                                                     ///< reactions in compartment

    unordered_map<int,float> _diffusion_rates; ///< Diffusion rates of Species
                                               ///< in compartment



    /// All binding managers for this compartment
    vector<unique_ptr<FilamentBindingManager>> _bindingManagers;
    vector<unique_ptr<FilamentBindingManager>> _branchingManagers;

#ifdef HYBRID_NLSTENCILLIST
    //Each compartment has a single instance of hybridbindingmanagers
    HybridBindingSearchManager* _bindingsearchManagers = NULL;
#endif
    ///ELEMENT CONTAINERS
    unordered_set<BoundaryElement*> _boundaryElements; ///< Set of boundary element
                                                       ///< that are in this compartment

    unordered_set<Bead*> _beads; ///< Set of beads that are in this compartment

    unordered_set<Cylinder*> _cylinders; ///< Set of cylinders that are in this compartment
<<<<<<< HEAD
    unordered_set<Triangle*> _triangles;
    unordered_set<Edge*>     _edges;
    #endif
=======
>>>>>>> aaa07598

    vector<Compartment*> _neighbours; ///< Neighbors of the compartment (neighbors that
    unordered_map<Compartment*, size_t> _neighborIndex; ///< Spacial index of the neighbors of the same order as _neighbors
    ///< In 3D, the indices are in the order (x-, x+, y-, y+, z-, z+)

    // touch along faces
    vector<Compartment*> _enclosingneighbours; ///< Neighbors that envelop the compartment
    vector<Compartment*> _uniquepermuteneighbours; //Neighbors tht help to parse
    // through unique pairs of compartments to get all necessary binding sites.
    vector<short> _uniquepermuteneighboursstencil;
    vector<short> _enclosingneighboursstencil;///< enclosing compartments  have unique
    // position IDs between 0-26. This ID immediately helps us determine relative
    // position of the Enclosing Compartment with respect to the current compartment.

    
    ///OTHER COMPARTMENT PROPERTIES
    vector<floatingpoint> _coords;  ///< Coordinates of this compartment
    bool _activated = false; ///< The compartment is activated for diffusion

<<<<<<< HEAD
    double _volumeFrac = 1.0; ///< The volume fraction inside the membrane/boundary
=======
    floatingpoint _partialVolume = 1.0; ///< The volume fraction inside the
    // membrane/boundary
>>>>>>> aaa07598
    ///< Might be changed to a list or a map when more membranes are involved
    array<floatingpoint, 6> _partialArea {{1.0, 1.0, 1.0, 1.0, 1.0, 1.0}}; ///< The area
    // inside the cell membrane
    ///<In the order of x, y and z, from smaller coordinate value neighbor to larger coordinate value
    ///< Might be changed to a list of arrays or a map of arrays when more membranes are involved

public:
    short _ID;
    vector<uint16_t> cindex_bs;
    vector<uint32_t> cID_bs;
    /// Default constructor, only takes in number of dimensions
    Compartment() : _species(), _internal_reactions(),
    _diffusion_reactions(), _diffusion_rates(), _neighbours()  {
        }
    
    /// Constructor which clones another compartment
    Compartment(const Compartment &C) : _species(), _internal_reactions(),
                                        _diffusion_reactions(), _neighbours()
    {
        C.cloneSpecies(this);
        C.cloneReactions(this);
        _diffusion_rates = C._diffusion_rates;
        _activated = C._activated;

        // Should eventually clone beads, cylinders, boundary elements.... not clear yet
    }
    
    /// Assignment operator
    Compartment& operator=(const Compartment &other);

    /// Destructor
    /// @note noexcept is important here. Otherwise, gcc flags the constructor as
    /// potentially throwing, which in turn disables move operations by the STL
    /// containers. This behaviour is a gcc bug (as of gcc 4.703), and will presumbaly
    /// be fixed in the future.
    virtual ~Compartment() noexcept
    {
        clearNeighbouringReactions();
        clearReactions();
        clearSpecies();
        removeFromNeighboursList();
        
        // Should eventually delete beads, cylinders, boundary elements....not yet clear
    }

    /// get ID
    virtual int getId(){return _ID;}
    /// Applies SpeciesVisitor v to every Species* object directly owned by this node.
    /// This method needs to be overriden by descendent classes that contain Species.
    virtual bool apply_impl(SpeciesVisitor &v) override;
    
    /// Applies ReactionVisitor v to every ReactionBase* object directly owned by this
    /// node. This method needs to be overriden by descendent classes that contain
    /// ReactionBase.
    virtual bool apply_impl(ReactionVisitor &v) override;
    
    ///Set a compartment as active. Used at initialization.
    virtual void setAsActive() {_activated = true;}
    
    /// Activate a compartment. Has the following side effects:
    /// 1) Adds diffusion reactions between this compartment's diffusing
    ///    species and its neighboring active compartments
<<<<<<< HEAD
    /// Note: should not be called during initialization.
    virtual void activate(ChemSim* chem, ActivateReason = ActivateReason::Whole);
    /// Update the activation status of a compartment, having following effects:
    /// 1) Updates diffusion reaction rates between this and neighbors if not
    ///    activated. Otherwise activate the compartment additively.
    /// Note:
    ///   - BEFORE this function call, all volume and area information must be
    ///     updated.
    ///   - Rate changers should happen AFTER calling this function.
    virtual void updateActivation(ChemSim* chem, ActivateReason = ActivateReason::Whole);
=======
    virtual void activate(ChemSim* chem);
>>>>>>> aaa07598
    
    /// Deactivate a compartment. Has the following sid effects:
    /// 0) Initially checks that all cylinders are removed
    ///    from this compartment. A compartment cannot be deactivated
    ///    unless this condition is already true.
    /// 1) Transfers copy numbers of all diffusing species from this
    ///    compartment and moves them to a neighboring active compartment.
    ///    If there are no neighboring active compartments, an error will result.
    /// 2) Removes all diffusion reactions involving diffusing species
    ///    in this compartment.
<<<<<<< HEAD
    virtual void deactivate(ChemSim* chem, bool init=false);
=======
    virtual void deactivate(ChemSim* chem);
>>>>>>> aaa07598
    
    ///Check if compartment is activated
    virtual bool isActivated() {return _activated;}
    
    ///Setter and getter for fs
    virtual void setCoordinates(vector<floatingpoint> coords) {_coords = coords;}
    virtual const vector<floatingpoint>& coordinates() {return _coords;}
    
    
    /// Transfer all species copy numbers from this compartment to neighboring
    /// active compartments. If no neighboring active compartments are present,
    /// throw an error.
    virtual void transferSpecies(int i);
    virtual void shareSpecies(int i);
    
    
    /// Removes all reactions from this compartment, diffusing and internal
    virtual void clearReactions() {
        
        _internal_reactions.reactions().clear();
        _diffusion_reactions.reactions().clear();
    }
    
    /// Clear all species from this compartment
    virtual void clearSpecies() {
        _species.species().clear();
    }

    /// Remove diffusion reactions between this compartment and its neighbors
    virtual void clearNeighbouringReactions() {
        
        for(auto &s : _species.species())
        {
            for(auto &n : _neighbours)
            {
                n->removeDiffusionReactions(s.get());
                n->removeInternalReactions(s.get());
            }
        }
    }
    /// Remove this compartment from the neighbor list
    virtual void removeFromNeighboursList() {
        
        for(auto &n : _neighbours)
        {
            n->removeNeighbour(this);
        }
    }
    
    /// Returns true if two Compartment objects are equal.
    /// Two Compartment objects are equal if each contains analogous Species and
    /// Reaction objects, in the same order
    friend bool operator==(const Compartment& a, const Compartment& b);
    
    /// Return true if two Compartment are not equal.
    /// @see operator ==(const Compartment& a, const Compartment& b) above
    friend bool operator !=(const Compartment& a, const Compartment& b)
    {
        return !(a==b);
    }
    
    /// This is a species container
    virtual bool isSpeciesContainer() const override {return true;}
    /// This is a reaction container
    virtual bool isReactionsContainer() const override {return true;}
    /// Returns compartment name
    virtual string getFullName() const override {return "Compartment";};
    /// Returns the number of species in this compartment
    size_t numberOfSpecies() const override {return _species.species().size();}
    /// Returns the number of internal reactions in this compartment
    size_t numberOfInternalReactions() const {
        return _internal_reactions.reactions().size();
    }
    /// Returns the total number of reactions in this compartment, diffusing and
    /// internal
    size_t numberOfReactions() const override {
        return _internal_reactions.reactions().size() +
               _diffusion_reactions.reactions().size();
    }
    
    //@{
    /// Species finder functions
    Species* findSpeciesByName(const string &name) {
        return _species.findSpeciesByName(name);
    }
    Species* findSpeciesByIndex (size_t index) {
        return _species.findSpeciesByIndex(index);
    }
    Species* findSpeciesByMolecule (int molecule) {
        return _species.findSpeciesByMolecule(molecule);
    }
    Species* findSimilarSpecies (const Species &s) {
        return _species.findSimilarSpecies(s);
    }
    //@}
    
    ///Remove species from this compartment
    size_t removeSpecies(Species* species) {return _species.removeSpecies(species);}
    
    /// Finds a similar internal reaction, see ReactionBase function
    ReactionBase* findSimilarInternalReaction (const ReactionBase &r) {
        return _internal_reactions.findSimilarReaction(r);
    }
    
    /// Finds a similar diffusion reaction, see ReactionBase function
    ReactionBase* findSimilarDiffusionReaction (const ReactionBase &r) {
        return _diffusion_reactions.findSimilarReaction(r);
    }
    
    /// Remove all diffusion reactions that have a given species
    /// @param s - species whose reactions should be removed
    virtual void removeDiffusionReactions (Species* s) {
        _diffusion_reactions.removeReactions(s);
    }
    
    /// Remove all internal reactions that have a given species
    /// @param s - species whose reactions should be removed
    virtual void removeInternalReactions (Species* s) {
        _internal_reactions.removeReactions(s);
    }
    
    /// Remove a diffusion reaction
    virtual void removeDiffusionReaction(ReactionBase *r) {
        _diffusion_reactions.removeReaction(r);
    }
    
    /// Remove an internal reaction
    virtual void removeInternalReaction(ReactionBase *r) {
        _internal_reactions.removeReaction(r);
    }
    
    /// Add a unique species pointer to this compartment
    Species* addSpeciesUnique (unique_ptr<Species> &&species, float diff_rate = -1.0) {
        Species *sp = _species.addSpeciesUnique(move(species));
        sp->setParent(this);
        _diffusion_rates[sp->getMolecule()]=diff_rate;
        return sp;
    }
    
    /// Add a unique internal reaction pointer to this compartment
    ReactionBase* addInternalReactionUnique (unique_ptr<ReactionBase> &&reaction) {
        ReactionBase *r = _internal_reactions.addReactionUnique(move(reaction));
        r->setParent(this);
        return r;
    }
    
    /// Add a unique diffusing reaction pointer to this compartment
    ReactionBase* addDiffusionReactionUnique (unique_ptr<ReactionBase> &&reaction) {
        ReactionBase *r = _diffusion_reactions.addReactionUnique(move(reaction));
        r->setParent(this);
        return r;
    }
    
    /// Add an internal reaction pointer to this compartment. Make unique
    ReactionBase* addInternalReaction (ReactionBase* r) {
        _internal_reactions.addReactionUnique(unique_ptr<ReactionBase>(r));
        r->setParent(this);
        return r;
    }
    
    /// Add a diffusion reaciton pointer to this compartment. Make unique
    ReactionBase* addDiffusionReaction (ReactionBase* r) {
        _diffusion_reactions.addReactionUnique(unique_ptr<ReactionBase>(r));
        r->setParent(this);
        return r;
    }
    
    /// Add a diffusing species to this compartment
    /// @param args - any number of SpeciesDiffusing objects
    template<typename ...Args>
    SpeciesDiffusing* addSpeciesDiffusing(Args&& ...args) {
        SpeciesDiffusing *sp =
        (SpeciesDiffusing*)(_species.addSpecies<SpeciesDiffusing>(forward<Args>(args)...));
        sp->setParent(this);
        _diffusion_rates[sp->getMolecule()]=-1.0;
        return sp;
    }
    
    /// Add a filament species to this compartment
    /// @param args - any number of SpeciesFilament objects
    template<typename ...Args>
    SpeciesFilament* addSpeciesFilament(Args&& ...args) {
        SpeciesFilament *sp =
        (SpeciesFilament*)(_species.addSpecies<SpeciesFilament>(forward<Args>(args)...));
        sp->setParent(this);
        _diffusion_rates[sp->getMolecule()]=-1.0;
        return sp;
    }
    
    /// Add a plus end species to this compartment
    /// @param args - any number of SpeciesBound objects
    template<typename ...Args>
    SpeciesPlusEnd* addSpeciesPlusEnd(Args&& ...args) {
        SpeciesPlusEnd *sp =
        (SpeciesPlusEnd*)(_species.addSpecies<SpeciesPlusEnd>(forward<Args>(args)...));
        sp->setParent(this);
        _diffusion_rates[sp->getMolecule()]=-1.0;
        return sp;
    }
    
    /// Add a minus end species to this compartment
    /// @param args - any number of SpeciesBound objects
    template<typename ...Args>
    SpeciesMinusEnd* addSpeciesMinusEnd(Args&& ...args) {
        SpeciesMinusEnd *sp =
        (SpeciesMinusEnd*)(_species.addSpecies<SpeciesMinusEnd>(forward<Args>(args)...));
        sp->setParent(this);
        _diffusion_rates[sp->getMolecule()]=-1.0;
        return sp;
    }
    
    /// Add a bound species to this compartment
    /// @param args - any number of SpeciesBound objects
    template<typename ...Args>
    SpeciesBound* addSpeciesBound(Args&& ...args) {
        SpeciesBound *sp =
        (SpeciesBound*)(_species.addSpecies<SpeciesBound>(forward<Args>(args)...));
        sp->setParent(this);
        _diffusion_rates[sp->getMolecule()]=-1.0;
        return sp;
    }
    
    /// Add a linker species to this compartment
    /// @param args - any number of SpeciesLinker objects
    template<typename ...Args>
    SpeciesLinker* addSpeciesLinker(Args&& ...args) {
        SpeciesLinker *sp =
        (SpeciesLinker*)(_species.addSpecies<SpeciesLinker>(forward<Args>(args)...));
        sp->setParent(this);
        _diffusion_rates[sp->getMolecule()]=-1.0;
        return sp;
    }
    
    /// Add a motor species to this compartment
    /// @param args - any number of SpeciesMotor objects
    template<typename ...Args>
    SpeciesMotor* addSpeciesMotor(Args&& ...args) {
        SpeciesMotor *sp =
        (SpeciesMotor*)(_species.addSpecies<SpeciesMotor>(forward<Args>(args)...));
        sp->setParent(this);
        _diffusion_rates[sp->getMolecule()]=-1.0;
        return sp;
    }
    
    /// Add a brancher species to this compartment
    /// @param args - any number of SpeciesBrancher objects
    template<typename ...Args>
    SpeciesBrancher* addSpeciesBrancher(Args&& ...args) {
        SpeciesBrancher *sp =
        (SpeciesBrancher*)(_species.addSpecies<SpeciesBrancher>(forward<Args>(args)...));
        sp->setParent(this);
        _diffusion_rates[sp->getMolecule()]=-1.0;
        return sp;
    }
    
    /// Add a single binding species to this compartment
    /// @param args - any number of SpeciesSingleBinding objects
    template<typename ...Args>
    SpeciesSingleBinding* addSpeciesSingleBinding(Args&& ...args) {
        SpeciesSingleBinding *sb =
        (SpeciesSingleBinding*)(_species.addSpecies<SpeciesSingleBinding>(forward<Args>(args)...));
        sb->setParent(this);
        _diffusion_rates[sb->getMolecule()]=-1.0;
        return sb;
    }
    
    /// Add a pair binding species to this compartment
    /// @param args - any number of SpeciesPairBinding objects
    template<typename ...Args>
    SpeciesPairBinding* addSpeciesPairBinding(Args&& ...args) {
        SpeciesPairBinding *sb =
        (SpeciesPairBinding*)(_species.addSpecies<SpeciesPairBinding>(forward<Args>(args)...));
        sb->setParent(this);
        _diffusion_rates[sb->getMolecule()]=-1.0;
        return sb;
    }

    /// Add an internal reaction to this compartment
    template<unsigned short M, unsigned short N, typename ...Args>
    ReactionBase* addInternalReaction (Args&& ...args) {
        ReactionBase *r = _internal_reactions.addReaction<M,N>(forward<Args>(args)...);
        r->setParent(this);
        return r;
    }
    
    /// Add an internal reaction to this compartment
    /// @param species, rate - specifying the species and rate that should be assigned
    template<template <unsigned short M, unsigned short N> class RXN, unsigned short M, unsigned short N>
    ReactionBase* addInternal(initializer_list<Species*> species, float rate) {
        ReactionBase *r = _internal_reactions.add<RXN,M,N>(species,rate);
        r->setParent(this);
        return r;
    }
    
    /// Add a diffusion reaction to this compartment
    template<typename ...Args>
    ReactionBase* addDiffusionReaction (Args&& ...args) {
        ReactionBase *r = _diffusion_reactions.addReaction<1,1>(forward<Args>(args)...);
        r->setParent(this);
        return r;
    }

    ///Add branching manager to this compartment. Used only in SIMD case
    void addBranchingBindingManager(FilamentBindingManager* m){
    	_branchingManagers.emplace_back(m);
    }

    /// Add a binding manager to this compartment
    void addFilamentBindingManager(FilamentBindingManager* m) {
        _bindingManagers.emplace_back(m);
    }
#ifdef HYBRID_NLSTENCILLIST
    void addHybridBindingSearchManager(HybridBindingSearchManager* bsm){
        if(_bindingsearchManagers == NULL)
            _bindingsearchManagers = bsm;
        else{
            cout<<"Hybrid Binding Search Manager exists. Compartment cannot have multiple"
                    " hybrid binding search managers. Exiting.."<<endl;
            exit(EXIT_FAILURE);
        }
    }

    HybridBindingSearchManager* getHybridBindingSearchManager(){
        return _bindingsearchManagers;
    }
#endif
    dist::Coords bscoords;
    vector<dist::Coords> bscoords_section;
	vector<dist::Coords> bscoords_section_linker;
	vector<dist::Coords> bscoords_section_motor;

    vector<int> Cyldcindexvec;
    vector<int> CylcIDvec;

    template<bool LinkerorMotor>
    dist::Coords& getSIMDcoordsV3(short i, short filamentType){
        if(LinkerorMotor)
            return bscoords_section_linker[filamentType*27 + i];
        else
            return bscoords_section_motor[filamentType*27 + i];
    }
#ifdef SIMDBINDINGSEARCH

    vector<floatingpoint> partitionedcoordx[27], partitionedcoordy[27], partitionedcoordz[27];
    vector<uint32_t>  cindex_bs_section[27];

    void SIMDcoordinates_section();
    void SIMDcoordinates4linkersearch_section(bool isvectorizedgather);
    void SIMDcoordinates4motorsearch_section(bool isvectorizedgather);
    void getpartition3Dindex(int (&indices)[3], vector<floatingpoint> coord);
    template<bool rMaxvsCmpsize>
    void getpartitionindex(int (&indices)[3], vector<floatingpoint> coord,
                                floatingpoint (&cmpcornercoords)[6]);

    void addcoord(vector<floatingpoint> coord, uint16_t index, short i){cout<<"DONOT CALL"<<endl;
    exit(EXIT_FAILURE);};
	void addcoord(vector<floatingpoint> coord, uint32_t index, short i);
    bool checkoccupancy(Cylinder* cyl, short it, short _filamentType, short bstatepos);
    bool checkoccupancy(vector<vector<bool>>& boundstate, short bstatepos, int pos);
    void addcoordtopartitons(int (&pindices)[3], vector<floatingpoint> coord, uint32_t
    index);
    void addcoordtopartitons_smallrmax(int (&pindices)[3], vector<floatingpoint> coord,
                                  uint16_t index);
    template<bool rMaxvsCmpsize>
    void addcoordtorMaxbasedpartitons(int (&pindices)[3], vector<floatingpoint> coord,
                                       uint32_t index);

    void deallocateSIMDcoordinates();
#endif
    /// Get binding managers for this compartment
    vector<unique_ptr<FilamentBindingManager>>& getFilamentBindingManagers() {
        return _bindingManagers;
    }

    //Get BranchingBindingManager
    vector<unique_ptr<FilamentBindingManager>>& getBranchingManagers() {
        return _branchingManagers;
    }

    /// Get a specific motor binding manager from this compartment
    MotorBindingManager* getMotorBindingManager(int motorType) {
        
        MotorBindingManager* mp;
        
        for(auto it = _bindingManagers.begin(); it != _bindingManagers.end(); it++) {
            
            //find the correct manager and type
            if((mp = dynamic_cast<MotorBindingManager*>((*it).get())) && (*it)->getBoundInt() == motorType)
                return mp;
        }
        
        return nullptr;
    }
    
    ///Add a boundary element to this compartment
    void addBoundaryElement(BoundaryElement* be) {_boundaryElements.insert(be);}
    
    ///Remove a boundary element from this compartment
    ///@note does nothing if boundary element is not in compartment
    void removeBoundaryElement(BoundaryElement* be) {
        auto it = _boundaryElements.find(be);
        if(it != _boundaryElements.end()) _boundaryElements.erase(it);
    }
    ///Check if boundary element is in this container
    bool hasBoundaryElement(BoundaryElement* be) {
        auto it = _boundaryElements.find(be);
        return (it != _boundaryElements.end());   
    }
    ///get the boundary elements in this compartment
   unordered_set<BoundaryElement*>& getBoundaryElements() {return _boundaryElements;}

    ///Add a cylinder to this compartment
    void addCylinder(Cylinder* c) {_cylinders.insert(c);}

    ///Remove a cylinder from this compartment
    ///@note does nothing if cylinder is not in compartment already
    void removeCylinder(Cylinder* c) {
        auto it = _cylinders.find(c);
        if(it != _cylinders.end()) _cylinders.erase(it);
    }
    ///get the cylinders in this compartment
<<<<<<< HEAD
    #ifdef DEBUGCONSTANTSEED
    set<Cylinder*>& getCylinders() {return _cylinders;}
#else
=======
>>>>>>> aaa07598
    unordered_set<Cylinder*>& getCylinders() {return _cylinders;}

    /// Add, remove and get triangles
    void addTriangle(Triangle* t) { _triangles.insert(t); }
    void removeTriangle(Triangle* t) {
        auto it = _triangles.find(t);
        if(it != _triangles.end()) _triangles.erase(it);
    }
    unordered_set<Triangle*>& getTriangles() { return _triangles; }
    /// Add, remove and get edges
    void addEdge(Edge* e) { _edges.insert(e); }
    void removeEdge(Edge* e) {
        auto it = _edges.find(e);
        if(it != _edges.end()) _edges.erase(it);
    }
    unordered_set<Edge*>& getEdges() { return _edges; }
#endif
    
    /// Get the diffusion rate of a species
    /// @param - species_name, a string
    float getDiffusionRate(string species_name) {
        int molecule = SpeciesNamesDB::stringToInt(species_name);
        return _diffusion_rates[molecule];
    }

    /// Set the diffusion rate of a species in the compartment
    void setDiffusionRate(Species *sp, float diff_rate) {
        int molecule = sp->getMolecule();
        _diffusion_rates[molecule]=diff_rate;
    }

    /// Set the diffusion rate of a species in the compartment
    /// @param - molecule, an integer representing the species in the speciesDB
    void setDiffusionRate(int molecule, float diff_rate) {
        _diffusion_rates[molecule]=diff_rate;
    }

    /// Set the diffusion rate of a species in the compartment
    /// @param - species_name, a string
    void setDiffusionRate(string species_name, float diff_rate) {
        int molecule = SpeciesNamesDB::stringToInt(species_name);
        _diffusion_rates[molecule]=diff_rate;
    }

    /// Add a neighboring compartment to this compartments list of neighbors
    void addNeighbour(Compartment *comp, size_t spatialIndex) {
        auto nit = find(_neighbours.begin(),_neighbours.end(), comp);
        if(nit==_neighbours.end()) {
            _neighbours.push_back(comp);
            _neighborIndex[comp] = spatialIndex;
        }
        else
            throw runtime_error(
                                "Compartment::addNeighbour(): Compartment is already a neighbour");
    }

    /// Remove a neighboring compartment
    void removeNeighbour(Compartment *comp) {
        auto nit = find(_neighbours.begin(),_neighbours.end(), comp);
        if(nit!=_neighbours.end())
            _neighbours.erase(nit);
        _neighborIndex.erase(comp);
    }

    /// Add a neighboring compartment to this compartments list of neighbors
    void addenclosingNeighbour(Compartment *comp, int stencilpos) {
        auto nit = find(_enclosingneighbours.begin(),_enclosingneighbours.end(), comp);
        if(nit==_enclosingneighbours.end()) {
            _enclosingneighbours.push_back(comp);
            _enclosingneighboursstencil.push_back(stencilpos);
        }
        else
            throw runtime_error(
                    "Compartment::addenclosingNeighbour(): Compartment is already a "
                    "neighbour");
    }


    void adduniquepermuteNeighbour(Compartment *comp, int stencilpos) {
        auto nit = find(_uniquepermuteneighbours.begin(),_uniquepermuteneighbours.end(), comp);
        if(nit==_uniquepermuteneighbours.end()) {
            _uniquepermuteneighbours.push_back(comp);
            _uniquepermuteneighboursstencil.push_back(stencilpos);
        }
        else
            throw runtime_error(
                    "Compartment::addenuniquepermuteNeighbour(): Compartment is already a "
                    "neighbour");
    }

    /// Remove a neighboring compartment
    void removeenclosingNeighbour(Compartment *comp) {
        for(int i = 0; i < _enclosingneighbours.size(); i++){
            if(comp == _enclosingneighbours[i]){
                _enclosingneighbours.erase(_enclosingneighbours.begin() + i);
                _enclosingneighboursstencil.erase(_enclosingneighboursstencil.begin() + i);
                break;
            }
        }
    }

    vector<Compartment*> getenclosingNeighbours(){
        return _enclosingneighbours;
    }

    void removeuniquepermuteNeighbour(Compartment *comp) {
        for(int i = 0; i < _uniquepermuteneighbours.size(); i++){
            if(comp == _uniquepermuteneighbours[i]){
                _uniquepermuteneighbours.erase(_uniquepermuteneighbours.begin() + i);
                _uniquepermuteneighboursstencil.erase(_uniquepermuteneighboursstencil.begin() + i);
                break;
            }
        }
    }
    vector<short> getuniquepermuteneighborsstencil(){
        return _uniquepermuteneighboursstencil;
    }
    vector<Compartment*> getuniquepermuteNeighbours(){
        return _uniquepermuteneighbours;
    }

    /// Clone the species values of another compartment into this one
    void cloneSpecies (Compartment *target) const {
        assert(target->numberOfSpecies()==0);
        for(auto &s : _species.species()){
            Species* sClone = s->clone();
            target->addSpeciesUnique(unique_ptr<Species>(sClone));
        }
    }

    /// Clone the reaction values of another compartment into this one
    void cloneReactions (Compartment *target) const {
        assert(target->numberOfReactions()==0);
        for(auto &r : _internal_reactions.reactions()){

            auto rClone = r->clone(target->_species);
            target->addInternalReaction(rClone);
        }
    }

    /// Clone both the species and compartments into this compartment
    void cloneSpeciesReactions(Compartment* C) {
        if(_activated) this->cloneSpecies(C);
        this->cloneReactions(C);
        C->_diffusion_rates = this->_diffusion_rates;

    }

    /// Clone a compartment
    /// @note - this does not clone the neighbors, just reactions and species
    virtual Compartment* clone() {
        Compartment *C = new Compartment(*this);
        return C;
    }

    /// Generate diffusion reactions between this compartment and another
<<<<<<< HEAD
    ///@return - a vector of reactionbases that was just added 
    vector<ReactionBase*> generateDiffusionReactions(Compartment* C, bool outwardOnly=true);
=======
    ///@return - a vector of reactionbases that was just added
    vector<ReactionBase*> generateDiffusionReactions(Compartment* C);

    vector<ReactionBase*> generateScaleDiffusionReactions(Compartment* C);
    floatingpoint generateScaleFactor(Compartment* C);
>>>>>>> aaa07598

    /// Generate all diffusion reactions for this compartment and its neighbors
    ///@return - a vector of reactionbases that was just added
    vector<ReactionBase*> generateAllDiffusionReactions(bool outwardOnly=true);
    
    /// Remove diffusion reactions between this compartment and another
    ///@return - a vector of reactionbases that was just removed
    void removeDiffusionReactions(ChemSim* chem, Compartment* C);


    /// Remove all diffusion reactions for this compartment and its neighbors
    ///@return - a vector of reactionbases that was just removed
    void removeAllDiffusionReactions(ChemSim* chem);


    /// Gives the number of neighbors to this compartment
    size_t numberOfNeighbours() const {return _neighbours.size();}

    /// Gives the number of enclosing neighbors to this compartment
    size_t numberOfenclosingNeighbours() const {return _enclosingneighbours.size();}


    ///Get the species container vector
    SpeciesPtrContainerVector& getSpeciesContainer() {return _species;}
    const SpeciesPtrContainerVector& getSpeciesContainer() const {return _species;}

    ///Get the internal reaction container vector
    ReactionPtrContainerVector& getInternalReactionContainer() {return _internal_reactions;}
    const ReactionPtrContainerVector& getInternalReactionContainer() const {return _internal_reactions;}

    ///Get the diffusion reaction container vector
    ReactionPtrContainerVector& getDiffusionReactionContainer() {return _diffusion_reactions;}
    const ReactionPtrContainerVector& getDiffusionReactionContainer() const {return _diffusion_reactions;}

    /// Get the vector list of neighbors to this compartment
    vector<Compartment*>& getNeighbours() {return _neighbours;}

    const vector<Compartment*>& getNeighbours() const {return _neighbours;}

    /// Print the species in this compartment
    void printSpecies()const {_species.printSpecies();}
    /// Print the reactions in this compartment
    void printReactions()const {
        _internal_reactions.printReactions();
        _diffusion_reactions.printReactions();
    }

    /// Check if all species are unique pointers
    bool areAllSpeciesUnique () {return _species.areAllSpeciesUnique();}

    /// Adds the reactions of this compartment to the ChemSim object
    /// @param - chem, a ChemSim object that runs the reaction-diffusion algorithm
    virtual void addChemSimReactions(ChemSim* chem) {
        for(auto &r : _internal_reactions.reactions()) chem->addReaction(r.get());
        for(auto &r : _diffusion_reactions.reactions()) chem->addReaction(r.get());
    }

    /// Print properties of this compartment
    virtual void printSelf()const override {
        cout << this->getFullName() << "\n"
        << "Number of neighbors: " << numberOfNeighbours() << endl;
        printSpecies();
        cout << "Reactions:" << endl;
        printReactions();
    }

    //GetType implementation just returns zero (no Compartment types yet)
    virtual int getType() override {return 0;}

    // Helper function for getting the result of geometry from a approximately planar slice
    void computeSlicedVolumeArea(SliceMethod);
    // Helper function that does not scale rates
    void computeNonSlicedVolumeArea();

    // Properties (public variables and getters and setters for private variables)
    bool boundaryInteresting = false; // A marker indicating this compartment is near a certain boundary

<<<<<<< HEAD
    void resetVolumeFrac() { _volumeFrac = 1.0; }
    double getVolumeFrac() const { return _volumeFrac; };
    const array<double, 6>& getPartialArea()const { return _partialArea; }
    void setPartialArea(const array<double, 6>& partialArea) { _partialArea = partialArea; }
    
=======
    //_partialVolume is the volume fraction
    floatingpoint getPartialVolume()const { return _partialVolume; }
    void setPartialVolume(floatingpoint partialVolume) { _partialVolume = partialVolume; }
    floatingpoint getVolumeFrac()const {
        return _partialVolume;
    }
    const array<floatingpoint, 6>& getPartialArea()const { return _partialArea; }
    void setPartialArea(const array<floatingpoint, 6>& partialArea) { _partialArea =
    partialArea; }

>>>>>>> aaa07598
};
#ifdef SIMDBINDINGSEARCH
template<>
void Compartment::getpartitionindex<true>(int (&indices)[3], vector<floatingpoint> coord,
                             floatingpoint (&cmpcornercoords)[6]);
template<>
void Compartment::getpartitionindex<false>(int (&indices)[3], vector<floatingpoint> coord,
                              floatingpoint (&cmpcornercoords)[6]);
template<>
void Compartment::addcoordtorMaxbasedpartitons<true>(int (&pindices)[3], vector<floatingpoint>
        coord, uint32_t index);
template<>
void Compartment::addcoordtorMaxbasedpartitons<false>(int (&pindices)[3], vector<floatingpoint>
        coord, uint32_t index);
#endif
#endif<|MERGE_RESOLUTION|>--- conflicted
+++ resolved
@@ -56,7 +56,6 @@
  */
 
 class Compartment : public Composite {
-<<<<<<< HEAD
 
 public:
     enum class SliceMethod {
@@ -66,9 +65,6 @@
         Whole, Membrane
     };
 
-=======
-    
->>>>>>> aaa07598
 protected:
     ///CHEMICAL CONTAINERS
     SpeciesPtrContainerVector _species;  ///< Container with all species
@@ -98,12 +94,8 @@
     unordered_set<Bead*> _beads; ///< Set of beads that are in this compartment
 
     unordered_set<Cylinder*> _cylinders; ///< Set of cylinders that are in this compartment
-<<<<<<< HEAD
     unordered_set<Triangle*> _triangles;
     unordered_set<Edge*>     _edges;
-    #endif
-=======
->>>>>>> aaa07598
 
     vector<Compartment*> _neighbours; ///< Neighbors of the compartment (neighbors that
     unordered_map<Compartment*, size_t> _neighborIndex; ///< Spacial index of the neighbors of the same order as _neighbors
@@ -123,12 +115,7 @@
     vector<floatingpoint> _coords;  ///< Coordinates of this compartment
     bool _activated = false; ///< The compartment is activated for diffusion
 
-<<<<<<< HEAD
-    double _volumeFrac = 1.0; ///< The volume fraction inside the membrane/boundary
-=======
-    floatingpoint _partialVolume = 1.0; ///< The volume fraction inside the
-    // membrane/boundary
->>>>>>> aaa07598
+    floatingpoint _volumeFrac = 1.0; ///< The volume fraction inside the membrane/boundary
     ///< Might be changed to a list or a map when more membranes are involved
     array<floatingpoint, 6> _partialArea {{1.0, 1.0, 1.0, 1.0, 1.0, 1.0}}; ///< The area
     // inside the cell membrane
@@ -191,7 +178,6 @@
     /// Activate a compartment. Has the following side effects:
     /// 1) Adds diffusion reactions between this compartment's diffusing
     ///    species and its neighboring active compartments
-<<<<<<< HEAD
     /// Note: should not be called during initialization.
     virtual void activate(ChemSim* chem, ActivateReason = ActivateReason::Whole);
     /// Update the activation status of a compartment, having following effects:
@@ -202,9 +188,6 @@
     ///     updated.
     ///   - Rate changers should happen AFTER calling this function.
     virtual void updateActivation(ChemSim* chem, ActivateReason = ActivateReason::Whole);
-=======
-    virtual void activate(ChemSim* chem);
->>>>>>> aaa07598
     
     /// Deactivate a compartment. Has the following sid effects:
     /// 0) Initially checks that all cylinders are removed
@@ -215,11 +198,7 @@
     ///    If there are no neighboring active compartments, an error will result.
     /// 2) Removes all diffusion reactions involving diffusing species
     ///    in this compartment.
-<<<<<<< HEAD
     virtual void deactivate(ChemSim* chem, bool init=false);
-=======
-    virtual void deactivate(ChemSim* chem);
->>>>>>> aaa07598
     
     ///Check if compartment is activated
     virtual bool isActivated() {return _activated;}
@@ -641,12 +620,6 @@
         if(it != _cylinders.end()) _cylinders.erase(it);
     }
     ///get the cylinders in this compartment
-<<<<<<< HEAD
-    #ifdef DEBUGCONSTANTSEED
-    set<Cylinder*>& getCylinders() {return _cylinders;}
-#else
-=======
->>>>>>> aaa07598
     unordered_set<Cylinder*>& getCylinders() {return _cylinders;}
 
     /// Add, remove and get triangles
@@ -663,7 +636,6 @@
         if(it != _edges.end()) _edges.erase(it);
     }
     unordered_set<Edge*>& getEdges() { return _edges; }
-#endif
     
     /// Get the diffusion rate of a species
     /// @param - species_name, a string
@@ -803,16 +775,8 @@
     }
 
     /// Generate diffusion reactions between this compartment and another
-<<<<<<< HEAD
     ///@return - a vector of reactionbases that was just added 
     vector<ReactionBase*> generateDiffusionReactions(Compartment* C, bool outwardOnly=true);
-=======
-    ///@return - a vector of reactionbases that was just added
-    vector<ReactionBase*> generateDiffusionReactions(Compartment* C);
-
-    vector<ReactionBase*> generateScaleDiffusionReactions(Compartment* C);
-    floatingpoint generateScaleFactor(Compartment* C);
->>>>>>> aaa07598
 
     /// Generate all diffusion reactions for this compartment and its neighbors
     ///@return - a vector of reactionbases that was just added
@@ -890,24 +854,11 @@
     // Properties (public variables and getters and setters for private variables)
     bool boundaryInteresting = false; // A marker indicating this compartment is near a certain boundary
 
-<<<<<<< HEAD
     void resetVolumeFrac() { _volumeFrac = 1.0; }
-    double getVolumeFrac() const { return _volumeFrac; };
-    const array<double, 6>& getPartialArea()const { return _partialArea; }
-    void setPartialArea(const array<double, 6>& partialArea) { _partialArea = partialArea; }
-    
-=======
-    //_partialVolume is the volume fraction
-    floatingpoint getPartialVolume()const { return _partialVolume; }
-    void setPartialVolume(floatingpoint partialVolume) { _partialVolume = partialVolume; }
-    floatingpoint getVolumeFrac()const {
-        return _partialVolume;
-    }
+    floatingpoint getVolumeFrac() const { return _volumeFrac; };
     const array<floatingpoint, 6>& getPartialArea()const { return _partialArea; }
-    void setPartialArea(const array<floatingpoint, 6>& partialArea) { _partialArea =
-    partialArea; }
-
->>>>>>> aaa07598
+    void setPartialArea(const array<floatingpoint, 6>& partialArea) { _partialArea = partialArea; }
+    
 };
 #ifdef SIMDBINDINGSEARCH
 template<>
