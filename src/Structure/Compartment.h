
//------------------------------------------------------------------
//  **MEDYAN** - Simulation Package for the Mechanochemical
//               Dynamics of Active Networks, v3.2.1
//
//  Copyright (2015-2018)  Papoian Lab, University of Maryland
//
//                 ALL RIGHTS RESERVED
//
//  See the MEDYAN web page for more information:
//  http://www.medyan.org
//------------------------------------------------------------------

#ifndef MEDYAN_Compartment_h
#define MEDYAN_Compartment_h

#include <vector>
#include <array>
#ifdef DEBUGCONSTANTSEED
#include <map>
#include <set>
<<<<<<< HEAD
#else
=======
//#include "MathFunctions.h"
#endif
>>>>>>> 16621eab
#include <unordered_map>
#include <unordered_set>
#endif

#include "common.h"

#include "SpeciesContainer.h"
#include "ReactionContainer.h"
#include "BindingManager.h"
#include "HybridBindingSearchManager.h"
#include "Composite.h"
#include "ChemSim.h"

#include "MathFunctions.h"


//#include "BinGrid.h"
//#include "Bin.h"
//FORWARD DECLARATIONS
class BoundaryElement;
class Bead;
class Cylinder;

/// A container or holding Species and [Reactions](@ref Reactions).

/*! The Compartment class is a container for Species, internal [Reactions](@ref Reactions),
 *  and diffusion [Reactions](@ref Reactions) that can occur. A Compartment object keeps
 *  track of the above while also holding pointers to its neighbors in order to generate
 *  diffusion [Reactions](@ref Reactions) and control other interactions.
 *
 *  The Compartment also keeps Trackable elements in the SubSystem that are in its space, including
 *  [Beads](@ref Bead), [Cylinders](@ref Cylinder), and [BoundaryElements](@ref BoundaryElement).
 *
 *  Lastly, the Compartment holds a container of FilamentBindingManager for updating
 *  binding reactions local to this compartment space only.
 */

class Compartment : public Composite {

protected:
    ///CHEMICAL CONTAINERS
    SpeciesPtrContainerVector _species;  ///< Container with all species
                                         ///< in this compartment
    ReactionPtrContainerVector _internal_reactions; ///< Container with all internal
                                                    ///< reactions in compartment
    ReactionPtrContainerVector _diffusion_reactions; ///< Container with all diffusion
                                                     ///< reactions in compartment

    unordered_map<int,float> _diffusion_rates; ///< Diffusion rates of Species
                                               ///< in compartment



    /// All binding managers for this compartment
    vector<unique_ptr<FilamentBindingManager>> _bindingManagers;
#ifdef HYBRID_NLSTENCILLIST
    HybridBindingSearchManager* _bindingsearchManagers = NULL;
#endif
    ///ELEMENT CONTAINERS
    unordered_set<BoundaryElement*> _boundaryElements; ///< Set of boundary element
                                                       ///< that are in this compartment

    unordered_set<Bead*> _beads; ///< Set of beads that are in this compartment

<<<<<<< HEAD
    #ifdef DEBUGCONSTANTSEED
    set<Cylinder*> _cylinders; ///< Set of cylinders that are in this compartment
    #else
    unordered_set<Cylinder*> _cylinders; ///< Set of cylinders that are in this compartment
    #endif

    vector<Compartment*> _neighbours; ///< Neighbors of the compartment (neighbors that
    unordered_map<Compartment*, size_t> _neighborIndex; ///< Spacial index of the neighbors of the same order as _neighbors
    ///< In 3D, the indices are in the order (x-, x+, y-, y+, z-, z+)
    
    // touch along faces
    vector<Compartment*> _enclosingneighbours; ///< Neighbors that envelop the compartment
    vector<Compartment*> _uniquepermuteneighbours; //Neighbors tht help to parse
    // through unique pairs of compartments to get all necessary binding sites.
    vector<short> _uniquepermuteneighboursstencil;
    vector<short> _enclosingneighboursstencil;///< enclosing compartments  have unique
    // position IDs between 0-26. This ID immediately helps us determine relative
    // position of the Enclosing Compartment with respect to the current compartment.


=======
#ifdef DEBUGCONSTANTSEED
//        struct Orderset
//    {
//        bool operator()(Cylinder* lhs, Cylinder* rhs) const  {
//            return lhs->getID() < rhs->getID();
//        }
//    };
    set<Cylinder*> _cylinders; ///< Set of cylinders that are in this
///< compartment
#else
    unordered_set<Cylinder*> _cylinders; ///< Set of cylinders that are in this compartment
#endif
    
    vector<Compartment*> _neighbours; ///< Neighbors of the compartment
    
>>>>>>> 16621eab
    ///OTHER COMPARTMENT PROPERTIES
    vector<double> _coords;  ///< Coordinates of this compartment
    bool _activated = false; ///< The compartment is activated for diffusion

    double _partialVolume = 1.0; ///< The volume fraction inside the membrane/boundary
    ///< Might be changed to a list or a map when more membranes are involved
    array<double, 6> _partialArea {{1.0, 1.0, 1.0, 1.0, 1.0, 1.0}}; ///< The area inside the cell membrane
    ///<In the order of x, y and z, from smaller coordinate value neighbor to larger coordinate value
    ///< Might be changed to a list of arrays or a map of arrays when more membranes are involved

public:
    short _ID;
    vector<uint16_t> cindex_bs;
    vector<uint32_t> cID_bs;
    /// Default constructor, only takes in number of dimensions
    Compartment() : _species(), _internal_reactions(),
    _diffusion_reactions(), _diffusion_rates(), _neighbours()  {
        }

    /// Constructor which clones another compartment
    Compartment(const Compartment &C) : _species(), _internal_reactions(),
                                        _diffusion_reactions(), _neighbours()
    {
        C.cloneSpecies(this);
        C.cloneReactions(this);
        _diffusion_rates = C._diffusion_rates;
        _activated = C._activated;

        // Should eventually clone beads, cylinders, boundary elements.... not clear yet
    }

    /// Assignment operator
    Compartment& operator=(const Compartment &other);

    /// Destructor
    /// @note noexcept is important here. Otherwise, gcc flags the constructor as
    /// potentially throwing, which in turn disables move operations by the STL
    /// containers. This behaviour is a gcc bug (as of gcc 4.703), and will presumbaly
    /// be fixed in the future.
    virtual ~Compartment() noexcept
    {
        clearNeighbouringReactions();
        clearReactions();
        clearSpecies();
        removeFromNeighboursList();

        // Should eventually delete beads, cylinders, boundary elements....not yet clear
    }

    /// get ID
    virtual int getID(){return _ID;}
    /// Applies SpeciesVisitor v to every Species* object directly owned by this node.
    /// This method needs to be overriden by descendent classes that contain Species.
    virtual bool apply_impl(SpeciesVisitor &v) override;

    /// Applies ReactionVisitor v to every ReactionBase* object directly owned by this
    /// node. This method needs to be overriden by descendent classes that contain
    /// ReactionBase.
    virtual bool apply_impl(ReactionVisitor &v) override;

    ///Set a compartment as active. Used at initialization.
    virtual void setAsActive() {_activated = true;}

    /// Activate a compartment. Has the following side effects:
    /// 1) Adds diffusion reactions between this compartment's diffusing
    ///    species and its neighboring active compartments
    virtual void activate(ChemSim* chem);

    /// Deactivate a compartment. Has the following sid effects:
    /// 0) Initially checks that all cylinders are removed
    ///    from this compartment. A compartment cannot be deactivated
    ///    unless this condition is already true.
    /// 1) Transfers copy numbers of all diffusing species from this
    ///    compartment and moves them to a neighboring active compartment.
    ///    If there are no neighboring active compartments, an error will result.
    /// 2) Removes all diffusion reactions involving diffusing species
    ///    in this compartment.
    virtual void deactivate(ChemSim* chem);

    ///Check if compartment is activated
    virtual bool isActivated() {return _activated;}

    ///Setter and getter for coordinates
    virtual void setCoordinates(vector<double> coords) {_coords = coords;}
    virtual const vector<double>& coordinates() {return _coords;}


    /// Transfer all species copy numbers from this compartment to neighboring
    /// active compartments. If no neighboring active compartments are present,
    /// throw an error.
    virtual void transferSpecies(int i);
    virtual void shareSpecies(int i);


    /// Removes all reactions from this compartment, diffusing and internal
    virtual void clearReactions() {

        _internal_reactions.reactions().clear();
        _diffusion_reactions.reactions().clear();
    }

    /// Clear all species from this compartment
    virtual void clearSpecies() {
        _species.species().clear();
    }

    /// Remove diffusion reactions between this compartment and its neighbors
    virtual void clearNeighbouringReactions() {

        for(auto &s : _species.species())
        {
            for(auto &n : _neighbours)
            {
                n->removeDiffusionReactions(s.get());
                n->removeInternalReactions(s.get());
            }
        }
    }
    /// Remove this compartment from the neighbor list
    virtual void removeFromNeighboursList() {

        for(auto &n : _neighbours)
        {
            n->removeNeighbour(this);
        }
    }

    /// Returns true if two Compartment objects are equal.
    /// Two Compartment objects are equal if each contains analogous Species and
    /// Reaction objects, in the same order
    friend bool operator==(const Compartment& a, const Compartment& b);

    /// Return true if two Compartment are not equal.
    /// @see operator ==(const Compartment& a, const Compartment& b) above
    friend bool operator !=(const Compartment& a, const Compartment& b)
    {
        return !(a==b);
    }

    /// This is a species container
    virtual bool isSpeciesContainer() const override {return true;}
    /// This is a reaction container
    virtual bool isReactionsContainer() const override {return true;}
    /// Returns compartment name
    virtual string getFullName() const override {return "Compartment";};
    /// Returns the number of species in this compartment
    size_t numberOfSpecies() const override {return _species.species().size();}
    /// Returns the number of internal reactions in this compartment
    size_t numberOfInternalReactions() const {
        return _internal_reactions.reactions().size();
    }
    /// Returns the total number of reactions in this compartment, diffusing and
    /// internal
    size_t numberOfReactions() const override {
        return _internal_reactions.reactions().size() +
               _diffusion_reactions.reactions().size();
    }

    //@{
    /// Species finder functions
    Species* findSpeciesByName(const string &name) {
        return _species.findSpeciesByName(name);
    }
    Species* findSpeciesByIndex (size_t index) {
        return _species.findSpeciesByIndex(index);
    }
    Species* findSpeciesByMolecule (int molecule) {
        return _species.findSpeciesByMolecule(molecule);
    }
    Species* findSimilarSpecies (const Species &s) {
        return _species.findSimilarSpecies(s);
    }
    //@}

    ///Remove species from this compartment
    size_t removeSpecies(Species* species) {return _species.removeSpecies(species);}

    /// Finds a similar internal reaction, see ReactionBase function
    ReactionBase* findSimilarInternalReaction (const ReactionBase &r) {
        return _internal_reactions.findSimilarReaction(r);
    }

    /// Finds a similar diffusion reaction, see ReactionBase function
    ReactionBase* findSimilarDiffusionReaction (const ReactionBase &r) {
        return _diffusion_reactions.findSimilarReaction(r);
    }

    /// Remove all diffusion reactions that have a given species
    /// @param s - species whose reactions should be removed
    virtual void removeDiffusionReactions (Species* s) {
        _diffusion_reactions.removeReactions(s);
    }

    /// Remove all internal reactions that have a given species
    /// @param s - species whose reactions should be removed
    virtual void removeInternalReactions (Species* s) {
        _internal_reactions.removeReactions(s);
    }

    /// Remove a diffusion reaction
    virtual void removeDiffusionReaction(ReactionBase *r) {
        _diffusion_reactions.removeReaction(r);
    }

    /// Remove an internal reaction
    virtual void removeInternalReaction(ReactionBase *r) {
        _internal_reactions.removeReaction(r);
    }

    /// Add a unique species pointer to this compartment
    Species* addSpeciesUnique (unique_ptr<Species> &&species, float diff_rate = -1.0) {
        Species *sp = _species.addSpeciesUnique(move(species));
        sp->setParent(this);
        _diffusion_rates[sp->getMolecule()]=diff_rate;
        return sp;
    }

    /// Add a unique internal reaction pointer to this compartment
    ReactionBase* addInternalReactionUnique (unique_ptr<ReactionBase> &&reaction) {
        ReactionBase *r = _internal_reactions.addReactionUnique(move(reaction));
        r->setParent(this);
        return r;
    }

    /// Add a unique diffusing reaction pointer to this compartment
    ReactionBase* addDiffusionReactionUnique (unique_ptr<ReactionBase> &&reaction) {
        ReactionBase *r = _diffusion_reactions.addReactionUnique(move(reaction));
        r->setParent(this);
        return r;
    }

    /// Add an internal reaction pointer to this compartment. Make unique
    ReactionBase* addInternalReaction (ReactionBase* r) {
        _internal_reactions.addReactionUnique(unique_ptr<ReactionBase>(r));
        r->setParent(this);
        return r;
    }

    /// Add a diffusion reaciton pointer to this compartment. Make unique
    ReactionBase* addDiffusionReaction (ReactionBase* r) {
        _diffusion_reactions.addReactionUnique(unique_ptr<ReactionBase>(r));
        r->setParent(this);
        return r;
    }

    /// Add a diffusing species to this compartment
    /// @param args - any number of SpeciesDiffusing objects
    template<typename ...Args>
    SpeciesDiffusing* addSpeciesDiffusing(Args&& ...args) {
        SpeciesDiffusing *sp =
        (SpeciesDiffusing*)(_species.addSpecies<SpeciesDiffusing>(forward<Args>(args)...));
        sp->setParent(this);
        _diffusion_rates[sp->getMolecule()]=-1.0;
        return sp;
    }

    /// Add a filament species to this compartment
    /// @param args - any number of SpeciesFilament objects
    template<typename ...Args>
    SpeciesFilament* addSpeciesFilament(Args&& ...args) {
        SpeciesFilament *sp =
        (SpeciesFilament*)(_species.addSpecies<SpeciesFilament>(forward<Args>(args)...));
        sp->setParent(this);
        _diffusion_rates[sp->getMolecule()]=-1.0;
        return sp;
    }

    /// Add a plus end species to this compartment
    /// @param args - any number of SpeciesBound objects
    template<typename ...Args>
    SpeciesPlusEnd* addSpeciesPlusEnd(Args&& ...args) {
        SpeciesPlusEnd *sp =
        (SpeciesPlusEnd*)(_species.addSpecies<SpeciesPlusEnd>(forward<Args>(args)...));
        sp->setParent(this);
        _diffusion_rates[sp->getMolecule()]=-1.0;
        return sp;
    }

    /// Add a minus end species to this compartment
    /// @param args - any number of SpeciesBound objects
    template<typename ...Args>
    SpeciesMinusEnd* addSpeciesMinusEnd(Args&& ...args) {
        SpeciesMinusEnd *sp =
        (SpeciesMinusEnd*)(_species.addSpecies<SpeciesMinusEnd>(forward<Args>(args)...));
        sp->setParent(this);
        _diffusion_rates[sp->getMolecule()]=-1.0;
        return sp;
    }

    /// Add a bound species to this compartment
    /// @param args - any number of SpeciesBound objects
    template<typename ...Args>
    SpeciesBound* addSpeciesBound(Args&& ...args) {
        SpeciesBound *sp =
        (SpeciesBound*)(_species.addSpecies<SpeciesBound>(forward<Args>(args)...));
        sp->setParent(this);
        _diffusion_rates[sp->getMolecule()]=-1.0;
        return sp;
    }

    /// Add a linker species to this compartment
    /// @param args - any number of SpeciesLinker objects
    template<typename ...Args>
    SpeciesLinker* addSpeciesLinker(Args&& ...args) {
        SpeciesLinker *sp =
        (SpeciesLinker*)(_species.addSpecies<SpeciesLinker>(forward<Args>(args)...));
        sp->setParent(this);
        _diffusion_rates[sp->getMolecule()]=-1.0;
        return sp;
    }

    /// Add a motor species to this compartment
    /// @param args - any number of SpeciesMotor objects
    template<typename ...Args>
    SpeciesMotor* addSpeciesMotor(Args&& ...args) {
        SpeciesMotor *sp =
        (SpeciesMotor*)(_species.addSpecies<SpeciesMotor>(forward<Args>(args)...));
        sp->setParent(this);
        _diffusion_rates[sp->getMolecule()]=-1.0;
        return sp;
    }

    /// Add a brancher species to this compartment
    /// @param args - any number of SpeciesBrancher objects
    template<typename ...Args>
    SpeciesBrancher* addSpeciesBrancher(Args&& ...args) {
        SpeciesBrancher *sp =
        (SpeciesBrancher*)(_species.addSpecies<SpeciesBrancher>(forward<Args>(args)...));
        sp->setParent(this);
        _diffusion_rates[sp->getMolecule()]=-1.0;
        return sp;
    }

    /// Add a single binding species to this compartment
    /// @param args - any number of SpeciesSingleBinding objects
    template<typename ...Args>
    SpeciesSingleBinding* addSpeciesSingleBinding(Args&& ...args) {
        SpeciesSingleBinding *sb =
        (SpeciesSingleBinding*)(_species.addSpecies<SpeciesSingleBinding>(forward<Args>(args)...));
        sb->setParent(this);
        _diffusion_rates[sb->getMolecule()]=-1.0;
        return sb;
    }

    /// Add a pair binding species to this compartment
    /// @param args - any number of SpeciesPairBinding objects
    template<typename ...Args>
    SpeciesPairBinding* addSpeciesPairBinding(Args&& ...args) {
        SpeciesPairBinding *sb =
        (SpeciesPairBinding*)(_species.addSpecies<SpeciesPairBinding>(forward<Args>(args)...));
        sb->setParent(this);
        _diffusion_rates[sb->getMolecule()]=-1.0;
        return sb;
    }

    /// Add an internal reaction to this compartment
    template<unsigned short M, unsigned short N, typename ...Args>
    ReactionBase* addInternalReaction (Args&& ...args) {
        ReactionBase *r = _internal_reactions.addReaction<M,N>(forward<Args>(args)...);
        r->setParent(this);
        return r;
    }

    /// Add an internal reaction to this compartment
    /// @param species, rate - specifying the species and rate that should be assigned
    template<template <unsigned short M, unsigned short N> class RXN, unsigned short M, unsigned short N>
    ReactionBase* addInternal(initializer_list<Species*> species, float rate) {
        ReactionBase *r = _internal_reactions.add<RXN,M,N>(species,rate);
        r->setParent(this);
        return r;
    }

    /// Add a diffusion reaction to this compartment
    template<typename ...Args>
    ReactionBase* addDiffusionReaction (Args&& ...args) {
        ReactionBase *r = _diffusion_reactions.addReaction<1,1>(forward<Args>(args)...);
        r->setParent(this);
        return r;
    }

    /// Add a binding manager to this compartment
    void addFilamentBindingManager(FilamentBindingManager* m) {
        _bindingManagers.emplace_back(m);
    }
#ifdef HYBRID_NLSTENCILLIST
    void addHybridBindingSearchManager(HybridBindingSearchManager* bsm){
        if(_bindingsearchManagers == NULL)
            _bindingsearchManagers = bsm;
        else{
            cout<<"Hybrid Binding Search Manager exists. Compartment cannot have multiple"
                    " hybrid binding search managers. Exiting.."<<endl;
            exit(EXIT_FAILURE);
        }
    }

    HybridBindingSearchManager* getHybridBindingSearchManager(){
        return _bindingsearchManagers;
    }
#endif
    /// Get binding managers for this compartment
    vector<unique_ptr<FilamentBindingManager>>& getFilamentBindingManagers() {
        return _bindingManagers;
    }

    /// Get a specific motor binding manager from this compartment
    MotorBindingManager* getMotorBindingManager(int motorType) {

        MotorBindingManager* mp;

        for(auto it = _bindingManagers.begin(); it != _bindingManagers.end(); it++) {

            //find the correct manager and type
            if((mp = dynamic_cast<MotorBindingManager*>((*it).get())) && (*it)->getBoundInt() == motorType)
                return mp;
        }

        return nullptr;
    }

    ///Add a boundary element to this compartment
    void addBoundaryElement(BoundaryElement* be) {_boundaryElements.insert(be);}

    ///Remove a boundary element from this compartment
    ///@note does nothing if boundary element is not in compartment
    void removeBoundaryElement(BoundaryElement* be) {
        auto it = _boundaryElements.find(be);
        if(it != _boundaryElements.end()) _boundaryElements.erase(it);
    }
    ///Check if boundary element is in this container
    bool hasBoundaryElement(BoundaryElement* be) {
        auto it = _boundaryElements.find(be);
        return (it != _boundaryElements.end());
    }
    ///get the boundary elements in this compartment
   unordered_set<BoundaryElement*>& getBoundaryElements() {return _boundaryElements;}

    ///Add a cylinder to this compartment
    void addCylinder(Cylinder* c) {_cylinders.insert(c);}

    ///Remove a cylinder from this compartment
    void removeCylinder(Cylinder* c) {
        auto it = _cylinders.find(c);
        if(it != _cylinders.end()) _cylinders.erase(it);
    }
    ///get the cylinders in this compartment
<<<<<<< HEAD
    #ifdef DEBUGCONSTANTSEED
    set<Cylinder*>& getCylinders() {return _cylinders;}
    #else
    unordered_set<Cylinder*>& getCylinders() {return _cylinders;}
    #endif

=======
#ifdef DEBUGCONSTANTSEED
    set<Cylinder*>& getCylinders() {return _cylinders;}
#else
   unordered_set<Cylinder*>& getCylinders() {return _cylinders;}
#endif
    
>>>>>>> 16621eab
    /// Get the diffusion rate of a species
    /// @param - species_name, a string
    float getDiffusionRate(string species_name) {
        int molecule = SpeciesNamesDB::stringToInt(species_name);
        return _diffusion_rates[molecule];
    }

    /// Set the diffusion rate of a species in the compartment
    void setDiffusionRate(Species *sp, float diff_rate) {
        int molecule = sp->getMolecule();
        _diffusion_rates[molecule]=diff_rate;
    }

    /// Set the diffusion rate of a species in the compartment
    /// @param - molecule, an integer representing the species in the speciesDB
    void setDiffusionRate(int molecule, float diff_rate) {
        _diffusion_rates[molecule]=diff_rate;
    }

    /// Set the diffusion rate of a species in the compartment
    /// @param - species_name, a string
    void setDiffusionRate(string species_name, float diff_rate) {
        int molecule = SpeciesNamesDB::stringToInt(species_name);
        _diffusion_rates[molecule]=diff_rate;
    }

    /// Add a neighboring compartment to this compartments list of neighbors
    void addNeighbour(Compartment *comp, size_t spacialIndex) {
        auto nit = find(_neighbours.begin(),_neighbours.end(), comp);
        if(nit==_neighbours.end()) {
            _neighbours.push_back(comp);
            _neighborIndex[comp] = spacialIndex;
        }
        else
            throw runtime_error(
                                "Compartment::addNeighbour(): Compartment is already a neighbour");
    }

    /// Remove a neighboring compartment
    void removeNeighbour(Compartment *comp) {
        auto nit = find(_neighbours.begin(),_neighbours.end(), comp);
        if(nit!=_neighbours.end())
            _neighbours.erase(nit);
        _neighborIndex.erase(comp);
    }

    /// Add a neighboring compartment to this compartments list of neighbors
    void addenclosingNeighbour(Compartment *comp, int stencilpos) {
        auto nit = find(_enclosingneighbours.begin(),_enclosingneighbours.end(), comp);
        if(nit==_enclosingneighbours.end()) {
            _enclosingneighbours.push_back(comp);
            _enclosingneighboursstencil.push_back(stencilpos);
        }
        else
            throw runtime_error(
                    "Compartment::addenclosingNeighbour(): Compartment is already a "
                    "neighbour");
    }


    void adduniquepermuteNeighbour(Compartment *comp, int stencilpos) {
        auto nit = find(_uniquepermuteneighbours.begin(),_uniquepermuteneighbours.end(), comp);
        if(nit==_uniquepermuteneighbours.end()) {
            _uniquepermuteneighbours.push_back(comp);
            _uniquepermuteneighboursstencil.push_back(stencilpos);
        }
        else
            throw runtime_error(
                    "Compartment::addenuniquepermuteNeighbour(): Compartment is already a "
                    "neighbour");
    }

    /// Remove a neighboring compartment
    void removeenclosingNeighbour(Compartment *comp) {
        for(int i = 0; i < _enclosingneighbours.size(); i++){
            if(comp == _enclosingneighbours[i]){
                _enclosingneighbours.erase(_enclosingneighbours.begin() + i);
                _enclosingneighboursstencil.erase(_enclosingneighboursstencil.begin() + i);
                break;
            }
        }
    }

    vector<Compartment*> getenclosingNeighbours(){
        return _enclosingneighbours;
    }

    void removeuniquepermuteNeighbour(Compartment *comp) {
        for(int i = 0; i < _uniquepermuteneighbours.size(); i++){
            if(comp == _uniquepermuteneighbours[i]){
                _uniquepermuteneighbours.erase(_uniquepermuteneighbours.begin() + i);
                _uniquepermuteneighboursstencil.erase(_uniquepermuteneighboursstencil.begin() + i);
                break;
            }
        }
    }

    vector<Compartment*> getuniquepermuteNeighbours(){
        return _uniquepermuteneighbours;
    }

    /// Clone the species values of another compartment into this one
    void cloneSpecies (Compartment *target) const {
        assert(target->numberOfSpecies()==0);
        for(auto &s : _species.species()){
            Species* sClone = s->clone();
            target->addSpeciesUnique(unique_ptr<Species>(sClone));
        }
    }

    /// Clone the reaction values of another compartment into this one
    void cloneReactions (Compartment *target) const {
        assert(target->numberOfReactions()==0);
        for(auto &r : _internal_reactions.reactions()){

            auto rClone = r->clone(target->_species);
            target->addInternalReaction(rClone);
        }
    }

    /// Clone both the species and compartments into this compartment
    void cloneSpeciesReactions(Compartment* C) {
        if(_activated) this->cloneSpecies(C);
        this->cloneReactions(C);
        C->_diffusion_rates = this->_diffusion_rates;

    }

    /// Clone a compartment
    /// @note - this does not clone the neighbors, just reactions and species
    virtual Compartment* clone() {
        Compartment *C = new Compartment(*this);
        return C;
    }

    /// Generate diffusion reactions between this compartment and another
    ///@return - a vector of reactionbases that was just added
    vector<ReactionBase*> generateDiffusionReactions(Compartment* C);

    //Qin
    vector<ReactionBase*> generateScaleDiffusionReactions(Compartment* C);
    double generateScaleFactor(Compartment* C);

    /// Generate all diffusion reactions for this compartment and its neighbors
    ///@return - a vector of reactionbases that was just added
    vector<ReactionBase*> generateAllDiffusionReactions();

    /// Generates all diffusion reactions between this compartment and its neighbors
    /// in addition to generating reverse reactions
    ///@return - a vector of reactionbases that was just added
    vector<ReactionBase*> generateAllpairsDiffusionReactions();

    /// Remove diffusion reactions between this compartment and another
    ///@return - a vector of reactionbases that was just removed
    void removeDiffusionReactions(ChemSim* chem, Compartment* C);


    /// Remove all diffusion reactions for this compartment and its neighbors
    ///@return - a vector of reactionbases that was just removed
    void removeAllDiffusionReactions(ChemSim* chem);


    /// Gives the number of neighbors to this compartment
    size_t numberOfNeighbours() const {return _neighbours.size();}

    /// Gives the number of enclosing neighbors to this compartment
    size_t numberOfenclosingNeighbours() const {return _enclosingneighbours.size();}


    ///Get the species container vector
    SpeciesPtrContainerVector& getSpeciesContainer() {return _species;}
    const SpeciesPtrContainerVector& getSpeciesContainer() const {return _species;}

    ///Get the internal reaction container vector
    ReactionPtrContainerVector& getInternalReactionContainer() {return _internal_reactions;}
    const ReactionPtrContainerVector& getInternalReactionContainer() const {return _internal_reactions;}

    ///Get the diffusion reaction container vector
    ReactionPtrContainerVector& getDiffusionReactionContainer() {return _diffusion_reactions;}
    const ReactionPtrContainerVector& getDiffusionReactionContainer() const {return _diffusion_reactions;}

    /// Get the vector list of neighbors to this compartment
    vector<Compartment*>& getNeighbours() {return _neighbours;}

    const vector<Compartment*>& getNeighbours() const {return _neighbours;}

    /// Print the species in this compartment
    void printSpecies() {_species.printSpecies();}
    /// Print the reactions in this compartment
    void printReactions() {
        _internal_reactions.printReactions();
        _diffusion_reactions.printReactions();
    }

    /// Check if all species are unique pointers
    bool areAllSpeciesUnique () {return _species.areAllSpeciesUnique();}

    /// Adds the reactions of this compartment to the ChemSim object
    /// @param - chem, a ChemSim object that runs the reaction-diffusion algorithm
    virtual void addChemSimReactions(ChemSim* chem) {
        for(auto &r : _internal_reactions.reactions()) chem->addReaction(r.get());
        for(auto &r : _diffusion_reactions.reactions()) chem->addReaction(r.get());
    }

    /// Print properties of this compartment
    virtual void printSelf() override {
        cout << this->getFullName() << "\n"
        << "Number of neighbors: " << numberOfNeighbours() << endl;
        printSpecies();
        cout << "Reactions:" << endl;
        printReactions();
    }

    //GetType implementation just returns zero (no Compartment types yet)
    virtual int getType() override {return 0;}

    // Helper function for getting the result of geometry from a approximately planar slice
    void getSlicedVolumeArea();
    // Helper function that does not scale rates
    void getNonSlicedVolumeArea();

    // Properties (public variables and getters and setters for private variables)
    bool boundaryInteresting = false; // A marker indicating this compartment is near a certain boundary

    //_partialVolume is the volume fraction
    //TODO, need to double check
    double getPartialVolume()const { return _partialVolume; }
    void setPartialVolume(double partialVolume) { _partialVolume = partialVolume; }
    double getVolumeFrac()const {
        return _partialVolume;
    }
    const array<double, 6>& getPartialArea()const { return _partialArea; }
    void setPartialArea(const array<double, 6>& partialArea) { _partialArea = partialArea; }

};
#endif<|MERGE_RESOLUTION|>--- conflicted
+++ resolved
@@ -19,12 +19,7 @@
 #ifdef DEBUGCONSTANTSEED
 #include <map>
 #include <set>
-<<<<<<< HEAD
 #else
-=======
-//#include "MathFunctions.h"
-#endif
->>>>>>> 16621eab
 #include <unordered_map>
 #include <unordered_set>
 #endif
@@ -89,7 +84,6 @@
 
     unordered_set<Bead*> _beads; ///< Set of beads that are in this compartment
 
-<<<<<<< HEAD
     #ifdef DEBUGCONSTANTSEED
     set<Cylinder*> _cylinders; ///< Set of cylinders that are in this compartment
     #else
@@ -110,23 +104,6 @@
     // position of the Enclosing Compartment with respect to the current compartment.
 
 
-=======
-#ifdef DEBUGCONSTANTSEED
-//        struct Orderset
-//    {
-//        bool operator()(Cylinder* lhs, Cylinder* rhs) const  {
-//            return lhs->getID() < rhs->getID();
-//        }
-//    };
-    set<Cylinder*> _cylinders; ///< Set of cylinders that are in this
-///< compartment
-#else
-    unordered_set<Cylinder*> _cylinders; ///< Set of cylinders that are in this compartment
-#endif
-    
-    vector<Compartment*> _neighbours; ///< Neighbors of the compartment
-    
->>>>>>> 16621eab
     ///OTHER COMPARTMENT PROPERTIES
     vector<double> _coords;  ///< Coordinates of this compartment
     bool _activated = false; ///< The compartment is activated for diffusion
@@ -572,21 +549,12 @@
         if(it != _cylinders.end()) _cylinders.erase(it);
     }
     ///get the cylinders in this compartment
-<<<<<<< HEAD
     #ifdef DEBUGCONSTANTSEED
     set<Cylinder*>& getCylinders() {return _cylinders;}
     #else
     unordered_set<Cylinder*>& getCylinders() {return _cylinders;}
     #endif
 
-=======
-#ifdef DEBUGCONSTANTSEED
-    set<Cylinder*>& getCylinders() {return _cylinders;}
-#else
-   unordered_set<Cylinder*>& getCylinders() {return _cylinders;}
-#endif
-    
->>>>>>> 16621eab
     /// Get the diffusion rate of a species
     /// @param - species_name, a string
     float getDiffusionRate(string species_name) {
