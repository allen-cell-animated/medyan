--- conflicted
+++ resolved
@@ -94,13 +94,9 @@
 
     unordered_set<Bead*> _beads; ///< Set of beads that are in this compartment
 
-<<<<<<< HEAD
-    unordered_set<Cylinder*> _cylinders; ///< Set of cylinders that are in this compartment
     unordered_set<Triangle*> _triangles;
     unordered_set<Edge*>     _edges;
 
-=======
->>>>>>> 11379e7a
     vector<Compartment*> _neighbours; ///< Neighbors of the compartment (neighbors that
     unordered_map<Compartment*, size_t> _neighborIndex; ///< Spacial index of the neighbors of the same order as _neighbors
     ///< In 3D, the indices are in the order (x-, x+, y-, y+, z-, z+)
