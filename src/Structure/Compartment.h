
//------------------------------------------------------------------
//  **MEDYAN** - Simulation Package for the Mechanochemical
//               Dynamics of Active Networks, v3.2.1
//
//  Copyright (2015-2018)  Papoian Lab, University of Maryland
//
//                 ALL RIGHTS RESERVED
//
//  See the MEDYAN web page for more information:
//  http://www.medyan.org
//------------------------------------------------------------------

#ifndef MEDYAN_Compartment_h
#define MEDYAN_Compartment_h

#include <vector>
#include <array>
#ifdef DEBUGCONSTANTSEED
#include <map>
#include <set>
#else
#include <unordered_map>
#include <unordered_set>
#endif

#include "common.h"

#include "SpeciesContainer.h"
#include "ReactionContainer.h"
#include "BindingManager.h"
#include "HybridBindingSearchManager.h"
#include "Composite.h"
#include "ChemSim.h"

#include "MathFunctions.h"


//#include "BinGrid.h"
//#include "Bin.h"
//FORWARD DECLARATIONS
class BoundaryElement;
class Bead;
class Cylinder;

/// A container or holding Species and [Reactions](@ref Reactions).

/*! The Compartment class is a container for Species, internal [Reactions](@ref Reactions),
 *  and diffusion [Reactions](@ref Reactions) that can occur. A Compartment object keeps
 *  track of the above while also holding pointers to its neighbors in order to generate
 *  diffusion [Reactions](@ref Reactions) and control other interactions.
 *
 *  The Compartment also keeps Trackable elements in the SubSystem that are in its space, including
 *  [Beads](@ref Bead), [Cylinders](@ref Cylinder), and [BoundaryElements](@ref BoundaryElement).
 *
 *  Lastly, the Compartment holds a container of FilamentBindingManager for updating
 *  binding reactions local to this compartment space only.
 */

class Compartment : public Composite {

protected:
    ///CHEMICAL CONTAINERS
    SpeciesPtrContainerVector _species;  ///< Container with all species
                                         ///< in this compartment
    ReactionPtrContainerVector _internal_reactions; ///< Container with all internal
                                                    ///< reactions in compartment
    ReactionPtrContainerVector _diffusion_reactions; ///< Container with all diffusion
                                                     ///< reactions in compartment

    unordered_map<int,float> _diffusion_rates; ///< Diffusion rates of Species
                                               ///< in compartment



    /// All binding managers for this compartment
    vector<unique_ptr<FilamentBindingManager>> _bindingManagers;
    vector<unique_ptr<FilamentBindingManager>> _branchingManagers;

#ifdef HYBRID_NLSTENCILLIST
    HybridBindingSearchManager* _bindingsearchManagers = NULL;
#endif
    ///ELEMENT CONTAINERS
    unordered_set<BoundaryElement*> _boundaryElements; ///< Set of boundary element
                                                       ///< that are in this compartment

    unordered_set<Bead*> _beads; ///< Set of beads that are in this compartment

    #ifdef DEBUGCONSTANTSEED
    set<Cylinder*> _cylinders; ///< Set of cylinders that are in this compartment
    #else
    unordered_set<Cylinder*> _cylinders; ///< Set of cylinders that are in this compartment
    #endif

    vector<Compartment*> _neighbours; ///< Neighbors of the compartment (neighbors that
    unordered_map<Compartment*, size_t> _neighborIndex; ///< Spacial index of the neighbors of the same order as _neighbors
    ///< In 3D, the indices are in the order (x-, x+, y-, y+, z-, z+)
    
    // touch along faces
    vector<Compartment*> _enclosingneighbours; ///< Neighbors that envelop the compartment
    vector<Compartment*> _uniquepermuteneighbours; //Neighbors tht help to parse
    // through unique pairs of compartments to get all necessary binding sites.
    vector<short> _uniquepermuteneighboursstencil;
    vector<short> _enclosingneighboursstencil;///< enclosing compartments  have unique
    // position IDs between 0-26. This ID immediately helps us determine relative
    // position of the Enclosing Compartment with respect to the current compartment.


    ///OTHER COMPARTMENT PROPERTIES
    vector<floatingpoint> _coords;  ///< Coordinates of this compartment
    bool _activated = false; ///< The compartment is activated for diffusion

    double _partialVolume = 1.0; ///< The volume fraction inside the membrane/boundary
    ///< Might be changed to a list or a map when more membranes are involved
    array<double, 6> _partialArea {{1.0, 1.0, 1.0, 1.0, 1.0, 1.0}}; ///< The area inside the cell membrane
    ///<In the order of x, y and z, from smaller coordinate value neighbor to larger coordinate value
    ///< Might be changed to a list of arrays or a map of arrays when more membranes are involved

public:
    short _ID;
    vector<uint16_t> cindex_bs;
    vector<uint32_t> cID_bs;
    /// Default constructor, only takes in number of dimensions
    Compartment() : _species(), _internal_reactions(),
    _diffusion_reactions(), _diffusion_rates(), _neighbours()  {
        }

    /// Constructor which clones another compartment
    Compartment(const Compartment &C) : _species(), _internal_reactions(),
                                        _diffusion_reactions(), _neighbours()
    {
        C.cloneSpecies(this);
        C.cloneReactions(this);
        _diffusion_rates = C._diffusion_rates;
        _activated = C._activated;

        // Should eventually clone beads, cylinders, boundary elements.... not clear yet
    }

    /// Assignment operator
    Compartment& operator=(const Compartment &other);

    /// Destructor
    /// @note noexcept is important here. Otherwise, gcc flags the constructor as
    /// potentially throwing, which in turn disables move operations by the STL
    /// containers. This behaviour is a gcc bug (as of gcc 4.703), and will presumbaly
    /// be fixed in the future.
    virtual ~Compartment() noexcept
    {
        clearNeighbouringReactions();
        clearReactions();
        clearSpecies();
        removeFromNeighboursList();

        // Should eventually delete beads, cylinders, boundary elements....not yet clear
    }

    /// get ID
    virtual int getID(){return _ID;}
    /// Applies SpeciesVisitor v to every Species* object directly owned by this node.
    /// This method needs to be overriden by descendent classes that contain Species.
    virtual bool apply_impl(SpeciesVisitor &v) override;

    /// Applies ReactionVisitor v to every ReactionBase* object directly owned by this
    /// node. This method needs to be overriden by descendent classes that contain
    /// ReactionBase.
    virtual bool apply_impl(ReactionVisitor &v) override;

    ///Set a compartment as active. Used at initialization.
    virtual void setAsActive() {_activated = true;}

    /// Activate a compartment. Has the following side effects:
    /// 1) Adds diffusion reactions between this compartment's diffusing
    ///    species and its neighboring active compartments
    virtual void activate(ChemSim* chem);

    /// Deactivate a compartment. Has the following sid effects:
    /// 0) Initially checks that all cylinders are removed
    ///    from this compartment. A compartment cannot be deactivated
    ///    unless this condition is already true.
    /// 1) Transfers copy numbers of all diffusing species from this
    ///    compartment and moves them to a neighboring active compartment.
    ///    If there are no neighboring active compartments, an error will result.
    /// 2) Removes all diffusion reactions involving diffusing species
    ///    in this compartment.
    virtual void deactivate(ChemSim* chem);

    ///Check if compartment is activated
    virtual bool isActivated() {return _activated;}
<<<<<<< HEAD
    
    ///Setter and getter for fs
    virtual void setCoordinates(vector<floatingpoint> coords) {_coords = coords;}
    virtual const vector<floatingpoint>& coordinates() {return _coords;}
    
    
=======

    ///Setter and getter for coordinates
    virtual void setCoordinates(vector<double> coords) {_coords = coords;}
    virtual const vector<double>& coordinates() {return _coords;}


>>>>>>> 3e143492
    /// Transfer all species copy numbers from this compartment to neighboring
    /// active compartments. If no neighboring active compartments are present,
    /// throw an error.
    virtual void transferSpecies(int i);
    virtual void shareSpecies(int i);


    /// Removes all reactions from this compartment, diffusing and internal
    virtual void clearReactions() {

        _internal_reactions.reactions().clear();
        _diffusion_reactions.reactions().clear();
    }

    /// Clear all species from this compartment
    virtual void clearSpecies() {
        _species.species().clear();
    }

    /// Remove diffusion reactions between this compartment and its neighbors
    virtual void clearNeighbouringReactions() {

        for(auto &s : _species.species())
        {
            for(auto &n : _neighbours)
            {
                n->removeDiffusionReactions(s.get());
                n->removeInternalReactions(s.get());
            }
        }
    }
    /// Remove this compartment from the neighbor list
    virtual void removeFromNeighboursList() {

        for(auto &n : _neighbours)
        {
            n->removeNeighbour(this);
        }
    }

    /// Returns true if two Compartment objects are equal.
    /// Two Compartment objects are equal if each contains analogous Species and
    /// Reaction objects, in the same order
    friend bool operator==(const Compartment& a, const Compartment& b);

    /// Return true if two Compartment are not equal.
    /// @see operator ==(const Compartment& a, const Compartment& b) above
    friend bool operator !=(const Compartment& a, const Compartment& b)
    {
        return !(a==b);
    }

    /// This is a species container
    virtual bool isSpeciesContainer() const override {return true;}
    /// This is a reaction container
    virtual bool isReactionsContainer() const override {return true;}
    /// Returns compartment name
    virtual string getFullName() const override {return "Compartment";};
    /// Returns the number of species in this compartment
    size_t numberOfSpecies() const override {return _species.species().size();}
    /// Returns the number of internal reactions in this compartment
    size_t numberOfInternalReactions() const {
        return _internal_reactions.reactions().size();
    }
    /// Returns the total number of reactions in this compartment, diffusing and
    /// internal
    size_t numberOfReactions() const override {
        return _internal_reactions.reactions().size() +
               _diffusion_reactions.reactions().size();
    }

    //@{
    /// Species finder functions
    Species* findSpeciesByName(const string &name) {
        return _species.findSpeciesByName(name);
    }
    Species* findSpeciesByIndex (size_t index) {
        return _species.findSpeciesByIndex(index);
    }
    Species* findSpeciesByMolecule (int molecule) {
        return _species.findSpeciesByMolecule(molecule);
    }
    Species* findSimilarSpecies (const Species &s) {
        return _species.findSimilarSpecies(s);
    }
    //@}

    ///Remove species from this compartment
    size_t removeSpecies(Species* species) {return _species.removeSpecies(species);}

    /// Finds a similar internal reaction, see ReactionBase function
    ReactionBase* findSimilarInternalReaction (const ReactionBase &r) {
        return _internal_reactions.findSimilarReaction(r);
    }

    /// Finds a similar diffusion reaction, see ReactionBase function
    ReactionBase* findSimilarDiffusionReaction (const ReactionBase &r) {
        return _diffusion_reactions.findSimilarReaction(r);
    }

    /// Remove all diffusion reactions that have a given species
    /// @param s - species whose reactions should be removed
    virtual void removeDiffusionReactions (Species* s) {
        _diffusion_reactions.removeReactions(s);
    }

    /// Remove all internal reactions that have a given species
    /// @param s - species whose reactions should be removed
    virtual void removeInternalReactions (Species* s) {
        _internal_reactions.removeReactions(s);
    }

    /// Remove a diffusion reaction
    virtual void removeDiffusionReaction(ReactionBase *r) {
        _diffusion_reactions.removeReaction(r);
    }

    /// Remove an internal reaction
    virtual void removeInternalReaction(ReactionBase *r) {
        _internal_reactions.removeReaction(r);
    }

    /// Add a unique species pointer to this compartment
    Species* addSpeciesUnique (unique_ptr<Species> &&species, float diff_rate = -1.0) {
        Species *sp = _species.addSpeciesUnique(move(species));
        sp->setParent(this);
        _diffusion_rates[sp->getMolecule()]=diff_rate;
        return sp;
    }

    /// Add a unique internal reaction pointer to this compartment
    ReactionBase* addInternalReactionUnique (unique_ptr<ReactionBase> &&reaction) {
        ReactionBase *r = _internal_reactions.addReactionUnique(move(reaction));
        r->setParent(this);
        return r;
    }

    /// Add a unique diffusing reaction pointer to this compartment
    ReactionBase* addDiffusionReactionUnique (unique_ptr<ReactionBase> &&reaction) {
        ReactionBase *r = _diffusion_reactions.addReactionUnique(move(reaction));
        r->setParent(this);
        return r;
    }

    /// Add an internal reaction pointer to this compartment. Make unique
    ReactionBase* addInternalReaction (ReactionBase* r) {
        _internal_reactions.addReactionUnique(unique_ptr<ReactionBase>(r));
        r->setParent(this);
        return r;
    }

    /// Add a diffusion reaciton pointer to this compartment. Make unique
    ReactionBase* addDiffusionReaction (ReactionBase* r) {
        _diffusion_reactions.addReactionUnique(unique_ptr<ReactionBase>(r));
        r->setParent(this);
        return r;
    }

    /// Add a diffusing species to this compartment
    /// @param args - any number of SpeciesDiffusing objects
    template<typename ...Args>
    SpeciesDiffusing* addSpeciesDiffusing(Args&& ...args) {
        SpeciesDiffusing *sp =
        (SpeciesDiffusing*)(_species.addSpecies<SpeciesDiffusing>(forward<Args>(args)...));
        sp->setParent(this);
        _diffusion_rates[sp->getMolecule()]=-1.0;
        return sp;
    }

    /// Add a filament species to this compartment
    /// @param args - any number of SpeciesFilament objects
    template<typename ...Args>
    SpeciesFilament* addSpeciesFilament(Args&& ...args) {
        SpeciesFilament *sp =
        (SpeciesFilament*)(_species.addSpecies<SpeciesFilament>(forward<Args>(args)...));
        sp->setParent(this);
        _diffusion_rates[sp->getMolecule()]=-1.0;
        return sp;
    }

    /// Add a plus end species to this compartment
    /// @param args - any number of SpeciesBound objects
    template<typename ...Args>
    SpeciesPlusEnd* addSpeciesPlusEnd(Args&& ...args) {
        SpeciesPlusEnd *sp =
        (SpeciesPlusEnd*)(_species.addSpecies<SpeciesPlusEnd>(forward<Args>(args)...));
        sp->setParent(this);
        _diffusion_rates[sp->getMolecule()]=-1.0;
        return sp;
    }

    /// Add a minus end species to this compartment
    /// @param args - any number of SpeciesBound objects
    template<typename ...Args>
    SpeciesMinusEnd* addSpeciesMinusEnd(Args&& ...args) {
        SpeciesMinusEnd *sp =
        (SpeciesMinusEnd*)(_species.addSpecies<SpeciesMinusEnd>(forward<Args>(args)...));
        sp->setParent(this);
        _diffusion_rates[sp->getMolecule()]=-1.0;
        return sp;
    }

    /// Add a bound species to this compartment
    /// @param args - any number of SpeciesBound objects
    template<typename ...Args>
    SpeciesBound* addSpeciesBound(Args&& ...args) {
        SpeciesBound *sp =
        (SpeciesBound*)(_species.addSpecies<SpeciesBound>(forward<Args>(args)...));
        sp->setParent(this);
        _diffusion_rates[sp->getMolecule()]=-1.0;
        return sp;
    }

    /// Add a linker species to this compartment
    /// @param args - any number of SpeciesLinker objects
    template<typename ...Args>
    SpeciesLinker* addSpeciesLinker(Args&& ...args) {
        SpeciesLinker *sp =
        (SpeciesLinker*)(_species.addSpecies<SpeciesLinker>(forward<Args>(args)...));
        sp->setParent(this);
        _diffusion_rates[sp->getMolecule()]=-1.0;
        return sp;
    }

    /// Add a motor species to this compartment
    /// @param args - any number of SpeciesMotor objects
    template<typename ...Args>
    SpeciesMotor* addSpeciesMotor(Args&& ...args) {
        SpeciesMotor *sp =
        (SpeciesMotor*)(_species.addSpecies<SpeciesMotor>(forward<Args>(args)...));
        sp->setParent(this);
        _diffusion_rates[sp->getMolecule()]=-1.0;
        return sp;
    }

    /// Add a brancher species to this compartment
    /// @param args - any number of SpeciesBrancher objects
    template<typename ...Args>
    SpeciesBrancher* addSpeciesBrancher(Args&& ...args) {
        SpeciesBrancher *sp =
        (SpeciesBrancher*)(_species.addSpecies<SpeciesBrancher>(forward<Args>(args)...));
        sp->setParent(this);
        _diffusion_rates[sp->getMolecule()]=-1.0;
        return sp;
    }

    /// Add a single binding species to this compartment
    /// @param args - any number of SpeciesSingleBinding objects
    template<typename ...Args>
    SpeciesSingleBinding* addSpeciesSingleBinding(Args&& ...args) {
        SpeciesSingleBinding *sb =
        (SpeciesSingleBinding*)(_species.addSpecies<SpeciesSingleBinding>(forward<Args>(args)...));
        sb->setParent(this);
        _diffusion_rates[sb->getMolecule()]=-1.0;
        return sb;
    }

    /// Add a pair binding species to this compartment
    /// @param args - any number of SpeciesPairBinding objects
    template<typename ...Args>
    SpeciesPairBinding* addSpeciesPairBinding(Args&& ...args) {
        SpeciesPairBinding *sb =
        (SpeciesPairBinding*)(_species.addSpecies<SpeciesPairBinding>(forward<Args>(args)...));
        sb->setParent(this);
        _diffusion_rates[sb->getMolecule()]=-1.0;
        return sb;
    }

    /// Add an internal reaction to this compartment
    template<unsigned short M, unsigned short N, typename ...Args>
    ReactionBase* addInternalReaction (Args&& ...args) {
        ReactionBase *r = _internal_reactions.addReaction<M,N>(forward<Args>(args)...);
        r->setParent(this);
        return r;
    }

    /// Add an internal reaction to this compartment
    /// @param species, rate - specifying the species and rate that should be assigned
    template<template <unsigned short M, unsigned short N> class RXN, unsigned short M, unsigned short N>
    ReactionBase* addInternal(initializer_list<Species*> species, float rate) {
        ReactionBase *r = _internal_reactions.add<RXN,M,N>(species,rate);
        r->setParent(this);
        return r;
    }

    /// Add a diffusion reaction to this compartment
    template<typename ...Args>
    ReactionBase* addDiffusionReaction (Args&& ...args) {
        ReactionBase *r = _diffusion_reactions.addReaction<1,1>(forward<Args>(args)...);
        r->setParent(this);
        return r;
    }

<<<<<<< HEAD
    ///Add branching manager to this compartment. Used only in SIMD case
    void addBranchingBindingManager(FilamentBindingManager* m){
    	_branchingManagers.emplace_back(m);
    }

=======
>>>>>>> 3e143492
    /// Add a binding manager to this compartment
    void addFilamentBindingManager(FilamentBindingManager* m) {
        _bindingManagers.emplace_back(m);
    }
#ifdef HYBRID_NLSTENCILLIST
    void addHybridBindingSearchManager(HybridBindingSearchManager* bsm){
        if(_bindingsearchManagers == NULL)
            _bindingsearchManagers = bsm;
        else{
            cout<<"Hybrid Binding Search Manager exists. Compartment cannot have multiple"
                    " hybrid binding search managers. Exiting.."<<endl;
            exit(EXIT_FAILURE);
        }
    }

    HybridBindingSearchManager* getHybridBindingSearchManager(){
        return _bindingsearchManagers;
    }
#endif
<<<<<<< HEAD
    dist::Coords bscoords;
    vector<dist::Coords> bscoords_section;
	vector<dist::Coords> bscoords_section_linker;
	vector<dist::Coords> bscoords_section_motor;

    vector<int> Cyldcindexvec;
    vector<int> CylcIDvec;

    template<bool LinkerorMotor>
    dist::Coords& getSIMDcoordsV3(short i, short filamentType){
        if(LinkerorMotor)
            return bscoords_section_linker[filamentType*27 + i];
        else
            return bscoords_section_motor[filamentType*27 + i];
    }
#ifdef SIMDBINDINGSEARCH

    vector<floatingpoint> partitionedcoordx[27], partitionedcoordy[27], partitionedcoordz[27];
    vector<uint32_t>  cindex_bs_section[27];

    void SIMDcoordinates_section();
    void SIMDcoordinates4linkersearch_section(bool isvectorizedgather);
    void SIMDcoordinates4motorsearch_section(bool isvectorizedgather);
    void getpartition3Dindex(int (&indices)[3], vector<floatingpoint> coord);
    template<bool rMaxvsCmpsize>
    void getpartitionindex(int (&indices)[3], vector<floatingpoint> coord,
                                floatingpoint (&cmpcornercoords)[6]);

    void addcoord(vector<floatingpoint> coord, uint16_t index, short i){cout<<"DONOT CALL"<<endl;
    exit(EXIT_FAILURE);};
	void addcoord(vector<floatingpoint> coord, uint32_t index, short i);
    bool checkoccupancy(Cylinder* cyl, short it, short _filamentType, short bstatepos);
    bool checkoccupancy(vector<vector<bool>>& boundstate, short bstatepos, int pos);
    void addcoordtopartitons(int (&pindices)[3], vector<floatingpoint> coord, uint32_t
    index);
    void addcoordtopartitons_smallrmax(int (&pindices)[3], vector<floatingpoint> coord,
                                  uint16_t index);
    template<bool rMaxvsCmpsize>
    void addcoordtorMaxbasedpartitons(int (&pindices)[3], vector<floatingpoint> coord,
                                       uint32_t index);

    void deallocateSIMDcoordinates();
#endif
=======
>>>>>>> 3e143492
    /// Get binding managers for this compartment
    vector<unique_ptr<FilamentBindingManager>>& getFilamentBindingManagers() {
        return _bindingManagers;
    }

    //Get BranchingBindingManager
    vector<unique_ptr<FilamentBindingManager>>& getBranchingManagers() {
        return _branchingManagers;
    }

    /// Get a specific motor binding manager from this compartment
    MotorBindingManager* getMotorBindingManager(int motorType) {

        MotorBindingManager* mp;

        for(auto it = _bindingManagers.begin(); it != _bindingManagers.end(); it++) {

            //find the correct manager and type
            if((mp = dynamic_cast<MotorBindingManager*>((*it).get())) && (*it)->getBoundInt() == motorType)
                return mp;
        }

        return nullptr;
    }

    ///Add a boundary element to this compartment
    void addBoundaryElement(BoundaryElement* be) {_boundaryElements.insert(be);}

    ///Remove a boundary element from this compartment
    ///@note does nothing if boundary element is not in compartment
    void removeBoundaryElement(BoundaryElement* be) {
        auto it = _boundaryElements.find(be);
        if(it != _boundaryElements.end()) _boundaryElements.erase(it);
    }
    ///Check if boundary element is in this container
    bool hasBoundaryElement(BoundaryElement* be) {
        auto it = _boundaryElements.find(be);
        return (it != _boundaryElements.end());
    }
    ///get the boundary elements in this compartment
   unordered_set<BoundaryElement*>& getBoundaryElements() {return _boundaryElements;}

    ///Add a cylinder to this compartment
    void addCylinder(Cylinder* c) {_cylinders.insert(c);}

    ///Remove a cylinder from this compartment
    void removeCylinder(Cylinder* c) {
        auto it = _cylinders.find(c);
        if(it != _cylinders.end()) _cylinders.erase(it);
    }
    ///get the cylinders in this compartment
    #ifdef DEBUGCONSTANTSEED
    set<Cylinder*>& getCylinders() {return _cylinders;}
    #else
    unordered_set<Cylinder*>& getCylinders() {return _cylinders;}
    #endif

    /// Get the diffusion rate of a species
    /// @param - species_name, a string
    float getDiffusionRate(string species_name) {
        int molecule = SpeciesNamesDB::stringToInt(species_name);
        return _diffusion_rates[molecule];
    }

    /// Set the diffusion rate of a species in the compartment
    void setDiffusionRate(Species *sp, float diff_rate) {
        int molecule = sp->getMolecule();
        _diffusion_rates[molecule]=diff_rate;
    }

    /// Set the diffusion rate of a species in the compartment
    /// @param - molecule, an integer representing the species in the speciesDB
    void setDiffusionRate(int molecule, float diff_rate) {
        _diffusion_rates[molecule]=diff_rate;
    }

    /// Set the diffusion rate of a species in the compartment
    /// @param - species_name, a string
    void setDiffusionRate(string species_name, float diff_rate) {
        int molecule = SpeciesNamesDB::stringToInt(species_name);
        _diffusion_rates[molecule]=diff_rate;
    }

    /// Add a neighboring compartment to this compartments list of neighbors
    void addNeighbour(Compartment *comp, size_t spacialIndex) {
        auto nit = find(_neighbours.begin(),_neighbours.end(), comp);
        if(nit==_neighbours.end()) {
            _neighbours.push_back(comp);
            _neighborIndex[comp] = spacialIndex;
        }
        else
            throw runtime_error(
                                "Compartment::addNeighbour(): Compartment is already a neighbour");
    }

    /// Remove a neighboring compartment
    void removeNeighbour(Compartment *comp) {
        auto nit = find(_neighbours.begin(),_neighbours.end(), comp);
        if(nit!=_neighbours.end())
            _neighbours.erase(nit);
        _neighborIndex.erase(comp);
    }

    /// Add a neighboring compartment to this compartments list of neighbors
    void addenclosingNeighbour(Compartment *comp, int stencilpos) {
        auto nit = find(_enclosingneighbours.begin(),_enclosingneighbours.end(), comp);
        if(nit==_enclosingneighbours.end()) {
            _enclosingneighbours.push_back(comp);
            _enclosingneighboursstencil.push_back(stencilpos);
        }
        else
            throw runtime_error(
                    "Compartment::addenclosingNeighbour(): Compartment is already a "
                    "neighbour");
    }


    void adduniquepermuteNeighbour(Compartment *comp, int stencilpos) {
        auto nit = find(_uniquepermuteneighbours.begin(),_uniquepermuteneighbours.end(), comp);
        if(nit==_uniquepermuteneighbours.end()) {
            _uniquepermuteneighbours.push_back(comp);
            _uniquepermuteneighboursstencil.push_back(stencilpos);
        }
        else
            throw runtime_error(
                    "Compartment::addenuniquepermuteNeighbour(): Compartment is already a "
                    "neighbour");
    }

    /// Remove a neighboring compartment
    void removeenclosingNeighbour(Compartment *comp) {
        for(int i = 0; i < _enclosingneighbours.size(); i++){
            if(comp == _enclosingneighbours[i]){
                _enclosingneighbours.erase(_enclosingneighbours.begin() + i);
                _enclosingneighboursstencil.erase(_enclosingneighboursstencil.begin() + i);
                break;
            }
        }
    }

    vector<Compartment*> getenclosingNeighbours(){
        return _enclosingneighbours;
    }

    void removeuniquepermuteNeighbour(Compartment *comp) {
        for(int i = 0; i < _uniquepermuteneighbours.size(); i++){
            if(comp == _uniquepermuteneighbours[i]){
                _uniquepermuteneighbours.erase(_uniquepermuteneighbours.begin() + i);
                _uniquepermuteneighboursstencil.erase(_uniquepermuteneighboursstencil.begin() + i);
                break;
            }
        }
    }
    vector<short> getuniquepermuteneighborsstencil(){
        return _uniquepermuteneighboursstencil;
    }
    vector<Compartment*> getuniquepermuteNeighbours(){
        return _uniquepermuteneighbours;
    }

    /// Clone the species values of another compartment into this one
    void cloneSpecies (Compartment *target) const {
        assert(target->numberOfSpecies()==0);
        for(auto &s : _species.species()){
            Species* sClone = s->clone();
            target->addSpeciesUnique(unique_ptr<Species>(sClone));
        }
    }

    /// Clone the reaction values of another compartment into this one
    void cloneReactions (Compartment *target) const {
        assert(target->numberOfReactions()==0);
        for(auto &r : _internal_reactions.reactions()){

            auto rClone = r->clone(target->_species);
            target->addInternalReaction(rClone);
        }
    }

    /// Clone both the species and compartments into this compartment
    void cloneSpeciesReactions(Compartment* C) {
        if(_activated) this->cloneSpecies(C);
        this->cloneReactions(C);
        C->_diffusion_rates = this->_diffusion_rates;

    }

    /// Clone a compartment
    /// @note - this does not clone the neighbors, just reactions and species
    virtual Compartment* clone() {
        Compartment *C = new Compartment(*this);
        return C;
    }

    /// Generate diffusion reactions between this compartment and another
    ///@return - a vector of reactionbases that was just added
    vector<ReactionBase*> generateDiffusionReactions(Compartment* C);

    //Qin
    vector<ReactionBase*> generateScaleDiffusionReactions(Compartment* C);
    double generateScaleFactor(Compartment* C);

    /// Generate all diffusion reactions for this compartment and its neighbors
    ///@return - a vector of reactionbases that was just added
    vector<ReactionBase*> generateAllDiffusionReactions();

    /// Generates all diffusion reactions between this compartment and its neighbors
    /// in addition to generating reverse reactions
    ///@return - a vector of reactionbases that was just added
    vector<ReactionBase*> generateAllpairsDiffusionReactions();

    /// Remove diffusion reactions between this compartment and another
    ///@return - a vector of reactionbases that was just removed
    void removeDiffusionReactions(ChemSim* chem, Compartment* C);


    /// Remove all diffusion reactions for this compartment and its neighbors
    ///@return - a vector of reactionbases that was just removed
    void removeAllDiffusionReactions(ChemSim* chem);


    /// Gives the number of neighbors to this compartment
    size_t numberOfNeighbours() const {return _neighbours.size();}

    /// Gives the number of enclosing neighbors to this compartment
    size_t numberOfenclosingNeighbours() const {return _enclosingneighbours.size();}


    ///Get the species container vector
    SpeciesPtrContainerVector& getSpeciesContainer() {return _species;}
    const SpeciesPtrContainerVector& getSpeciesContainer() const {return _species;}

    ///Get the internal reaction container vector
    ReactionPtrContainerVector& getInternalReactionContainer() {return _internal_reactions;}
    const ReactionPtrContainerVector& getInternalReactionContainer() const {return _internal_reactions;}

    ///Get the diffusion reaction container vector
    ReactionPtrContainerVector& getDiffusionReactionContainer() {return _diffusion_reactions;}
    const ReactionPtrContainerVector& getDiffusionReactionContainer() const {return _diffusion_reactions;}

    /// Get the vector list of neighbors to this compartment
    vector<Compartment*>& getNeighbours() {return _neighbours;}

    const vector<Compartment*>& getNeighbours() const {return _neighbours;}

    /// Print the species in this compartment
    void printSpecies() {_species.printSpecies();}
    /// Print the reactions in this compartment
    void printReactions() {
        _internal_reactions.printReactions();
        _diffusion_reactions.printReactions();
    }

    /// Check if all species are unique pointers
    bool areAllSpeciesUnique () {return _species.areAllSpeciesUnique();}

    /// Adds the reactions of this compartment to the ChemSim object
    /// @param - chem, a ChemSim object that runs the reaction-diffusion algorithm
    virtual void addChemSimReactions(ChemSim* chem) {
        for(auto &r : _internal_reactions.reactions()) chem->addReaction(r.get());
        for(auto &r : _diffusion_reactions.reactions()) chem->addReaction(r.get());
    }

    /// Print properties of this compartment
    virtual void printSelf() override {
        cout << this->getFullName() << "\n"
        << "Number of neighbors: " << numberOfNeighbours() << endl;
        printSpecies();
        cout << "Reactions:" << endl;
        printReactions();
    }

    //GetType implementation just returns zero (no Compartment types yet)
    virtual int getType() override {return 0;}

    // Helper function for getting the result of geometry from a approximately planar slice
    void getSlicedVolumeArea();
    // Helper function that does not scale rates
    void getNonSlicedVolumeArea();

    // Properties (public variables and getters and setters for private variables)
    bool boundaryInteresting = false; // A marker indicating this compartment is near a certain boundary

    //_partialVolume is the volume fraction
    //TODO, need to double check
    double getPartialVolume()const { return _partialVolume; }
    void setPartialVolume(double partialVolume) { _partialVolume = partialVolume; }
    double getVolumeFrac()const {
        return _partialVolume;
    }
    const array<double, 6>& getPartialArea()const { return _partialArea; }
    void setPartialArea(const array<double, 6>& partialArea) { _partialArea = partialArea; }

};
#ifdef SIMDBINDINGSEARCH
template<>
void Compartment::getpartitionindex<true>(int (&indices)[3], vector<floatingpoint> coord,
                             floatingpoint (&cmpcornercoords)[6]);
template<>
void Compartment::getpartitionindex<false>(int (&indices)[3], vector<floatingpoint> coord,
                              floatingpoint (&cmpcornercoords)[6]);
template<>
void Compartment::addcoordtorMaxbasedpartitons<true>(int (&pindices)[3], vector<floatingpoint>
        coord, uint32_t index);
template<>
void Compartment::addcoordtorMaxbasedpartitons<false>(int (&pindices)[3], vector<floatingpoint>
        coord, uint32_t index);
#endif
#endif<|MERGE_RESOLUTION|>--- conflicted
+++ resolved
@@ -33,8 +33,9 @@
 #include "Composite.h"
 #include "ChemSim.h"
 
+#include "dist_driver.h"
+#include "dist_coords.h"
 #include "MathFunctions.h"
-
 
 //#include "BinGrid.h"
 //#include "Bin.h"
@@ -50,15 +51,15 @@
  *  track of the above while also holding pointers to its neighbors in order to generate
  *  diffusion [Reactions](@ref Reactions) and control other interactions.
  *
- *  The Compartment also keeps Trackable elements in the SubSystem that are in its space, including
+ *  The Compartment also keeps Trackable elements in the SubSystem that are in its space, including 
  *  [Beads](@ref Bead), [Cylinders](@ref Cylinder), and [BoundaryElements](@ref BoundaryElement).
  *
- *  Lastly, the Compartment holds a container of FilamentBindingManager for updating
+ *  Lastly, the Compartment holds a container of FilamentBindingManager for updating 
  *  binding reactions local to this compartment space only.
  */
 
 class Compartment : public Composite {
-
+    
 protected:
     ///CHEMICAL CONTAINERS
     SpeciesPtrContainerVector _species;  ///< Container with all species
@@ -95,7 +96,7 @@
     vector<Compartment*> _neighbours; ///< Neighbors of the compartment (neighbors that
     unordered_map<Compartment*, size_t> _neighborIndex; ///< Spacial index of the neighbors of the same order as _neighbors
     ///< In 3D, the indices are in the order (x-, x+, y-, y+, z-, z+)
-    
+
     // touch along faces
     vector<Compartment*> _enclosingneighbours; ///< Neighbors that envelop the compartment
     vector<Compartment*> _uniquepermuteneighbours; //Neighbors tht help to parse
@@ -105,14 +106,16 @@
     // position IDs between 0-26. This ID immediately helps us determine relative
     // position of the Enclosing Compartment with respect to the current compartment.
 
-
+    
     ///OTHER COMPARTMENT PROPERTIES
     vector<floatingpoint> _coords;  ///< Coordinates of this compartment
     bool _activated = false; ///< The compartment is activated for diffusion
 
-    double _partialVolume = 1.0; ///< The volume fraction inside the membrane/boundary
+    floatingpoint _partialVolume = 1.0; ///< The volume fraction inside the
+    // membrane/boundary
     ///< Might be changed to a list or a map when more membranes are involved
-    array<double, 6> _partialArea {{1.0, 1.0, 1.0, 1.0, 1.0, 1.0}}; ///< The area inside the cell membrane
+    array<floatingpoint, 6> _partialArea {{1.0, 1.0, 1.0, 1.0, 1.0, 1.0}}; ///< The area
+    // inside the cell membrane
     ///<In the order of x, y and z, from smaller coordinate value neighbor to larger coordinate value
     ///< Might be changed to a list of arrays or a map of arrays when more membranes are involved
 
@@ -124,7 +127,7 @@
     Compartment() : _species(), _internal_reactions(),
     _diffusion_reactions(), _diffusion_rates(), _neighbours()  {
         }
-
+    
     /// Constructor which clones another compartment
     Compartment(const Compartment &C) : _species(), _internal_reactions(),
                                         _diffusion_reactions(), _neighbours()
@@ -136,7 +139,7 @@
 
         // Should eventually clone beads, cylinders, boundary elements.... not clear yet
     }
-
+    
     /// Assignment operator
     Compartment& operator=(const Compartment &other);
 
@@ -151,7 +154,7 @@
         clearReactions();
         clearSpecies();
         removeFromNeighboursList();
-
+        
         // Should eventually delete beads, cylinders, boundary elements....not yet clear
     }
 
@@ -160,20 +163,20 @@
     /// Applies SpeciesVisitor v to every Species* object directly owned by this node.
     /// This method needs to be overriden by descendent classes that contain Species.
     virtual bool apply_impl(SpeciesVisitor &v) override;
-
+    
     /// Applies ReactionVisitor v to every ReactionBase* object directly owned by this
     /// node. This method needs to be overriden by descendent classes that contain
     /// ReactionBase.
     virtual bool apply_impl(ReactionVisitor &v) override;
-
+    
     ///Set a compartment as active. Used at initialization.
     virtual void setAsActive() {_activated = true;}
-
+    
     /// Activate a compartment. Has the following side effects:
     /// 1) Adds diffusion reactions between this compartment's diffusing
     ///    species and its neighboring active compartments
     virtual void activate(ChemSim* chem);
-
+    
     /// Deactivate a compartment. Has the following sid effects:
     /// 0) Initially checks that all cylinders are removed
     ///    from this compartment. A compartment cannot be deactivated
@@ -184,38 +187,29 @@
     /// 2) Removes all diffusion reactions involving diffusing species
     ///    in this compartment.
     virtual void deactivate(ChemSim* chem);
-
+    
     ///Check if compartment is activated
     virtual bool isActivated() {return _activated;}
-<<<<<<< HEAD
     
     ///Setter and getter for fs
     virtual void setCoordinates(vector<floatingpoint> coords) {_coords = coords;}
     virtual const vector<floatingpoint>& coordinates() {return _coords;}
     
     
-=======
-
-    ///Setter and getter for coordinates
-    virtual void setCoordinates(vector<double> coords) {_coords = coords;}
-    virtual const vector<double>& coordinates() {return _coords;}
-
-
->>>>>>> 3e143492
     /// Transfer all species copy numbers from this compartment to neighboring
     /// active compartments. If no neighboring active compartments are present,
     /// throw an error.
     virtual void transferSpecies(int i);
     virtual void shareSpecies(int i);
-
-
+    
+    
     /// Removes all reactions from this compartment, diffusing and internal
     virtual void clearReactions() {
-
+        
         _internal_reactions.reactions().clear();
         _diffusion_reactions.reactions().clear();
     }
-
+    
     /// Clear all species from this compartment
     virtual void clearSpecies() {
         _species.species().clear();
@@ -223,7 +217,7 @@
 
     /// Remove diffusion reactions between this compartment and its neighbors
     virtual void clearNeighbouringReactions() {
-
+        
         for(auto &s : _species.species())
         {
             for(auto &n : _neighbours)
@@ -235,25 +229,25 @@
     }
     /// Remove this compartment from the neighbor list
     virtual void removeFromNeighboursList() {
-
+        
         for(auto &n : _neighbours)
         {
             n->removeNeighbour(this);
         }
     }
-
+    
     /// Returns true if two Compartment objects are equal.
     /// Two Compartment objects are equal if each contains analogous Species and
     /// Reaction objects, in the same order
     friend bool operator==(const Compartment& a, const Compartment& b);
-
+    
     /// Return true if two Compartment are not equal.
     /// @see operator ==(const Compartment& a, const Compartment& b) above
     friend bool operator !=(const Compartment& a, const Compartment& b)
     {
         return !(a==b);
     }
-
+    
     /// This is a species container
     virtual bool isSpeciesContainer() const override {return true;}
     /// This is a reaction container
@@ -272,7 +266,7 @@
         return _internal_reactions.reactions().size() +
                _diffusion_reactions.reactions().size();
     }
-
+    
     //@{
     /// Species finder functions
     Species* findSpeciesByName(const string &name) {
@@ -288,42 +282,42 @@
         return _species.findSimilarSpecies(s);
     }
     //@}
-
+    
     ///Remove species from this compartment
     size_t removeSpecies(Species* species) {return _species.removeSpecies(species);}
-
+    
     /// Finds a similar internal reaction, see ReactionBase function
     ReactionBase* findSimilarInternalReaction (const ReactionBase &r) {
         return _internal_reactions.findSimilarReaction(r);
     }
-
+    
     /// Finds a similar diffusion reaction, see ReactionBase function
     ReactionBase* findSimilarDiffusionReaction (const ReactionBase &r) {
         return _diffusion_reactions.findSimilarReaction(r);
     }
-
+    
     /// Remove all diffusion reactions that have a given species
     /// @param s - species whose reactions should be removed
     virtual void removeDiffusionReactions (Species* s) {
         _diffusion_reactions.removeReactions(s);
     }
-
+    
     /// Remove all internal reactions that have a given species
     /// @param s - species whose reactions should be removed
     virtual void removeInternalReactions (Species* s) {
         _internal_reactions.removeReactions(s);
     }
-
+    
     /// Remove a diffusion reaction
     virtual void removeDiffusionReaction(ReactionBase *r) {
         _diffusion_reactions.removeReaction(r);
     }
-
+    
     /// Remove an internal reaction
     virtual void removeInternalReaction(ReactionBase *r) {
         _internal_reactions.removeReaction(r);
     }
-
+    
     /// Add a unique species pointer to this compartment
     Species* addSpeciesUnique (unique_ptr<Species> &&species, float diff_rate = -1.0) {
         Species *sp = _species.addSpeciesUnique(move(species));
@@ -331,35 +325,35 @@
         _diffusion_rates[sp->getMolecule()]=diff_rate;
         return sp;
     }
-
+    
     /// Add a unique internal reaction pointer to this compartment
     ReactionBase* addInternalReactionUnique (unique_ptr<ReactionBase> &&reaction) {
         ReactionBase *r = _internal_reactions.addReactionUnique(move(reaction));
         r->setParent(this);
         return r;
     }
-
+    
     /// Add a unique diffusing reaction pointer to this compartment
     ReactionBase* addDiffusionReactionUnique (unique_ptr<ReactionBase> &&reaction) {
         ReactionBase *r = _diffusion_reactions.addReactionUnique(move(reaction));
         r->setParent(this);
         return r;
     }
-
+    
     /// Add an internal reaction pointer to this compartment. Make unique
     ReactionBase* addInternalReaction (ReactionBase* r) {
         _internal_reactions.addReactionUnique(unique_ptr<ReactionBase>(r));
         r->setParent(this);
         return r;
     }
-
+    
     /// Add a diffusion reaciton pointer to this compartment. Make unique
     ReactionBase* addDiffusionReaction (ReactionBase* r) {
         _diffusion_reactions.addReactionUnique(unique_ptr<ReactionBase>(r));
         r->setParent(this);
         return r;
     }
-
+    
     /// Add a diffusing species to this compartment
     /// @param args - any number of SpeciesDiffusing objects
     template<typename ...Args>
@@ -370,7 +364,7 @@
         _diffusion_rates[sp->getMolecule()]=-1.0;
         return sp;
     }
-
+    
     /// Add a filament species to this compartment
     /// @param args - any number of SpeciesFilament objects
     template<typename ...Args>
@@ -381,7 +375,7 @@
         _diffusion_rates[sp->getMolecule()]=-1.0;
         return sp;
     }
-
+    
     /// Add a plus end species to this compartment
     /// @param args - any number of SpeciesBound objects
     template<typename ...Args>
@@ -392,7 +386,7 @@
         _diffusion_rates[sp->getMolecule()]=-1.0;
         return sp;
     }
-
+    
     /// Add a minus end species to this compartment
     /// @param args - any number of SpeciesBound objects
     template<typename ...Args>
@@ -403,7 +397,7 @@
         _diffusion_rates[sp->getMolecule()]=-1.0;
         return sp;
     }
-
+    
     /// Add a bound species to this compartment
     /// @param args - any number of SpeciesBound objects
     template<typename ...Args>
@@ -414,7 +408,7 @@
         _diffusion_rates[sp->getMolecule()]=-1.0;
         return sp;
     }
-
+    
     /// Add a linker species to this compartment
     /// @param args - any number of SpeciesLinker objects
     template<typename ...Args>
@@ -425,7 +419,7 @@
         _diffusion_rates[sp->getMolecule()]=-1.0;
         return sp;
     }
-
+    
     /// Add a motor species to this compartment
     /// @param args - any number of SpeciesMotor objects
     template<typename ...Args>
@@ -436,7 +430,7 @@
         _diffusion_rates[sp->getMolecule()]=-1.0;
         return sp;
     }
-
+    
     /// Add a brancher species to this compartment
     /// @param args - any number of SpeciesBrancher objects
     template<typename ...Args>
@@ -447,7 +441,7 @@
         _diffusion_rates[sp->getMolecule()]=-1.0;
         return sp;
     }
-
+    
     /// Add a single binding species to this compartment
     /// @param args - any number of SpeciesSingleBinding objects
     template<typename ...Args>
@@ -458,7 +452,7 @@
         _diffusion_rates[sb->getMolecule()]=-1.0;
         return sb;
     }
-
+    
     /// Add a pair binding species to this compartment
     /// @param args - any number of SpeciesPairBinding objects
     template<typename ...Args>
@@ -477,7 +471,7 @@
         r->setParent(this);
         return r;
     }
-
+    
     /// Add an internal reaction to this compartment
     /// @param species, rate - specifying the species and rate that should be assigned
     template<template <unsigned short M, unsigned short N> class RXN, unsigned short M, unsigned short N>
@@ -486,7 +480,7 @@
         r->setParent(this);
         return r;
     }
-
+    
     /// Add a diffusion reaction to this compartment
     template<typename ...Args>
     ReactionBase* addDiffusionReaction (Args&& ...args) {
@@ -495,14 +489,11 @@
         return r;
     }
 
-<<<<<<< HEAD
     ///Add branching manager to this compartment. Used only in SIMD case
     void addBranchingBindingManager(FilamentBindingManager* m){
     	_branchingManagers.emplace_back(m);
     }
 
-=======
->>>>>>> 3e143492
     /// Add a binding manager to this compartment
     void addFilamentBindingManager(FilamentBindingManager* m) {
         _bindingManagers.emplace_back(m);
@@ -522,7 +513,6 @@
         return _bindingsearchManagers;
     }
 #endif
-<<<<<<< HEAD
     dist::Coords bscoords;
     vector<dist::Coords> bscoords_section;
 	vector<dist::Coords> bscoords_section_linker;
@@ -566,8 +556,6 @@
 
     void deallocateSIMDcoordinates();
 #endif
-=======
->>>>>>> 3e143492
     /// Get binding managers for this compartment
     vector<unique_ptr<FilamentBindingManager>>& getFilamentBindingManagers() {
         return _bindingManagers;
@@ -580,22 +568,22 @@
 
     /// Get a specific motor binding manager from this compartment
     MotorBindingManager* getMotorBindingManager(int motorType) {
-
+        
         MotorBindingManager* mp;
-
+        
         for(auto it = _bindingManagers.begin(); it != _bindingManagers.end(); it++) {
-
+            
             //find the correct manager and type
             if((mp = dynamic_cast<MotorBindingManager*>((*it).get())) && (*it)->getBoundInt() == motorType)
                 return mp;
         }
-
+        
         return nullptr;
     }
-
+    
     ///Add a boundary element to this compartment
     void addBoundaryElement(BoundaryElement* be) {_boundaryElements.insert(be);}
-
+    
     ///Remove a boundary element from this compartment
     ///@note does nothing if boundary element is not in compartment
     void removeBoundaryElement(BoundaryElement* be) {
@@ -605,7 +593,7 @@
     ///Check if boundary element is in this container
     bool hasBoundaryElement(BoundaryElement* be) {
         auto it = _boundaryElements.find(be);
-        return (it != _boundaryElements.end());
+        return (it != _boundaryElements.end());   
     }
     ///get the boundary elements in this compartment
    unordered_set<BoundaryElement*>& getBoundaryElements() {return _boundaryElements;}
@@ -614,6 +602,7 @@
     void addCylinder(Cylinder* c) {_cylinders.insert(c);}
 
     ///Remove a cylinder from this compartment
+    ///@note does nothing if cylinder is not in compartment already
     void removeCylinder(Cylinder* c) {
         auto it = _cylinders.find(c);
         if(it != _cylinders.end()) _cylinders.erase(it);
@@ -652,11 +641,11 @@
     }
 
     /// Add a neighboring compartment to this compartments list of neighbors
-    void addNeighbour(Compartment *comp, size_t spacialIndex) {
+    void addNeighbour(Compartment *comp, size_t spatialIndex) {
         auto nit = find(_neighbours.begin(),_neighbours.end(), comp);
         if(nit==_neighbours.end()) {
             _neighbours.push_back(comp);
-            _neighborIndex[comp] = spacialIndex;
+            _neighborIndex[comp] = spatialIndex;
         }
         else
             throw runtime_error(
@@ -768,7 +757,7 @@
 
     //Qin
     vector<ReactionBase*> generateScaleDiffusionReactions(Compartment* C);
-    double generateScaleFactor(Compartment* C);
+    floatingpoint generateScaleFactor(Compartment* C);
 
     /// Generate all diffusion reactions for this compartment and its neighbors
     ///@return - a vector of reactionbases that was just added
@@ -853,13 +842,14 @@
 
     //_partialVolume is the volume fraction
     //TODO, need to double check
-    double getPartialVolume()const { return _partialVolume; }
-    void setPartialVolume(double partialVolume) { _partialVolume = partialVolume; }
-    double getVolumeFrac()const {
+    floatingpoint getPartialVolume()const { return _partialVolume; }
+    void setPartialVolume(floatingpoint partialVolume) { _partialVolume = partialVolume; }
+    floatingpoint getVolumeFrac()const {
         return _partialVolume;
     }
-    const array<double, 6>& getPartialArea()const { return _partialArea; }
-    void setPartialArea(const array<double, 6>& partialArea) { _partialArea = partialArea; }
+    const array<floatingpoint, 6>& getPartialArea()const { return _partialArea; }
+    void setPartialArea(const array<floatingpoint, 6>& partialArea) { _partialArea =
+    partialArea; }
 
 };
 #ifdef SIMDBINDINGSEARCH
