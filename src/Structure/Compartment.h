
//------------------------------------------------------------------
//  **MEDYAN** - Simulation Package for the Mechanochemical
//               Dynamics of Active Networks, v3.1
//
//  Copyright (2015-2016)  Papoian Lab, University of Maryland
//
//                 ALL RIGHTS RESERVED
//
//  See the MEDYAN web page for more information:
//  http://www.medyan.org
//------------------------------------------------------------------

#ifndef MEDYAN_Compartment_h
#define MEDYAN_Compartment_h

#include <vector>
#include <array>
#include <unordered_map>
#include <unordered_set>

#include "common.h"

#include "SpeciesContainer.h"
#include "ReactionContainer.h"
#include "BindingManager.h"
#include "Composite.h"
#include "ChemSim.h"

//FORWARD DECLARATIONS
class BoundaryElement;
class Bead;
class Cylinder;

/// A container or holding Species and [Reactions](@ref Reactions).

/*! The Compartment class is a container for Species, internal [Reactions](@ref Reactions), 
 *  and diffusion [Reactions](@ref Reactions) that can occur. A Compartment object keeps 
 *  track of the above while also holding pointers to its neighbors in order to generate
 *  diffusion [Reactions](@ref Reactions) and control other interactions.
 *
 *  The Compartment also keeps Trackable elements in the SubSystem that are in its space, including 
 *  [Beads](@ref Bead), [Cylinders](@ref Cylinder), and [BoundaryElements](@ref BoundaryElement).
 *
 *  Lastly, the Compartment holds a container of FilamentBindingManager for updating 
 *  binding reactions local to this compartment space only.
 */

class Compartment : public Composite {
    
protected:
    ///CHEMICAL CONTAINERS
    SpeciesPtrContainerVector _species;  ///< Container with all species
                                         ///< in this compartment
    ReactionPtrContainerVector _internal_reactions; ///< Container with all internal
                                                    ///< reactions in compartment
    ReactionPtrContainerVector _diffusion_reactions; ///< Container with all diffusion
                                                     ///< reactions in compartment
    
    unordered_map<int,float> _diffusion_rates; ///< Diffusion rates of Species
                                               ///< in compartment
    

    
    /// All binding managers for this compartment
    vector<unique_ptr<FilamentBindingManager>> _bindingManagers;

    ///ELEMENT CONTAINERS
    unordered_set<BoundaryElement*> _boundaryElements; ///< Set of boundary element
                                                       ///< that are in this compartment
    
    unordered_set<Bead*> _beads; ///< Set of beads that are in this compartment
    
    unordered_set<Cylinder*> _cylinders; ///< Set of cylinders that are in this compartment
    
    vector<Compartment*> _neighbours; ///< Neighbors of the compartment
    
    ///OTHER COMPARTMENT PROPERTIES
    vector<double> _coords;  ///< Coordinates of this compartment
    bool _activated = false; ///< The compartment is activated for diffusion
    
public:
    /// Default constructor, only takes in number of dimensions
    Compartment() : _species(), _internal_reactions(), _diffusion_reactions(),
                    _diffusion_rates(), _neighbours() {}
    
    /// Constructor which clones another compartment
    Compartment(const Compartment &C) : _species(), _internal_reactions(),
                                        _diffusion_reactions(), _neighbours()
    {
        C.cloneSpecies(this);
        C.cloneReactions(this);
        _diffusion_rates = C._diffusion_rates;
        _activated = C._activated;
        // Should eventually clone beads, cylinders, boundary elements.... not clear yet
    }
    
    /// Assignment operator
    Compartment& operator=(const Compartment &other);
    
    /// Destructor
    /// @note noexcept is important here. Otherwise, gcc flags the constructor as
    /// potentially throwing, which in turn disables move operations by the STL
    /// containers. This behaviour is a gcc bug (as of gcc 4.703), and will presumbaly
    /// be fixed in the future.
    virtual ~Compartment() noexcept
    {
        clearNeighbouringReactions();
        clearReactions();
        clearSpecies();
        removeFromNeighboursList();
        
        // Should eventually delete beads, cylinders, boundary elements....not yet clear
    }
    
    /// Applies SpeciesVisitor v to every Species* object directly owned by this node.
    /// This method needs to be overriden by descendent classes that contain Species.
    virtual bool apply_impl(SpeciesVisitor &v) override;
    
    /// Applies ReactionVisitor v to every ReactionBase* object directly owned by this
    /// node. This method needs to be overriden by descendent classes that contain
    /// ReactionBase.
    virtual bool apply_impl(ReactionVisitor &v) override;
    
    ///Set a compartment as active. Used at initialization.
    virtual void setAsActive() {_activated = true;}
    
    /// Activate a compartment. Has the following side effects:
    /// 1) Adds diffusion reactions between this compartment's diffusing
    ///    species and its neighboring active compartments
    virtual void activate(ChemSim* chem);
    
    /// Deactivate a compartment. Has the following sid effects:
    /// 0) Initially checks that all cylinders are removed
    ///    from this compartment. A compartment cannot be deactivated
    ///    unless this condition is already true.
    /// 1) Transfers copy numbers of all diffusing species from this
    ///    compartment and moves them to a neighboring active compartment.
    ///    If there are no neighboring active compartments, an error will result.
    /// 2) Removes all diffusion reactions involving diffusing species
    ///    in this compartment.
    virtual void deactivate(ChemSim* chem);
    
    ///Check if compartment is activated
    virtual bool isActivated() {return _activated;}
    
    ///Setter and getter for coordinates
    virtual void setCoordinates(vector<double> coords) {_coords = coords;}
    virtual const vector<double>& coordinates() {return _coords;}
    
    
    /// Transfer all species copy numbers from this compartment to neighboring
    /// active compartments. If no neighboring active compartments are present,
    /// throw an error.
    virtual void transferSpecies(int i);
    virtual void shareSpecies(int i);
    
    
    /// Removes all reactions from this compartment, diffusing and internal
    virtual void clearReactions() {
        
        _internal_reactions.reactions().clear();
        _diffusion_reactions.reactions().clear();
    }
    
    /// Clear all species from this compartment
    virtual void clearSpecies() {
        _species.species().clear();
    }

    /// Remove diffusion reactions between this compartment and its neighbors
    virtual void clearNeighbouringReactions() {
        
        for(auto &s : _species.species())
        {
            for(auto &n : _neighbours)
            {
                n->removeDiffusionReactions(s.get());
                n->removeInternalReactions(s.get());
            }
        }
    }
    /// Remove this compartment from the neighbor list
    virtual void removeFromNeighboursList() {
        
        for(auto &n : _neighbours)
        {
            n->removeNeighbour(this);
        }
    }
    
    /// Returns true if two Compartment objects are equal.
    /// Two Compartment objects are equal if each contains analogous Species and
    /// Reaction objects, in the same order
    friend bool operator==(const Compartment& a, const Compartment& b);
    
    /// Return true if two Compartment are not equal.
    /// @see operator ==(const Compartment& a, const Compartment& b) above
    friend bool operator !=(const Compartment& a, const Compartment& b)
    {
        return !(a==b);
    }
    
    /// This is a species container
    virtual bool isSpeciesContainer() const override {return true;}
    /// This is a reaction container
    virtual bool isReactionsContainer() const override {return true;}
    /// Returns compartment name
    virtual string getFullName() const override {return "Compartment";};
    /// Returns the number of species in this compartment
    size_t numberOfSpecies() const override {return _species.species().size();}
    /// Returns the number of internal reactions in this compartment
    size_t numberOfInternalReactions() const {
        return _internal_reactions.reactions().size();
    }
    /// Returns the total number of reactions in this compartment, diffusing and
    /// internal
    size_t numberOfReactions() const override {
        return _internal_reactions.reactions().size() +
               _diffusion_reactions.reactions().size();
    }
    
    //@{
    /// Species finder functions
    Species* findSpeciesByName(const string &name) {
        return _species.findSpeciesByName(name);
    }
    Species* findSpeciesByIndex (size_t index) {
        return _species.findSpeciesByIndex(index);
    }
    Species* findSpeciesByMolecule (int molecule) {
        return _species.findSpeciesByMolecule(molecule);
    }
    Species* findSimilarSpecies (const Species &s) {
        return _species.findSimilarSpecies(s);
    }
    //@}
    
    ///Remove species from this compartment
    size_t removeSpecies(Species* species) {return _species.removeSpecies(species);}
    
    /// Finds a similar internal reaction, see ReactionBase function
    ReactionBase* findSimilarInternalReaction (const ReactionBase &r) {
        return _internal_reactions.findSimilarReaction(r);
    }
    
    /// Finds a similar diffusion reaction, see ReactionBase function
    ReactionBase* findSimilarDiffusionReaction (const ReactionBase &r) {
        return _diffusion_reactions.findSimilarReaction(r);
    }
    
    /// Remove all diffusion reactions that have a given species
    /// @param s - species whose reactions should be removed
    virtual void removeDiffusionReactions (Species* s) {
        _diffusion_reactions.removeReactions(s);
    }
    
    /// Remove all internal reactions that have a given species
    /// @param s - species whose reactions should be removed
    virtual void removeInternalReactions (Species* s) {
        _internal_reactions.removeReactions(s);
    }
    
    /// Remove a diffusion reaction
    virtual void removeDiffusionReaction(ReactionBase *r) {
        _diffusion_reactions.removeReaction(r);
    }
    
    /// Remove an internal reaction
    virtual void removeInternalReaction(ReactionBase *r) {
        _internal_reactions.removeReaction(r);
    }
    
    /// Add a unique species pointer to this compartment
    Species* addSpeciesUnique (unique_ptr<Species> &&species, float diff_rate = -1.0) {
        Species *sp = _species.addSpeciesUnique(move(species));
        sp->setParent(this);
        _diffusion_rates[sp->getMolecule()]=diff_rate;
        return sp;
    }
    
    /// Add a unique internal reaction pointer to this compartment
    ReactionBase* addInternalReactionUnique (unique_ptr<ReactionBase> &&reaction) {
        ReactionBase *r = _internal_reactions.addReactionUnique(move(reaction));
        r->setParent(this);
        return r;
    }
    
    /// Add a unique diffusing reaction pointer to this compartment
    ReactionBase* addDiffusionReactionUnique (unique_ptr<ReactionBase> &&reaction) {
        ReactionBase *r = _diffusion_reactions.addReactionUnique(move(reaction));
        r->setParent(this);
        return r;
    }
    
    /// Add an internal reaction pointer to this compartment. Make unique
    ReactionBase* addInternalReaction (ReactionBase* r) {
        _internal_reactions.addReactionUnique(unique_ptr<ReactionBase>(r));
        r->setParent(this);
        return r;
    }
    
    /// Add a diffusion reaciton pointer to this compartment. Make unique
    ReactionBase* addDiffusionReaction (ReactionBase* r) {
        _diffusion_reactions.addReactionUnique(unique_ptr<ReactionBase>(r));
        r->setParent(this);
        return r;
    }
    
    /// Add a diffusing species to this compartment
    /// @param args - any number of SpeciesDiffusing objects
    template<typename ...Args>
    SpeciesDiffusing* addSpeciesDiffusing(Args&& ...args) {
        SpeciesDiffusing *sp =
        (SpeciesDiffusing*)(_species.addSpecies<SpeciesDiffusing>(forward<Args>(args)...));
        sp->setParent(this);
        _diffusion_rates[sp->getMolecule()]=-1.0;
        return sp;
    }
    
    /// Add a filament species to this compartment
    /// @param args - any number of SpeciesFilament objects
    template<typename ...Args>
    SpeciesFilament* addSpeciesFilament(Args&& ...args) {
        SpeciesFilament *sp =
        (SpeciesFilament*)(_species.addSpecies<SpeciesFilament>(forward<Args>(args)...));
        sp->setParent(this);
        _diffusion_rates[sp->getMolecule()]=-1.0;
        return sp;
    }
    
    /// Add a plus end species to this compartment
    /// @param args - any number of SpeciesBound objects
    template<typename ...Args>
    SpeciesPlusEnd* addSpeciesPlusEnd(Args&& ...args) {
        SpeciesPlusEnd *sp =
        (SpeciesPlusEnd*)(_species.addSpecies<SpeciesPlusEnd>(forward<Args>(args)...));
        sp->setParent(this);
        _diffusion_rates[sp->getMolecule()]=-1.0;
        return sp;
    }
    
    /// Add a minus end species to this compartment
    /// @param args - any number of SpeciesBound objects
    template<typename ...Args>
    SpeciesMinusEnd* addSpeciesMinusEnd(Args&& ...args) {
        SpeciesMinusEnd *sp =
        (SpeciesMinusEnd*)(_species.addSpecies<SpeciesMinusEnd>(forward<Args>(args)...));
        sp->setParent(this);
        _diffusion_rates[sp->getMolecule()]=-1.0;
        return sp;
    }
    
    /// Add a bound species to this compartment
    /// @param args - any number of SpeciesBound objects
    template<typename ...Args>
    SpeciesBound* addSpeciesBound(Args&& ...args) {
        SpeciesBound *sp =
        (SpeciesBound*)(_species.addSpecies<SpeciesBound>(forward<Args>(args)...));
        sp->setParent(this);
        _diffusion_rates[sp->getMolecule()]=-1.0;
        return sp;
    }
    
    /// Add a linker species to this compartment
    /// @param args - any number of SpeciesLinker objects
    template<typename ...Args>
    SpeciesLinker* addSpeciesLinker(Args&& ...args) {
        SpeciesLinker *sp =
        (SpeciesLinker*)(_species.addSpecies<SpeciesLinker>(forward<Args>(args)...));
        sp->setParent(this);
        _diffusion_rates[sp->getMolecule()]=-1.0;
        return sp;
    }
    
    /// Add a motor species to this compartment
    /// @param args - any number of SpeciesMotor objects
    template<typename ...Args>
    SpeciesMotor* addSpeciesMotor(Args&& ...args) {
        SpeciesMotor *sp =
        (SpeciesMotor*)(_species.addSpecies<SpeciesMotor>(forward<Args>(args)...));
        sp->setParent(this);
        _diffusion_rates[sp->getMolecule()]=-1.0;
        return sp;
    }
    
    /// Add a brancher species to this compartment
    /// @param args - any number of SpeciesBrancher objects
    template<typename ...Args>
    SpeciesBrancher* addSpeciesBrancher(Args&& ...args) {
        SpeciesBrancher *sp =
        (SpeciesBrancher*)(_species.addSpecies<SpeciesBrancher>(forward<Args>(args)...));
        sp->setParent(this);
        _diffusion_rates[sp->getMolecule()]=-1.0;
        return sp;
    }
    
    /// Add a single binding species to this compartment
    /// @param args - any number of SpeciesSingleBinding objects
    template<typename ...Args>
    SpeciesSingleBinding* addSpeciesSingleBinding(Args&& ...args) {
        SpeciesSingleBinding *sb =
        (SpeciesSingleBinding*)(_species.addSpecies<SpeciesSingleBinding>(forward<Args>(args)...));
        sb->setParent(this);
        _diffusion_rates[sb->getMolecule()]=-1.0;
        return sb;
    }
    
    /// Add a pair binding species to this compartment
    /// @param args - any number of SpeciesPairBinding objects
    template<typename ...Args>
    SpeciesPairBinding* addSpeciesPairBinding(Args&& ...args) {
        SpeciesPairBinding *sb =
        (SpeciesPairBinding*)(_species.addSpecies<SpeciesPairBinding>(forward<Args>(args)...));
        sb->setParent(this);
        _diffusion_rates[sb->getMolecule()]=-1.0;
        return sb;
    }

    /// Add an internal reaction to this compartment
    template<unsigned short M, unsigned short N, typename ...Args>
    ReactionBase* addInternalReaction (Args&& ...args) {
        ReactionBase *r = _internal_reactions.addReaction<M,N>(forward<Args>(args)...);
        r->setParent(this);
        return r;
    }
    
    /// Add an internal reaction to this compartment
    /// @param species, rate - specifying the species and rate that should be assigned
    template<template <unsigned short M, unsigned short N> class RXN, unsigned short M, unsigned short N>
    ReactionBase* addInternal(initializer_list<Species*> species, float rate) {
        ReactionBase *r = _internal_reactions.add<RXN,M,N>(species,rate);
        r->setParent(this);
        return r;
    }
    
    /// Add a diffusion reaction to this compartment
    template<typename ...Args>
    ReactionBase* addDiffusionReaction (Args&& ...args) {
        ReactionBase *r = _diffusion_reactions.addReaction<1,1>(forward<Args>(args)...);
        r->setParent(this);
        return r;
    }
    
    /// Add a binding manager to this compartment
    void addFilamentBindingManager(FilamentBindingManager* m) {
        _bindingManagers.emplace_back(m);
    }
    
    /// Get binding managers for this compartment
    vector<unique_ptr<FilamentBindingManager>>& getFilamentBindingManagers() {
        return _bindingManagers;
    }
    
    
    /// Get a specific motor binding manager from this compartment
    MotorBindingManager* getMotorBindingManager(int motorType) {
        
        MotorBindingManager* mp;
        
        for(auto it = _bindingManagers.begin(); it != _bindingManagers.end(); it++) {
            
            //find the correct manager and type
            if((mp = dynamic_cast<MotorBindingManager*>((*it).get())) && (*it)->getBoundInt() == motorType)
                return mp;
        }
        
        return nullptr;
    }
    
    ///Add a boundary element to this compartment
    void addBoundaryElement(BoundaryElement* be) {_boundaryElements.insert(be);}
    
    ///Remove a boundary element from this compartment
    ///@note does nothing if boundary element is not in compartment
    void removeBoundaryElement(BoundaryElement* be) {
        auto it = _boundaryElements.find(be);
        if(it != _boundaryElements.end()) _boundaryElements.erase(it);
    }
    ///Check if boundary element is in this container
    bool hasBoundaryElement(BoundaryElement* be) {
        auto it = _boundaryElements.find(be);
        return (it != _boundaryElements.end());   
    }
    ///get the boundary elements in this compartment
   unordered_set<BoundaryElement*>& getBoundaryElements() {return _boundaryElements;}
    
    ///Add a cylinder to this compartment
    void addCylinder(Cylinder* c) {_cylinders.insert(c);}
    
    ///Remove a cylinder from this compartment
    ///@note does nothing if cylinder is not in compartment already
    void removeCylinder(Cylinder* c) {
        auto it = _cylinders.find(c);
        if(it != _cylinders.end()) _cylinders.erase(it);
    }
    ///get the cylinders in this compartment
   unordered_set<Cylinder*>& getCylinders() {return _cylinders;}
    
    /// Get the diffusion rate of a species
    /// @param - species_name, a string
    float getDiffusionRate(string species_name) {
        int molecule = SpeciesNamesDB::stringToInt(species_name);
        return _diffusion_rates[molecule];
    }
    
    /// Set the diffusion rate of a species in the compartment
    void setDiffusionRate(Species *sp, float diff_rate) {
        int molecule = sp->getMolecule();
        _diffusion_rates[molecule]=diff_rate;
    }
    
    /// Set the diffusion rate of a species in the compartment
    /// @param - molecule, an integer representing the species in the speciesDB
    void setDiffusionRate(int molecule, float diff_rate) {
        _diffusion_rates[molecule]=diff_rate;
    }
    
    /// Set the diffusion rate of a species in the compartment
    /// @param - species_name, a string
    void setDiffusionRate(string species_name, float diff_rate) {
        int molecule = SpeciesNamesDB::stringToInt(species_name);
        _diffusion_rates[molecule]=diff_rate;
    }

    /// Add a neighboring compartment to this compartments list of neighbors
    void addNeighbour(Compartment *comp) {
        auto nit = find(_neighbours.begin(),_neighbours.end(), comp);
        if(nit==_neighbours.end())
            _neighbours.push_back(comp);
        else
            throw runtime_error(
            "Compartment::addNeighbour(): Compartment is already a neighbour");
    }
    
    /// Remove a neighboring compartment
    void removeNeighbour(Compartment *comp) {
        auto nit = find(_neighbours.begin(),_neighbours.end(), comp);
        if(nit!=_neighbours.end())
            _neighbours.erase(nit);
    }
    
    /// Clone the species values of another compartment into this one
    void cloneSpecies (Compartment *target) const {
        assert(target->numberOfSpecies()==0);
        for(auto &s : _species.species()){
            Species* sClone = s->clone();
            target->addSpeciesUnique(unique_ptr<Species>(sClone));
        }
    }
    
    /// Clone the reaction values of another compartment into this one
    void cloneReactions (Compartment *target) const {
        assert(target->numberOfReactions()==0);
        for(auto &r : _internal_reactions.reactions()){
            
            auto rClone = r->clone(target->_species);
            target->addInternalReaction(rClone);
        }
    }

    /// Clone both the species and compartments into this compartment
    void cloneSpeciesReactions(Compartment* C) {
        if(_activated) this->cloneSpecies(C);
        this->cloneReactions(C);
        C->_diffusion_rates = this->_diffusion_rates;
        
    }
    
    /// Clone a compartment
    /// @note - this does not clone the neighbors, just reactions and species
    virtual Compartment* clone() {
        Compartment *C = new Compartment(*this);
        return C;
    }
    
    /// Generate diffusion reactions between this compartment and another
    ///@return - a vector of reactionbases that was just added 
    vector<ReactionBase*> generateDiffusionReactions(Compartment* C);
    
    //Qin
    vector<ReactionBase*> generateScaleDiffusionReactions(Compartment* C);
    float generateScaleFactor(Compartment* C);
    
    /// Generate all diffusion reactions for this compartment and its neighbors
    ///@return - a vector of reactionbases that was just added
    vector<ReactionBase*> generateAllDiffusionReactions();
<<<<<<< HEAD
    
    /// Generates all diffusion reactions between this compartment and its neighbors
    /// in addition to generating reverse reactions
    ///@return - a vector of reactionbases that was just added
    vector<ReactionBase*> generateAllpairsDiffusionReactions();
=======
    //Qin
    vector<ReactionBase*> generateAllScaleDiffusionReactions();
>>>>>>> dd921f8c
    
    /// Remove diffusion reactions between this compartment and another
    ///@return - a vector of reactionbases that was just removed
    void removeDiffusionReactions(ChemSim* chem, Compartment* C);
    
    
    /// Remove all diffusion reactions for this compartment and its neighbors
    ///@return - a vector of reactionbases that was just removed
    void removeAllDiffusionReactions(ChemSim* chem);
    
    
    /// Gives the number of neighbors to this compartment
    size_t numberOfNeighbours() const {return _neighbours.size();}
    
    
    ///Get the species container vector
    SpeciesPtrContainerVector& getSpeciesContainer() {return _species;}
    const SpeciesPtrContainerVector& getSpeciesContainer() const {return _species;}
    
    ///Get the internal reaction container vector
    ReactionPtrContainerVector& getInternalReactionContainer() {return _internal_reactions;}
    const ReactionPtrContainerVector& getInternalReactionContainer() const {return _internal_reactions;}
    
    ///Get the diffusion reaction container vector
    ReactionPtrContainerVector& getDiffusionReactionContainer() {return _diffusion_reactions;}
    const ReactionPtrContainerVector& getDiffusionReactionContainer() const {return _diffusion_reactions;}
    
    /// Get the vector list of neighbors to this compartment
    vector<Compartment*>& getNeighbours() {return _neighbours;}
    const vector<Compartment*>& getNeighbours() const {return _neighbours;}
    
    /// Print the species in this compartment
    void printSpecies() {_species.printSpecies();}
    /// Print the reactions in this compartment
    void printReactions() {
        _internal_reactions.printReactions();
        _diffusion_reactions.printReactions();
    }
    
    /// Check if all species are unique pointers
    bool areAllSpeciesUnique () {return _species.areAllSpeciesUnique();}
    
    /// Adds the reactions of this compartment to the ChemSim object
    /// @param - chem, a ChemSim object that runs the reaction-diffusion algorithm
    virtual void addChemSimReactions(ChemSim* chem) {
        for(auto &r : _internal_reactions.reactions()) chem->addReaction(r.get());
        for(auto &r : _diffusion_reactions.reactions()) chem->addReaction(r.get());
    }
    
    /// Print properties of this compartment
    virtual void printSelf() override {
        cout << this->getFullName() << "\n"
        << "Number of neighbors: " << numberOfNeighbours() << endl;
        printSpecies();
        cout << "Reactions:" << endl;
        printReactions();
    }

    //GetType implementation just returns zero (no Compartment types yet)
    virtual int getType() override {return 0;}
    
};
#endif<|MERGE_RESOLUTION|>--- conflicted
+++ resolved
@@ -585,16 +585,11 @@
     /// Generate all diffusion reactions for this compartment and its neighbors
     ///@return - a vector of reactionbases that was just added
     vector<ReactionBase*> generateAllDiffusionReactions();
-<<<<<<< HEAD
     
     /// Generates all diffusion reactions between this compartment and its neighbors
     /// in addition to generating reverse reactions
     ///@return - a vector of reactionbases that was just added
     vector<ReactionBase*> generateAllpairsDiffusionReactions();
-=======
-    //Qin
-    vector<ReactionBase*> generateAllScaleDiffusionReactions();
->>>>>>> dd921f8c
     
     /// Remove diffusion reactions between this compartment and another
     ///@return - a vector of reactionbases that was just removed
