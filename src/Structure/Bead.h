--- conflicted
+++ resolved
@@ -33,108 +33,6 @@
 class Compartment;
 class Filament;
 
-<<<<<<< HEAD
-struct BeadData {
-    using vec_type = mathfunc::Vec< 3, floatingpoint >;
-    using vec_array_type = mathfunc::VecArray< 3, floatingpoint >;
-
-    vec_array_type coords;
-    vec_array_type coordsStr; // stretched coordinate
-    vec_array_type forces; // currently the search dir in cg method
-    vec_array_type forcesAux; // real force
-    vec_array_type forcesAuxP; // prev real force
-    vec_array_type coords_minE;
-    vec_array_type coords_bckup;//back up coord
-    vec_array_type forces_bckup;
-
-    std::vector< floatingpoint > forceTols;
-
-    void push_back(
-        const vec_type& coord,
-        const vec_type& coordStr,
-        const vec_type& force,
-        const vec_type& forceAux,
-        const vec_type& forceAuxP,
-        floatingpoint forceTol
-    ) {
-        coords.push_back(coord);
-        coordsStr.push_back(coordStr);
-        forces.push_back(force);
-        forcesAux.push_back(forceAux);
-        forcesAuxP.push_back(forceAuxP);
-
-        forceTols.push_back(forceTol);
-    }
-
-    void set_content(
-        std::size_t pos,
-        const vec_type& coord,
-        const vec_type& coordStr,
-        const vec_type& force,
-        const vec_type& forceAux,
-        const vec_type& forceAuxP,
-        floatingpoint forceTol
-    ) {
-        coords    [pos] = coord;
-        coordsStr [pos] = coordStr;
-        forces    [pos] = force;
-        forcesAux [pos] = forceAux;
-        forcesAuxP[pos] = forceAuxP;
-
-        forceTols [pos] = forceTol;
-    }
-
-    void move_content(std::size_t from, std::size_t to) {
-        coords    [to] = coords    [from];
-        coordsStr [to] = coordsStr [from];
-        forces    [to] = forces    [from];
-        forcesAux [to] = forcesAux [from];
-        forcesAuxP[to] = forcesAuxP[from];
-
-        forceTols [to] = forceTols [from];
-    }
-
-    void resize(size_t size) {
-        coords    .resize(size);
-        coordsStr .resize(size);
-        forces    .resize(size);
-        forcesAux .resize(size);
-        forcesAuxP.resize(size);
-
-        forceTols .resize(size);
-    }
-
-};
-
-// Functor to check whether the forces satisfy the force constraint
-struct ForcesBelowTolerance {
-    struct Result {
-        bool value;
-    };
-
-    // Overloading operator(), to compare force magnitudes with tolerances.
-    // If forces.size() > tol.size(), the behavior is undefined
-    template< typename F1, typename F2 >
-    auto operator()(const mathfunc::VecArray< 3, F1 >& forces, const std::vector< F2 >& tol) const {
-        using namespace mathfunc;
-        using namespace std;
-
-        bool belowTol = true;
-        const auto numBeads = forces.size();
-        for(size_t i = 0; i < numBeads; ++i) {
-            const auto tolI = tol[i];
-            if(magnitude2(forces[i]) >= tolI * tolI) {
-                belowTol = false;
-                break;
-            }
-        }
-
-        return Result { belowTol };
-    }
-};
-
-=======
->>>>>>> b8aebc01
 /// Represents a single coordinate between [Cylinders](@ref Cylinder), and holds forces
 /// needed for mechanical equilibration.
 /*!
@@ -150,29 +48,18 @@
  *  [NeighborLists](@ref NeighborList).
  */
 
-<<<<<<< HEAD
 class Bead : public Component, public Trackable, public Movable, public DynamicNeighbor,
-    public Database< Bead, true, BeadData > {
-    
-public:
-    using coordinate_type      = BeadData::vec_type;
-    using coordinate_ref_type  = BeadData::vec_array_type::reference;
-    using coordinate_cref_type = BeadData::vec_array_type::const_reference;
-    using DatabaseType         = Database< Bead, true, BeadData >;
-
-    enum class BeadUsage { Filament, Bubble, Membrane };
-
-    BeadUsage usage = BeadUsage::Filament;
-=======
-class Bead : public Component, public Trackable, public Movable,
     public Database< Bead, true > {
     
 public:
     using DatabaseType = Database< Bead, true >;
 
+    enum class BeadUsage { Filament, Bubble, Membrane };
+
+    BeadUsage usage = BeadUsage::Filament;
+
     mathfunc::Vec< 3, floatingpoint > coord;
     mathfunc::Vec< 3, floatingpoint > force;
->>>>>>> b8aebc01
 
     ///@note - all vectors are in x,y,z coordinates.
     vector<floatingpoint> coordinateP; ///< Prev coordinates of bead in CG minimization
@@ -212,25 +99,8 @@
     ///Default constructor
     Bead(Composite* parent, int position);
 
-<<<<<<< HEAD
-    auto coordinate()    { return getDbData().coords    [getStableIndex()]; }
-    auto coordinateStr() { return getDbData().coordsStr [getStableIndex()]; }
-    auto force()         { return getDbData().forces    [getStableIndex()]; }
-    auto forceAux()      { return getDbData().forcesAux [getStableIndex()]; }
-    auto forceAuxP()     { return getDbData().forcesAuxP[getStableIndex()]; }
-    auto& forceTol()     { return getDbData().forceTols [getStableIndex()]; }
-
-    auto coordinate()    const { return getDbDataConst().coords    [getStableIndex()]; }
-    auto coordinateStr() const { return getDbDataConst().coordsStr [getStableIndex()]; }
-    auto force()         const { return getDbDataConst().forces    [getStableIndex()]; }
-    auto forceAux()      const { return getDbDataConst().forcesAux [getStableIndex()]; }
-    auto forceAuxP()     const { return getDbDataConst().forcesAuxP[getStableIndex()]; }
-    const auto& forceTol() const { return getDbDataConst().forceTols[getStableIndex()]; }
-
-=======
     auto& coordinate() { return coord; }
     const auto& coordinate() const { return coord; }
->>>>>>> b8aebc01
     // Temporary compromise
     auto vcoordinate() const { return mathfunc::vec2Vector(coord); }
     
@@ -372,17 +242,6 @@
         parent->addChild(unique_ptr<Component>(this));
     }
 
-    // Helper function to determine whether bead forces are below tolerances
-    // Note:
-    //   - The caller must ensure that the bead data is contiguous (without holes)
-    static bool forcesBelowTolerance() {
-        return ForcesBelowTolerance {}(
-            getDbDataConst().forcesAux,
-            getDbDataConst().forceTols
-        ).value;
-    }
-
-
 private:
     Compartment* _compartment = nullptr; ///< Pointer to the compartment that this bead is in
     
