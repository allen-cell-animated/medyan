
//------------------------------------------------------------------
//  **MEDYAN** - Simulation Package for the Mechanochemical
//               Dynamics of Active Networks, v3.2.1
//
//  Copyright (2015-2018)  Papoian Lab, University of Maryland
//
//                 ALL RIGHTS RESERVED
//
//  See the MEDYAN web page for more information:
//  http://www.medyan.org
//------------------------------------------------------------------

#ifndef MEDYAN_Bead_h
#define MEDYAN_Bead_h

#include <algorithm> // find
#include <vector>
#include <list>
#include "CUDAcommon.h"

#include "common.h"

#include "Structure/Database.h"
#include "Component.h"
#include "Composite.h"
#include "Trackable.h"
#include "Movable.h"
#include "DynamicNeighbor.h"
#include "SysParams.h"
#include "Util/Math/Vec.hpp"

//FORWARD DECLARATIONS
class Compartment;
class Filament;

/// Represents a single coordinate between [Cylinders](@ref Cylinder), and holds forces
/// needed for mechanical equilibration.
/*!
 *  Beads are the "hinges" between [Cylinders](@ref Cylinder). In the minimization 
 *  algorithms, beads are moved corresponding to external forces, for example, Filament 
 *  stretching and bending. The bead class contains currernt coordinates and forces, and 
 *  has functions to calculate dot products for the minimization algorithms.
 *
 *  Extending the Movable class, the positions of all instances can 
 *  be updated by the SubSystem.
 *
 *  Extending the DynamicNeighbor class, all instances can be kept in 
 *  [NeighborLists](@ref NeighborList).
 */

class Bead : public Component, public Trackable, public Movable,
    public Database< Bead, false > {
    
public:
    using DatabaseType = Database< Bead, false >;

    ///@note - all vectors are in x,y,z coordinates.
    static bool triggercylindervectorization;
    vector<floatingpoint> coordinate;  ///< Coordinates of the bead
    vector<floatingpoint> coordinateP; ///< Prev coordinates of bead in CG minimization
<<<<<<< HEAD
=======

>>>>>>> 49c8b575
    int _dbIndex =  -1; ///<Position in database vector

	vector<floatingpoint> force; ///< Forces based on curent coordinates.
                          ///< Forces should always correspond to current coordinates.
    vector<floatingpoint> forceAux;  ///< An auxiliary field needed during CG minimization.
    vector<floatingpoint> forceAuxP; ///< An auxiliary field needed during CG minimization.
    
    vector<floatingpoint> brforce; //boundary repulsion force
    vector<floatingpoint> pinforce;

    vector<floatingpoint> loadForcesP;
    vector<floatingpoint> loadForcesM;
    ///< The force on this bead due to an external load
    ///< This is not a vector (x,y,z) value, but a list of
    ///< force magnitudes in the direction of polymerization with
    ///< monomer increments (future values).
    ///< These are then used to propagate load forces in between
    ///< mechanical force calculations.
    ///< (Edited 20180216) Different angle between the cylinder and the
    ///< boundary would result in different effective monomer size in the
    ///< calculation of the Brownian Ratchet model. To simply computation, we
    ///< include that factor in our loadForces here. As a clarification, the
    ///< actual physical load force should not have that factor.
    
    short lfip = 0;
    short lfim = 0;  ///< Index which saves which load force to use
    
    /// The bead can be pinned to a certain position in the simulation volume.
    /// These parameters describe the pinning. Adding the Bead to the list of pinned
    /// Beads is done by a corresponding special protocol. (see executeSpecialProtocols() in Controller)
    vector<floatingpoint> pinnedPosition;
    
    bool isStatic = false;
    
    ///Main constructor
    Bead (vector<floatingpoint> v, Composite* parent, int position);
    
    ///Default constructor
    Bead(Composite* parent, int position);
    
    /// Get Compartment
    Compartment* getCompartment() {return _compartment;}
    
    /// Get position
    int getPosition() {return _position;}
    
    /// Get the birth time
    float getBirthTime() {return _birthTime;}
    
    //@{
    /// SubSystem management, inherited from Trackable
    // only takes care of pinned bead removal
    virtual void addToSubSystem() override {}
    virtual void removeFromSubSystem() {
        //Reset in bead coordinate vector and add _dbIndex to the list of removedbindex.
        removedbindex.push_back(_dbIndex);
        resetcoordinates();
        //remove if pinned
        if(_isPinned) removeAsPinned();
        Nbeads = getElements().size();
    }
    //@}
    
    /// Get all instances of this class from the SubSystem
    static const vector<Bead*>& getBeads() {
        return getElements();
    }
    
    /// Add this bead as a pinned bead
    void addAsPinned() {
        _isPinned = true;
        _pinnedBeads.push_back(this);
    }
    
    /// Remove this bead as pinned. Will remove from pinnedBeads DB
    /// @note - only usually called upon the destruction of a Bead.
    void removeAsPinned() {
        
        _isPinned = false;
        auto it = std::find(_pinnedBeads.begin(), _pinnedBeads.end(), this);
        if(it != _pinnedBeads.end()) _pinnedBeads.erase(it);
    }
    
    const vector<floatingpoint>& getPinPosition() { return pinnedPosition;}
    // Remove all pinned beads.
    void resetAllPinned() {

        _isPinned = false;
        _pinnedBeads.clear();
    }
    /// Get all pinned beads from subsystem
    static const vector<Bead*>& getPinnedBeads() {
        
        return _pinnedBeads;
    }
    
    bool isPinned() {return _isPinned;}
    
    /// Get the number of beads in this system
    static int numBeads() {
        return getElements().size();
    }
    
    /// Update the position, inherited from Movable
    virtual void updatePosition();
    
    virtual void printSelf();
    
    //GetType implementation just returns type of parent
    virtual int getType() {return getParent()->getType();}
    //Aravind return static
    bool getstaticstate() {return isStatic;}
    //Aravind set static
    void setstaticstate(bool index) {isStatic = index;}
    //@{
    /// Auxiliary method for CG minimization
    inline floatingpoint FDotF() {
        return force[0]*force[0] +
               force[1]*force[1] +
               force[2]*force[2];
    }
    inline floatingpoint FDotFA() {
        return force[0]*forceAux[0] +
               force[1]*forceAux[1] +
               force[2]*forceAux[2];
    }
    
    inline floatingpoint FADotFA() {
        return forceAux[0]*forceAux[0] +
               forceAux[1]*forceAux[1] +
               forceAux[2]*forceAux[2];
    }
    
    inline floatingpoint FADotFAP() {
        return forceAux[0]*forceAuxP[0] +
               forceAux[1]*forceAuxP[1] +
               forceAux[2]*forceAuxP[2];
    }
    //Qin add brFDotbrF
    inline floatingpoint brFDotbrF() {
        return brforce[0]*brforce[0] +
        brforce[1]*brforce[1] +
        brforce[2]*brforce[2];
    }
    //add pinFDotpinF
    inline floatingpoint pinFDotpinF() {
        return pinforce[0]*pinforce[0] +
        pinforce[1]*pinforce[1] +
        pinforce[2]*pinforce[2];
    }
    //@}
    
    ///Helper functions for load forces
    
    floatingpoint getLoadForcesP();
    
    void printLoadForcesP() {
        
        cout << "loadP =";
        
        for (int i = 0; i < loadForcesP.size(); i++) {
            
            cout << " " << loadForcesP[i] << " ";
            
        }
        cout << endl;
    }
    
    floatingpoint getLoadForcesM();
 
    void printLoadForcesM()  {
        
        cout << "loadM =";
        
        for (int i = 0; i < loadForcesM.size(); i++) {
            
            cout << " " << loadForcesM[i] << " ";
            
        }
        cout << endl;
    }

    static int getmaxbindex(){
        return maxbindex;
    }

	// through depolymerization/ destruction reactions.
	static void revectorizeifneeded(){
		//Run the special protocol during chemistry, the regular otherwise.
		if(SysParams::DURINGCHEMISTRY)
			appendrevectorizeifneeded();
		else {
			int newsize = vectormaxsize;
			//if the maximum bead index is very close to the vector size
			if (vectormaxsize - maxbindex <= bead_cache / 10)
				//new size will be increased by bead_cache
				newsize = (int(Nbeads / bead_cache) + 2) * bead_cache;
			//if we have removed bead_cache number of beads from the system
			if (removedbindex.size() >= bead_cache)
				//we can revectorize with a smaller size.
				newsize = (int(Nbeads / bead_cache) + 1) * bead_cache;
			//set parameters and revectorize
			if (newsize != vectormaxsize) {
//				cout<<"vectorize bead"<<endl;
				floatingpoint *coord = CUDAcommon::serlvars.coord;
				delete[] coord;
				floatingpoint *newcoord = new floatingpoint[3 * newsize];
				CUDAcommon::serlvars.coord = newcoord;
				revectorize(newcoord);
				vectormaxsize = newsize;
				//cylinder structure needs to be revecotrized as well.
				triggercylindervectorization = true;
			}
		}
	}
	static void printBeaddata(){
		cout<<"Printing bead data "<<endl;
		for(auto b:getElements()){
			cout<<"Bead ID "<<b->getId()<<" dbIndex "<<b->_dbIndex<<endl;
		}
		cout<<"removedbindex "<<removedbindex.size()<<endl;
		cout<<"------------------------------Bead"<<endl;
    }
private:
    Compartment* _compartment = nullptr; ///< Pointer to the compartment that this bead is in
    
    int _position;     ///< Position on structure
    float _birthTime;  ///< Time of birth
	int _ID; ///<Bead IDs
    bool _isPinned = false;
    
    static std::vector<Bead*> _pinnedBeads; ///< Collection of pinned beads in SubSystem
                                         ///< (attached to some element in SubSystem)
    //Vectorize beads so the coordinates are all available in a single array.
    //@{
    static int maxbindex;//Maximum bead index alloted.
    static int vectormaxsize;//maximum number of beads that can be appended without
    // revectorization
    static int Nbeads;//Total number of beads in the system
    static vector<int> removedbindex;//stores the bead indices that have been freed


    static void revectorize(floatingpoint* coord){
        //set contiguous bindices and set coordinates.
        int idx = 0;
        for(auto b:getElements()){
            int index = 3 * idx;
            coord[index] = b->coordinate[0];
            coord[index + 1] = b->coordinate[1];
            coord[index + 2] = b->coordinate[2];
            b->_dbIndex = idx;
            idx++;
        }
        Nbeads =getElements().size();
        maxbindex = getElements().size();
        removedbindex.clear();
    }

    static void appendrevectorizeifneeded(){

        int newsize = vectormaxsize;
        //if the maximum bead index is very close to the vector size
        if(vectormaxsize - maxbindex <= bead_cache/10 )
            //new size will be increased by bead_cache
            newsize = vectormaxsize + bead_cache;
        //set parameters and revectorize
        if(newsize != vectormaxsize){
            floatingpoint *coord = CUDAcommon::serlvars.coord;
            delete[] coord;
            floatingpoint *newcoord = new floatingpoint[3 * newsize];
            CUDAcommon::serlvars.coord = newcoord;
            appendrevectorize(newcoord);
            vectormaxsize = newsize;
            //cylinder structure needs to be revecotrized as well.
            triggercylindervectorization = true;
        }
    }

	static void appendrevectorize(floatingpoint* coord){
		//set coords based on bindices.
		maxbindex = 0;
		for(auto b:getElements()){
		    maxbindex = max<int>(maxbindex, b->_dbIndex);
			int index = 3 * b->_dbIndex;
			coord[index] = b->coordinate[0];
			coord[index + 1] = b->coordinate[1];
			coord[index + 2] = b->coordinate[2];
		}
		maxbindex++;
		Nbeads =getElements().size();
	}

    //copy coodinates of this bead to the appropriate spot in coord vector.
    void  copycoordinatestovector() {
            CUDAcommon::serlvars.coord[3 * _dbIndex] = coordinate[0];
            CUDAcommon::serlvars.coord[3 * _dbIndex + 1] = coordinate[1];
            CUDAcommon::serlvars.coord[3 * _dbIndex + 2] = coordinate[2];
    }
    void resetcoordinates() {
        CUDAcommon::serlvars.coord[3 * _dbIndex] = -1.0;
        CUDAcommon::serlvars.coord[3 * _dbIndex + 1] = -1.0;
        CUDAcommon::serlvars.coord[3 * _dbIndex + 2] = -1.0;
    }
    //@}
};


#endif<|MERGE_RESOLUTION|>--- conflicted
+++ resolved
@@ -59,10 +59,7 @@
     static bool triggercylindervectorization;
     vector<floatingpoint> coordinate;  ///< Coordinates of the bead
     vector<floatingpoint> coordinateP; ///< Prev coordinates of bead in CG minimization
-<<<<<<< HEAD
-=======
-
->>>>>>> 49c8b575
+
     int _dbIndex =  -1; ///<Position in database vector
 
 	vector<floatingpoint> force; ///< Forces based on curent coordinates.
