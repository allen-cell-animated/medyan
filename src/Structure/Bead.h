--- conflicted
+++ resolved
@@ -357,7 +357,6 @@
         cout << endl;
     }
 
-<<<<<<< HEAD
     //To be used exclusively within restart protocol.
     void overrideParentInfo(Composite* parent, int p){
         //set position in the filament
@@ -377,8 +376,6 @@
     }
 
 
-=======
->>>>>>> ca4c3263
 private:
     Compartment* _compartment = nullptr; ///< Pointer to the compartment that this bead is in
     
