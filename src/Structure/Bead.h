
//------------------------------------------------------------------
//  **MEDYAN** - Simulation Package for the Mechanochemical
//               Dynamics of Active Networks, v3.1
//
//  Copyright (2015-2016)  Papoian Lab, University of Maryland
//
//                 ALL RIGHTS RESERVED
//
//  See the MEDYAN web page for more information:
//  http://www.medyan.org
//------------------------------------------------------------------

#ifndef MEDYAN_Bead_h
#define MEDYAN_Bead_h

#include <vector>
#include <list>

#include "common.h"

#include "Database.h"
#include "Component.h"
#include "Composite.h"
#include "Trackable.h"
#include "Movable.h"
#include "DynamicNeighbor.h"
#include "SysParams.h"

//FORWARD DECLARATIONS
class Compartment;
class Filament;

/// Represents a single coordinate between [Cylinders](@ref Cylinder), and holds forces
/// needed for mechanical equilibration.
/*!
 *  Beads are the "hinges" between [Cylinders](@ref Cylinder). In the minimization 
 *  algorithms, beads are moved corresponding to external forces, for example, Filament 
 *  stretching and bending. The bead class contains currernt coordinates and forces, and 
 *  has functions to calculate dot products for the minimization algorithms.
 *
 *  Extending the Movable class, the positions of all instances can 
 *  be updated by the SubSystem.
 *
 *  Extending the DynamicNeighbor class, all instances can be kept in 
 *  [NeighborLists](@ref NeighborList).
 */

class Bead : public Component, public Trackable, public Movable{
    
public:
    ///@note - all vectors are in x,y,z coordinates.
    
    vector<double> coordinate;  ///< Coordinates of the bead
    vector<double> coordinateP; ///< Prev coordinates of bead in CG minimization
    int _ID; ///<Bead IDs
    int _dbIndex; ///<Position in database vector
    
	vector<double> force; ///< Forces based on curent coordinates.
                          ///< Forces should always correspond to current coordinates.
    vector<double> forceAux;  ///< An auxiliary field needed during CG minimization.
    vector<double> forceAuxP; ///< An auxiliary field needed during CG minimization.
    
    vector<double> brforce; //Qin boundary repulsion force
    vector<double> pinforce;
    
    vector<double> loadForcesP;
    vector<double> loadForcesM;
    ///< The force on this bead due to an external load
    ///< This is not a vector (x,y,z) value, but a list of
    ///< force magnitudes in the direction of polymerization with
    ///< monomer increments (future values).
    ///< These are then used to propagate load forces in between
    ///< mechanical force calculations.
    
    short lfip = 0;
    short lfim = 0;  ///< Index which saves which load force to use
    
    /// The bead can be pinned to a certain position in the simulation volume.
    /// These parameters describe the pinning. Adding the Bead to the list of pinned
    /// Beads is done by a corresponding special protocol. (see executeSpecialProtocols() in Controller)
    vector<double> pinnedPosition;
    
    bool isStatic = false;
    
    ///Main constructor
    Bead (vector<double> v, Composite* parent, int position);
    
    ///Default constructor
    Bead(Composite* parent, int position);
    
    /// Get Compartment
    Compartment* getCompartment() {return _compartment;}
    
    /// Get position
    int getPosition() {return _position;}
    
    /// Get the birth time
    float getBirthTime() {return _birthTime;}
    
    //@{
    /// SubSystem management, inherited from Trackable
    virtual void addToSubSystem() { _beads.addElement(this);}
    virtual void removeFromSubSystem() {
        _beads.removeElement(this);
        if(_isPinned) removeAsPinned();
    }
    //@}
    
    /// Get all instances of this class from the SubSystem
    static const vector<Bead*>& getBeads() {
        return _beads.getElements();
    }
    
    /// Add this bead as a pinned bead
    void addAsPinned() {
        _isPinned = true;
        _pinnedBeads.addElement(this);
    }
    
    /// Remove this bead as pinned. Will remove from pinnedBeads DB
    /// @note - only usually called upon the destruction of a Bead.
    void removeAsPinned() {
        
        _isPinned = false;
        _pinnedBeads.removeElement(this);
    }
    
<<<<<<< HEAD
    const vector<double>& getPinPosition() { return pinnedPosition;}
=======
    //Qin
    // Remove all pinned beads.
    void resetAllPinned() {
        
        _isPinned = false;
        _pinnedBeads.clearElements();
    }
>>>>>>> 7141e69c
    
    /// Get all pinned beads from subsystem
    static const vector<Bead*>& getPinnedBeads() {
        
        return _pinnedBeads.getElements();
    }
    
    bool isPinned() {return _isPinned;}
    
    /// Get the number of beads in this system
    static int numBeads() {
        return _beads.countElements();
    }
    
    /// Update the position, inherited from Movable
    virtual void updatePosition();
    
    virtual void printSelf();
    
    //GetType implementation just returns type of parent
    virtual int getType() {return getParent()->getType();}
    //Aravind get ID
    int getID() {return _ID;}
    //Aravind return static
    bool getstaticstate() {return isStatic;}
    //Aravind set static
    void setstaticstate(bool index) {isStatic = index;}
    //@{
    /// Auxiliary method for CG minimization
    inline double FDotF() {
        return force[0]*force[0] +
               force[1]*force[1] +
               force[2]*force[2];
    }
    inline double FDotFA() {
        return force[0]*forceAux[0] +
               force[1]*forceAux[1] +
               force[2]*forceAux[2];
    }
    
    inline double FADotFA() {
        return forceAux[0]*forceAux[0] +
               forceAux[1]*forceAux[1] +
               forceAux[2]*forceAux[2];
    }
    
    inline double FADotFAP() {
        return forceAux[0]*forceAuxP[0] +
               forceAux[1]*forceAuxP[1] +
               forceAux[2]*forceAuxP[2];
    }
    //Qin add brFDotbrF
    inline double brFDotbrF() {
        return brforce[0]*brforce[0] +
        brforce[1]*brforce[1] +
        brforce[2]*brforce[2];
    }
    //Qin add pinFDotpinF
    inline double pinFDotpinF() {
        return pinforce[0]*pinforce[0] +
        pinforce[1]*pinforce[1] +
        pinforce[2]*pinforce[2];
    }
    //@}
    
    ///Helper functions for load forces
    
    double getLoadForcesP();
    
    void printLoadForcesP() {
        
        cout << "loadP =";
        
        for (int i = 0; i < loadForcesP.size(); i++) {
            
            cout << " " << loadForcesP[i] << " ";
            
        }
        cout << endl;
    }
    
    double getLoadForcesM();
 
    void printLoadForcesM()  {
        
        cout << "loadM =";
        
        for (int i = 0; i < loadForcesM.size(); i++) {
            
            cout << " " << loadForcesM[i] << " ";
            
        }
        cout << endl;
    }
    
private:
    Compartment* _compartment = nullptr; ///< Pointer to the compartment that this bead is in
    
    int _position;     ///< Position on structure
    float _birthTime;  ///< Time of birth
    
    bool _isPinned = false;
    
    static Database<Bead*> _beads; ///< Collection of beads in SubSystem
    static Database<Bead*> _pinnedBeads; ///< Collection of pinned beads in SubSystem
                                         ///< (attached to some element in SubSystem)
};


#endif<|MERGE_RESOLUTION|>--- conflicted
+++ resolved
@@ -55,7 +55,7 @@
     vector<double> coordinateP; ///< Prev coordinates of bead in CG minimization
     int _ID; ///<Bead IDs
     int _dbIndex; ///<Position in database vector
-    
+
 	vector<double> force; ///< Forces based on curent coordinates.
                           ///< Forces should always correspond to current coordinates.
     vector<double> forceAux;  ///< An auxiliary field needed during CG minimization.
@@ -63,7 +63,7 @@
     
     vector<double> brforce; //Qin boundary repulsion force
     vector<double> pinforce;
-    
+
     vector<double> loadForcesP;
     vector<double> loadForcesM;
     ///< The force on this bead due to an external load
@@ -126,18 +126,16 @@
         _pinnedBeads.removeElement(this);
     }
     
-<<<<<<< HEAD
     const vector<double>& getPinPosition() { return pinnedPosition;}
-=======
+    //Qin
+    // Remove all pinned beads.
     //Qin
     // Remove all pinned beads.
     void resetAllPinned() {
-        
+
         _isPinned = false;
         _pinnedBeads.clearElements();
     }
->>>>>>> 7141e69c
-    
     /// Get all pinned beads from subsystem
     static const vector<Bead*>& getPinnedBeads() {
         
