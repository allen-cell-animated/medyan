--- conflicted
+++ resolved
@@ -19,11 +19,7 @@
 #include <list>
 
 #include "common.h"
-<<<<<<< HEAD
 #include "MathFunctions.h" // vec2Vector
-=======
-
->>>>>>> 324f02ec
 #include "Structure/Database.h"
 #include "Component.h"
 #include "Composite.h"
@@ -94,34 +90,15 @@
  */
 
 class Bead : public Component, public Trackable, public Movable,
-<<<<<<< HEAD
     public Database< Bead, false, BeadData > {
     
 public:
-    using db_type = Database< Bead, false, BeadData >;
+    using DatabaseType = Database< Bead, false, BeadData >;
 
     ///@note - all vectors are in x,y,z coordinates.
     vector<double> coordinateP; ///< Prev coordinates of bead in CG minimization
 
                           ///< Forces should always correspond to current coordinates.
-    vector<double> force1;
-=======
-    public Database< Bead, false > {
-    
-public:
-    using DatabaseType = Database< Bead, false >;
-
-    ///@note - all vectors are in x,y,z coordinates.
-    static bool triggercylindervectorization;
-    vector<floatingpoint> coordinate;  ///< Coordinates of the bead
-    vector<floatingpoint> coordinateP; ///< Prev coordinates of bead in CG minimization
-    int _dbIndex =  -1; ///<Position in database vector
-
-	vector<floatingpoint> force; ///< Forces based on curent coordinates.
-                          ///< Forces should always correspond to current coordinates.
-    vector<floatingpoint> forceAux;  ///< An auxiliary field needed during CG minimization.
-    vector<floatingpoint> forceAuxP; ///< An auxiliary field needed during CG minimization.
->>>>>>> 324f02ec
     
     vector<floatingpoint> brforce; //boundary repulsion force
     vector<floatingpoint> pinforce;
@@ -186,17 +163,8 @@
     // only takes care of pinned bead removal
     virtual void addToSubSystem() override {}
     virtual void removeFromSubSystem() {
-<<<<<<< HEAD
         //remove if pinned
         if(_isPinned) removeAsPinned();
-=======
-        //Reset in bead coordinate vector and add _dbIndex to the list of removedbindex.
-        removedbindex.push_back(_dbIndex);
-        resetcoordinates();
-        //remove if pinned
-        if(_isPinned) removeAsPinned();
-        Nbeads = getElements().size();
->>>>>>> 324f02ec
     }
     //@}
     
@@ -253,7 +221,6 @@
     void setstaticstate(bool index) {isStatic = index;}
     //@{
     /// Auxiliary method for CG minimization
-<<<<<<< HEAD
     inline double FDotF() {
         return magnitude2(force());
     }
@@ -271,29 +238,6 @@
     
     inline double FADotFAP() {
         return dot(forceAux(), forceAuxP());
-=======
-    inline floatingpoint FDotF() {
-        return force[0]*force[0] +
-               force[1]*force[1] +
-               force[2]*force[2];
-    }
-    inline floatingpoint FDotFA() {
-        return force[0]*forceAux[0] +
-               force[1]*forceAux[1] +
-               force[2]*forceAux[2];
-    }
-    
-    inline floatingpoint FADotFA() {
-        return forceAux[0]*forceAux[0] +
-               forceAux[1]*forceAux[1] +
-               forceAux[2]*forceAux[2];
-    }
-    
-    inline floatingpoint FADotFAP() {
-        return forceAux[0]*forceAuxP[0] +
-               forceAux[1]*forceAuxP[1] +
-               forceAux[2]*forceAuxP[2];
->>>>>>> 324f02ec
     }
     //Qin add brFDotbrF
     inline floatingpoint brFDotbrF() {
@@ -339,8 +283,7 @@
         cout << endl;
     }
 
-<<<<<<< HEAD
-=======
+    // TODO CLEAN
     static int getmaxbindex(){
         return maxbindex;
     }
@@ -383,7 +326,8 @@
 		cout<<"removedbindex "<<removedbindex.size()<<endl;
 		cout<<"------------------------------Bead"<<endl;
     }
->>>>>>> 324f02ec
+
+    // END TODO CLEAN
 private:
     Compartment* _compartment = nullptr; ///< Pointer to the compartment that this bead is in
     
@@ -394,8 +338,7 @@
     
     static std::vector<Bead*> _pinnedBeads; ///< Collection of pinned beads in SubSystem
                                          ///< (attached to some element in SubSystem)
-<<<<<<< HEAD
-=======
+    // TODO CLEAN
     //Vectorize beads so the coordinates are all available in a single array.
     //@{
     static int maxbindex;//Maximum bead index alloted.
@@ -475,7 +418,8 @@
         CUDAcommon::serlvars.coord[3 * _dbIndex + 2] = -1.0;
     }
     //@}
->>>>>>> 324f02ec
+
+    // END TODO CLEAN
 };
 
 
