--- conflicted
+++ resolved
@@ -831,16 +831,13 @@
     //loop through beads, add as neighbor
     for (auto &c : Cylinder::getCylinders()) {
 
-<<<<<<< HEAD
-        floatingpoint dist = be->distance(c->coordinate);
-=======
+
         double dist = be->distance(c->coordinate);
         for(auto bb : Bubble::getBubbles()){
             auto dz = bb->coordinate[2] - c->coordinate[2];
             if(dz < dist) dist = dz;
         }
-        
->>>>>>> 3756ffcd
+
         //If within range, add it
         if(dist < _rMax) _list[be].push_back(c);
     }
