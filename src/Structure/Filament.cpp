
//------------------------------------------------------------------
//  **MEDYAN** - Simulation Package for the Mechanochemical
//               Dynamics of Active Networks, v3.2.1
//
//  Copyright (2015-2018)  Papoian Lab, University of Maryland
//
//                 ALL RIGHTS RESERVED
//
//  See the MEDYAN web page for more information:
//  http://www.medyan.org
//------------------------------------------------------------------

#include <time.h>
#include <random>
#include <math.h>
#include <algorithm>
#include <functional>
#include <numeric>
#include <boost/numeric/ublas/matrix.hpp>
#include <boost/numeric/ublas/io.hpp>
#include <boost/numeric/ublas/operation.hpp>
#include <boost/range/numeric.hpp>
#include <fstream>

#include "Filament.h"
#include "Cylinder.h"
#include "Bead.h"

#include "SubSystem.h"

#include "SysParams.h"
#include "MathFunctions.h"
#include "GController.h"
#include "Rand.h"

using namespace mathfunc;

Histogram* Filament::_turnoverTimes;

Filament::Filament(SubSystem* s, short filamentType, const vector<floatingpoint>& position,
                   const vector<floatingpoint>& direction, bool nucleation, bool branch)

    : Trackable(), _subSystem(s), _filType(filamentType) {
 
    //create beads
    Bead* b1 = _subSystem->addTrackable<Bead>(position, this, 0);
    
    //choose length
    floatingpoint length = 0.0;
    
    if(branch)          length = SysParams::Geometry().monomerSize[_filType];
    else if(nucleation) length = SysParams::Geometry().minCylinderSize[_filType];
    
    auto pos2 = nextPointProjection(position, length, direction);
        
    Bead* b2 = _subSystem->addTrackable<Bead>(pos2, this, 1);
    
    //create cylinder
    Cylinder* c0 = _subSystem->addTrackable<Cylinder>(this, b1, b2, _filType, 0);
    
    c0->setPlusEnd(true);
    c0->setMinusEnd(true);
    _cylinderVector.push_back(c0);
        
    // set cylinder's filID
    c0->setFilID(getId());

    //set plus end marker
    _plusEndPosition = 1;
}


Filament::Filament(SubSystem* s, short filamentType, const vector<vector<floatingpoint> >& position,
                   int numBeads, string projectionType)

    : Trackable(), _subSystem(s), _filType(filamentType) {

    
    //create a projection of beads
    vector<vector<floatingpoint>> tmpBeadsCoord;
    
    //straight projection
    if(projectionType == "STRAIGHT")
        tmpBeadsCoord = straightFilamentProjection(position, numBeads);
    //zigzag projection
    else if(projectionType == "ZIGZAG")
        tmpBeadsCoord = zigZagFilamentProjection(position, numBeads);
    //arc projection
    else if(projectionType == "ARC")
        tmpBeadsCoord = arcFilamentProjection(position, numBeads);
        //predefined projection aravind sep 9, 15
    else if(projectionType == "PREDEFINED")
        tmpBeadsCoord = predefinedFilamentProjection(position, numBeads);
   
    //create beads
    auto direction = twoPointDirection(tmpBeadsCoord[0], tmpBeadsCoord[1]);
        
    Bead* b1 = _subSystem->addTrackable<Bead>(tmpBeadsCoord[0], this, 0);
    Bead* b2 = _subSystem->addTrackable<Bead>(tmpBeadsCoord[1], this, 1);
    Cylinder* c0 = _subSystem->addTrackable<Cylinder>(this, b1, b2, _filType, 0,
                                                      false, false, true);
        
    c0->setPlusEnd(true);
    c0->setMinusEnd(true);
    _cylinderVector.push_back(c0);

    // set cylinder's filID
    c0->setFilID(getId());

    for (int i = 2; i<numBeads; i++)
        extendPlusEnd(tmpBeadsCoord[i]);
        
    //set plus end marker
    _plusEndPosition = numBeads - 1;
}

Filament::~Filament() {
    
    //remove cylinders, beads from system
    for(auto &c : _cylinderVector) {

        _subSystem->removeTrackable<Bead>(c->getFirstBead());
        
        if(c->isPlusEnd())
            _subSystem->removeTrackable<Bead>(c->getSecondBead());
        
        _subSystem->removeTrackable<Cylinder>(c);
    }
}


//Extend front for initialization
void Filament::extendPlusEnd(vector<floatingpoint>& coordinates) {
    
    Cylinder* cBack = _cylinderVector.back();
    cBack->setPlusEnd(false);
    
    int lpf = cBack->getPosition();
    
    Bead* b2 = cBack->getSecondBead();
    
    //create a new bead
//    auto direction = twoPointDirection(b2->vcoordinate(), coordinates);
//    auto newBeadCoords = nextPointProjection(b2->vcoordinate(),
//    twoPointDistance(b2->vcoordinate(), coordinates), direction);
    auto newBeadCoords=coordinates;
    //create
    Bead* bNew = _subSystem->addTrackable<Bead>(newBeadCoords, this, b2->getPosition() + 1);
    Cylinder* c0 = _subSystem->addTrackable<Cylinder> (this, b2, bNew, _filType,
                                                       lpf + 1, false, false, true);
    c0->setPlusEnd(true);
    _cylinderVector.push_back(c0);
    
    // set cylinder's filID
    c0->setFilID(getId());

}

//Extend back for initialization
void Filament::extendMinusEnd(vector<floatingpoint>& coordinates) {

    Cylinder* cFront = _cylinderVector.front();
    cFront->setMinusEnd(false);
    
    int lpf = cFront->getPosition();
    
    Bead* b2 = cFront->getFirstBead();
    
    //create a new bead
    auto direction = twoPointDirection(b2->vcoordinate(), coordinates);
    auto newBeadCoords = nextPointProjection(b2->vcoordinate(),
    SysParams::Geometry().cylinderSize[_filType], direction);
    
    //create
    Bead* bNew = _subSystem->addTrackable<Bead>(newBeadCoords, this, b2->getPosition() - 1);
    Cylinder* c0 = _subSystem->addTrackable<Cylinder>(this, bNew, b2, _filType,
                                                  lpf - 1, false, false, true);
    c0->setMinusEnd(true);
    _cylinderVector.push_front(c0);

    // set cylinder's filID
    c0->setFilID(getId());

}

//extend front at runtime
void Filament::extendPlusEnd(short plusEnd) {

    chrono::high_resolution_clock::time_point mins, mine;

    mins = chrono::high_resolution_clock::now();
    Cylinder* cBack = _cylinderVector.back();
    
    int lpf = cBack->getPosition();
    
    Bead* b1 = cBack->getFirstBead();
    Bead* b2 = cBack->getSecondBead();
    
    //move last bead of last cylinder forward
    auto direction1 = twoPointDirection(b1->vcoordinate(), b2->vcoordinate());
    
    auto npp = nextPointProjection(b2->vcoordinate(),
    SysParams::Geometry().monomerSize[_filType], direction1);

    mine = chrono::high_resolution_clock::now();
	chrono::duration<floatingpoint> elapsed_time1(mine - mins);
	FilextendPlusendtimer1 += elapsed_time1.count();

    //create a new bead in same place as b2
    Bead* bNew = _subSystem->addTrackable<Bead>(npp, this, b2->getPosition() + 1);
    
#ifdef MECHANICS
    //transfer the same load force to new bead
    //(approximation until next minimization)
    bNew->loadForcesP = b2->loadForcesP;
    bNew->lfip = b2->lfip + 1;
#endif
    
    Cylinder* c0 = _subSystem->addTrackable<Cylinder>(this, b2, bNew, _filType,
                                                      lpf + 1, true);

    mins = chrono::high_resolution_clock::now();
    _cylinderVector.back()->setPlusEnd(false);
    _cylinderVector.push_back(c0);
    _cylinderVector.back()->setPlusEnd(true);
    
    // set cylinder's filID
    c0->setFilID(getId());

#ifdef CHEMISTRY
    //get last cylinder, mark species
    CMonomer* m = _cylinderVector.back()->getCCylinder()->getCMonomer(0);
    m->speciesPlusEnd(plusEnd)->up();
#endif
    
#ifdef DYNAMICRATES
    //update reaction rates
    _cylinderVector.back()->updateReactionRates();
#endif
    
    _deltaPlusEnd++;
    mine = chrono::high_resolution_clock::now();
	chrono::duration<floatingpoint> elapsed_time2(mine - mins);
	FilextendPlusendtimer2 += elapsed_time2.count();
}

//extend back at runtime
void Filament::extendMinusEnd(short minusEnd) {
    
    Cylinder* cFront = _cylinderVector.front();
    int lpf = cFront->getPosition();
    
    Bead* b2 = cFront->getFirstBead();
    Bead* b1 = cFront->getSecondBead();
    
    //move last bead of last cylinder forward
    auto direction1 = twoPointDirection(b1->vcoordinate(), b2->vcoordinate());
    
    auto npp = nextPointProjection(b2->vcoordinate(),
    SysParams::Geometry().monomerSize[_filType], direction1);
    
    //create a new bead in same place as b2
    Bead* bNew = _subSystem->addTrackable<Bead>(npp, this, b2->getPosition() - 1);

#ifdef MECHANICS
    //transfer the same load force to new bead
    //(approximation until next minimization)
    bNew->loadForcesM = b2->loadForcesM;
    bNew->lfim = b2->lfim + 1;
#endif
    
    Cylinder* c0 = _subSystem->addTrackable<Cylinder>(this, bNew, b2, _filType,
                                                      lpf - 1, false, true);
    _cylinderVector.front()->setMinusEnd(false);
    _cylinderVector.push_front(c0);
    _cylinderVector.front()->setMinusEnd(true);
    
    // set cylinder's filID
    c0->setFilID(getId());

#ifdef CHEMISTRY
    //get first cylinder, mark species
    auto newCCylinder = getCylinderVector().front()->getCCylinder();
    CMonomer* m = newCCylinder->getCMonomer(newCCylinder->getSize() - 1);
    
    m->speciesMinusEnd(minusEnd)->up();

#endif
    
#ifdef DYNAMICRATES
    //update reaction rates
    _cylinderVector.front()->updateReactionRates();
#endif
    
    _deltaMinusEnd++;
}

//Depolymerize front at runtime
void Filament::retractPlusEnd() {
    
    Cylinder* retCylinder = _cylinderVector.back();
    _cylinderVector.pop_back();
    
#ifdef MECHANICS
    //transfer load forces
    Bead* bd = _cylinderVector.back()->getSecondBead();
    bd->loadForcesP = retCylinder->getSecondBead()->loadForcesP;
    bd->lfip = retCylinder->getSecondBead()->lfip - 1;
#endif
    
    _subSystem->removeTrackable<Bead>(retCylinder->getSecondBead());
    removeChild(retCylinder->getSecondBead());
    
    _subSystem->removeTrackable<Cylinder>(retCylinder);
    removeChild(retCylinder);
    
    _cylinderVector.back()->setPlusEnd(true);

    
#ifdef DYNAMICRATES
    //update rates of new front
    _cylinderVector.back()->updateReactionRates();
#endif
    
    _deltaPlusEnd--;
}

void Filament::retractMinusEnd() {
    
    Cylinder* retCylinder = _cylinderVector.front();
    _cylinderVector.pop_front();
    
#ifdef MECHANICS
    //transfer load forces
    Bead* bd = _cylinderVector.front()->getFirstBead();
    bd->loadForcesM = retCylinder->getFirstBead()->loadForcesM;
    bd->lfim = retCylinder->getFirstBead()->lfim - 1;
#endif
    
    _subSystem->removeTrackable<Bead>(retCylinder->getFirstBead());
    removeChild(retCylinder->getFirstBead());
    
    _subSystem->removeTrackable<Cylinder>(retCylinder);
    removeChild(retCylinder);
    
    _cylinderVector.front()->setMinusEnd(true);
    
#ifdef DYNAMICRATES
    //update rates of new back
    _cylinderVector.front()->updateReactionRates();
#endif
    
    _deltaMinusEnd--;
    
    ///If filament has turned over, mark as such
    if(_plusEndPosition == getMinusEndCylinder()->getFirstBead()->getPosition()) {
        
        //reset
        _plusEndPosition = getPlusEndCylinder()->getSecondBead()->getPosition();
        _turnoverTime = tau();
    }
}

void Filament::polymerizePlusEnd() {
    
    Cylinder* cBack = _cylinderVector.back();
    
    Bead* b1 = cBack->getFirstBead();
    Bead* b2 = cBack->getSecondBead();
    
    auto direction = twoPointDirection(b1->vcoordinate(), b2->vcoordinate());
    
<<<<<<< HEAD
    b2->coordinate() = vector2Vec<3, double>(nextPointProjection(b2->vcoordinate(),
    SysParams::Geometry().monomerSize[_filType], direction));

    cBack->getCoordinate() = b2->coordinate();
=======
    b2->coordinate = nextPointProjection(b2->coordinate,
    SysParams::Geometry().monomerSize[_filType], direction);
    //update vector structure
    int cidx = cBack->_dcIndex;
    int bidx = b2->_dbIndex;
    //Update coordinates in the structures
    auto C = midPointCoordinate(b1->coordinate,b2->coordinate,0.5);
    for(int i=0; i < 3; i++) {
        CUDAcommon::serlvars.cylindervec[cidx].coord[i] = C[i];
        CUDAcommon::serlvars.coord[3 * bidx + i] = b2->coordinate[i];
    }
>>>>>>> 324f02ec
    
#ifdef MECHANICS
    //increment load
    b2->lfip++;
    
    //increase eq length, update
    floatingpoint newEqLen = cBack->getMCylinder()->getEqLength() +
                      SysParams::Geometry().monomerSize[_filType];
    cBack->getMCylinder()->setEqLength(_filType, newEqLen);
#endif
    
#ifdef DYNAMICRATES
    //update rates of new back
    _cylinderVector.back()->updateReactionRates();
#endif

    _polyPlusEnd++;

}

void Filament::polymerizeMinusEnd() {
    
    Cylinder* cFront = _cylinderVector.front();
    
    Bead* b1 = cFront->getFirstBead();
    Bead* b2 = cFront->getSecondBead();

    auto direction = twoPointDirection(b2->vcoordinate(), b1->vcoordinate());
    
<<<<<<< HEAD
    b1->coordinate() = vector2Vec<3, double>(nextPointProjection(b1->vcoordinate(),
    SysParams::Geometry().monomerSize[_filType], direction));

    cFront->getCoordinate() = b1->coordinate();
=======
    b1->coordinate = nextPointProjection(b1->coordinate,
    SysParams::Geometry().monomerSize[_filType], direction);
    //update vector structure
    int cidx = cFront->_dcIndex;
    int bidx = b1->_dbIndex;
    //Update coordinates in the structures
    auto C = midPointCoordinate(b1->coordinate,b2->coordinate,0.5);
    for(int i=0; i < 3; i++) {
        CUDAcommon::serlvars.cylindervec[cidx].coord[i] = C[i];
        CUDAcommon::serlvars.coord[3 * bidx + i] = b1->coordinate[i];
    }
>>>>>>> 324f02ec

#ifdef MECHANICS
    
    //increment load
    b1->lfim++;
    
    //increase eq length, update
    floatingpoint newEqLen = cFront->getMCylinder()->getEqLength() +
                      SysParams::Geometry().monomerSize[_filType];
    cFront->getMCylinder()->setEqLength(_filType, newEqLen);
#endif

#ifdef DYNAMICRATES
    //update rates of new back
    _cylinderVector.front()->updateReactionRates();
#endif

    _polyMinusEnd++;

}

void Filament::depolymerizePlusEnd() {
    
    Cylinder* cBack = _cylinderVector.back();
    
    Bead* b1 = cBack->getFirstBead();
    Bead* b2 = cBack->getSecondBead();

<<<<<<< HEAD
    auto direction = twoPointDirection(b2->vcoordinate(), b1->vcoordinate());
=======
    auto direction = twoPointDirection(b2->coordinate, b1->coordinate);
    
    b2->coordinate = nextPointProjection(b2->coordinate,
    SysParams::Geometry().monomerSize[_filType], direction);
    //update vector structure
    int cidx = cBack->_dcIndex;
    int bidx = b2->_dbIndex;
    //Update coordinates in the structures
    auto C = midPointCoordinate(b1->coordinate,b2->coordinate,0.5);
    for(int i=0; i < 3; i++) {
        CUDAcommon::serlvars.cylindervec[cidx].coord[i] = C[i];
        CUDAcommon::serlvars.coord[3 * bidx + i] = b2->coordinate[i];
    }
>>>>>>> 324f02ec
    
    b2->coordinate() = vector2Vec<3, double>(nextPointProjection(b2->vcoordinate(),
    SysParams::Geometry().monomerSize[_filType], direction));

    cBack->getCoordinate() = b2->coordinate();

#ifdef MECHANICS
    
    //increment load
    b2->lfip--;
    
    //decrease eq length, update
    floatingpoint newEqLen = cBack->getMCylinder()->getEqLength() -
                      SysParams::Geometry().monomerSize[_filType];
    cBack->getMCylinder()->setEqLength(_filType, newEqLen);
#endif
#ifdef DYNAMICRATES
    //update rates of new back
    _cylinderVector.front()->updateReactionRates();
#endif
    
    _depolyPlusEnd++;;

}

void Filament::depolymerizeMinusEnd() {
    
    Cylinder* cFront = _cylinderVector.front();
    
    Bead* b1 = cFront->getFirstBead();
    Bead* b2 = cFront->getSecondBead();
    
<<<<<<< HEAD
    auto direction = twoPointDirection(b1->vcoordinate(), b2->vcoordinate());
=======
    auto direction = twoPointDirection(b1->coordinate, b2->coordinate);
    
    b1->coordinate = nextPointProjection(b1->coordinate,
    SysParams::Geometry().monomerSize[_filType], direction);
    //update vector structure
    int cidx = cFront->_dcIndex;
    int bidx = b1->_dbIndex;
    //Update coordinates in the structures
    auto C = midPointCoordinate(b1->coordinate,b2->coordinate,0.5);
    for(int i=0; i < 3; i++) {
        CUDAcommon::serlvars.cylindervec[cidx].coord[i] = C[i];
        CUDAcommon::serlvars.coord[3 * bidx + i] = b1->coordinate[i];
    }
>>>>>>> 324f02ec
    
    b1->coordinate() = vector2Vec<3, double>(nextPointProjection(b1->vcoordinate(),
    SysParams::Geometry().monomerSize[_filType], direction));

    cFront->getCoordinate() = b1->coordinate();

#ifdef MECHANICS
    
    b1->lfim--;
    
    //decrease eq length, update
    floatingpoint newEqLen = cFront->getMCylinder()->getEqLength() -
                      SysParams::Geometry().monomerSize[_filType];
    cFront->getMCylinder()->setEqLength(_filType, newEqLen);
#endif

#ifdef DYNAMICRATES
    //update rates of new back
    _cylinderVector.front()->updateReactionRates();
#endif

    _depolyMinusEnd++;
}


void Filament::nucleate(short plusEnd, short filament, short minusEnd) {
    
#ifdef CHEMISTRY
    //chemically initialize species
    CCylinder* cc = _cylinderVector[0]->getCCylinder();
    int monomerPosition = SysParams::Geometry().cylinderNumMon[_filType] / 2 + 1;
    
    CMonomer* m1 = cc->getCMonomer(monomerPosition - 1);
    CMonomer* m2 = cc->getCMonomer(monomerPosition);
    CMonomer* m3 = cc->getCMonomer(monomerPosition + 1);
    
    //minus end
    m1->speciesMinusEnd(minusEnd)->up();
    
    //filament
    m2->speciesFilament(filament)->up();
    
    for(auto j : SysParams::Chemistry().bindingIndices[_filType])
        m2->speciesBound(j)->up();
    
    //plus end
    m3->speciesPlusEnd(plusEnd)->up();
#endif

    _nucleationReaction++;

}


Filament* Filament::sever(int cylinderPosition) {
    
    int vectorPosition = 0;
    
    //loop through cylinder vector, find position
    for(auto &c : _cylinderVector) {
        
        if(c->getPosition() == cylinderPosition) break;
        else vectorPosition++;
    }
    
    //if vector position is zero, we can't sever. return null
    if(vectorPosition == 0) return nullptr;
    
#ifdef CHEMISTRY
    //if any of the cylinders are only one monomer long, we can't sever
    CCylinder* ccBack  = _cylinderVector[vectorPosition - 1]->getCCylinder();
    CMonomer* cm = ccBack->getCMonomer(ccBack->getSize() - 1);
    
    if(cm->activeSpeciesMinusEnd() != -1) return nullptr;
#endif
    
    //create a new filament
    Filament* newFilament = _subSystem->addTrackable<Filament>(_subSystem, _filType);
    
    //Split the cylinder vector at position, transfer cylinders to new filament
    for(int i = vectorPosition; i > 0; i--) {
        
        Cylinder* c = _cylinderVector.front();
        _cylinderVector.pop_front();

        newFilament->_cylinderVector.push_back(c);
        
        //TRANSFER CHILD
        unique_ptr<Component> &&tmp = this->getChild(c);
        this->transferChild(std::move(tmp), (Composite*)newFilament);

        //Add beads and cylinder to new parent
        if(i == vectorPosition) {
            unique_ptr<Component> &&tmp2 = this->getChild(c->getFirstBead());
            this->transferChild(std::move(tmp2), (Composite*)newFilament);
        }
        unique_ptr<Component> &&tmp1 = this->getChild(c->getSecondBead());
        this->transferChild(std::move(tmp1), (Composite*)newFilament);
    }
    //new front of new filament, back of old
    auto c1 = newFilament->_cylinderVector.back();
    auto c2 = _cylinderVector.front();
    
    ///copy bead at severing point, attach to new filament
    Bead* newB = _subSystem->addTrackable<Bead>(*(c2->getFirstBead()));
    Bead* oldB = c2->getFirstBead();
    
    //offset these beads by a little for safety
    auto msize = SysParams::Geometry().monomerSize[_filType];
    
    vector<floatingpoint> offsetCoord =
    {(Rand::randInteger(0,1) ? -1 : +1) * Rand::randfloatingpoint(msize, 2 * msize),
     (Rand::randInteger(0,1) ? -1 : +1) * Rand::randfloatingpoint(msize, 2 * msize),
     (Rand::randInteger(0,1) ? -1 : +1) * Rand::randfloatingpoint(msize, 2 * msize)};
    
    oldB->coordinate()[0] += offsetCoord[0];
    oldB->coordinate()[1] += offsetCoord[1];
    oldB->coordinate()[2] += offsetCoord[2];
    
    newB->coordinate()[0] += -offsetCoord[0];
    newB->coordinate()[1] += -offsetCoord[1];
    newB->coordinate()[2] += -offsetCoord[2];
    
    //add bead
    c1->setSecondBead(newB);
    newFilament->addChild(unique_ptr<Component>(newB));
    
    //set plus and minus ends
    c1->setPlusEnd(true);
    c2->setMinusEnd(true);
    
#ifdef CHEMISTRY
    //mark the plus and minus ends of the new and old filament
    CCylinder* cc1 = c1->getCCylinder();
    CCylinder* cc2 = c2->getCCylinder();
    
    CMonomer* m1 = cc1->getCMonomer(cc1->getSize() - 1);
    CMonomer* m2 = cc2->getCMonomer(0);
    
    short filamentInt1 = m1->activeSpeciesFilament();
    short filamentInt2 = m2->activeSpeciesFilament();
    
    //plus end
    m1->speciesFilament(filamentInt1)->down();
    m1->speciesPlusEnd(filamentInt1)->up();
    
    for(auto j : SysParams::Chemistry().bindingIndices[_filType])
        m1->speciesBound(j)->down();
    
    //minus end
    m2->speciesFilament(filamentInt2)->down();
    m2->speciesMinusEnd(filamentInt2)->up();
    
    for(auto j : SysParams::Chemistry().bindingIndices[_filType])
        m2->speciesBound(j)->down();
    
    //remove any cross-cylinder rxns between these two cylinders
    cc1->removeCrossCylinderReactions(cc2);
    cc2->removeCrossCylinderReactions(cc1);
#endif
    _severingReaction++;
    _severingID.push_back(newFilament->getId());
    return newFilament;
}

vector<vector<floatingpoint>> Filament::straightFilamentProjection(const vector<vector<floatingpoint>>& v, int numBeads) {
    
    vector<vector<floatingpoint>> coordinate;
    vector<floatingpoint> tmpVec (3, 0);
    vector<floatingpoint> tau (3, 0);
    floatingpoint invD = 1/twoPointDistance(v[1], v[0]);
    tau[0] = invD * ( v[1][0] - v[0][0] );
    tau[1] = invD * ( v[1][1] - v[0][1] );
    tau[2] = invD * ( v[1][2] - v[0][2] );
    
    for (int i = 0; i<numBeads; i++) {
        
        tmpVec[0] = v[0][0] + SysParams::Geometry().cylinderSize[_filType] * i * tau[0];
        tmpVec[1] = v[0][1] + SysParams::Geometry().cylinderSize[_filType] * i * tau[1];
        tmpVec[2] = v[0][2] + SysParams::Geometry().cylinderSize[_filType] * i * tau[2];
        
        coordinate.push_back(tmpVec);
    }
    return coordinate;
}

vector<vector<floatingpoint>> Filament::zigZagFilamentProjection(const vector<vector<floatingpoint>>& v, int numBeads){
    
    vector<vector<floatingpoint>> coordinate;
    vector<floatingpoint> tmpVec (3, 0);
    vector<floatingpoint> tau (3, 0);
    floatingpoint invD = 1/twoPointDistance(v[1], v[0]);
    tau[0] = invD * ( v[1][0] - v[0][0] );
    tau[1] = invD * ( v[1][1] - v[0][1] );
    tau[2] = invD * ( v[1][2] - v[0][2] );
    
    vector<floatingpoint> perptau = {-tau[1], tau[0], tau[2]};
    
    
    for (int i = 0; i<numBeads; i++) {
        
        if(i%2 == 0) {
            tmpVec[0] = v[0][0] + SysParams::Geometry().cylinderSize[_filType] * i * tau[0];
            tmpVec[1] = v[0][1] + SysParams::Geometry().cylinderSize[_filType] * i * tau[1];
            tmpVec[2] = v[0][2] + SysParams::Geometry().cylinderSize[_filType] * i * tau[2];
        }
        else {
            tmpVec[0] = v[0][0] + SysParams::Geometry().cylinderSize[_filType] * i * perptau[0];
            tmpVec[1] = v[0][1] + SysParams::Geometry().cylinderSize[_filType] * i * perptau[1];
            tmpVec[2] = v[0][2] + SysParams::Geometry().cylinderSize[_filType] * i * perptau[2];
        }
        
        coordinate.push_back(tmpVec);
    }
    return coordinate;
}

/// Create a projection
/// @note - created by Aravind 12/2014
void marsagila(vector<floatingpoint>&v) {
    
    floatingpoint d1,d2,d3;
    floatingpoint *x=new floatingpoint[3];
    d1=2*Rand::randfloatingpoint(0,1)-1;
    d2=2*Rand::randfloatingpoint(0,1)-1;
    d3=pow(d1,2)+pow(d2,2);
    
    while(d3>=1) {
        d1=2*Rand::randfloatingpoint(0,1)-1;
        d2=2*Rand::randfloatingpoint(0,1)-1;
        d3=pow(d1,2)+pow(d2,2);
    }
    
    x[0]=2.0*d1*pow((1.0-d3),0.5);
    x[1]=2.0*d2*pow(1.0-d3,0.5);
    x[2]=1.0-2.0*d3;
    v[0]=2.0*d1*pow((1.0-d3),0.5);
    v[1]=2.0*d2*pow(1.0-d3,0.5);
    v[2]=1.0-2.0*d3;
}

/// Matrix multiply
/// @note - created by Aravind 12/2014
void matrix_mul(boost::numeric::ublas::matrix<floatingpoint>&X,
                boost::numeric::ublas::matrix<floatingpoint>&Y,
                boost::numeric::ublas::matrix<floatingpoint>&Z,
                vector<floatingpoint>&x,vector<floatingpoint>&y,
                vector<floatingpoint>&z,int nbeads,
                vector<vector<floatingpoint>> &coordinate) {
    
    int t,i;
    floatingpoint dt,length,cyl_length,sum;
    vector<int> id;
    vector<floatingpoint> dx,dy,dz,dx2,dy2,dz2,length2,dxdy2,dummyy(3);
    using namespace boost::numeric::ublas;
    matrix<floatingpoint> B(4,4),B2(1,4),temp1(4,1),dummy(1,1),temp2(4,1),temp3(4,1);
    
    // B
    B(0,0)=1; B(0,1)=0; B(0,2)=0; B(0,3)=0;
    B(1,0)=-3; B(1,1)=3; B(1,2)=0; B(1,3)=0;
    B(2,0)=3; B(2,1)=-6; B(2,2)=3; B(2,3)=0;
    B(3,0)=-1; B(3,1)=3; B(3,2)=-3; B(3,3)=1;
    
    axpy_prod(B,X,temp1);
    axpy_prod(B,Y,temp2);
    axpy_prod(B,Z,temp3);
    B2(0,0)=1;
    
    for(t=0;t<=4000;t++) {
        dt=0.00025*t;
        B2(0,1)=dt;
        B2(0,2)=dt*dt;
        B2(0,3)=dt*dt*dt;
        axpy_prod(B2,temp1,dummy);
        x.push_back(dummy(0,0));
        axpy_prod(B2,temp2,dummy);
        y.push_back(dummy(0,0));
        axpy_prod(B2,temp3,dummy);
        z.push_back(dummy(0,0));
    }
    
    adjacent_difference(x.begin(),x.end(),back_inserter(dx));//dx
    adjacent_difference(y.begin(),y.end(),back_inserter(dy));//dy
    adjacent_difference(z.begin(),z.end(),back_inserter(dz));//dz
    
    transform(dx.begin(), dx.end(),dx.begin(),
              back_inserter(dx2), multiplies<floatingpoint>());
    transform(dy.begin(), dy.end(),dy.begin(),
              back_inserter(dy2), multiplies<floatingpoint>());
    transform(dz.begin(), dz.end(),dz.begin(),
              back_inserter(dz2), multiplies<floatingpoint>());
    
    //array of sum(dx^2+dy^2)
    transform(dx2.begin(),dx2.end(),dy2.begin(),
              back_inserter(dxdy2),plus<floatingpoint>());
    //array of sum(dx^2+dy^2+dz^2)
    transform(dxdy2.begin(),dxdy2.end(),dz2.begin(),
              back_inserter(length2),plus<floatingpoint>());
    
    std::vector<floatingpoint> tempLength;
    for(auto x: length2) tempLength.push_back(sqrt(x));
    length2 = tempLength; length2[0]=0.0;
    
    length = boost::accumulate(length2, 0.0);//arc length.
    
    //making equal divisions.
    i=0;sum=0.0;id.push_back(0.0);
    cyl_length=length/(nbeads-1);
    
    while(i<=4000) {
        sum+=length2[i];
        if(sum>=cyl_length||i==4000) {
            id.push_back(i);
            sum=0.0;
        }
        i++;
    }
    
    for(i=0;i<id.size();i++) {
        dummyy[0]=x[id[i]];
        dummyy[1]=y[id[i]];
        dummyy[2]=z[id[i]];
        coordinate.push_back(dummyy);
    }
}

void arcOutward(vector<floatingpoint>&v1,vector<floatingpoint>&v2, const vector<vector<floatingpoint>>&v) {
    
    vector<floatingpoint> center,tempv1,tempv2,temp2,temp3(3),
                   temp4(3),mid,mid2(3),mid3(3),temp5;
    
    center = GController::getCenter();
    
    // point v[0]
    temp3[0]=v[0][0];
    temp3[1]=v[0][1];
    temp3[2]=v[0][2];
    
    //point v[1]
    temp4[0]=v[1][0];
    temp4[1]=v[1][1];
    temp4[2]=v[1][2];
    
    mid=midPointCoordinate(temp3, temp4, 0.5);
    mid2=midPointCoordinate(mid, temp4, 0.5);
    mid3=midPointCoordinate(mid, temp3, 0.5);
    
    //vector between v[1] and center stored in tempv1
    std::transform(v[1].begin(), v[1].end(), center.begin(),
                   std::back_inserter(tempv1), std::minus<floatingpoint>());
    
    floatingpoint dist=twoPointDistance(center, temp4);
    dist=300/dist;
    
    std::transform(tempv1.begin(),tempv1.end(),tempv1.begin(),
                   std::bind2nd(std::multiplies<floatingpoint>(),dist));
    std::transform(mid.begin(), mid.end(), tempv1.begin(),
                   std::back_inserter(v1), std::plus<floatingpoint>());
    
    //vector between v[0] and center stored in tempv2
    std::transform(v[0].begin(), v[0].end(), center.begin(),
                   std::back_inserter(tempv2), std::minus<floatingpoint>());
    
    dist=twoPointDistance(center, temp3);
    dist=100/dist;
    
    std::transform(tempv2.begin(),tempv2.end(),tempv2.begin(),
                   std::bind2nd(std::multiplies<floatingpoint>(),dist));
    std::transform(mid3.begin(), mid3.end(), tempv2.begin(),
                   std::back_inserter(v2), std::plus<floatingpoint>());
}

vector<vector<floatingpoint>> Filament::arcFilamentProjection(const vector<vector<floatingpoint>>& v, int numBeads) {
    
    using namespace boost::numeric::ublas;

    std::vector<floatingpoint> X3,x3(3),x4(3),X4,x,y,z;
    matrix<floatingpoint> C(3,3),B(4,4),X(4,1),Y(4,1),Z(4,1);
    std::vector< std::vector<floatingpoint> > coordinates;

    arcOutward(X3,X4,v);
    X(0,0)=v[0][0]; X(1,0)=X3[0]; X(2,0)=X4[0]; X(3,0)=v[1][0];
    Y(0,0)=v[0][1]; Y(1,0)=X3[1]; Y(2,0)=X4[1]; Y(3,0)=v[1][1];
    Z(0,0)=v[0][2]; Z(1,0)=X3[2]; Z(2,0)=X4[2]; Z(3,0)=v[1][2];
    //
    matrix_mul(X,Y,Z,x,y,z,numBeads,coordinates);
    return coordinates;
}
// predefined projection
vector<vector<floatingpoint>> Filament::predefinedFilamentProjection(const vector<vector<floatingpoint>>& v, int numBeads) {
    return v;
}
//@
void Filament::printSelf() {
    
    cout << endl;
    
    cout << "Filament: ptr = " << this << endl;
    cout << "Filament ID = " << getId() << endl;
    cout << "Filament type = " << _filType << endl;
    
    cout << endl;
    cout << "Cylinder information..." << endl;
    
    for(auto c : _cylinderVector)
        c->printSelf();
    
    cout << endl;
    
}

bool Filament::isConsistent() {
    
#ifdef CHEMISTRY
    //check consistency of each individual cylinder
    for(auto &c : _cylinderVector) {
        if(!c->getCCylinder()->isConsistent()) {
         
            cout << "Cylinder at position " << c->getPosition()
                 << " is chemically inconsistent" << endl;
            return false;
        }
    }

    //check that it only has one plus end and one minus end
    int numPlusEnd = 0;
    int numMinusEnd = 0;
        
    for(auto &c : _cylinderVector) {
        
        for(int i = 0; i < c->getCCylinder()->getSize(); i++) {
            auto m = c->getCCylinder()->getCMonomer(i);
            
            if(m->activeSpeciesPlusEnd() != -1) numPlusEnd++;
            if(m->activeSpeciesMinusEnd() != -1) numMinusEnd++;
        }
    }
    if(numPlusEnd != 1) {
        cout << "This filament has more than one plus end species." << endl;
        return false;
    }
    if(numMinusEnd != 1) {
        cout << "This filament has more than one minus end species." << endl;
        return false;
    }
     
#endif
    return true;
}


species_copy_t Filament::countSpecies(short filamentType, const string& name) {
    
    species_copy_t copyNum = 0;
    
    for(auto f : getElements()) {
        
        if(f->getType() != filamentType) continue;
        
        //loop through the filament
        for(auto c : f->_cylinderVector) {
            
            for(int i = 0; i < c->getCCylinder()->getSize(); i++) {
                auto m = c->getCCylinder()->getCMonomer(i);
                
                //filament species
                int activeIndex = m->activeSpeciesFilament();
                
                if(activeIndex != -1) {
                    
                    auto s = m->speciesFilament(activeIndex);
                    string sname = SpeciesNamesDB::removeUniqueFilName(s->getName());
                    
                    if(sname == name)
                        copyNum += s->getN();
                    
                    continue;
                }
                
                //plus end species
                activeIndex = m->activeSpeciesPlusEnd();
                
                if(activeIndex != -1) {
                    
                    auto s = m->speciesPlusEnd(activeIndex);
                    string sname = SpeciesNamesDB::removeUniqueFilName(s->getName());
                    
                    if(sname == name)
                        copyNum += s->getN();
                    
                    continue;
                }
                
                //minus end species
                activeIndex = m->activeSpeciesMinusEnd();
                
                if(activeIndex != -1) {
                    
                    auto s = m->speciesMinusEnd(activeIndex);
                    string sname = SpeciesNamesDB::removeUniqueFilName(s->getName());
                    
                    if(sname == name)
                        copyNum += s->getN();
                    
                    continue;
                }
                
            }
        }
    }
    return copyNum;
}

floatingpoint Filament::FilextendPlusendtimer1 = 0.0;
floatingpoint Filament::FilextendPlusendtimer2 = 0.0;
floatingpoint Filament::FilextendPlusendtimer3 = 0.0;
floatingpoint Filament::FilextendMinusendtimer1 = 0.0;
floatingpoint Filament::FilextendMinusendtimer2 = 0.0;
floatingpoint Filament::FilextendMinusendtimer3 = 0.0;

<|MERGE_RESOLUTION|>--- conflicted
+++ resolved
@@ -371,24 +371,10 @@
     
     auto direction = twoPointDirection(b1->vcoordinate(), b2->vcoordinate());
     
-<<<<<<< HEAD
-    b2->coordinate() = vector2Vec<3, double>(nextPointProjection(b2->vcoordinate(),
+    b2->coordinate() = vector2Vec<3, floatingpoint>(nextPointProjection(b2->vcoordinate(),
     SysParams::Geometry().monomerSize[_filType], direction));
 
     cBack->getCoordinate() = b2->coordinate();
-=======
-    b2->coordinate = nextPointProjection(b2->coordinate,
-    SysParams::Geometry().monomerSize[_filType], direction);
-    //update vector structure
-    int cidx = cBack->_dcIndex;
-    int bidx = b2->_dbIndex;
-    //Update coordinates in the structures
-    auto C = midPointCoordinate(b1->coordinate,b2->coordinate,0.5);
-    for(int i=0; i < 3; i++) {
-        CUDAcommon::serlvars.cylindervec[cidx].coord[i] = C[i];
-        CUDAcommon::serlvars.coord[3 * bidx + i] = b2->coordinate[i];
-    }
->>>>>>> 324f02ec
     
 #ifdef MECHANICS
     //increment load
@@ -418,24 +404,10 @@
 
     auto direction = twoPointDirection(b2->vcoordinate(), b1->vcoordinate());
     
-<<<<<<< HEAD
-    b1->coordinate() = vector2Vec<3, double>(nextPointProjection(b1->vcoordinate(),
+    b1->coordinate() = vector2Vec<3, floatingpoint>(nextPointProjection(b1->vcoordinate(),
     SysParams::Geometry().monomerSize[_filType], direction));
 
     cFront->getCoordinate() = b1->coordinate();
-=======
-    b1->coordinate = nextPointProjection(b1->coordinate,
-    SysParams::Geometry().monomerSize[_filType], direction);
-    //update vector structure
-    int cidx = cFront->_dcIndex;
-    int bidx = b1->_dbIndex;
-    //Update coordinates in the structures
-    auto C = midPointCoordinate(b1->coordinate,b2->coordinate,0.5);
-    for(int i=0; i < 3; i++) {
-        CUDAcommon::serlvars.cylindervec[cidx].coord[i] = C[i];
-        CUDAcommon::serlvars.coord[3 * bidx + i] = b1->coordinate[i];
-    }
->>>>>>> 324f02ec
 
 #ifdef MECHANICS
     
@@ -464,23 +436,7 @@
     Bead* b1 = cBack->getFirstBead();
     Bead* b2 = cBack->getSecondBead();
 
-<<<<<<< HEAD
     auto direction = twoPointDirection(b2->vcoordinate(), b1->vcoordinate());
-=======
-    auto direction = twoPointDirection(b2->coordinate, b1->coordinate);
-    
-    b2->coordinate = nextPointProjection(b2->coordinate,
-    SysParams::Geometry().monomerSize[_filType], direction);
-    //update vector structure
-    int cidx = cBack->_dcIndex;
-    int bidx = b2->_dbIndex;
-    //Update coordinates in the structures
-    auto C = midPointCoordinate(b1->coordinate,b2->coordinate,0.5);
-    for(int i=0; i < 3; i++) {
-        CUDAcommon::serlvars.cylindervec[cidx].coord[i] = C[i];
-        CUDAcommon::serlvars.coord[3 * bidx + i] = b2->coordinate[i];
-    }
->>>>>>> 324f02ec
     
     b2->coordinate() = vector2Vec<3, double>(nextPointProjection(b2->vcoordinate(),
     SysParams::Geometry().monomerSize[_filType], direction));
@@ -513,23 +469,7 @@
     Bead* b1 = cFront->getFirstBead();
     Bead* b2 = cFront->getSecondBead();
     
-<<<<<<< HEAD
     auto direction = twoPointDirection(b1->vcoordinate(), b2->vcoordinate());
-=======
-    auto direction = twoPointDirection(b1->coordinate, b2->coordinate);
-    
-    b1->coordinate = nextPointProjection(b1->coordinate,
-    SysParams::Geometry().monomerSize[_filType], direction);
-    //update vector structure
-    int cidx = cFront->_dcIndex;
-    int bidx = b1->_dbIndex;
-    //Update coordinates in the structures
-    auto C = midPointCoordinate(b1->coordinate,b2->coordinate,0.5);
-    for(int i=0; i < 3; i++) {
-        CUDAcommon::serlvars.cylindervec[cidx].coord[i] = C[i];
-        CUDAcommon::serlvars.coord[3 * bidx + i] = b1->coordinate[i];
-    }
->>>>>>> 324f02ec
     
     b1->coordinate() = vector2Vec<3, double>(nextPointProjection(b1->vcoordinate(),
     SysParams::Geometry().monomerSize[_filType], direction));
