
//------------------------------------------------------------------
//  **MEDYAN** - Simulation Package for the Mechanochemical
//               Dynamics of Active Networks, v3.1
//
//  Copyright (2015-2016)  Papoian Lab, University of Maryland
//
//                 ALL RIGHTS RESERVED
//
//  See the MEDYAN web page for more information:
//  http://www.medyan.org
//------------------------------------------------------------------

#include <time.h>
#include <random>
#include <math.h>
#include <algorithm>
#include <functional>
#include <numeric>
#include <boost/numeric/ublas/matrix.hpp>
#include <boost/numeric/ublas/io.hpp>
#include <boost/numeric/ublas/operation.hpp>
#include <boost/range/numeric.hpp>
#include <fstream>

#include "Filament.h"
#include "Cylinder.h"
#include "Bead.h"

#include "SubSystem.h"

#include "SysParams.h"
#include "MathFunctions.h"
#include "GController.h"
#include "Rand.h"

using namespace mathfunc;

Database<Filament*> Filament::_filaments;
Histogram* Filament::_turnoverTimes;

Filament::Filament(SubSystem* s, short filamentType, const vector<double>& position,
                   const vector<double>& direction, bool nucleation, bool branch)

    : Trackable(), _subSystem(s), _filType(filamentType), _ID(_filaments.getID()) {
 
    //create beads
    Bead* b1 = _subSystem->addTrackable<Bead>(position, this, 0);
    
    //choose length
    double length = 0.0;
    
    if(branch)          length = SysParams::Geometry().monomerSize[_filType];
    else if(nucleation) length = SysParams::Geometry().minCylinderSize[_filType];
    
    auto pos2 = nextPointProjection(position, length, direction);
        
    Bead* b2 = _subSystem->addTrackable<Bead>(pos2, this, 1);
    
    //create cylinder
    Cylinder* c0 = _subSystem->addTrackable<Cylinder>(this, b1, b2, _filType, 0);
    
    c0->setPlusEnd(true);
    c0->setMinusEnd(true);
    _cylinderVector.push_back(c0);
        
    //set plus end marker
    _plusEndPosition = 1;
}


Filament::Filament(SubSystem* s, short filamentType, vector<vector<double> >& position,
                   int numBeads, string projectionType)

    : Trackable(), _subSystem(s), _filType(filamentType), _ID(_filaments.getID()) {
    
    //create a projection of beads
    vector<vector<double>> tmpBeadsCoord;
    
    //straight projection
    if(projectionType == "STRAIGHT")
        tmpBeadsCoord = straightFilamentProjection(position, numBeads);
    //zigzag projection
    else if(projectionType == "ZIGZAG")
        tmpBeadsCoord = zigZagFilamentProjection(position, numBeads);
    //arc projection
    else if(projectionType == "ARC")
        tmpBeadsCoord = arcFilamentProjection(position, numBeads);
        //predefined projection aravind sep 9, 15
    else if(projectionType == "PREDEFINED")
        tmpBeadsCoord = predefinedFilamentProjection(position, numBeads);
   
    //create beads
    auto direction = twoPointDirection(tmpBeadsCoord[0], tmpBeadsCoord[1]);
        
    Bead* b1 = _subSystem->addTrackable<Bead>(tmpBeadsCoord[0], this, 0);
    Bead* b2 = _subSystem->addTrackable<Bead>(tmpBeadsCoord[1], this, 1);
    
    Cylinder* c0 = _subSystem->addTrackable<Cylinder>(this, b1, b2, _filType, 0,
                                                      false, false, true);
        
    c0->setPlusEnd(true);
    c0->setMinusEnd(true);
    _cylinderVector.push_back(c0);
    
    for (int i = 2; i<numBeads; i++)
        extendPlusEnd(tmpBeadsCoord[i]);
        
    //set plus end marker
    _plusEndPosition = numBeads - 1;
}

Filament::~Filament() {
    
    //remove cylinders, beads from system
    for(auto &c : _cylinderVector) {

        _subSystem->removeTrackable<Bead>(c->getFirstBead());
        
        if(c->isPlusEnd())
            _subSystem->removeTrackable<Bead>(c->getSecondBead());
        
        _subSystem->removeTrackable<Cylinder>(c);
    }
}


//Extend front for initialization
void Filament::extendPlusEnd(vector<double>& coordinates) {
    
    Cylinder* cBack = _cylinderVector.back();
    cBack->setPlusEnd(false);
    
    int lpf = cBack->getPosition();
    
    Bead* b2 = cBack->getSecondBead();
    
    //create a new bead
//    auto direction = twoPointDirection(b2->coordinate, coordinates);
//    auto newBeadCoords = nextPointProjection(b2->coordinate,
//    twoPointDistance(b2->coordinate, coordinates), direction);
    auto newBeadCoords=coordinates;
    //create
    Bead* bNew = _subSystem->addTrackable<Bead>(newBeadCoords, this, b2->getPosition() + 1);

    Cylinder* c0 = _subSystem->addTrackable<Cylinder> (this, b2, bNew, _filType,
                                                       lpf + 1, false, false, true);
    
    c0->setPlusEnd(true);
    _cylinderVector.push_back(c0);
    
}

//Extend back for initialization
void Filament::extendMinusEnd(vector<double>& coordinates) {

    Cylinder* cFront = _cylinderVector.front();
    cFront->setMinusEnd(false);
    
    int lpf = cFront->getPosition();
    
    Bead* b2 = cFront->getFirstBead();
    
    //create a new bead
    auto direction = twoPointDirection(b2->coordinate, coordinates);
    auto newBeadCoords = nextPointProjection(b2->coordinate,
    SysParams::Geometry().cylinderSize[_filType], direction);
    
    //create
    Bead* bNew = _subSystem->addTrackable<Bead>(newBeadCoords, this, b2->getPosition() - 1);
    Cylinder* c0 = _subSystem->addTrackable<Cylinder>(this, bNew, b2, _filType,
                                                  lpf - 1, false, false, true);
    
    c0->setMinusEnd(true);
    _cylinderVector.push_front(c0);

}

//extend front at runtime
void Filament::extendPlusEnd(short plusEnd) {

    Cylinder* cBack = _cylinderVector.back();
    
    int lpf = cBack->getPosition();
    
    Bead* b1 = cBack->getFirstBead();
    Bead* b2 = cBack->getSecondBead();
    
    //move last bead of last cylinder forward
    auto direction1 = twoPointDirection(b1->coordinate, b2->coordinate);
    
    auto npp = nextPointProjection(b2->coordinate,
    SysParams::Geometry().monomerSize[_filType], direction1);
    
    //create a new bead in same place as b2
    Bead* bNew = _subSystem->addTrackable<Bead>(npp, this, b2->getPosition() + 1);
    
#ifdef MECHANICS
    //transfer the same load force to new bead
    //(approximation until next minimization)
    bNew->loadForcesP = b2->loadForcesP;
    bNew->lfip = b2->lfip + 1;
#endif
    
    Cylinder* c0 = _subSystem->addTrackable<Cylinder>(this, b2, bNew, _filType,
                                                      lpf + 1, true);
    
    
    _cylinderVector.back()->setPlusEnd(false);
    _cylinderVector.push_back(c0);
    _cylinderVector.back()->setPlusEnd(true);
    
#ifdef CHEMISTRY
    //get last cylinder, mark species
    CMonomer* m = _cylinderVector.back()->getCCylinder()->getCMonomer(0);
    m->speciesPlusEnd(plusEnd)->up();
#endif
    
#ifdef DYNAMICRATES
    //update reaction rates
    _cylinderVector.back()->updateReactionRates();
#endif
    
    _deltaPlusEnd++;
}

//extend back at runtime
void Filament::extendMinusEnd(short minusEnd) {
    
    Cylinder* cFront = _cylinderVector.front();
    int lpf = cFront->getPosition();
    
    Bead* b2 = cFront->getFirstBead();
    Bead* b1 = cFront->getSecondBead();
    
    //move last bead of last cylinder forward
    auto direction1 = twoPointDirection(b1->coordinate, b2->coordinate);
    
    auto npp = nextPointProjection(b2->coordinate,
    SysParams::Geometry().monomerSize[_filType], direction1);
    
    //create a new bead in same place as b2
    Bead* bNew = _subSystem->addTrackable<Bead>(npp, this, b2->getPosition() - 1);

#ifdef MECHANICS
    //transfer the same load force to new bead
    //(approximation until next minimization)
    bNew->loadForcesM = b2->loadForcesM;
    bNew->lfim = b2->lfim + 1;
#endif
    
    Cylinder* c0 = _subSystem->addTrackable<Cylinder>(this, bNew, b2, _filType,
                                                      lpf - 1, false, true);
    _cylinderVector.front()->setMinusEnd(false);
    _cylinderVector.push_front(c0);
    _cylinderVector.front()->setMinusEnd(true);
    
#ifdef CHEMISTRY
    //get first cylinder, mark species
    auto newCCylinder = getCylinderVector().front()->getCCylinder();
    CMonomer* m = newCCylinder->getCMonomer(newCCylinder->getSize() - 1);
    
    m->speciesMinusEnd(minusEnd)->up();
#endif
    
#ifdef DYNAMICRATES
    //update reaction rates
    _cylinderVector.front()->updateReactionRates();
#endif
    
    _deltaMinusEnd++;
}

//Depolymerize front at runtime
void Filament::retractPlusEnd() {
    
    Cylinder* retCylinder = _cylinderVector.back();
    _cylinderVector.pop_back();
    
#ifdef MECHANICS
    //transfer load forces
    Bead* bd = _cylinderVector.back()->getSecondBead();
    bd->loadForcesP = retCylinder->getSecondBead()->loadForcesP;
    bd->lfip = retCylinder->getSecondBead()->lfip - 1;
#endif
    
    _subSystem->removeTrackable<Bead>(retCylinder->getSecondBead());
    removeChild(retCylinder->getSecondBead());
    
    _subSystem->removeTrackable<Cylinder>(retCylinder);
    removeChild(retCylinder);
    
    _cylinderVector.back()->setPlusEnd(true);

    
#ifdef DYNAMICRATES
    //update rates of new front
    _cylinderVector.back()->updateReactionRates();
#endif
    
    _deltaPlusEnd--;
}

void Filament::retractMinusEnd() {
    
    Cylinder* retCylinder = _cylinderVector.front();
    _cylinderVector.pop_front();
    
#ifdef MECHANICS
    //transfer load forces
    Bead* bd = _cylinderVector.front()->getFirstBead();
    bd->loadForcesM = retCylinder->getFirstBead()->loadForcesM;
    bd->lfim = retCylinder->getFirstBead()->lfim - 1;
#endif
    
    _subSystem->removeTrackable<Bead>(retCylinder->getFirstBead());
    removeChild(retCylinder->getFirstBead());
    
    _subSystem->removeTrackable<Cylinder>(retCylinder);
    removeChild(retCylinder);
    
    _cylinderVector.front()->setMinusEnd(true);
    
#ifdef DYNAMICRATES
    //update rates of new back
    _cylinderVector.front()->updateReactionRates();
#endif
    
    _deltaMinusEnd--;
    
    ///If filament has turned over, mark as such
    if(_plusEndPosition == getMinusEndCylinder()->getFirstBead()->getPosition()) {
        
        //reset
        _plusEndPosition = getPlusEndCylinder()->getSecondBead()->getPosition();
        _turnoverTime = tau();
    }
}

void Filament::polymerizePlusEnd() {
    
    Cylinder* cBack = _cylinderVector.back();
    
    Bead* b1 = cBack->getFirstBead();
    Bead* b2 = cBack->getSecondBead();
    
    auto direction = twoPointDirection(b1->coordinate, b2->coordinate);
    
    b2->coordinate = nextPointProjection(b2->coordinate,
    SysParams::Geometry().monomerSize[_filType], direction);
    
#ifdef MECHANICS
    //increment load
    b2->lfip++;
    
    //increase eq length, update
    double newEqLen = cBack->getMCylinder()->getEqLength() +
                      SysParams::Geometry().monomerSize[_filType];
    
    cBack->getMCylinder()->setEqLength(_filType, newEqLen);
#endif
    
#ifdef DYNAMICRATES
    //update rates of new back
    _cylinderVector.back()->updateReactionRates();
#endif
   
    _polyPlusEnd++;
    
    _polyPlusEnd++;
}

void Filament::polymerizeMinusEnd() {
    
    Cylinder* cFront = _cylinderVector.front();
    
    Bead* b1 = cFront->getFirstBead();
    Bead* b2 = cFront->getSecondBead();

    auto direction = twoPointDirection(b2->coordinate, b1->coordinate);
    
    b1->coordinate = nextPointProjection(b1->coordinate,
    SysParams::Geometry().monomerSize[_filType], direction);

#ifdef MECHANICS
    
    //increment load
    b1->lfim++;
    
    //increase eq length, update
    double newEqLen = cFront->getMCylinder()->getEqLength() +
                      SysParams::Geometry().monomerSize[_filType];


    cFront->getMCylinder()->setEqLength(_filType, newEqLen);
#endif
    #ifdef DYNAMICRATES
    //update rates of new back
    _cylinderVector.front()->updateReactionRates();
#endif
    
    _polyMinusEnd++;
<<<<<<< HEAD
    
=======
>>>>>>> e67998fb
}

void Filament::depolymerizePlusEnd() {
    
    Cylinder* cBack = _cylinderVector.back();
    
    Bead* b1 = cBack->getFirstBead();
    Bead* b2 = cBack->getSecondBead();

    auto direction = twoPointDirection(b2->coordinate, b1->coordinate);
    
    b2->coordinate = nextPointProjection(b2->coordinate,
    SysParams::Geometry().monomerSize[_filType], direction);
    
#ifdef MECHANICS
    
    //increment load
    b2->lfip--;
    
    //decrease eq length, update
    double newEqLen = cBack->getMCylinder()->getEqLength() -
                      SysParams::Geometry().monomerSize[_filType];
    cBack->getMCylinder()->setEqLength(_filType, newEqLen);
#endif
#ifdef DYNAMICRATES
    //update rates of new back
    _cylinderVector.front()->updateReactionRates();
#endif
    
<<<<<<< HEAD
    _depolyPlusEnd++;;
=======
     _depolyPlusEnd++;;
>>>>>>> e67998fb
    
}

void Filament::depolymerizeMinusEnd() {
    
    Cylinder* cFront = _cylinderVector.front();
    
    Bead* b1 = cFront->getFirstBead();
    Bead* b2 = cFront->getSecondBead();
    
    auto direction = twoPointDirection(b1->coordinate, b2->coordinate);
    
    b1->coordinate = nextPointProjection(b1->coordinate,
    SysParams::Geometry().monomerSize[_filType], direction);
    
#ifdef MECHANICS
    
    b1->lfim--;
    
    //decrease eq length, update
    double newEqLen = cFront->getMCylinder()->getEqLength() -
                      SysParams::Geometry().monomerSize[_filType];

    cFront->getMCylinder()->setEqLength(_filType, newEqLen);
#endif
    
#ifdef DYNAMICRATES
    //update rates of new back
    _cylinderVector.front()->updateReactionRates();
#endif
    
    _depolyMinusEnd++;
<<<<<<< HEAD
    
=======
>>>>>>> e67998fb
}


void Filament::nucleate(short plusEnd, short filament, short minusEnd) {
    
#ifdef CHEMISTRY
    //chemically initialize species
    CCylinder* cc = _cylinderVector[0]->getCCylinder();
    int monomerPosition = SysParams::Geometry().cylinderNumMon[_filType] / 2 + 1;
    
    CMonomer* m1 = cc->getCMonomer(monomerPosition - 1);
    CMonomer* m2 = cc->getCMonomer(monomerPosition);
    CMonomer* m3 = cc->getCMonomer(monomerPosition + 1);
    
    //minus end
    m1->speciesMinusEnd(minusEnd)->up();
    
    //filament
    m2->speciesFilament(filament)->up();
    
    for(auto j : SysParams::Chemistry().bindingIndices[_filType])
        m2->speciesBound(j)->up();
    
    //plus end
    m3->speciesPlusEnd(plusEnd)->up();
#endif
    
    _nucleationReaction++;
<<<<<<< HEAD
    
=======
>>>>>>> e67998fb
}


Filament* Filament::sever(int cylinderPosition) {
    
    int vectorPosition = 0;
    
    //loop through cylinder vector, find position
    for(auto &c : _cylinderVector) {
        
        if(c->getPosition() == cylinderPosition) break;
        else vectorPosition++;
    }
    
    //if vector position is zero, we can't sever. return null
    if(vectorPosition == 0) return nullptr;
    
#ifdef CHEMISTRY
    //if any of the cylinders are only one monomer long, we can't sever
    CCylinder* ccBack  = _cylinderVector[vectorPosition - 1]->getCCylinder();
    CMonomer* cm = ccBack->getCMonomer(ccBack->getSize() - 1);
    
    if(cm->activeSpeciesMinusEnd() != -1) return nullptr;
#endif
    
    //create a new filament
    Filament* newFilament = _subSystem->addTrackable<Filament>(_subSystem, _filType);
    
    //Split the cylinder vector at position, transfer cylinders to new filament
    for(int i = vectorPosition; i > 0; i--) {
        
        Cylinder* c = _cylinderVector.front();
        _cylinderVector.pop_front();
        
        newFilament->_cylinderVector.push_back(c);
        
        //TRANSFER CHILD
        unique_ptr<Component> &&tmp = this->getChild(c);
        this->transferChild(std::move(tmp), (Composite*)newFilament);
        
        //Add beads and cylinder to new parent
        if(i == vectorPosition) {
            unique_ptr<Component> &&tmp2 = this->getChild(c->getFirstBead());
            this->transferChild(std::move(tmp2), (Composite*)newFilament);
        }
        unique_ptr<Component> &&tmp1 = this->getChild(c->getSecondBead());
        this->transferChild(std::move(tmp1), (Composite*)newFilament);
    }
    //new front of new filament, back of old
    auto c1 = newFilament->_cylinderVector.back();
    auto c2 = _cylinderVector.front();
    
    ///copy bead at severing point, attach to new filament
    Bead* newB = _subSystem->addTrackable<Bead>(*(c2->getFirstBead()));
    Bead* oldB = c2->getFirstBead();
    
    //offset these beads by a little for safety
    auto msize = SysParams::Geometry().monomerSize[_filType];
    
    vector<double> offsetCoord =
    {(Rand::randInteger(0,1) ? -1 : +1) * Rand::randDouble(msize, 2 * msize),
     (Rand::randInteger(0,1) ? -1 : +1) * Rand::randDouble(msize, 2 * msize),
     (Rand::randInteger(0,1) ? -1 : +1) * Rand::randDouble(msize, 2 * msize)};
    
    oldB->coordinate[0] += offsetCoord[0];
    oldB->coordinate[1] += offsetCoord[1];
    oldB->coordinate[2] += offsetCoord[2];
    
    newB->coordinate[0] += -offsetCoord[0];
    newB->coordinate[1] += -offsetCoord[1];
    newB->coordinate[2] += -offsetCoord[2];
    
    //add bead
    c1->setSecondBead(newB);
    newFilament->addChild(unique_ptr<Component>(newB));
    
    //set plus and minus ends
    c1->setPlusEnd(true);
    c2->setMinusEnd(true);
    
#ifdef CHEMISTRY
    //mark the plus and minus ends of the new and old filament
    CCylinder* cc1 = c1->getCCylinder();
    CCylinder* cc2 = c2->getCCylinder();
    
    CMonomer* m1 = cc1->getCMonomer(cc1->getSize() - 1);
    CMonomer* m2 = cc2->getCMonomer(0);
    
    short filamentInt1 = m1->activeSpeciesFilament();
    short filamentInt2 = m2->activeSpeciesFilament();
    
    //plus end
    m1->speciesFilament(filamentInt1)->down();
    m1->speciesPlusEnd(filamentInt1)->up();
    
    for(auto j : SysParams::Chemistry().bindingIndices[_filType])
        m1->speciesBound(j)->down();
    
    //minus end
    m2->speciesFilament(filamentInt2)->down();
    m2->speciesMinusEnd(filamentInt2)->up();
    
    for(auto j : SysParams::Chemistry().bindingIndices[_filType])
        m2->speciesBound(j)->down();
    
    //remove any cross-cylinder rxns between these two cylinders
    cc1->removeCrossCylinderReactions(cc2);
    cc2->removeCrossCylinderReactions(cc1);
#endif
    
    //Qin
    
    _severingReaction++;
    _severingID.push_back(newFilament->getID());
    return newFilament;
}

vector<vector<double>> Filament::straightFilamentProjection(vector<vector<double>>& v, int numBeads) {
    
    vector<vector<double>> coordinate;
    vector<double> tmpVec (3, 0);
    vector<double> tau (3, 0);
    double invD = 1/twoPointDistance(v[1], v[0]);
    tau[0] = invD * ( v[1][0] - v[0][0] );
    tau[1] = invD * ( v[1][1] - v[0][1] );
    tau[2] = invD * ( v[1][2] - v[0][2] );
    
    for (int i = 0; i<numBeads; i++) {
        
        tmpVec[0] = v[0][0] + SysParams::Geometry().cylinderSize[_filType] * i * tau[0];
        tmpVec[1] = v[0][1] + SysParams::Geometry().cylinderSize[_filType] * i * tau[1];
        tmpVec[2] = v[0][2] + SysParams::Geometry().cylinderSize[_filType] * i * tau[2];
        
        coordinate.push_back(tmpVec);
    }
    return coordinate;
}

vector<vector<double>> Filament::zigZagFilamentProjection(vector<vector<double>>& v, int numBeads){
    
    vector<vector<double>> coordinate;
    vector<double> tmpVec (3, 0);
    vector<double> tau (3, 0);
    double invD = 1/twoPointDistance(v[1], v[0]);
    tau[0] = invD * ( v[1][0] - v[0][0] );
    tau[1] = invD * ( v[1][1] - v[0][1] );
    tau[2] = invD * ( v[1][2] - v[0][2] );
    
    vector<double> perptau = {-tau[1], tau[0], tau[2]};
    
    
    for (int i = 0; i<numBeads; i++) {
        
        if(i%2 == 0) {
            tmpVec[0] = v[0][0] + SysParams::Geometry().cylinderSize[_filType] * i * tau[0];
            tmpVec[1] = v[0][1] + SysParams::Geometry().cylinderSize[_filType] * i * tau[1];
            tmpVec[2] = v[0][2] + SysParams::Geometry().cylinderSize[_filType] * i * tau[2];
        }
        else {
            tmpVec[0] = v[0][0] + SysParams::Geometry().cylinderSize[_filType] * i * perptau[0];
            tmpVec[1] = v[0][1] + SysParams::Geometry().cylinderSize[_filType] * i * perptau[1];
            tmpVec[2] = v[0][2] + SysParams::Geometry().cylinderSize[_filType] * i * perptau[2];
        }
        
        coordinate.push_back(tmpVec);
    }
    return coordinate;
}

/// Create a projection
/// @note - created by Aravind 12/2014
void marsagila(vector<double>&v) {
    
    double d1,d2,d3;
    double *x=new double[3];
    d1=2*Rand::randDouble(0,1)-1;
    d2=2*Rand::randDouble(0,1)-1;
    d3=pow(d1,2)+pow(d2,2);
    
    while(d3>=1) {
        d1=2*Rand::randDouble(0,1)-1;
        d2=2*Rand::randDouble(0,1)-1;
        d3=pow(d1,2)+pow(d2,2);
    }
    
    x[0]=2.0*d1*pow((1.0-d3),0.5);
    x[1]=2.0*d2*pow(1.0-d3,0.5);
    x[2]=1.0-2.0*d3;
    v[0]=2.0*d1*pow((1.0-d3),0.5);
    v[1]=2.0*d2*pow(1.0-d3,0.5);
    v[2]=1.0-2.0*d3;
}

/// Matrix multiply
/// @note - created by Aravind 12/2014
void matrix_mul(boost::numeric::ublas::matrix<double>&X,
                boost::numeric::ublas::matrix<double>&Y,
                boost::numeric::ublas::matrix<double>&Z,
                vector<double>&x,vector<double>&y,
                vector<double>&z,int nbeads,
                vector<vector<double>> &coordinate) {
    
    int t,i;
    double dt,length,cyl_length,sum;
    vector<int> id;
    vector<double> dx,dy,dz,dx2,dy2,dz2,length2,dxdy2,dummyy(3);
    using namespace boost::numeric::ublas;
    matrix<double> B(4,4),B2(1,4),temp1(4,1),dummy(1,1),temp2(4,1),temp3(4,1);
    
    // B
    B(0,0)=1; B(0,1)=0; B(0,2)=0; B(0,3)=0;
    B(1,0)=-3; B(1,1)=3; B(1,2)=0; B(1,3)=0;
    B(2,0)=3; B(2,1)=-6; B(2,2)=3; B(2,3)=0;
    B(3,0)=-1; B(3,1)=3; B(3,2)=-3; B(3,3)=1;
    
    axpy_prod(B,X,temp1);
    axpy_prod(B,Y,temp2);
    axpy_prod(B,Z,temp3);
    B2(0,0)=1;
    
    for(t=0;t<=4000;t++) {
        dt=0.00025*t;
        B2(0,1)=dt;
        B2(0,2)=dt*dt;
        B2(0,3)=dt*dt*dt;
        axpy_prod(B2,temp1,dummy);
        x.push_back(dummy(0,0));
        axpy_prod(B2,temp2,dummy);
        y.push_back(dummy(0,0));
        axpy_prod(B2,temp3,dummy);
        z.push_back(dummy(0,0));
    }
    
    adjacent_difference(x.begin(),x.end(),back_inserter(dx));//dx
    adjacent_difference(y.begin(),y.end(),back_inserter(dy));//dy
    adjacent_difference(z.begin(),z.end(),back_inserter(dz));//dz
    
    transform(dx.begin(), dx.end(),dx.begin(),
              back_inserter(dx2), multiplies<double>());
    transform(dy.begin(), dy.end(),dy.begin(),
              back_inserter(dy2), multiplies<double>());
    transform(dz.begin(), dz.end(),dz.begin(),
              back_inserter(dz2), multiplies<double>());
    
    //array of sum(dx^2+dy^2)
    transform(dx2.begin(),dx2.end(),dy2.begin(),
              back_inserter(dxdy2),plus<double>());
    //array of sum(dx^2+dy^2+dz^2)
    transform(dxdy2.begin(),dxdy2.end(),dz2.begin(),
              back_inserter(length2),plus<double>());
    
    std::vector<double> tempLength;
    for(auto x: length2) tempLength.push_back(sqrt(x));
    length2 = tempLength; length2[0]=0.0;
    
    length = boost::accumulate(length2, 0.0);//arc length.
    
    //making equal divisions.
    i=0;sum=0.0;id.push_back(0.0);
    cyl_length=length/(nbeads-1);
    
    while(i<=4000) {
        sum+=length2[i];
        if(sum>=cyl_length||i==4000) {
            id.push_back(i);
            sum=0.0;
        }
        i++;
    }
    
    for(i=0;i<id.size();i++) {
        dummyy[0]=x[id[i]];
        dummyy[1]=y[id[i]];
        dummyy[2]=z[id[i]];
        coordinate.push_back(dummyy);
    }
}

void arcOutward(vector<double>&v1,vector<double>&v2,vector<vector<double>>&v) {
    
    vector<double> center,tempv1,tempv2,temp2,temp3(3),
                   temp4(3),mid,mid2(3),mid3(3),temp5;
    
    center = GController::getCenter();
    
    // point v[0]
    temp3[0]=v[0][0];
    temp3[1]=v[0][1];
    temp3[2]=v[0][2];
    
    //point v[1]
    temp4[0]=v[1][0];
    temp4[1]=v[1][1];
    temp4[2]=v[1][2];
    
    mid=midPointCoordinate(temp3, temp4, 0.5);
    mid2=midPointCoordinate(mid, temp4, 0.5);
    mid3=midPointCoordinate(mid, temp3, 0.5);
    
    //vector between v[1] and center stored in tempv1
    std::transform(v[1].begin(), v[1].end(), center.begin(),
                   std::back_inserter(tempv1), std::minus<double>());
    
    double dist=twoPointDistance(center, temp4);
    dist=300/dist;
    
    std::transform(tempv1.begin(),tempv1.end(),tempv1.begin(),
                   std::bind2nd(std::multiplies<double>(),dist));
    std::transform(mid.begin(), mid.end(), tempv1.begin(),
                   std::back_inserter(v1), std::plus<double>());
    
    //vector between v[0] and center stored in tempv2
    std::transform(v[0].begin(), v[0].end(), center.begin(),
                   std::back_inserter(tempv2), std::minus<double>());
    
    dist=twoPointDistance(center, temp3);
    dist=100/dist;
    
    std::transform(tempv2.begin(),tempv2.end(),tempv2.begin(),
                   std::bind2nd(std::multiplies<double>(),dist));
    std::transform(mid3.begin(), mid3.end(), tempv2.begin(),
                   std::back_inserter(v2), std::plus<double>());
}

vector<vector<double>> Filament::arcFilamentProjection(vector<vector<double>>& v, int numBeads) {
    
    using namespace boost::numeric::ublas;

    std::vector<double> X3,x3(3),x4(3),X4,x,y,z;
    matrix<double> C(3,3),B(4,4),X(4,1),Y(4,1),Z(4,1);
    std::vector< std::vector<double> > coordinates;

    arcOutward(X3,X4,v);
    X(0,0)=v[0][0]; X(1,0)=X3[0]; X(2,0)=X4[0]; X(3,0)=v[1][0];
    Y(0,0)=v[0][1]; Y(1,0)=X3[1]; Y(2,0)=X4[1]; Y(3,0)=v[1][1];
    Z(0,0)=v[0][2]; Z(1,0)=X3[2]; Z(2,0)=X4[2]; Z(3,0)=v[1][2];
    //
    matrix_mul(X,Y,Z,x,y,z,numBeads,coordinates);
    return coordinates;
}
// predefined projection
vector<vector<double>> Filament::predefinedFilamentProjection(vector<vector<double>>& v, int numBeads) {
    return v;
}
//@
void Filament::printSelf() {
    
    cout << endl;
    
    cout << "Filament: ptr = " << this << endl;
    cout << "Filament ID = " << _ID << endl;
    cout << "Filament type = " << _filType << endl;
    
    cout << endl;
    cout << "Cylinder information..." << endl;
    
    for(auto c : _cylinderVector)
        c->printSelf();
    
    cout << endl;
    
}

bool Filament::isConsistent() {
    
#ifdef CHEMISTRY
    //check consistency of each individual cylinder
    for(auto &c : _cylinderVector) {
        if(!c->getCCylinder()->isConsistent()) {
         
            cout << "Cylinder at position " << c->getPosition()
                 << " is chemically inconsistent" << endl;
            return false;
        }
    }

    //check that it only has one plus end and one minus end
    int numPlusEnd = 0;
    int numMinusEnd = 0;
        
    for(auto &c : _cylinderVector) {
        
        for(int i = 0; i < c->getCCylinder()->getSize(); i++) {
            auto m = c->getCCylinder()->getCMonomer(i);
            
            if(m->activeSpeciesPlusEnd() != -1) numPlusEnd++;
            if(m->activeSpeciesMinusEnd() != -1) numMinusEnd++;
        }
    }
    if(numPlusEnd != 1) {
        cout << "This filament has more than one plus end species." << endl;
        return false;
    }
    if(numMinusEnd != 1) {
        cout << "This filament has more than one minus end species." << endl;
        return false;
    }
     
#endif
    return true;
}


species_copy_t Filament::countSpecies(short filamentType, const string& name) {
    
    species_copy_t copyNum = 0;
    
    for(auto f : _filaments.getElements()) {
        
        if(f->getType() != filamentType) continue;
        
        //loop through the filament
        for(auto c : f->_cylinderVector) {
            
            for(int i = 0; i < c->getCCylinder()->getSize(); i++) {
                auto m = c->getCCylinder()->getCMonomer(i);
                
                //filament species
                int activeIndex = m->activeSpeciesFilament();
                
                if(activeIndex != -1) {
                    
                    auto s = m->speciesFilament(activeIndex);
                    string sname = SpeciesNamesDB::removeUniqueFilName(s->getName());
                    
                    if(sname == name)
                        copyNum += s->getN();
                    
                    continue;
                }
                
                //plus end species
                activeIndex = m->activeSpeciesPlusEnd();
                
                if(activeIndex != -1) {
                    
                    auto s = m->speciesPlusEnd(activeIndex);
                    string sname = SpeciesNamesDB::removeUniqueFilName(s->getName());
                    
                    if(sname == name)
                        copyNum += s->getN();
                    
                    continue;
                }
                
                //minus end species
                activeIndex = m->activeSpeciesMinusEnd();
                
                if(activeIndex != -1) {
                    
                    auto s = m->speciesMinusEnd(activeIndex);
                    string sname = SpeciesNamesDB::removeUniqueFilName(s->getName());
                    
                    if(sname == name)
                        copyNum += s->getN();
                    
                    continue;
                }
                
            }
        }
    }
    return copyNum;
}


<|MERGE_RESOLUTION|>--- conflicted
+++ resolved
@@ -142,10 +142,8 @@
     auto newBeadCoords=coordinates;
     //create
     Bead* bNew = _subSystem->addTrackable<Bead>(newBeadCoords, this, b2->getPosition() + 1);
-
     Cylinder* c0 = _subSystem->addTrackable<Cylinder> (this, b2, bNew, _filType,
                                                        lpf + 1, false, false, true);
-    
     c0->setPlusEnd(true);
     _cylinderVector.push_back(c0);
     
@@ -170,7 +168,6 @@
     Bead* bNew = _subSystem->addTrackable<Bead>(newBeadCoords, this, b2->getPosition() - 1);
     Cylinder* c0 = _subSystem->addTrackable<Cylinder>(this, bNew, b2, _filType,
                                                   lpf - 1, false, false, true);
-    
     c0->setMinusEnd(true);
     _cylinderVector.push_front(c0);
 
@@ -204,8 +201,6 @@
     
     Cylinder* c0 = _subSystem->addTrackable<Cylinder>(this, b2, bNew, _filType,
                                                       lpf + 1, true);
-    
-    
     _cylinderVector.back()->setPlusEnd(false);
     _cylinderVector.push_back(c0);
     _cylinderVector.back()->setPlusEnd(true);
@@ -356,7 +351,6 @@
     //increase eq length, update
     double newEqLen = cBack->getMCylinder()->getEqLength() +
                       SysParams::Geometry().monomerSize[_filType];
-    
     cBack->getMCylinder()->setEqLength(_filType, newEqLen);
 #endif
     
@@ -364,10 +358,9 @@
     //update rates of new back
     _cylinderVector.back()->updateReactionRates();
 #endif
-   
+
     _polyPlusEnd++;
-    
-    _polyPlusEnd++;
+
 }
 
 void Filament::polymerizeMinusEnd() {
@@ -390,20 +383,16 @@
     //increase eq length, update
     double newEqLen = cFront->getMCylinder()->getEqLength() +
                       SysParams::Geometry().monomerSize[_filType];
-
-
     cFront->getMCylinder()->setEqLength(_filType, newEqLen);
 #endif
-    #ifdef DYNAMICRATES
+    
+#ifdef DYNAMICRATES
     //update rates of new back
     _cylinderVector.front()->updateReactionRates();
 #endif
-    
+
     _polyMinusEnd++;
-<<<<<<< HEAD
-    
-=======
->>>>>>> e67998fb
+
 }
 
 void Filament::depolymerizePlusEnd() {
@@ -433,12 +422,8 @@
     _cylinderVector.front()->updateReactionRates();
 #endif
     
-<<<<<<< HEAD
     _depolyPlusEnd++;;
-=======
-     _depolyPlusEnd++;;
->>>>>>> e67998fb
-    
+
 }
 
 void Filament::depolymerizeMinusEnd() {
@@ -460,7 +445,6 @@
     //decrease eq length, update
     double newEqLen = cFront->getMCylinder()->getEqLength() -
                       SysParams::Geometry().monomerSize[_filType];
-
     cFront->getMCylinder()->setEqLength(_filType, newEqLen);
 #endif
     
@@ -468,12 +452,8 @@
     //update rates of new back
     _cylinderVector.front()->updateReactionRates();
 #endif
-    
+
     _depolyMinusEnd++;
-<<<<<<< HEAD
-    
-=======
->>>>>>> e67998fb
 }
 
 
@@ -500,12 +480,9 @@
     //plus end
     m3->speciesPlusEnd(plusEnd)->up();
 #endif
-    
+
     _nucleationReaction++;
-<<<<<<< HEAD
-    
-=======
->>>>>>> e67998fb
+
 }
 
 
@@ -539,13 +516,13 @@
         
         Cylinder* c = _cylinderVector.front();
         _cylinderVector.pop_front();
-        
+
         newFilament->_cylinderVector.push_back(c);
         
         //TRANSFER CHILD
         unique_ptr<Component> &&tmp = this->getChild(c);
         this->transferChild(std::move(tmp), (Composite*)newFilament);
-        
+
         //Add beads and cylinder to new parent
         if(i == vectorPosition) {
             unique_ptr<Component> &&tmp2 = this->getChild(c->getFirstBead());
@@ -617,7 +594,7 @@
 #endif
     
     //Qin
-    
+
     _severingReaction++;
     _severingID.push_back(newFilament->getID());
     return newFilament;
