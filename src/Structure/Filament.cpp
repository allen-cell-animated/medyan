--- conflicted
+++ resolved
@@ -393,13 +393,8 @@
     //update rates of new back
     _cylinderVector.front()->updateReactionRates();
 #endif
-<<<<<<< HEAD
     
     _polyMinusEnd++;
-=======
-
-    _polyMinusEnd++; //Qin
->>>>>>> 5453d6f5
     
 }
 
@@ -430,11 +425,7 @@
     _cylinderVector.front()->updateReactionRates();
 #endif
     
-<<<<<<< HEAD
     _depolyPlusEnd++;;
-=======
-    _depolyPlusEnd++; //Qin
->>>>>>> 5453d6f5
     
 }
 
@@ -465,11 +456,7 @@
     _cylinderVector.front()->updateReactionRates();
 #endif
     
-<<<<<<< HEAD
     _depolyMinusEnd++;
-=======
-    _depolyMinusEnd++; //Qin
->>>>>>> 5453d6f5
     
 }
 
@@ -498,11 +485,7 @@
     m3->speciesPlusEnd(plusEnd)->up();
 #endif
     
-<<<<<<< HEAD
     _nucleationReaction++;
-=======
-    _nucleationReaction++;//Qin
->>>>>>> 5453d6f5
     
 }
 
