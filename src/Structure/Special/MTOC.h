
//------------------------------------------------------------------
//  **MEDYAN** - Simulation Package for the Mechanochemical
//               Dynamics of Active Networks, v3.2.1
//
//  Copyright (2015-2018)  Papoian Lab, University of Maryland
//
//                 ALL RIGHTS RESERVED
//
//  See the MEDYAN web page for more information:
//  http://www.medyan.org
//------------------------------------------------------------------

#ifndef MEDYAN_MTOC_h
#define MEDYAN_MTOC_h

#include "common.h"

#include "Database.h"
#include "Trackable.h"
#include "Composite.h"

//FORWARD DECLARATIONS
class Bubble;
class Filament;

///A class to represent the structure of a microtubule organizing center (MTOC)
/*!
 *  The MTOC class provides a base structure for a mechanical MTOC, which includes
 *  a Bubble representing the MTOC and [Filaments](@ref Filament) which are
 *  attached to it at the minus end by some sort of potential.
 *
 *  This class only has functions to set and get the constituent Bubble and Filament
 *  and is only mechanically relevant for now, but may be extended to have chemical
 *  properties in the future.
 */
class MTOC : public Composite, public Trackable,
    public Database< MTOC, false > {
    
private:
    Bubble* _bubble; ///< A bubble that physically represents the MTOC
    vector<Filament*> _filaments; ///< An ordered vector of filaments in the MTOC
    
public:
    ///Constructor
    MTOC() : Trackable() {}
    
    //@{
    ///Setters
    void setBubble(Bubble* b);
    
    void addFilament(Filament* f) {_filaments.push_back(f);}
    //@}
    
    //@{
    ///Getters
    Bubble* getBubble() {return _bubble;}
    const vector<Filament*>& getFilaments() {return _filaments;}
    //@}
    
    //@{
    /// SubSystem management, inherited from Trackable
    // Does nothing
<<<<<<< HEAD
    virtual void addToSubSystem() { }
    virtual void removeFromSubSystem() {}
=======
    virtual void addToSubSystem() override { }
    virtual void removeFromSubSystem() override {}
>>>>>>> 324f02ec
    //@}
    
    /// Get all instances of this class from the SubSystem
    static const vector<MTOC*>& getMTOCs() {
        return getElements();
    }
    /// Get the number of MTOCs in this system
    static int numMTOCs() {
        return getElements().size();
    }
    
    virtual void printSelf();
    
    //GetType implementation just returns zero (no MTOC types yet)
    virtual int getType() {return 0;}
    
};

#endif<|MERGE_RESOLUTION|>--- conflicted
+++ resolved
@@ -61,13 +61,8 @@
     //@{
     /// SubSystem management, inherited from Trackable
     // Does nothing
-<<<<<<< HEAD
-    virtual void addToSubSystem() { }
-    virtual void removeFromSubSystem() {}
-=======
     virtual void addToSubSystem() override { }
     virtual void removeFromSubSystem() override {}
->>>>>>> 324f02ec
     //@}
     
     /// Get all instances of this class from the SubSystem
