
//------------------------------------------------------------------
//  **MEDYAN** - Simulation Package for the Mechanochemical
//               Dynamics of Active Networks, v3.2.1
//
//  Copyright (2015-2018)  Papoian Lab, University of Maryland
//
//                 ALL RIGHTS RESERVED
//
//  See the MEDYAN web page for more information:
//  http://www.medyan.org
//------------------------------------------------------------------
#include <cmath>
#include <algorithm>

#include "Output.h"

#include "SubSystem.h"
<<<<<<< HEAD
#include "OutputStruct.h"
=======
#include "CompartmentGrid.h"
>>>>>>> aaa07598

#include "Bead.h"
#include "BranchingPoint.h"
#include "Bubble.h"
#include "Cylinder.h"
#include "Filament.h"
#include "Linker.h"
#include "Structure/SurfaceMesh/Membrane.hpp"
#include "MotorGhost.h"
#include "Structure/SurfaceMesh/Vertex.h"

#include "Boundary.h"
<<<<<<< HEAD
#include "CompartmentGrid.h"
=======
#include "Compartment.h"
>>>>>>> aaa07598
#include "GController.h"
#include "Compartment.h"

#include "SysParams.h"
#include "MathFunctions.h"

#include "CController.h"
#include "ChemSimImpl.h"

using namespace mathfunc;

void BasicSnapshot::print(int snapshot) {

    _outputFile.precision(10);
<<<<<<< HEAD
    
    OutputStructSnapshot snapshots(snapshot);

    snapshots.outputFromSystem(_outputFile);
    
=======

    // print first line (snapshot number, time, number of filaments,
    // linkers, motors, branchers, bubbles)
    _outputFile << snapshot << " " << tau() << " " <<
        Filament::numFilaments() << " " <<
        Linker::numLinkers() << " " <<
        MotorGhost::numMotorGhosts() << " " <<
        BranchingPoint::numBranchingPoints() << " " <<
        Bubble::numBubbles() << endl;

    for(auto &filament : Filament::getFilaments()) {

        //print first line (Filament ID, type, length, left_delta, right_delta)
        _outputFile << "FILAMENT " << filament->getId() << " " <<
        filament->getType() << " " <<
        filament->getCylinderVector().size() + 1 << " " <<
        filament->getDeltaMinusEnd() << " " << filament->getDeltaPlusEnd() << endl;

        //print coordinates
        for (auto cylinder : filament->getCylinderVector()){

            auto x = cylinder->getFirstBead()->vcoordinate();
            _outputFile<<x[0]<<" "<<x[1]<<" "<<x[2]<<" ";

        }
        //print last bead coord
        auto x = filament->getCylinderVector().back()->getSecondBead()->vcoordinate();
        _outputFile<<x[0]<<" "<<x[1]<<" "<<x[2];

        _outputFile << endl;
    }


    for(auto &linker : Linker::getLinkers()) {

        //print first line
        _outputFile << "LINKER " << linker->getId()<< " " <<
                               linker->getType() << endl;

        //print coordinates
        auto x =
            midPointCoordinate(linker->getFirstCylinder()->getFirstBead()->vcoordinate(),
                               linker->getFirstCylinder()->getSecondBead()->vcoordinate(),
                               linker->getFirstPosition());
        _outputFile<<x[0]<<" "<<x[1]<<" "<<x[2] << " ";

        x = midPointCoordinate(linker->getSecondCylinder()->getFirstBead()->vcoordinate(),
                               linker->getSecondCylinder()->getSecondBead()->vcoordinate(),
                               linker->getSecondPosition());
        _outputFile<<x[0]<<" "<<x[1]<<" "<<x[2];

        _outputFile << endl;
    }

    for(auto &motor : MotorGhost::getMotorGhosts()) {

        //print first line
        //also contains a Bound(1) or unbound(0) qualifier
        _outputFile << "MOTOR " << motor->getId() << " " << motor->getType() << " " << 1 << endl;

        //print coordinates
        auto x =
            midPointCoordinate(motor->getFirstCylinder()->getFirstBead()->vcoordinate(),
                               motor->getFirstCylinder()->getSecondBead()->vcoordinate(),
                               motor->getFirstPosition());
        _outputFile<<x[0]<<" "<<x[1]<<" "<<x[2] << " ";

        x = midPointCoordinate(motor->getSecondCylinder()->getFirstBead()->vcoordinate(),
                               motor->getSecondCylinder()->getSecondBead()->vcoordinate(),
                               motor->getSecondPosition());
        _outputFile<<x[0]<<" "<<x[1]<<" "<<x[2];

        _outputFile << endl;
    }

>>>>>>> aaa07598
    //DEPRECATED AS OF 9/8/16
//    //collect diffusing motors
//    for(auto md: _subSystem->getCompartmentGrid()->getDiffusingMotors()) {
//
//        int ID   = get<0>(md);
//        int type = get<1>(md);
//
//        auto firstPoint = get<2>(md);
//        auto secondPoint = get<3>(md);
//
//        _outputFile << "MOTOR " << ID << " " << type << " " << 0 << endl;
//
//        //print coordinates
//        _outputFile<<firstPoint[0]<<" "<<firstPoint[1]<<" "<<firstPoint[2] << " ";
//        _outputFile<<secondPoint[0]<<" "<<secondPoint[1]<<" "<<secondPoint[2];
//
//        _outputFile << endl;
//    }
<<<<<<< HEAD
=======

    for(auto &branch : BranchingPoint::getBranchingPoints()) {

        //print first line
        _outputFile << "BRANCHER " << branch->getId() << " " <<
                                      branch->getType() << endl;

        //print coordinates
        auto x = branch->coordinate;
        _outputFile<<x[0]<<" "<<x[1]<<" "<<x[2] << endl;
    }

    for(auto &bubble : Bubble::getBubbles()) {

        //print first line
        _outputFile << "BUBBLE " << bubble->getId() << " " <<
                                    bubble->getType() << endl;

        //print coordinates
        auto x = bubble->coordinate;
        _outputFile<<x[0]<<" "<<x[1]<<" "<<x[2] << endl;
    }

>>>>>>> aaa07598
    _outputFile <<endl;
}

void BirthTimes::print(int snapshot) {

    _outputFile.precision(10);

    // print first line (snapshot number, time, number of filaments,
    // linkers, motors, branchers, bubbles)
    _outputFile << snapshot << " " << tau() << " " <<
        Filament::numFilaments() << " " <<
        Linker::numLinkers() << " " <<
        MotorGhost::numMotorGhosts() << " " <<
        BranchingPoint::numBranchingPoints() << " " <<
        Bubble::numBubbles() << endl;

    for(auto &filament : Filament::getFilaments()) {

        //print first line (Filament ID, type, length, left_delta, right_delta)
        _outputFile << "FILAMENT " << filament->getId() << " " <<
        filament->getType() << " " <<
        filament->getCylinderVector().size() + 1 << " " <<
        filament->getDeltaMinusEnd() << " " << filament->getDeltaPlusEnd() << endl;

        //print birth times
        for (auto cylinder : filament->getCylinderVector()){

            auto b = cylinder->getFirstBead();
            _outputFile<< b->getBirthTime() << " ";

        }
        //last bead
        _outputFile<< filament->getCylinderVector().back()
                      ->getSecondBead()->getBirthTime();
        _outputFile << endl;
    }
    for(auto &linker : Linker::getLinkers()) {

        //print first line
        _outputFile << "LINKER " << linker->getId()<< " " <<
                               linker->getType() << endl;

        //print birth times
        _outputFile << linker->getBirthTime() << " " <<
                       linker->getBirthTime() << endl;
    }

    for(auto &motor : MotorGhost::getMotorGhosts()) {

        //print first line
        //also contains a Bound(1) or unbound(0) qualifier
        _outputFile << "MOTOR " << motor->getId() << " " << motor->getType() << " " << 1 << endl;
        //print birth times
        _outputFile << motor->getBirthTime() << " " <<
                       motor->getBirthTime() << endl;
    }

    //DEPRECATED AS OF 9/8/16
//
//    //collect diffusing motors
//    for(auto md: _subSystem->getCompartmentGrid()->getDiffusingMotors()) {
//
//        int ID   = get<0>(md);
//        int type = get<1>(md);
//
//        auto firstPoint = get<2>(md);
//        auto secondPoint = get<3>(md);
//
//        _outputFile << "MOTOR " << ID << " " << type << " " << 0 << endl;
//
//        //print coordinates
//        //print birth times
//        _outputFile << 0 << " " << 0 << endl;
//    }

    for(auto &branch : BranchingPoint::getBranchingPoints()) {

        //print first line
        _outputFile << "BRANCHER " << branch->getId() << " " <<
                                      branch->getType() << endl;

        //print birth times
        _outputFile << branch->getBirthTime() << endl;
    }
    for(auto &bubble : Bubble::getBubbles()) {

        //print first line
        _outputFile << "BUBBLE " << bubble->getId() << " " <<
                                    bubble->getType() << endl;

        //print birth times
        _outputFile << bubble->getBead()->getBirthTime() << endl;
    }

    _outputFile <<endl;
}

void Forces::print(int snapshot) {

    _outputFile.precision(10);

    // print first line (snapshot number, time, number of filaments,
    // linkers, motors, branchers, membranes)
    _outputFile << snapshot << " " << tau() << " " <<
        Filament::numFilaments() << " " <<
        Linker::numLinkers() << " " <<
        MotorGhost::numMotorGhosts() << " " <<
        BranchingPoint::numBranchingPoints() << " " <<
<<<<<<< HEAD
        Bubble::numBubbles() << " " <<
        Membrane::numMembranes() << endl;
    
=======
        Bubble::numBubbles() << endl;

>>>>>>> aaa07598
    for(auto &filament : Filament::getFilaments()) {

        //print first line (Filament ID, type, length, left_delta, right_delta
        _outputFile << "FILAMENT " << filament->getId() << " " <<
        filament->getType() << " " <<
        filament->getCylinderVector().size() + 1 << " " <<
        filament->getDeltaMinusEnd() << " " << filament->getDeltaPlusEnd() << endl;

        //print force
        for (auto cylinder : filament->getCylinderVector()){
            
            floatingpoint forceMag= cylinder->getFirstBead()->FDotF();
            forceMag = sqrt(forceMag);
            _outputFile<<forceMag << " ";

        }
        //print last bead force
        floatingpoint forceMag = filament->getCylinderVector().back()->
                          getSecondBead()->FDotF();
        forceMag = sqrt(forceMag);
        _outputFile<<forceMag;

        _outputFile << endl;
    }

    for(auto &linker : Linker::getLinkers()) {

        //print first line
        _outputFile << "LINKER " << linker->getId()<< " " <<
                               linker->getType() << endl;

        //print stretch force
        _outputFile << linker->getMLinker()->stretchForce << " " <<
                       linker->getMLinker()->stretchForce << endl;
    }

    for(auto &motor : MotorGhost::getMotorGhosts()) {

        //print first line
        //also contains a Bound(1) or unbound(0) qualifier
        _outputFile << "MOTOR " << motor->getId() << " " << motor->getType() << " " << 1 << endl;
        //print stretch force
        _outputFile << motor->getMMotorGhost()->stretchForce << " " <<
                       motor->getMMotorGhost()->stretchForce << endl;
    }

    //DEPRECATED AS OF 9/8/16
//    //collect diffusing motors
//    for(auto md: _subSystem->getCompartmentGrid()->getDiffusingMotors()) {
//
//        int ID   = get<0>(md);
//        int type = get<1>(md);
//
//        auto firstPoint = get<2>(md);
//        auto secondPoint = get<3>(md);
//
//        _outputFile << "MOTOR " << ID << " " << type << " " << 0 << endl;
//
//        //print coordinates
//        //print birth times
//        _outputFile << 0 << " " << 0 << endl;
//    }

    for(auto &branch : BranchingPoint::getBranchingPoints()) {

        //print first line
        _outputFile << "BRANCHER " << branch->getId() << " " <<
                                      branch->getType() << endl;

        //Nothing for branchers
        _outputFile << 0.0 << endl;
    }
    for(auto &bubble : Bubble::getBubbles()) {

        //print first line
        _outputFile << "BUBBLE " << bubble->getId() << " " <<
                                    bubble->getType() << endl;

        //Nothing for bubbles
        _outputFile << 0.0 << endl;
    }
<<<<<<< HEAD
    
    for(auto &membrane : Membrane::getMembranes()) {
        
        //print first line (Membrane ID, type)
        _outputFile << "Membrane " << membrane->getId() << " " <<
            membrane->getType() << endl;
        
        //print force
        for(const auto& v : membrane->getMesh().getVertices()) {
            
            double forceMag = sqrt(v.attr.vertex->FDotF());
            _outputFile << forceMag << " ";
            
        }        
        _outputFile << endl;
    }
=======
>>>>>>> aaa07598

    _outputFile <<endl;
}


void Tensions::print(int snapshot) {

    _outputFile.precision(10);

    // print first line (snapshot number, time, number of filaments,
    // linkers, motors, branchers)
    _outputFile << snapshot << " " << tau() << " " <<
        Filament::numFilaments() << " " <<
        Linker::numLinkers() << " " <<
        MotorGhost::numMotorGhosts() << " " <<
        BranchingPoint::numBranchingPoints() << " " <<
        Bubble::numBubbles() << endl;;

    for(auto &filament : Filament::getFilaments()) {

        //print first line (Filament ID, type, length, left_delta, right_delta)
        _outputFile << "FILAMENT " << filament->getId() << " " <<
        filament->getType() << " " <<
        filament->getCylinderVector().size() + 1 << " " <<
        filament->getDeltaMinusEnd() << " " << filament->getDeltaPlusEnd() << endl;

        //print
        for (auto cylinder : filament->getCylinderVector()){
            
            floatingpoint k = cylinder->getMCylinder()->getStretchingConst();
            floatingpoint deltaL = cylinder->getMCylinder()->getLength() -
                            cylinder->getMCylinder()->getEqLength();

            _outputFile<< k * deltaL << " ";

        }
        //print last
        Cylinder* cylinder = filament->getCylinderVector().back();
        floatingpoint k = cylinder->getMCylinder()->getStretchingConst();
        floatingpoint deltaL = cylinder->getMCylinder()->getLength() -
                        cylinder->getMCylinder()->getEqLength();
        _outputFile<< k * deltaL;

        _outputFile << endl;
    }

    for(auto &linker : Linker::getLinkers()) {

        //print first line
        _outputFile << "LINKER " << linker->getId()<< " " <<
                               linker->getType() << endl;

        //print
        _outputFile << linker->getMLinker()->stretchForce << " " <<
        linker->getMLinker()->stretchForce << endl;
    }

    for(auto &motor : MotorGhost::getMotorGhosts()) {

        //print first line
        //also contains a Bound(1) or unbound(0) qualifier
        _outputFile << "MOTOR " << motor->getId() << " " << motor->getType() << " " << 1 << endl;
        //print
        _outputFile << motor->getMMotorGhost()->stretchForce << " " <<
        motor->getMMotorGhost()->stretchForce << endl;
    }

    //DEPRECATED AS OF 9/8/16
//    //collect diffusing motors
//    for(auto md: _subSystem->getCompartmentGrid()->getDiffusingMotors()) {
//
//        int ID   = get<0>(md);
//        int type = get<1>(md);
//
//        auto firstPoint = get<2>(md);
//        auto secondPoint = get<3>(md);
//
//        _outputFile << "MOTOR " << ID << " " << type << " " << 0 << endl;
//
//        //print coordinates
//        //print birth times
//        _outputFile << 0 << " " << 0 << endl;
//    }

    for(auto &branch : BranchingPoint::getBranchingPoints()) {

        //print first line
        _outputFile << "BRANCHER " << branch->getId() << " " <<
                                      branch->getType() << endl;

        //Nothing for branchers
        _outputFile << 0.0 << endl;
    }
    for(auto &bubble : Bubble::getBubbles()) {

        //print first line
        _outputFile << "BUBBLE " << bubble->getId() << " " <<
                                    bubble->getType() << endl;

        //Nothing for bubbles
        _outputFile << 0.0 << endl;
    }

    _outputFile <<endl;
}


void WallTensions::print(int snapshot) {

    _outputFile.precision(10);

    // print first line (snapshot number, time, number of filaments,
    // linkers, motors, branchers)
    _outputFile << snapshot << " " << tau() << " " <<
    Filament::numFilaments() << " " <<
    Linker::numLinkers() << " " <<
    MotorGhost::numMotorGhosts() << " " <<
    BranchingPoint::numBranchingPoints() << " " <<
    Bubble::numBubbles() << endl;;

    for(auto &filament : Filament::getFilaments()) {

        //print first line (Filament ID, type, length, left_delta, right_delta)
        _outputFile << "FILAMENT " << filament->getId() << " " <<
        filament->getType() << " " <<
        filament->getCylinderVector().size() + 1 << " " <<
        filament->getDeltaMinusEnd() << " " << filament->getDeltaPlusEnd() << endl;

        //print
        for (auto cylinder : filament->getCylinderVector()){
            
            floatingpoint k = SysParams::Mechanics().pinK;
            Bead* b = cylinder->getFirstBead();

            if(b->isPinned()) {
                auto norm = _subSystem->getBoundary()->normal(b->pinnedPosition);
                auto dirL = twoPointDirection(b->pinnedPosition, b->vcoordinate());
                
                floatingpoint deltaL = twoPointDistance(b->vcoordinate(), b->pinnedPosition);
                
                _outputFile<< k * deltaL * dotProduct(norm, dirL) << " ";
            }
            else
                _outputFile << 0.0 << " ";

        }
        //print last
        Cylinder* cylinder = filament->getCylinderVector().back();
        floatingpoint k = SysParams::Mechanics().pinK;
        Bead* b = cylinder->getSecondBead();

        if(b->isPinned()) {
            auto norm = _subSystem->getBoundary()->normal(b->pinnedPosition);
            auto dirL = twoPointDirection(b->pinnedPosition, b->vcoordinate());
            
            floatingpoint deltaL = twoPointDistance(b->vcoordinate(), b->pinnedPosition);
            
            _outputFile<< k * deltaL * dotProduct(norm, dirL) << " ";
        }
        else
            _outputFile << 0.0 << " ";

        _outputFile << endl;
    }

    for(auto &linker : Linker::getLinkers()) {

        //print first line
        _outputFile << "LINKER " << linker->getId()<< " " <<
        linker->getType() << endl;

        _outputFile << 0.0 << " " << 0.0 << endl;
    }

    for(auto &motor : MotorGhost::getMotorGhosts()) {

        //print first line
        _outputFile << "MOTOR " << motor->getId() << " " <<
        motor->getType() << endl;

        _outputFile << 0.0 << " " << 0.0 << endl;
    }

    for(auto &branch : BranchingPoint::getBranchingPoints()) {

        //print first line
        _outputFile << "BRANCHER " << branch->getId() << " " <<
        branch->getType() << endl;

        //Nothing for branchers
        _outputFile << 0.0 << endl;
    }
    for(auto &bubble : Bubble::getBubbles()) {

        //print first line
        _outputFile << "BUBBLE " << bubble->getId() << " " <<
        bubble->getType() << endl;

        //Nothing for bubbles
        _outputFile << 0.0 << endl;
    }

    _outputFile <<endl;
}


void Types::print(int snapshot) {

    _outputFile.precision(10);

    // print first line (snapshot number, time, number of filaments,
    // linkers, motors, branchers)
    _outputFile << snapshot << " " << tau() << " " <<
    Filament::numFilaments() << " " <<
    Linker::numLinkers() << " " <<
    MotorGhost::numMotorGhosts() << " " <<
    BranchingPoint::numBranchingPoints() << " " <<
    Bubble::numBubbles() << endl;;

    for(auto &filament : Filament::getFilaments()) {

        //print first line (Filament ID, type, length, left_delta, right_delta)
        _outputFile << "FILAMENT " << filament->getId() << " " <<
        filament->getType() << " " <<
        filament->getCylinderVector().size() + 1 << " " <<
        filament->getDeltaMinusEnd() << " " << filament->getDeltaPlusEnd() << endl;

        //print
        for (auto cylinder : filament->getCylinderVector()){

            _outputFile<< cylinder->getType() << " ";

        }
        //print last
        Cylinder* cylinder = filament->getCylinderVector().back();
        _outputFile<< cylinder->getType();

        _outputFile << endl;
    }

    for(auto &linker : Linker::getLinkers()) {

        //print first line
        _outputFile << "LINKER " << linker->getId()<< " " <<
        linker->getType() << endl;

        _outputFile << linker->getType() << " " <<
        linker->getType() << endl;
    }

    for(auto &motor : MotorGhost::getMotorGhosts()) {

        //print first line
        //also contains a Bound(1) or unbound(0) qualifier
        _outputFile << "MOTOR " << motor->getId() << " " << motor->getType() << " " << 1 << endl;
        _outputFile << motor->getType() << " " <<
        motor->getType() << endl;
    }

    //DEPRECATED AS OF 9/8/16
//    //collect diffusing motors
//    for(auto md: _subSystem->getCompartmentGrid()->getDiffusingMotors()) {
//
//        int ID   = get<0>(md);
//        int type = get<1>(md);
//
//        auto firstPoint = get<2>(md);
//        auto secondPoint = get<3>(md);
//
//        _outputFile << "MOTOR " << ID << " " << type << " " << 0 << endl;
//
//        //print coordinates
//        //print birth times
//        _outputFile << type << " " << type << endl;
//    }

    for(auto &branch : BranchingPoint::getBranchingPoints()) {

        //print first line
        _outputFile << "BRANCHER " << branch->getId() << " " <<
        branch->getType() << endl;

        //Nothing for branchers
        _outputFile << branch->getType() << endl;
    }
    for(auto &bubble : Bubble::getBubbles()) {

        //print first line
        _outputFile << "BUBBLE " << bubble->getId() << " " <<
        bubble->getType() << endl;

        //Nothing for bubbles
        _outputFile << bubble->getType() << endl;
    }

    _outputFile <<endl;
}


void Chemistry::print(int snapshot) {

    // print first line (snapshot number, time)
    _outputFile << snapshot << " " << tau() << endl;

    // all diffusing and bulk species
    for(auto sd : _chemData.speciesDiffusing) {

        string name = get<0>(sd);
        auto copyNum = _grid->countDiffusingSpecies(name);

        _outputFile << name << ":DIFFUSING " << copyNum << endl;
    }

    for(auto sb : _chemData.speciesBulk) {

        string name = get<0>(sb);
        auto copyNum = _grid->countBulkSpecies(name);

        _outputFile << name << ":BULK " << copyNum << endl;
    }

    for(int filType = 0; filType < SysParams::Chemistry().numFilaments; filType++) {

        for(auto sf : _chemData.speciesFilament[filType]) {

            auto copyNum = Filament::countSpecies(filType, sf);
            _outputFile << sf << ":FILAMENT " << copyNum << endl;
        }

        for(auto sp : _chemData.speciesPlusEnd[filType]) {

            auto copyNum = Filament::countSpecies(filType, sp);
            _outputFile << sp << ":PLUSEND " << copyNum << endl;
        }

        for(auto sm : _chemData.speciesMinusEnd[filType]) {

            auto copyNum = Filament::countSpecies(filType, sm);
            _outputFile << sm << ":MINUSEND " << copyNum << endl;
        }

        for(auto sl : _chemData.speciesLinker[filType]) {

            auto copyNum = Linker::countSpecies(sl);
            _outputFile << sl << ":LINKER " << copyNum << endl;
        }

        for(auto sm : _chemData.speciesMotor[filType]) {

            auto copyNum = MotorGhost::countSpecies(sm);
            _outputFile << sm << ":MOTOR " << copyNum << endl;
        }

        for(auto sb : _chemData.speciesBrancher[filType]) {

            auto copyNum = BranchingPoint::countSpecies(sb);
            _outputFile << sb << ":BRANCHER " << copyNum << endl;
        }
    }

    _outputFile <<endl;
}

void MotorLifetimes::print(int snapshot) {

    _outputFile.precision(3);

    // print first line (snapshot number, time)
    _outputFile << snapshot << " " << tau() << " " << endl;

    MotorGhost::getLifetimes()->print(_outputFile);
    _outputFile << endl << endl;

    //clear list
    MotorGhost::getLifetimes()->clearValues();
}

void MotorWalkLengths::print(int snapshot) {

    _outputFile.precision(3);

    // print first line (snapshot number, time)
    _outputFile << snapshot << " " << tau() << " " << endl;

    MotorGhost::getWalkLengths()->print(_outputFile);
    _outputFile << endl << endl;

    //clear list
    MotorGhost::getWalkLengths()->clearValues();
}


void LinkerLifetimes::print(int snapshot) {

    _outputFile.precision(3);

    // print first line (step number, time)
    _outputFile << snapshot << " " << tau() << " " << endl;

    Linker::getLifetimes()->print(_outputFile);
    _outputFile << endl << endl;

    //clear list
    Linker::getLifetimes()->clearValues();
}


void FilamentTurnoverTimes::print(int snapshot) {

    _outputFile.precision(3);

    // print first line (step number, time)
    _outputFile << snapshot << " " << tau() << " " << endl;

    Filament::getTurnoverTimes()->print(_outputFile);
    _outputFile << endl << endl;
}

void Dissipation::print(int snapshot) {

    // print first line (snapshot number, time)
    _outputFile << snapshot << " " << tau() << endl;
    vector<floatingpoint> energies;
    energies = _cs->getEnergy();
    _outputFile << energies[0] << "     " << energies[1] << "     "<< energies[2]<<"     "<<energies[3]<<"     "<<energies[4];

    _outputFile <<endl;
}

void HRCD::print(int snapshot) {
    DissipationTracker* dt = _cs->getDT();
    vector<tuple<string, floatingpoint>> hrcdvec = dt->getHRCDVec();
    // print first line (snapshot number, time)

    _outputFile << snapshot << " " << tau() << endl;

    for(auto &i : hrcdvec){
        _outputFile<<get<0>(i)<<"     ";
    }
    _outputFile<<endl;
    for(auto &i : hrcdvec){
        _outputFile<<get<1>(i)<<"     ";
    }
    _outputFile<<endl<<endl;

}

void PlusEnd::print(int snapshot) {

    _outputFile.precision(10);

    // print first line (snapshot number, time, number of filaments,
    // linkers, motors, branchers)
    _outputFile << snapshot << " " << tau() << " " <<
    Filament::numFilaments() << " " <<
    Linker::numLinkers() << " " <<
    MotorGhost::numMotorGhosts() << " " <<
    BranchingPoint::numBranchingPoints() << " " <<
    Bubble::numBubbles() <<endl;;

    for(auto &filament : Filament::getFilaments()) {

        //print first line (Filament ID, type, length, left_delta, right_delta)
        _outputFile <<"FILAMENT " << filament->getId() << " " <<
        filament->getType() << " " <<
        filament->getCylinderVector().size() + 1 << " " <<
        filament->getDeltaMinusEnd() << " " << filament->getDeltaPlusEnd() << endl;

        //print plus end
        auto x = filament->getCylinderVector().back()->getSecondBead()->vcoordinate();
        _outputFile<<x[0]<<" "<<x[1]<<" "<<x[2]<<" \n";


        for (int i=0; i<filament->getCylinderVector().back()->getCCylinder()->getSize(); i++) {
            int out=filament->getCylinderVector().back()->getCCylinder()->getCMonomer(i)->activeSpeciesPlusEnd();
            if(out !=-1) {_outputFile << "PLUSEND: " << out << endl;}

        }

    }

    _outputFile << endl;

}
void CMGraph::print(int snapshot) {

    // print first line (snapshot number, time)

    _outputFile << snapshot << " " << tau() << endl;

    vector<vector<int>> filIDVec;

    for(auto &linker : Linker::getLinkers()) {

        int fid1 = linker->getFirstCylinder()->getFilID();
        int fid2 = linker->getSecondCylinder()->getFilID();
        vector<int> pair;
        pair.push_back(fid1);
        pair.push_back(fid2);

        sort(pair.begin(),pair.end());
        filIDVec.push_back(pair);



    }

    vector<vector<int>> uniqueFilIDVec;
    vector<vector<int>> uniqueFilIDVecCounts;

    for(auto i : filIDVec){

        if(find(uniqueFilIDVec.begin(), uniqueFilIDVec.end(), i) != uniqueFilIDVec.end()) {

            int ind = find(uniqueFilIDVec.begin(), uniqueFilIDVec.end(), i) - uniqueFilIDVec.begin();

            uniqueFilIDVecCounts.at(ind).at(2) ++ ;


        } else {

            vector<int> pbVec;
            pbVec.push_back(i[0]);
            pbVec.push_back(i[1]);
            pbVec.push_back(1);

            uniqueFilIDVecCounts.push_back(pbVec);
            uniqueFilIDVec.push_back(i);

        }

    }

    for(auto i: uniqueFilIDVecCounts){
        _outputFile<< i[0] <<" "<<  i[1] << " "  << i[2]<< " ";
    }



    _outputFile<<endl<<endl;

}



void ReactionOut::print(int snapshot) {

    _outputFile.precision(10);

    // print first line (snapshot number, time, number of filaments,
    // linkers, motors, branchers)
    _outputFile << snapshot << " " << tau() << " " <<
    Filament::numFilaments() << " " <<
    Linker::numLinkers() << " " <<
    MotorGhost::numMotorGhosts() << " " <<
    BranchingPoint::numBranchingPoints() << " " <<
    Bubble::numBubbles() <<endl;;

    for(auto &filament : Filament::getFilaments()) {

        int numMonomer = 2; // 2 for plus/minus end
        for (auto c : filament->getCylinderVector()) {
            for (int i=0; i < c->getCCylinder()->getSize(); i++) {
                auto FilamentMonomer = c->getCCylinder()-> getCMonomer(i)->activeSpeciesFilament();
                if(FilamentMonomer != -1) {numMonomer ++;}

            }

        }

        //print first line (Filament ID, type, length, left_delta, right_delta)
        _outputFile <<"FILAMENT " << filament->getId() << " " <<
        filament->getType() << " " <<
        filament->getCylinderVector().size() + 1 << " " <<
        filament->getDeltaMinusEnd() << " " << filament->getDeltaPlusEnd() << "\n"<<
        filament->getDeltaMinusEnd() << " " << filament->getDeltaPlusEnd() << " " <<
        filament->getPolyMinusEnd() << " " << filament->getPolyPlusEnd() << " " <<
        filament->getDepolyMinusEnd() << " " << filament->getDepolyPlusEnd() << " " <<
        filament->getNucleation() << " " << numMonomer << endl;

        _outputFile << "SEVERING " << filament->getSevering() << endl;
        if (filament->getNewID().size() == 0) {
            _outputFile << "-1";
        }
        else {
            for (int i = 0; i < filament->getNewID().size(); ++i) {
                _outputFile << filament->getNewID()[i] << " ";
            }
        }

        _outputFile << endl;
    }

    _outputFile << endl;

}


void BRForces::print(int snapshot) {

    _outputFile.precision(10);

    // print first line (snapshot number, time, number of filaments,
    // linkers, motors, branchers)
    _outputFile << snapshot << " " << tau() << " " <<
    Filament::numFilaments() << " " <<
    Linker::numLinkers() << " " <<
    MotorGhost::numMotorGhosts() << " " <<
    BranchingPoint::numBranchingPoints() << " " <<
    Bubble::numBubbles() << endl;

    for(auto &filament : Filament::getFilaments()) {

        //print first line (Filament ID, type, length, left_delta, right_delta
        _outputFile << "FILAMENT " << filament->getId() << " " <<
        filament->getType() << " " <<
        filament->getCylinderVector().size() + 1 << " " <<
        filament->getDeltaMinusEnd() << " " << filament->getDeltaPlusEnd() << endl;

        //print force
        for (auto cylinder : filament->getCylinderVector()){

            floatingpoint forceMag= cylinder->getFirstBead()->brFDotbrF();
            forceMag = sqrt(forceMag);
            _outputFile<<forceMag << " ";

        }
        //print last bead force
        floatingpoint forceMag = filament->getCylinderVector().back()->
        getSecondBead()->brFDotbrF();
        forceMag = sqrt(forceMag);
        _outputFile<<forceMag;

        _outputFile << endl;
    }

    for(auto &linker : Linker::getLinkers()) {

        //print first line
        _outputFile << "LINKER " << linker->getId()<< " " <<
        linker->getType() << endl;

        //print stretch force
        _outputFile << linker->getMLinker()->stretchForce << " " <<
        linker->getMLinker()->stretchForce << endl;
    }

    for(auto &motor : MotorGhost::getMotorGhosts()) {

        //print first line
        //also contains a Bound(1) or unbound(0) qualifier
        _outputFile << "MOTOR " << motor->getId() << " " << motor->getType() << " " << 1 << endl;

        //print stretch force
        _outputFile << motor->getMMotorGhost()->stretchForce << " " <<
        motor->getMMotorGhost()->stretchForce << endl;
    }

}

void Concentrations::print(int snapshot) {

    _outputFile << snapshot << " " << tau() << endl;

    for(auto c : _subSystem->getCompartmentGrid()->getCompartments()) {

        if(c->isActivated()) {

            _outputFile << "COMPARTMENT: " << c->coordinates()[0] << " "
            << c->coordinates()[1] << " " << c->coordinates()[2] << endl;

            for(auto sd : _chemData.speciesDiffusing) {

                string name = get<0>(sd);
                auto s = c->findSpeciesByName(name);
                auto copyNum = s->getN();

                _outputFile << name << ":DIFFUSING " << copyNum << endl;
            }
        }
    }
    _outputFile << endl;
}

void MotorWalkingEvents::print(int snapshot) {
    DissipationTracker* dt = _cs->getDT();
    vector<tuple<floatingpoint, floatingpoint, floatingpoint, floatingpoint>> motorData = dt->getMotorData();
    for(auto i = 0; i < motorData.size(); i++){
        tuple<floatingpoint, floatingpoint, floatingpoint, floatingpoint> line = motorData[i];
        _outputFile<< get<0>(line) << "     " << get<1>(line) << "     "<< get<2>(line)<<"     "<<get<3>(line) <<endl;
    }
    dt->clearMotorData();


}


void LinkerUnbindingEvents::print(int snapshot) {
    DissipationTracker* dt = _cs->getDT();
    vector<tuple<floatingpoint, floatingpoint, floatingpoint, floatingpoint>> linkerUnbindingData = dt->getLinkerUnbindingData();
    for(auto i = 0; i < linkerUnbindingData.size(); i++){
        tuple<floatingpoint, floatingpoint, floatingpoint, floatingpoint> line = linkerUnbindingData[i];
        _outputFile<< get<0>(line) << "     " << get<1>(line) << "     "<< get<2>(line)<<"     "<<get<3>(line) <<endl;
    }
    dt->clearLinkerUnbindingData();


}


void LinkerBindingEvents::print(int snapshot) {
    DissipationTracker* dt = _cs->getDT();
    vector<tuple<floatingpoint, floatingpoint, floatingpoint, floatingpoint>> linkerBindingData = dt->getLinkerBindingData();
    for(auto i = 0; i < linkerBindingData.size(); i++){
        tuple<floatingpoint, floatingpoint, floatingpoint, floatingpoint> line = linkerBindingData[i];
        _outputFile<< get<0>(line) << "     " << get<1>(line) << "     "<< get<2>(line)<<"     "<<get<3>(line) <<endl;
    }
    dt->clearLinkerBindingData();


}<|MERGE_RESOLUTION|>--- conflicted
+++ resolved
@@ -16,11 +16,8 @@
 #include "Output.h"
 
 #include "SubSystem.h"
-<<<<<<< HEAD
 #include "OutputStruct.h"
-=======
 #include "CompartmentGrid.h"
->>>>>>> aaa07598
 
 #include "Bead.h"
 #include "BranchingPoint.h"
@@ -33,11 +30,7 @@
 #include "Structure/SurfaceMesh/Vertex.h"
 
 #include "Boundary.h"
-<<<<<<< HEAD
-#include "CompartmentGrid.h"
-=======
 #include "Compartment.h"
->>>>>>> aaa07598
 #include "GController.h"
 #include "Compartment.h"
 
@@ -52,13 +45,35 @@
 void BasicSnapshot::print(int snapshot) {
 
     _outputFile.precision(10);
-<<<<<<< HEAD
     
     OutputStructSnapshot snapshots(snapshot);
 
     snapshots.outputFromSystem(_outputFile);
     
-=======
+    //DEPRECATED AS OF 9/8/16
+//    //collect diffusing motors
+//    for(auto md: _subSystem->getCompartmentGrid()->getDiffusingMotors()) {
+//
+//        int ID   = get<0>(md);
+//        int type = get<1>(md);
+//
+//        auto firstPoint = get<2>(md);
+//        auto secondPoint = get<3>(md);
+//
+//        _outputFile << "MOTOR " << ID << " " << type << " " << 0 << endl;
+//
+//        //print coordinates
+//        _outputFile<<firstPoint[0]<<" "<<firstPoint[1]<<" "<<firstPoint[2] << " ";
+//        _outputFile<<secondPoint[0]<<" "<<secondPoint[1]<<" "<<secondPoint[2];
+//
+//        _outputFile << endl;
+//    }
+    _outputFile <<endl;
+}
+
+void BirthTimes::print(int snapshot) {
+
+    _outputFile.precision(10);
 
     // print first line (snapshot number, time, number of filaments,
     // linkers, motors, branchers, bubbles)
@@ -77,132 +92,6 @@
         filament->getCylinderVector().size() + 1 << " " <<
         filament->getDeltaMinusEnd() << " " << filament->getDeltaPlusEnd() << endl;
 
-        //print coordinates
-        for (auto cylinder : filament->getCylinderVector()){
-
-            auto x = cylinder->getFirstBead()->vcoordinate();
-            _outputFile<<x[0]<<" "<<x[1]<<" "<<x[2]<<" ";
-
-        }
-        //print last bead coord
-        auto x = filament->getCylinderVector().back()->getSecondBead()->vcoordinate();
-        _outputFile<<x[0]<<" "<<x[1]<<" "<<x[2];
-
-        _outputFile << endl;
-    }
-
-
-    for(auto &linker : Linker::getLinkers()) {
-
-        //print first line
-        _outputFile << "LINKER " << linker->getId()<< " " <<
-                               linker->getType() << endl;
-
-        //print coordinates
-        auto x =
-            midPointCoordinate(linker->getFirstCylinder()->getFirstBead()->vcoordinate(),
-                               linker->getFirstCylinder()->getSecondBead()->vcoordinate(),
-                               linker->getFirstPosition());
-        _outputFile<<x[0]<<" "<<x[1]<<" "<<x[2] << " ";
-
-        x = midPointCoordinate(linker->getSecondCylinder()->getFirstBead()->vcoordinate(),
-                               linker->getSecondCylinder()->getSecondBead()->vcoordinate(),
-                               linker->getSecondPosition());
-        _outputFile<<x[0]<<" "<<x[1]<<" "<<x[2];
-
-        _outputFile << endl;
-    }
-
-    for(auto &motor : MotorGhost::getMotorGhosts()) {
-
-        //print first line
-        //also contains a Bound(1) or unbound(0) qualifier
-        _outputFile << "MOTOR " << motor->getId() << " " << motor->getType() << " " << 1 << endl;
-
-        //print coordinates
-        auto x =
-            midPointCoordinate(motor->getFirstCylinder()->getFirstBead()->vcoordinate(),
-                               motor->getFirstCylinder()->getSecondBead()->vcoordinate(),
-                               motor->getFirstPosition());
-        _outputFile<<x[0]<<" "<<x[1]<<" "<<x[2] << " ";
-
-        x = midPointCoordinate(motor->getSecondCylinder()->getFirstBead()->vcoordinate(),
-                               motor->getSecondCylinder()->getSecondBead()->vcoordinate(),
-                               motor->getSecondPosition());
-        _outputFile<<x[0]<<" "<<x[1]<<" "<<x[2];
-
-        _outputFile << endl;
-    }
-
->>>>>>> aaa07598
-    //DEPRECATED AS OF 9/8/16
-//    //collect diffusing motors
-//    for(auto md: _subSystem->getCompartmentGrid()->getDiffusingMotors()) {
-//
-//        int ID   = get<0>(md);
-//        int type = get<1>(md);
-//
-//        auto firstPoint = get<2>(md);
-//        auto secondPoint = get<3>(md);
-//
-//        _outputFile << "MOTOR " << ID << " " << type << " " << 0 << endl;
-//
-//        //print coordinates
-//        _outputFile<<firstPoint[0]<<" "<<firstPoint[1]<<" "<<firstPoint[2] << " ";
-//        _outputFile<<secondPoint[0]<<" "<<secondPoint[1]<<" "<<secondPoint[2];
-//
-//        _outputFile << endl;
-//    }
-<<<<<<< HEAD
-=======
-
-    for(auto &branch : BranchingPoint::getBranchingPoints()) {
-
-        //print first line
-        _outputFile << "BRANCHER " << branch->getId() << " " <<
-                                      branch->getType() << endl;
-
-        //print coordinates
-        auto x = branch->coordinate;
-        _outputFile<<x[0]<<" "<<x[1]<<" "<<x[2] << endl;
-    }
-
-    for(auto &bubble : Bubble::getBubbles()) {
-
-        //print first line
-        _outputFile << "BUBBLE " << bubble->getId() << " " <<
-                                    bubble->getType() << endl;
-
-        //print coordinates
-        auto x = bubble->coordinate;
-        _outputFile<<x[0]<<" "<<x[1]<<" "<<x[2] << endl;
-    }
-
->>>>>>> aaa07598
-    _outputFile <<endl;
-}
-
-void BirthTimes::print(int snapshot) {
-
-    _outputFile.precision(10);
-
-    // print first line (snapshot number, time, number of filaments,
-    // linkers, motors, branchers, bubbles)
-    _outputFile << snapshot << " " << tau() << " " <<
-        Filament::numFilaments() << " " <<
-        Linker::numLinkers() << " " <<
-        MotorGhost::numMotorGhosts() << " " <<
-        BranchingPoint::numBranchingPoints() << " " <<
-        Bubble::numBubbles() << endl;
-
-    for(auto &filament : Filament::getFilaments()) {
-
-        //print first line (Filament ID, type, length, left_delta, right_delta)
-        _outputFile << "FILAMENT " << filament->getId() << " " <<
-        filament->getType() << " " <<
-        filament->getCylinderVector().size() + 1 << " " <<
-        filament->getDeltaMinusEnd() << " " << filament->getDeltaPlusEnd() << endl;
-
         //print birth times
         for (auto cylinder : filament->getCylinderVector()){
 
@@ -287,14 +176,9 @@
         Linker::numLinkers() << " " <<
         MotorGhost::numMotorGhosts() << " " <<
         BranchingPoint::numBranchingPoints() << " " <<
-<<<<<<< HEAD
         Bubble::numBubbles() << " " <<
         Membrane::numMembranes() << endl;
-    
-=======
-        Bubble::numBubbles() << endl;
-
->>>>>>> aaa07598
+
     for(auto &filament : Filament::getFilaments()) {
 
         //print first line (Filament ID, type, length, left_delta, right_delta
@@ -376,7 +260,6 @@
         //Nothing for bubbles
         _outputFile << 0.0 << endl;
     }
-<<<<<<< HEAD
     
     for(auto &membrane : Membrane::getMembranes()) {
         
@@ -393,8 +276,6 @@
         }        
         _outputFile << endl;
     }
-=======
->>>>>>> aaa07598
 
     _outputFile <<endl;
 }
