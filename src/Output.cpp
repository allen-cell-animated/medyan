--- conflicted
+++ resolved
@@ -776,7 +776,6 @@
     _outputFile << endl << endl;
 }
 
-<<<<<<< HEAD
 
 void PlusEnd::print(int snapshot) {
     
@@ -1034,93 +1033,4 @@
 //    }
 //    
 //}
-//
-=======
-void Dissipation::print(int snapshot) {
-    
-    // print first line (snapshot number, time)
-    _outputFile << snapshot << " " << tau() << endl;
-    vector<double> energies;
-    energies = _cs->getEnergy();
-    _outputFile << energies[0] << "     " << energies[1] << "     "<< energies[2]<<"     "<<energies[3]<<"     "<<energies[4];
-    
-    _outputFile <<endl;
-}
-
-void HRCD::print(int snapshot) {
-    DissipationTracker* dt = _cs->getDT();
-    vector<tuple<string, double>> hrcdvec = dt->getHRCDVec();
-    // print first line (snapshot number, time)
-    
-    _outputFile << snapshot << " " << tau() << endl;
-    
-    for(auto &i : hrcdvec){
-        _outputFile<<get<0>(i)<<"     ";
-    }
-    _outputFile<<endl;
-    for(auto &i : hrcdvec){
-        _outputFile<<get<1>(i)<<"     ";
-    }
-    _outputFile<<endl<<endl;
-
-}
-
-void CMGraph::print(int snapshot) {
-
-    // print first line (snapshot number, time)
-    
-    _outputFile << snapshot << " " << tau() << endl;
-    
-     vector<vector<int>> filIDVec;
-    
-    for(auto &linker : Linker::getLinkers()) {
-        
-        int fid1 = linker->getFirstCylinder()->getFilID();
-        int fid2 = linker->getSecondCylinder()->getFilID();
-        vector<int> pair;
-        pair.push_back(fid1);
-        pair.push_back(fid2);
-        
-        sort(pair.begin(),pair.end());
-        filIDVec.push_back(pair);
-        
-
-        
-    }
-    
-    vector<vector<int>> uniqueFilIDVec;
-    vector<vector<int>> uniqueFilIDVecCounts;
-
-    for(auto i : filIDVec){
-        
-        if(find(uniqueFilIDVec.begin(), uniqueFilIDVec.end(), i) != uniqueFilIDVec.end()) {
-            
-            int ind = find(uniqueFilIDVec.begin(), uniqueFilIDVec.end(), i) - uniqueFilIDVec.begin();
-            
-            uniqueFilIDVecCounts.at(ind).at(2) ++ ;
-
-            
-        } else {
-            
-            vector<int> pbVec;
-            pbVec.push_back(i[0]);
-            pbVec.push_back(i[1]);
-            pbVec.push_back(1);
-            
-            uniqueFilIDVecCounts.push_back(pbVec);
-            uniqueFilIDVec.push_back(i);
-
-        }
-        
-    }
-    
-    for(auto i: uniqueFilIDVecCounts){
-        _outputFile<< i[0] <<" "<<  i[1] << " "  << i[2]<< " ";
-    }
-    
-    
-
-    _outputFile<<endl<<endl;
-    
-}
->>>>>>> ceb3ae01
+//