
//------------------------------------------------------------------
//  **MEDYAN** - Simulation Package for the Mechanochemical
//               Dynamics of Active Networks, v3.2.1
//
//  Copyright (2015-2018)  Papoian Lab, University of Maryland
//
//                 ALL RIGHTS RESERVED
//
//  See the MEDYAN web page for more information:
//  http://www.medyan.org
//------------------------------------------------------------------
#include <cmath>
#include <algorithm>

#include "Output.h"

#include "SubSystem.h"
#include "OutputStruct.h"

#include "Bead.h"
#include "BranchingPoint.h"
#include "Bubble.h"
#include "Cylinder.h"
#include "Filament.h"
#include "Linker.h"
#include "Membrane.hpp"
#include "MotorGhost.h"
#include "Vertex.h"

#include "Boundary.h"
#include "CompartmentGrid.h"
#include "core/controller/GController.h"
#include "Compartment.h"

#include "SysParams.h"
#include "MathFunctions.h"

using namespace mathfunc;

void BasicSnapshot::print(int snapshot) {
    
    _outputFile.precision(10);
    
<<<<<<< HEAD
    OutputStructSnapshot snapshots(snapshot);

    snapshots.outputFromSystem(_outputFile);
=======
    // print first line (snapshot number, time, number of filaments,
    // linkers, motors, branchers, bubbles)
    _outputFile << snapshot << " " << tau() << " " <<
        Filament::numFilaments() << " " <<
        Linker::numLinkers() << " " <<
        MotorGhost::numMotorGhosts() << " " <<
        BranchingPoint::numBranchingPoints() << " " <<
        Bubble::numBubbles() << endl;
    
    for(auto &filament : Filament::getFilaments()) {
        
        //print first line (Filament ID, type, length, left_delta, right_delta)
        _outputFile << "FILAMENT " << filament->getId() << " " <<
        filament->getType() << " " <<
        filament->getCylinderVector().size() + 1 << " " <<
        filament->getDeltaMinusEnd() << " " << filament->getDeltaPlusEnd() << endl;

        //print coordinates
        for (auto cylinder : filament->getCylinderVector()){
            
            auto x = cylinder->getFirstBead()->vcoordinate();
            _outputFile<<x[0]<<" "<<x[1]<<" "<<x[2]<<" ";
            
        }
        //print last bead coord
        auto x = filament->getCylinderVector().back()->getSecondBead()->vcoordinate();
        _outputFile<<x[0]<<" "<<x[1]<<" "<<x[2];
        
        _outputFile << endl;
    }
    
    
    for(auto &linker : Linker::getLinkers()) {
        
        //print first line
        _outputFile << "LINKER " << linker->getId()<< " " <<
                               linker->getType() << endl;
        
        //print coordinates
        auto x =
            midPointCoordinate(linker->getFirstCylinder()->getFirstBead()->vcoordinate(),
                               linker->getFirstCylinder()->getSecondBead()->vcoordinate(),
                               linker->getFirstPosition());
        _outputFile<<x[0]<<" "<<x[1]<<" "<<x[2] << " ";
        
        x = midPointCoordinate(linker->getSecondCylinder()->getFirstBead()->vcoordinate(),
                               linker->getSecondCylinder()->getSecondBead()->vcoordinate(),
                               linker->getSecondPosition());
        _outputFile<<x[0]<<" "<<x[1]<<" "<<x[2];
        
        _outputFile << endl;
    }

    for(auto &motor : MotorGhost::getMotorGhosts()) {
        
        //print first line
        //also contains a Bound(1) or unbound(0) qualifier
        _outputFile << "MOTOR " << motor->getId() << " " << motor->getType() << " " << 1 << endl;
        
        //print coordinates
        auto x =
            midPointCoordinate(motor->getFirstCylinder()->getFirstBead()->vcoordinate(),
                               motor->getFirstCylinder()->getSecondBead()->vcoordinate(),
                               motor->getFirstPosition());
        _outputFile<<x[0]<<" "<<x[1]<<" "<<x[2] << " ";
        
        x = midPointCoordinate(motor->getSecondCylinder()->getFirstBead()->vcoordinate(),
                               motor->getSecondCylinder()->getSecondBead()->vcoordinate(),
                               motor->getSecondPosition());
        _outputFile<<x[0]<<" "<<x[1]<<" "<<x[2];
        
        _outputFile << endl;
    }
>>>>>>> 945d73c6
    
    //DEPRECATED AS OF 9/8/16
//    //collect diffusing motors
//    for(auto md: _subSystem->getCompartmentGrid()->getDiffusingMotors()) {
//        
//        int ID   = get<0>(md);
//        int type = get<1>(md);
//        
//        auto firstPoint = get<2>(md);
//        auto secondPoint = get<3>(md);
//        
//        _outputFile << "MOTOR " << ID << " " << type << " " << 0 << endl;
//        
//        //print coordinates
//        _outputFile<<firstPoint[0]<<" "<<firstPoint[1]<<" "<<firstPoint[2] << " ";
//        _outputFile<<secondPoint[0]<<" "<<secondPoint[1]<<" "<<secondPoint[2];
//        
//        _outputFile << endl;
//    }
<<<<<<< HEAD

=======
    
    for(auto &branch : BranchingPoint::getBranchingPoints()) {
        
        //print first line
        _outputFile << "BRANCHER " << branch->getId() << " " <<
                                      branch->getType() << endl;
        
        //print coordinates
        auto x = branch->coordinate;
        _outputFile<<x[0]<<" "<<x[1]<<" "<<x[2] << endl;
    }
    
    for(auto &bubble : Bubble::getBubbles()) {
        
        //print first line
        _outputFile << "BUBBLE " << bubble->getId() << " " <<
                                    bubble->getType() << endl;
        
        //print coordinates
        auto x = bubble->coordinate;
        _outputFile<<x[0]<<" "<<x[1]<<" "<<x[2] << endl;
    }
    
>>>>>>> 945d73c6
    _outputFile <<endl;
}

void BirthTimes::print(int snapshot) {
    
    _outputFile.precision(10);
    
    // print first line (snapshot number, time, number of filaments,
    // linkers, motors, branchers, bubbles)
    _outputFile << snapshot << " " << tau() << " " <<
        Filament::numFilaments() << " " <<
        Linker::numLinkers() << " " <<
        MotorGhost::numMotorGhosts() << " " <<
        BranchingPoint::numBranchingPoints() << " " <<
        Bubble::numBubbles() << endl;
    
    for(auto &filament : Filament::getFilaments()) {
        
        //print first line (Filament ID, type, length, left_delta, right_delta)
        _outputFile << "FILAMENT " << filament->getId() << " " <<
        filament->getType() << " " <<
        filament->getCylinderVector().size() + 1 << " " <<
        filament->getDeltaMinusEnd() << " " << filament->getDeltaPlusEnd() << endl;
        
        //print birth times
        for (auto cylinder : filament->getCylinderVector()){
            
            auto b = cylinder->getFirstBead();
            _outputFile<< b->getBirthTime() << " ";
            
        }
        //last bead
        _outputFile<< filament->getCylinderVector().back()
                      ->getSecondBead()->getBirthTime();
        _outputFile << endl;
    }
    for(auto &linker : Linker::getLinkers()) {
        
        //print first line
        _outputFile << "LINKER " << linker->getId()<< " " <<
                               linker->getType() << endl;
        
        //print birth times
        _outputFile << linker->getBirthTime() << " " <<
                       linker->getBirthTime() << endl;
    }
    
    for(auto &motor : MotorGhost::getMotorGhosts()) {
        
        //print first line
        //also contains a Bound(1) or unbound(0) qualifier
        _outputFile << "MOTOR " << motor->getId() << " " << motor->getType() << " " << 1 << endl;
        
        //print birth times
        _outputFile << motor->getBirthTime() << " " <<
                       motor->getBirthTime() << endl;
    }
    
    //DEPRECATED AS OF 9/8/16
//    
//    //collect diffusing motors
//    for(auto md: _subSystem->getCompartmentGrid()->getDiffusingMotors()) {
//        
//        int ID   = get<0>(md);
//        int type = get<1>(md);
//        
//        auto firstPoint = get<2>(md);
//        auto secondPoint = get<3>(md);
//        
//        _outputFile << "MOTOR " << ID << " " << type << " " << 0 << endl;
//        
//        //print coordinates
//        //print birth times
//        _outputFile << 0 << " " << 0 << endl;
//    }
    
    for(auto &branch : BranchingPoint::getBranchingPoints()) {
        
        //print first line
        _outputFile << "BRANCHER " << branch->getId() << " " <<
                                      branch->getType() << endl;
        
        //print birth times
        _outputFile << branch->getBirthTime() << endl;
    }
    for(auto &bubble : Bubble::getBubbles()) {
        
        //print first line
        _outputFile << "BUBBLE " << bubble->getId() << " " <<
                                    bubble->getType() << endl;
        
        //print birth times
        _outputFile << bubble->getBead()->getBirthTime() << endl;
    }

    _outputFile <<endl;
}

void Forces::print(int snapshot) {
    
    _outputFile.precision(10);
    
    // print first line (snapshot number, time, number of filaments,
    // linkers, motors, branchers, membranes)
    _outputFile << snapshot << " " << tau() << " " <<
        Filament::numFilaments() << " " <<
        Linker::numLinkers() << " " <<
        MotorGhost::numMotorGhosts() << " " <<
        BranchingPoint::numBranchingPoints() << " " <<
        Bubble::numBubbles() << " " <<
        Membrane::numMembranes() << endl;
    
    for(auto &filament : Filament::getFilaments()) {
        
        //print first line (Filament ID, type, length, left_delta, right_delta
        _outputFile << "FILAMENT " << filament->getId() << " " <<
        filament->getType() << " " <<
        filament->getCylinderVector().size() + 1 << " " <<
        filament->getDeltaMinusEnd() << " " << filament->getDeltaPlusEnd() << endl;
        
        //print force
        for (auto cylinder : filament->getCylinderVector()){
            
            double forceMag= cylinder->getFirstBead()->FDotF();
            forceMag = sqrt(forceMag);
            _outputFile<<forceMag << " ";
            
        }
        //print last bead force
        double forceMag = filament->getCylinderVector().back()->
                          getSecondBead()->FDotF();
        forceMag = sqrt(forceMag);
        _outputFile<<forceMag;
        
        _outputFile << endl;
    }
    
    for(auto &linker : Linker::getLinkers()) {
        
        //print first line
        _outputFile << "LINKER " << linker->getId()<< " " <<
                               linker->getType() << endl;
        
        //print stretch force
        _outputFile << linker->getMLinker()->stretchForce << " " <<
                       linker->getMLinker()->stretchForce << endl;
    }
    
    for(auto &motor : MotorGhost::getMotorGhosts()) {
        
        //print first line
        //also contains a Bound(1) or unbound(0) qualifier
        _outputFile << "MOTOR " << motor->getId() << " " << motor->getType() << " " << 1 << endl;
        
        //print stretch force
        _outputFile << motor->getMMotorGhost()->stretchForce << " " <<
                       motor->getMMotorGhost()->stretchForce << endl;
    }
    
    //DEPRECATED AS OF 9/8/16
//    //collect diffusing motors
//    for(auto md: _subSystem->getCompartmentGrid()->getDiffusingMotors()) {
//        
//        int ID   = get<0>(md);
//        int type = get<1>(md);
//        
//        auto firstPoint = get<2>(md);
//        auto secondPoint = get<3>(md);
//        
//        _outputFile << "MOTOR " << ID << " " << type << " " << 0 << endl;
//        
//        //print coordinates
//        //print birth times
//        _outputFile << 0 << " " << 0 << endl;
//    }
    
    for(auto &branch : BranchingPoint::getBranchingPoints()) {
        
        //print first line
        _outputFile << "BRANCHER " << branch->getId() << " " <<
                                      branch->getType() << endl;
        
        //Nothing for branchers
        _outputFile << 0.0 << endl;
    }
    for(auto &bubble : Bubble::getBubbles()) {
        
        //print first line
        _outputFile << "BUBBLE " << bubble->getId() << " " <<
                                    bubble->getType() << endl;
        
        //Nothing for bubbles
        _outputFile << 0.0 << endl;
    }
    
    for(auto &membrane : Membrane::getMembranes()) {
        
        //print first line (Membrane ID, type)
        _outputFile << "Membrane " << membrane->getId() << " " <<
            membrane->getType() << endl;
        
        //print force
        for(const auto& v : membrane->getMesh().getVertices()) {
            
            double forceMag = sqrt(v.attr.vertex->FDotF());
            _outputFile << forceMag << " ";
            
        }        
        _outputFile << endl;
    }

    _outputFile <<endl;
}


void Tensions::print(int snapshot) {

    _outputFile.precision(10);
    
    // print first line (snapshot number, time, number of filaments,
    // linkers, motors, branchers)
    _outputFile << snapshot << " " << tau() << " " <<
        Filament::numFilaments() << " " <<
        Linker::numLinkers() << " " <<
        MotorGhost::numMotorGhosts() << " " <<
        BranchingPoint::numBranchingPoints() << " " <<
        Bubble::numBubbles() << endl;;
    
    for(auto &filament : Filament::getFilaments()) {
        
        //print first line (Filament ID, type, length, left_delta, right_delta)
        _outputFile << "FILAMENT " << filament->getId() << " " <<
        filament->getType() << " " <<
        filament->getCylinderVector().size() + 1 << " " <<
        filament->getDeltaMinusEnd() << " " << filament->getDeltaPlusEnd() << endl;
        
        //print
        for (auto cylinder : filament->getCylinderVector()){
            
            double k = cylinder->getMCylinder()->getStretchingConst();
            double deltaL = cylinder->getMCylinder()->getLength() -
                            cylinder->getMCylinder()->getEqLength();
            
            _outputFile<< k * deltaL << " ";
            
        }
        //print last
        Cylinder* cylinder = filament->getCylinderVector().back();
        double k = cylinder->getMCylinder()->getStretchingConst();
        double deltaL = cylinder->getMCylinder()->getLength() -
                        cylinder->getMCylinder()->getEqLength();
        _outputFile<< k * deltaL;
        
        _outputFile << endl;
    }
    
    for(auto &linker : Linker::getLinkers()) {
        
        //print first line
        _outputFile << "LINKER " << linker->getId()<< " " <<
                               linker->getType() << endl;
        
        //print
        _outputFile << linker->getMLinker()->stretchForce << " " <<
        linker->getMLinker()->stretchForce << endl;
    }
    
    for(auto &motor : MotorGhost::getMotorGhosts()) {
        
        //print first line
        //also contains a Bound(1) or unbound(0) qualifier
        _outputFile << "MOTOR " << motor->getId() << " " << motor->getType() << " " << 1 << endl;
        
        //print
        _outputFile << motor->getMMotorGhost()->stretchForce << " " <<
        motor->getMMotorGhost()->stretchForce << endl;
    }
    
    //DEPRECATED AS OF 9/8/16
//    //collect diffusing motors
//    for(auto md: _subSystem->getCompartmentGrid()->getDiffusingMotors()) {
//        
//        int ID   = get<0>(md);
//        int type = get<1>(md);
//        
//        auto firstPoint = get<2>(md);
//        auto secondPoint = get<3>(md);
//        
//        _outputFile << "MOTOR " << ID << " " << type << " " << 0 << endl;
//        
//        //print coordinates
//        //print birth times
//        _outputFile << 0 << " " << 0 << endl;
//    }
    
    for(auto &branch : BranchingPoint::getBranchingPoints()) {
        
        //print first line
        _outputFile << "BRANCHER " << branch->getId() << " " <<
                                      branch->getType() << endl;
        
        //Nothing for branchers
        _outputFile << 0.0 << endl;
    }
    for(auto &bubble : Bubble::getBubbles()) {
        
        //print first line
        _outputFile << "BUBBLE " << bubble->getId() << " " <<
                                    bubble->getType() << endl;
        
        //Nothing for bubbles
        _outputFile << 0.0 << endl;
    }
    
    _outputFile <<endl;
}


void WallTensions::print(int snapshot) {
    
    _outputFile.precision(10);
    
    // print first line (snapshot number, time, number of filaments,
    // linkers, motors, branchers)
    _outputFile << snapshot << " " << tau() << " " <<
    Filament::numFilaments() << " " <<
    Linker::numLinkers() << " " <<
    MotorGhost::numMotorGhosts() << " " <<
    BranchingPoint::numBranchingPoints() << " " <<
    Bubble::numBubbles() << endl;;
    
    for(auto &filament : Filament::getFilaments()) {
        
        //print first line (Filament ID, type, length, left_delta, right_delta)
        _outputFile << "FILAMENT " << filament->getId() << " " <<
        filament->getType() << " " <<
        filament->getCylinderVector().size() + 1 << " " <<
        filament->getDeltaMinusEnd() << " " << filament->getDeltaPlusEnd() << endl;
        
        //print
        for (auto cylinder : filament->getCylinderVector()){
            
            double k = SysParams::Mechanics().pinK;
            Bead* b = cylinder->getFirstBead();
            
            if(b->isPinned()) {
                auto norm = _subSystem->getBoundary()->normal(b->pinnedPosition);
                auto dirL = twoPointDirection(b->pinnedPosition, b->vcoordinate());
                
                double deltaL = twoPointDistance(b->vcoordinate(), b->pinnedPosition);
                
                
                _outputFile<< k * deltaL * dotProduct(norm, dirL) << " ";
            }
            else
                _outputFile << 0.0 << " ";
            
        }
        //print last
        Cylinder* cylinder = filament->getCylinderVector().back();
        double k = SysParams::Mechanics().pinK;
        Bead* b = cylinder->getSecondBead();
        
        if(b->isPinned()) {
            auto norm = _subSystem->getBoundary()->normal(b->pinnedPosition);
            auto dirL = twoPointDirection(b->pinnedPosition, b->vcoordinate());
            
            double deltaL = twoPointDistance(b->vcoordinate(), b->pinnedPosition);
            
            _outputFile<< k * deltaL * dotProduct(norm, dirL) << " ";
        }
        else
            _outputFile << 0.0 << " ";
        
        _outputFile << endl;
    }
    
    for(auto &linker : Linker::getLinkers()) {
        
        //print first line
        _outputFile << "LINKER " << linker->getId()<< " " <<
        linker->getType() << endl;
        
        _outputFile << 0.0 << " " << 0.0 << endl;
    }
    
    for(auto &motor : MotorGhost::getMotorGhosts()) {
        
        //print first line
        _outputFile << "MOTOR " << motor->getId() << " " <<
        motor->getType() << endl;
        
        _outputFile << 0.0 << " " << 0.0 << endl;
    }
    
    for(auto &branch : BranchingPoint::getBranchingPoints()) {
        
        //print first line
        _outputFile << "BRANCHER " << branch->getId() << " " <<
        branch->getType() << endl;
        
        //Nothing for branchers
        _outputFile << 0.0 << endl;
    }
    for(auto &bubble : Bubble::getBubbles()) {
        
        //print first line
        _outputFile << "BUBBLE " << bubble->getId() << " " <<
        bubble->getType() << endl;
        
        //Nothing for bubbles
        _outputFile << 0.0 << endl;
    }
    
    _outputFile <<endl;
}


void Types::print(int snapshot) {
    
    _outputFile.precision(10);
    
    // print first line (snapshot number, time, number of filaments,
    // linkers, motors, branchers)
    _outputFile << snapshot << " " << tau() << " " <<
    Filament::numFilaments() << " " <<
    Linker::numLinkers() << " " <<
    MotorGhost::numMotorGhosts() << " " <<
    BranchingPoint::numBranchingPoints() << " " <<
    Bubble::numBubbles() << endl;;
    
    for(auto &filament : Filament::getFilaments()) {
        
        //print first line (Filament ID, type, length, left_delta, right_delta)
        _outputFile << "FILAMENT " << filament->getId() << " " <<
        filament->getType() << " " <<
        filament->getCylinderVector().size() + 1 << " " <<
        filament->getDeltaMinusEnd() << " " << filament->getDeltaPlusEnd() << endl;
        
        //print
        for (auto cylinder : filament->getCylinderVector()){
            
            _outputFile<< cylinder->getType() << " ";
            
        }
        //print last
        Cylinder* cylinder = filament->getCylinderVector().back();
        _outputFile<< cylinder->getType();
        
        _outputFile << endl;
    }
    
    for(auto &linker : Linker::getLinkers()) {
        
        //print first line
        _outputFile << "LINKER " << linker->getId()<< " " <<
        linker->getType() << endl;
        
        _outputFile << linker->getType() << " " <<
        linker->getType() << endl;
    }
    
    for(auto &motor : MotorGhost::getMotorGhosts()) {
        
        //print first line
        //also contains a Bound(1) or unbound(0) qualifier
        _outputFile << "MOTOR " << motor->getId() << " " << motor->getType() << " " << 1 << endl;
        
        _outputFile << motor->getType() << " " <<
        motor->getType() << endl;
    }
    
    //DEPRECATED AS OF 9/8/16
//    //collect diffusing motors
//    for(auto md: _subSystem->getCompartmentGrid()->getDiffusingMotors()) {
//        
//        int ID   = get<0>(md);
//        int type = get<1>(md);
//        
//        auto firstPoint = get<2>(md);
//        auto secondPoint = get<3>(md);
//        
//        _outputFile << "MOTOR " << ID << " " << type << " " << 0 << endl;
//        
//        //print coordinates
//        //print birth times
//        _outputFile << type << " " << type << endl;
//    }
    
    for(auto &branch : BranchingPoint::getBranchingPoints()) {
        
        //print first line
        _outputFile << "BRANCHER " << branch->getId() << " " <<
        branch->getType() << endl;
        
        //Nothing for branchers
        _outputFile << branch->getType() << endl;
    }
    for(auto &bubble : Bubble::getBubbles()) {
        
        //print first line
        _outputFile << "BUBBLE " << bubble->getId() << " " <<
        bubble->getType() << endl;
        
        //Nothing for bubbles
        _outputFile << bubble->getType() << endl;
    }
    
    _outputFile <<endl;
}


void Chemistry::print(int snapshot) {
    
    // print first line (snapshot number, time)
    _outputFile << snapshot << " " << tau() << endl;
    
    // all diffusing and bulk species
    for(auto sd : _chemData.speciesDiffusing) {
        
        string name = get<0>(sd);
        auto copyNum = _grid->countDiffusingSpecies(name);
        
        _outputFile << name << ":DIFFUSING " << copyNum << endl;
    }
    
    for(auto sb : _chemData.speciesBulk) {
        
        string name = get<0>(sb);
        auto copyNum = _grid->countBulkSpecies(name);
        
        _outputFile << name << ":BULK " << copyNum << endl;
    }
    
    for(int filType = 0; filType < SysParams::Chemistry().numFilaments; filType++) {
    
        for(auto sf : _chemData.speciesFilament[filType]) {
            
            auto copyNum = Filament::countSpecies(filType, sf);
            _outputFile << sf << ":FILAMENT " << copyNum << endl;
        }
        
        for(auto sp : _chemData.speciesPlusEnd[filType]) {
            
            auto copyNum = Filament::countSpecies(filType, sp);
            _outputFile << sp << ":PLUSEND " << copyNum << endl;
        }
        
        for(auto sm : _chemData.speciesMinusEnd[filType]) {
            
            auto copyNum = Filament::countSpecies(filType, sm);
            _outputFile << sm << ":MINUSEND " << copyNum << endl;
        }
        
        for(auto sl : _chemData.speciesLinker[filType]) {
            
            auto copyNum = Linker::countSpecies(sl);
            _outputFile << sl << ":LINKER " << copyNum << endl;
        }

        for(auto sm : _chemData.speciesMotor[filType]) {
            
            auto copyNum = MotorGhost::countSpecies(sm);
            _outputFile << sm << ":MOTOR " << copyNum << endl;
        }
        
        for(auto sb : _chemData.speciesBrancher[filType]) {
            
            auto copyNum = BranchingPoint::countSpecies(sb);
            _outputFile << sb << ":BRANCHER " << copyNum << endl;
        }
    }
    
    _outputFile <<endl;
}

void MotorLifetimes::print(int snapshot) {
    
    _outputFile.precision(3);
    
    // print first line (snapshot number, time)
    _outputFile << snapshot << " " << tau() << " " << endl;
    
    MotorGhost::getLifetimes()->print(_outputFile);
    _outputFile << endl << endl;
    
    //clear list
    MotorGhost::getLifetimes()->clearValues();
}

void MotorWalkLengths::print(int snapshot) {
    
    _outputFile.precision(3);
    
    // print first line (snapshot number, time)
    _outputFile << snapshot << " " << tau() << " " << endl;
    
    MotorGhost::getWalkLengths()->print(_outputFile);
    _outputFile << endl << endl;
    
    //clear list
    MotorGhost::getWalkLengths()->clearValues();
}


void LinkerLifetimes::print(int snapshot) {
    
    _outputFile.precision(3);
    
    // print first line (step number, time)
    _outputFile << snapshot << " " << tau() << " " << endl;
    
    Linker::getLifetimes()->print(_outputFile);
    _outputFile << endl << endl;
    
    //clear list
    Linker::getLifetimes()->clearValues();
}


void FilamentTurnoverTimes::print(int snapshot) {
    
    _outputFile.precision(3);
    
    // print first line (step number, time)
    _outputFile << snapshot << " " << tau() << " " << endl;
    
    Filament::getTurnoverTimes()->print(_outputFile);
    _outputFile << endl << endl;
}

void PlusEnd::print(int snapshot) {

    _outputFile.precision(10);

    // print first line (snapshot number, time, number of filaments,
    // linkers, motors, branchers)
    _outputFile << snapshot << " " << tau() << " " <<
    Filament::numFilaments() << " " <<
    Linker::numLinkers() << " " <<
    MotorGhost::numMotorGhosts() << " " <<
    BranchingPoint::numBranchingPoints() << " " <<
    Bubble::numBubbles() <<endl;;

    for(auto &filament : Filament::getFilaments()) {

        //print first line (Filament ID, type, length, left_delta, right_delta)
        _outputFile <<"FILAMENT " << filament->getId() << " " <<
        filament->getType() << " " <<
        filament->getCylinderVector().size() + 1 << " " <<
        filament->getDeltaMinusEnd() << " " << filament->getDeltaPlusEnd() << endl;

        //print plus end
        auto x = filament->getCylinderVector().back()->getSecondBead()->vcoordinate();
        _outputFile<<x[0]<<" "<<x[1]<<" "<<x[2]<<" \n";


        for (int i=0; i<filament->getCylinderVector().back()->getCCylinder()->getSize(); i++) {
            int out=filament->getCylinderVector().back()->getCCylinder()->getCMonomer(i)->activeSpeciesPlusEnd();
            if(out !=-1) {_outputFile << "PLUSEND: " << out << endl;}

        }

    }

    _outputFile << endl;

}



void ReactionOut::print(int snapshot) {

    _outputFile.precision(10);

    // print first line (snapshot number, time, number of filaments,
    // linkers, motors, branchers)
    _outputFile << snapshot << " " << tau() << " " <<
    Filament::numFilaments() << " " <<
    Linker::numLinkers() << " " <<
    MotorGhost::numMotorGhosts() << " " <<
    BranchingPoint::numBranchingPoints() << " " <<
    Bubble::numBubbles() <<endl;;

    for(auto &filament : Filament::getFilaments()) {

        int numMonomer = 2; // 2 for plus/minus end
        for (auto c : filament->getCylinderVector()) {
            for (int i=0; i < c->getCCylinder()->getSize(); i++) {
                auto FilamentMonomer = c->getCCylinder()-> getCMonomer(i)->activeSpeciesFilament();
                if(FilamentMonomer != -1) {numMonomer ++;}

            }

        }

        //print first line (Filament ID, type, length, left_delta, right_delta)
        _outputFile <<"FILAMENT " << filament->getId() << " " <<
        filament->getType() << " " <<
        filament->getCylinderVector().size() + 1 << " " <<
        filament->getDeltaMinusEnd() << " " << filament->getDeltaPlusEnd() << "\n"<<
        filament->getDeltaMinusEnd() << " " << filament->getDeltaPlusEnd() << " " <<
        filament->getPolyMinusEnd() << " " << filament->getPolyPlusEnd() << " " <<
        filament->getDepolyMinusEnd() << " " << filament->getDepolyPlusEnd() << " " <<
        filament->getNucleation() << " " << numMonomer << endl;

    }

    _outputFile << endl;

}

void Concentrations::print(int snapshot) {

    _outputFile << snapshot << " " << tau() << endl;

    for(auto c : _subSystem->getCompartmentGrid()->getCompartments()) {

        if(c->isActivated()) {

            _outputFile << "COMPARTMENT: " << c->coordinates()[0] << " "
            << c->coordinates()[1] << " " << c->coordinates()[2] << endl;

            for(auto sd : _chemData.speciesDiffusing) {

                string name = get<0>(sd);
                auto s = c->findSpeciesByName(name);
                auto copyNum = s->getN();

                _outputFile << name << ":DIFFUSING " << copyNum << endl;
            }
        }
    }
    _outputFile << endl;
}
<|MERGE_RESOLUTION|>--- conflicted
+++ resolved
@@ -42,85 +42,9 @@
     
     _outputFile.precision(10);
     
-<<<<<<< HEAD
     OutputStructSnapshot snapshots(snapshot);
 
     snapshots.outputFromSystem(_outputFile);
-=======
-    // print first line (snapshot number, time, number of filaments,
-    // linkers, motors, branchers, bubbles)
-    _outputFile << snapshot << " " << tau() << " " <<
-        Filament::numFilaments() << " " <<
-        Linker::numLinkers() << " " <<
-        MotorGhost::numMotorGhosts() << " " <<
-        BranchingPoint::numBranchingPoints() << " " <<
-        Bubble::numBubbles() << endl;
-    
-    for(auto &filament : Filament::getFilaments()) {
-        
-        //print first line (Filament ID, type, length, left_delta, right_delta)
-        _outputFile << "FILAMENT " << filament->getId() << " " <<
-        filament->getType() << " " <<
-        filament->getCylinderVector().size() + 1 << " " <<
-        filament->getDeltaMinusEnd() << " " << filament->getDeltaPlusEnd() << endl;
-
-        //print coordinates
-        for (auto cylinder : filament->getCylinderVector()){
-            
-            auto x = cylinder->getFirstBead()->vcoordinate();
-            _outputFile<<x[0]<<" "<<x[1]<<" "<<x[2]<<" ";
-            
-        }
-        //print last bead coord
-        auto x = filament->getCylinderVector().back()->getSecondBead()->vcoordinate();
-        _outputFile<<x[0]<<" "<<x[1]<<" "<<x[2];
-        
-        _outputFile << endl;
-    }
-    
-    
-    for(auto &linker : Linker::getLinkers()) {
-        
-        //print first line
-        _outputFile << "LINKER " << linker->getId()<< " " <<
-                               linker->getType() << endl;
-        
-        //print coordinates
-        auto x =
-            midPointCoordinate(linker->getFirstCylinder()->getFirstBead()->vcoordinate(),
-                               linker->getFirstCylinder()->getSecondBead()->vcoordinate(),
-                               linker->getFirstPosition());
-        _outputFile<<x[0]<<" "<<x[1]<<" "<<x[2] << " ";
-        
-        x = midPointCoordinate(linker->getSecondCylinder()->getFirstBead()->vcoordinate(),
-                               linker->getSecondCylinder()->getSecondBead()->vcoordinate(),
-                               linker->getSecondPosition());
-        _outputFile<<x[0]<<" "<<x[1]<<" "<<x[2];
-        
-        _outputFile << endl;
-    }
-
-    for(auto &motor : MotorGhost::getMotorGhosts()) {
-        
-        //print first line
-        //also contains a Bound(1) or unbound(0) qualifier
-        _outputFile << "MOTOR " << motor->getId() << " " << motor->getType() << " " << 1 << endl;
-        
-        //print coordinates
-        auto x =
-            midPointCoordinate(motor->getFirstCylinder()->getFirstBead()->vcoordinate(),
-                               motor->getFirstCylinder()->getSecondBead()->vcoordinate(),
-                               motor->getFirstPosition());
-        _outputFile<<x[0]<<" "<<x[1]<<" "<<x[2] << " ";
-        
-        x = midPointCoordinate(motor->getSecondCylinder()->getFirstBead()->vcoordinate(),
-                               motor->getSecondCylinder()->getSecondBead()->vcoordinate(),
-                               motor->getSecondPosition());
-        _outputFile<<x[0]<<" "<<x[1]<<" "<<x[2];
-        
-        _outputFile << endl;
-    }
->>>>>>> 945d73c6
     
     //DEPRECATED AS OF 9/8/16
 //    //collect diffusing motors
@@ -140,33 +64,6 @@
 //        
 //        _outputFile << endl;
 //    }
-<<<<<<< HEAD
-
-=======
-    
-    for(auto &branch : BranchingPoint::getBranchingPoints()) {
-        
-        //print first line
-        _outputFile << "BRANCHER " << branch->getId() << " " <<
-                                      branch->getType() << endl;
-        
-        //print coordinates
-        auto x = branch->coordinate;
-        _outputFile<<x[0]<<" "<<x[1]<<" "<<x[2] << endl;
-    }
-    
-    for(auto &bubble : Bubble::getBubbles()) {
-        
-        //print first line
-        _outputFile << "BUBBLE " << bubble->getId() << " " <<
-                                    bubble->getType() << endl;
-        
-        //print coordinates
-        auto x = bubble->coordinate;
-        _outputFile<<x[0]<<" "<<x[1]<<" "<<x[2] << endl;
-    }
-    
->>>>>>> 945d73c6
     _outputFile <<endl;
 }
 
