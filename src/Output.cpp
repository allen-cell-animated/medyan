--- conflicted
+++ resolved
@@ -16,11 +16,6 @@
 #include "Output.h"
 
 #include "SubSystem.h"
-<<<<<<< HEAD
-=======
-#include "CompartmentGrid.h"
-
->>>>>>> beb73121
 #include "Filament.h"
 #include "Cylinder.h"
 #include "Bead.h"
@@ -29,12 +24,8 @@
 #include "BranchingPoint.h"
 #include "Bubble.h"
 
-<<<<<<< HEAD
 #include "Boundary.h"
 #include "CompartmentGrid.h"
-=======
-#include "GController.h"
->>>>>>> beb73121
 
 #include "SysParams.h"
 #include "MathFunctions.h"
@@ -468,7 +459,6 @@
     _outputFile <<endl;
 }
 
-<<<<<<< HEAD
 
 void WallTensions::print(int snapshot) {
     
@@ -570,8 +560,6 @@
 }
 
 
-=======
->>>>>>> beb73121
 void Types::print(int snapshot) {
     
     _outputFile.precision(10);
