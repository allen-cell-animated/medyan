--- conflicted
+++ resolved
@@ -61,13 +61,8 @@
 
         //print coordinates
         for (auto cylinder : filament->getCylinderVector()){
-<<<<<<< HEAD
-            
+
             auto x = cylinder->getFirstBead()->vcoordinate();
-=======
-
-            auto x = cylinder->getFirstBead()->coordinate;
->>>>>>> 324f02ec
             _outputFile<<x[0]<<" "<<x[1]<<" "<<x[2]<<" ";
 
         }
@@ -91,15 +86,9 @@
                                linker->getFirstCylinder()->getSecondBead()->vcoordinate(),
                                linker->getFirstPosition());
         _outputFile<<x[0]<<" "<<x[1]<<" "<<x[2] << " ";
-<<<<<<< HEAD
-        
+
         x = midPointCoordinate(linker->getSecondCylinder()->getFirstBead()->vcoordinate(),
                                linker->getSecondCylinder()->getSecondBead()->vcoordinate(),
-=======
-
-        x = midPointCoordinate(linker->getSecondCylinder()->getFirstBead()->coordinate,
-                               linker->getSecondCylinder()->getSecondBead()->coordinate,
->>>>>>> 324f02ec
                                linker->getSecondPosition());
         _outputFile<<x[0]<<" "<<x[1]<<" "<<x[2];
 
@@ -111,26 +100,16 @@
         //print first line
         //also contains a Bound(1) or unbound(0) qualifier
         _outputFile << "MOTOR " << motor->getId() << " " << motor->getType() << " " << 1 << endl;
-<<<<<<< HEAD
-        
-=======
-
->>>>>>> 324f02ec
+
         //print coordinates
         auto x =
             midPointCoordinate(motor->getFirstCylinder()->getFirstBead()->vcoordinate(),
                                motor->getFirstCylinder()->getSecondBead()->vcoordinate(),
                                motor->getFirstPosition());
         _outputFile<<x[0]<<" "<<x[1]<<" "<<x[2] << " ";
-<<<<<<< HEAD
-        
+
         x = midPointCoordinate(motor->getSecondCylinder()->getFirstBead()->vcoordinate(),
                                motor->getSecondCylinder()->getSecondBead()->vcoordinate(),
-=======
-
-        x = midPointCoordinate(motor->getSecondCylinder()->getFirstBead()->coordinate,
-                               motor->getSecondCylinder()->getSecondBead()->coordinate,
->>>>>>> 324f02ec
                                motor->getSecondPosition());
         _outputFile<<x[0]<<" "<<x[1]<<" "<<x[2];
 
@@ -230,11 +209,6 @@
         //print first line
         //also contains a Bound(1) or unbound(0) qualifier
         _outputFile << "MOTOR " << motor->getId() << " " << motor->getType() << " " << 1 << endl;
-<<<<<<< HEAD
-        
-=======
-
->>>>>>> 324f02ec
         //print birth times
         _outputFile << motor->getBirthTime() << " " <<
                        motor->getBirthTime() << endl;
@@ -334,11 +308,6 @@
         //print first line
         //also contains a Bound(1) or unbound(0) qualifier
         _outputFile << "MOTOR " << motor->getId() << " " << motor->getType() << " " << 1 << endl;
-<<<<<<< HEAD
-        
-=======
-
->>>>>>> 324f02ec
         //print stretch force
         _outputFile << motor->getMMotorGhost()->stretchForce << " " <<
                        motor->getMMotorGhost()->stretchForce << endl;
@@ -441,11 +410,6 @@
         //print first line
         //also contains a Bound(1) or unbound(0) qualifier
         _outputFile << "MOTOR " << motor->getId() << " " << motor->getType() << " " << 1 << endl;
-<<<<<<< HEAD
-        
-=======
-
->>>>>>> 324f02ec
         //print
         _outputFile << motor->getMMotorGhost()->stretchForce << " " <<
         motor->getMMotorGhost()->stretchForce << endl;
@@ -522,12 +486,7 @@
                 auto norm = _subSystem->getBoundary()->normal(b->pinnedPosition);
                 auto dirL = twoPointDirection(b->pinnedPosition, b->vcoordinate());
                 
-<<<<<<< HEAD
-                double deltaL = twoPointDistance(b->vcoordinate(), b->pinnedPosition);
-=======
-                floatingpoint deltaL = twoPointDistance(b->coordinate, b->pinnedPosition);
->>>>>>> 324f02ec
-                
+                floatingpoint deltaL = twoPointDistance(b->vcoordinate(), b->pinnedPosition);
                 
                 _outputFile<< k * deltaL * dotProduct(norm, dirL) << " ";
             }
@@ -544,11 +503,7 @@
             auto norm = _subSystem->getBoundary()->normal(b->pinnedPosition);
             auto dirL = twoPointDirection(b->pinnedPosition, b->vcoordinate());
             
-<<<<<<< HEAD
-            double deltaL = twoPointDistance(b->vcoordinate(), b->pinnedPosition);
-=======
-            floatingpoint deltaL = twoPointDistance(b->coordinate, b->pinnedPosition);
->>>>>>> 324f02ec
+            floatingpoint deltaL = twoPointDistance(b->vcoordinate(), b->pinnedPosition);
             
             _outputFile<< k * deltaL * dotProduct(norm, dirL) << " ";
         }
@@ -648,11 +603,6 @@
         //print first line
         //also contains a Bound(1) or unbound(0) qualifier
         _outputFile << "MOTOR " << motor->getId() << " " << motor->getType() << " " << 1 << endl;
-<<<<<<< HEAD
-        
-=======
-
->>>>>>> 324f02ec
         _outputFile << motor->getType() << " " <<
         motor->getType() << endl;
     }
