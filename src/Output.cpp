--- conflicted
+++ resolved
@@ -955,97 +955,94 @@
 
 }
 
-<<<<<<< HEAD
-=======
 
 void TMGraph::print(int snapshot) {
-    
+
     //_outputFile.precision(10);
-    
+
     // print first line (snapshot number, time)
-    
+
     _outputFile << snapshot << " " << tau() << endl;
-    
+
     vector<tuple<vector<int>,floatingpoint>> filIDVec;
-    
+
     for(auto &linker : Linker::getLinkers()) {
-        
+
         int fid1 = linker->getFirstCylinder()->getFilID();
         int fid2 = linker->getSecondCylinder()->getFilID();
         vector<int> pair;
         pair.push_back(fid1);
         pair.push_back(fid2);
-        
+
         floatingpoint tension = abs(linker->getMLinker()->stretchForce);
-        
+
         sort(pair.begin(),pair.end());
         filIDVec.push_back(make_tuple(pair,tension));
-        
-        
-        
-    }
-    
+
+
+
+    }
+
     for(auto &motor : MotorGhost::getMotorGhosts()) {
-        
+
         int fid1 = motor->getFirstCylinder()->getFilID();
         int fid2 = motor->getSecondCylinder()->getFilID();
         vector<int> pair;
         pair.push_back(fid1);
         pair.push_back(fid2);
-        
+
         floatingpoint tension = abs(motor->getMMotorGhost()->stretchForce);
-        
+
         sort(pair.begin(),pair.end());
         filIDVec.push_back(make_tuple(pair,tension));
-        
-        
-        
-    }
-    
+
+
+
+    }
+
     vector<vector<int>> uniqueFilIDVec;
     vector<tuple<vector<int>,floatingpoint>> uniqueFilIDVecSum;
-    
+
     for(auto j : filIDVec){
-        
+
         vector<int> i = get<0>(j);
-        
+
         if(find(uniqueFilIDVec.begin(), uniqueFilIDVec.end(), i) != uniqueFilIDVec.end()) {
-            
+
             int ind = find(uniqueFilIDVec.begin(), uniqueFilIDVec.end(), i) - uniqueFilIDVec.begin();
-            
+
             get<1>(uniqueFilIDVecSum.at(ind)) +=  get<1>(j);
 
-            
+
         } else {
-            
+
             vector<int> pbVec;
             pbVec.push_back(i[0]);
             pbVec.push_back(i[1]);
             //pbVec.push_back(get<1>(j));
-            
+
             uniqueFilIDVecSum.push_back(make_tuple(pbVec,get<1>(j)));
             uniqueFilIDVec.push_back(i);
         }
-        
-    }
-    
+
+    }
+
     for(auto i: uniqueFilIDVecSum){
         _outputFile<< get<0>(i)[0] <<" "<<  get<0>(i)[1] << " "  << get<1>(i) << " ";
     }
-    
-    
-    
+
+
+
     _outputFile<<endl<<endl;
-    
-}
-
-
-
-
-
-
-
->>>>>>> aaeebdef
+
+}
+
+
+
+
+
+
+
 void ReactionOut::print(int snapshot) {
 
     _outputFile.precision(10);
@@ -1488,39 +1485,6 @@
     _ffm->clearHessian(0);
 }
 
-<<<<<<< HEAD
-void TwoFilament::print(int snapshot){
-    _outputFile.precision(10);
-
-    vector<vector<floatingpoint>> coordfil1;
-    vector<vector<floatingpoint>> coordfil2;
-    int count = 0;
-
-    for(auto &filament : Filament::getFilaments()) {
-        for (auto cylinder : filament->getCylinderVector()){
-            auto x = cylinder->getFirstBead()->vcoordinate();
-            if(count == 0)
-            	coordfil1.push_back(x);
-            else
-            	coordfil2.push_back(x);
-        }
-        count++;
-    }
-    if(coordfil1.size() != coordfil1.size()) {
-        cout << "Sizes do not match! Exiting. Reinitialize with same number of beads in "
-                "each filament" << endl;
-        exit(EXIT_FAILURE);
-    }
-    auto Nbeads = coordfil1.size();
-    double avgdissq = 0;
-    for(auto i = 0; i < Nbeads; i ++){
-    	auto c1 = coordfil1[Nbeads-1-i];
-    	auto c2 = coordfil2[i];
-    	avgdissq += twoPointDistancesquared(c1, c2);
-    }
-    _outputFile << tau()<< " "<<sqrt(avgdissq)<<endl;
-}
-=======
 
 void HessianSpectra::print(int snapshot){
     _outputFile.precision(10);
@@ -1528,24 +1492,19 @@
     vector<Eigen::VectorXcd > IPRIVector = _ffm-> IPRIVector;
     vector<Eigen::VectorXcd > IPRIIVector = _ffm-> IPRIIVector;
     vector<floatingpoint> tauVector = _ffm-> tauVector;
-    
+
     // Outputs the eigenvalues obtained from each Hessian matrix
     for(auto k = 0; k < evaluesVector.size(); k++){
-        
+
         _outputFile <<tauVector[k] << "     "<< evaluesVector[k].size()<< endl;
 
         for(auto i = 0; i< evaluesVector[k].size(); i++){
             _outputFile<<evaluesVector[k].real()[i]<< "     "<<IPRIVector[k].real()[i]<< "     "<<IPRIIVector[k].real()[i]<<endl;
         }
-        
-        
+
+
         _outputFile<<endl;
     };
     // This clears the vectors storing the matrices to reduce the amount of memory needed.
     _ffm->clearHessian(1);
 }
-
-
-
-
->>>>>>> aaeebdef
