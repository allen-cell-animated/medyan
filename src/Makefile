############MAKEFILE FOR MEDYAN####################
#
# As outlined in the install guide, the following
# libraries and compilers are needed:
#
#	GCC 4.7 and above
#	Boost 1.49 and above
#
#   If running unit tests, googletest is needed.
#
# Tweak the following compiler and library options
# for your given system.
##################################################

# Platform
UNAME_S := $(shell uname -s)

# External library locations
ifeq ($(UNAME_S), Darwin)
OPENGL_LIB       := -framework Cocoa -framework OpenGL -framework IOKit \
                    -framework CoreFoundation -framework CoreVideo
else
OPENGL_LIB       := -lGL -lX11
endif
GLAD_INCLUDE     := -I../external/glad/include
GLAD_SOURCE      := ../external/glad/src/glad.c
GLFW_INCLUDE     := -I$(HOME)/Documents/repos/glfw/include
GLFW_LIB         := -L$(HOME)/Documents/repos/glfw/src -lglfw3

SOURCES_TEST             := $(shell find ./TESTS -name '*.cpp')
<<<<<<< HEAD
SOURCES_CPP              := $(shell find . -name '*.cpp' ! -path './TESTS/*')
SOURCES_C                := $(GLAD_SOURCE)
SOURCES_CPP_WITHOUT_MAIN := $(filter-out ./MEDYAN.cpp,$(SOURCES_CPP))
SOURCES                  =  $(SOURCES_CPP) $(SOURCES_C)
HEADERS                  := $(shell find . -name '*.h' -o -name '*.hpp')

OBJECTS_TEST             := $(SOURCES_TEST:.cpp=.o)
OBJECTS_CPP              := $(SOURCES_CPP:.cpp=.o)
OBJECTS_C                := $(SOURCES_C:.c=.o)
OBJECTS_CPP_WITHOUT_MAIN := $(SOURCES_CPP_WITHOUT_MAIN:.cpp=.o)
OBJECTS                  =  $(OBJECTS_CPP) $(OBJECTS_C)
=======
SOURCES_CPP              := $(shell find . -name '*.cpp' ! -path './TESTS/*' ! -path './dist_moduleV2/*')
SOURCES_CPP              += ./dist_moduleV2/dist_avx_par.cpp  ./dist_moduleV2/dist_bench.cpp  ./dist_moduleV2/dist_example.cpp  ./dist_moduleV2/dist_mod_vars.cpp
SOURCES_CPP_WITHOUT_MAIN := $(filter-out ./MEDYAN.cpp,$(SOURCES_CPP))
SOURCES_CU               := $(shell find . -name '*.cu'  ! -path './TESTS/*' ! -path './dist_moduleV2/*')
SOURCES                   = $(SOURCES_CPP) $(SOURCES_CU)
HEADERS                  := $(shell find . -name '*.h' ! -path './dist_moduleV2/*')
HEADERS                  += ./dist_moduleV2/umesimd/UMESimd.h

OBJECTS_TEST             := $(SOURCES_TEST:.cpp=.o)
OBJECTS_CPP              := $(SOURCES_CPP:.cpp=.o)
OBJECTS_CU               := $(SOURCES_CU:.cu=.o)
OBJECTS_CPP_WITHOUT_MAIN := $(SOURCES_CPP_WITHOUT_MAIN:.cpp=.o)
OBJECTS                   = $(OBJECTS_CPP) $(OBJECTS_CU)
>>>>>>> 0a87ab12

DEPENDS := $(SOURCES_TEST:.cpp=.d) $(SOURCES_CPP:.cpp=.d)

#CPP COMPILER CHOICE AND FLAGS
CC  = g++ -xc
CXX = g++ -std=c++14
NVCC = nvcc -std=c++11

# Flags used by compiler and linker
DEBUG = -g
FAST_CXX = -Os -ffast-math -fno-finite-math-only -flto -funroll-loops -DNDEBUG -mtune=native -march=native # -Xpreprocessor -fopenmp # -mavx2
#FAST_CXX = -Og -march=native -mtune=native

# Compiling flags
DEPFLAGS = -MMD -MP

INCLUDES = \
-I../external \
$(GLAD_INCLUDE) $(GLFW_INCLUDE) \
-I/usr/local/include -I/usr/include/boost \
-I./ -IStructure -IStructure/Special      \
-IChemistry                               \
-IMechanics/                              \
-IMechanics/Minimizer                     \
-IMechanics/ForceField                    \
-IMechanics/ForceField/Volume             \
-IMechanics/ForceField/Boundary           \
-IMechanics/ForceField/Branching          \
-IMechanics/ForceField/Filament           \
-IMechanics/ForceField/Linker             \
-IMechanics/ForceField/MotorGhost         \
-IMechanics/ForceField/Bubble

CPPFLAGS = $(INCLUDES)
INCLUDES_NVCC = $(INCLUDES) -I/usr/local/include -I/usr/local/cuda/include

CXXFLAGS_CXX = $(FAST_CXX) -Wall -Wno-sign-compare -Wno-maybe-uninitialized \
-Wno-uninitialized -Wno-unknown-warning-option
#NVCC DEBUG MODE
CXXFLAGS_NVCC = -g -G -x=cu -arch=sm_35 -Xcompiler -lpthread -ldl -lrt \
-lineinfo --compiler-options -O0 -Xptxas -v $(INCLUDES_NVCC)

# Linking flags
<<<<<<< HEAD
LDLIBS      = -L/usr/local/lib/ -lboost_system $(OPENGL_LIB) $(GLFW_LIB)

LDFLAGS_CXX = $(FAST_CXX)
=======
LDLIBS = -L/usr/local/lib/ -lboost_system \
-static-libstdc++ -pthread
LDLIBS_NVCC = $(LDLIBS) -L/usr/local/cuda/lib64 -L/usr/local/cuda/lib -Icudart -lpthread -lnvToolsExt
LDFLAGS_CXX = $(FAST_CXX) 
>>>>>>> 0a87ab12


#################MAIN USER MACROS#################
#
# Please set these macros according to the
# desired simulation type. See the install
# and usage guides for more details.
#
##################################################

#Initialize chemical components of system
CPPFLAGS += -DCHEMISTRY
#Initialize mechanical components of system
CPPFLAGS += -DMECHANICS
CPPFLAGS += -DMOVEBEADSLINESEARCH
#Use dynamic rate changing
CPPFLAGS += -DDYNAMICRATES
#vectorized serial energy minimization
CPPFLAGS += -DSERIAL
#neighbors list calculations
#CPPFLAGS += -DNLORIGINAL
CPPFLAGS += -DNLSTENCILLIST
CPPFLAGS += -DHYBRID_NLSTENCILLIST
CPPFLAGS += -DSIMDBINDINGSEARCH
#CPPFLAGS += -DDEBUGCONSTANTSEED
#Boost memory macros
CPPFLAGS += -DBOOST_MEM_POOL
CPPFLAGS += -DBOOL_POOL_NSIZE=65536
CPPFLAGS += -DNPROCS=8
CPPFLAGS += -DPLOSFEEDBACK
CPPFLAGS += -DCHECKFORCES_INF_NAN
#if compiling the testing suite
#CPPFLAGS += -DTESTING

#Detailed chemistry macros.
#FOR ALL STANDARD FUNCTIONALITY, NONE OF THESE SHOULD BE TURNED OFF!!!

#Track dependents. Needed for Gillespie and NRM algorithm
CPPFLAGS += -DTRACK_DEPENDENTS

#Track zero copy and max copy number.
#For passivating and activating reactions accordingly
CPPFLAGS += -DTRACK_ZERO_COPY_N
CPPFLAGS += -DTRACK_UPPER_COPY_N

#Reaction signaling. Needed for all Filament, Linker,
#Motor, and BranchingPoint reactions in system
CPPFLAGS += -DREACTION_SIGNALING

#Species signaling
CPPFLAGS += -DRSPECIES_SIGNALING

#CUDA specific
CPPFLAGS_NVCC = $(CPPFLAGS) -DCUDAACCL

<<<<<<< HEAD
CPPFLAGS += -DHYBRID_NLSTENCILLIST
CPPFLAGS += -DNLSTENCILLIST

# Visualization
CPPFLAGS += -DVISUAL

# Non-CUDA specific
CPPFLAGS_CXX      = $(CPPFLAGS)
=======
#Non-CUDA specific
CPPFLAGS_CXX = $(CPPFLAGS)
>>>>>>> 0a87ab12

################MAKEFILE OPTIONS###################
#
#
#   make [all]        - makes everything
#   make clean	      - remove all files
#						generated by make
#
#	Use USING_CUDA=true to make cuda version
#
##################################################

# Build main program
MEDYAN: $(OBJECTS)
ifeq ($(USING_CUDA), true)
	$(NVCC) -o MEDYAN $(OBJECTS) $(LDLIBS_NVCC)
else
	$(CXX) $(LDFLAGS_CXX) -o MEDYAN $(OBJECTS) $(LDLIBS)
endif

# Build test
medyan_test: $(OBJECTS_CPP_WITHOUT_MAIN) $(OBJECTS_TEST) $(OBJECTS_C)
	$(CXX) $(LDFLAGS_CXX) -o $@ $(OBJECTS_CPP_WITHOUT_MAIN) $(OBJECTS_TEST) $(LDLIBS)

# Compile to object and generate dependency
%.o: %.cpp
%.o: %.cpp %.d
	$(CXX) $(DEPFLAGS) $(CPPFLAGS_CXX) $(CXXFLAGS_CXX) -c -o $@ $<

<<<<<<< HEAD
%.o: %.c
%.o: %.c %.d
	$(CC) $(DEPFLAGS) $(CPPFLAGS_CXX) $(CXXFLAGS_CXX) -c -o $@ $<
=======
%.o: %.cu
ifeq ($(USING_CUDA), true)
	$(NVCC) $(CPPFLAGS_NVCC) $(CXXFLAGS_NVCC) -c $< -o $@
else
	$(CXX) $(CPPFLAGS_CXX) $(CXXFLAGS_CXX) -xc++ -c $< -o $@
endif
>>>>>>> 0a87ab12

# Add empty dependency for dependencies
%.d: ;

all: MEDYAN medyan_test

clean:
	\find . -name "*.d" -delete
	\find . -name '*.o' -delete
	\rm -f MEDYAN medyan_test

.PRECIOUS: %.d

.PHONY: all clean

include $(wildcard $(DEPENDS))<|MERGE_RESOLUTION|>--- conflicted
+++ resolved
@@ -28,33 +28,21 @@
 GLFW_LIB         := -L$(HOME)/Documents/repos/glfw/src -lglfw3
 
 SOURCES_TEST             := $(shell find ./TESTS -name '*.cpp')
-<<<<<<< HEAD
-SOURCES_CPP              := $(shell find . -name '*.cpp' ! -path './TESTS/*')
+SOURCES_CPP              := $(shell find . -name '*.cpp' ! -path './TESTS/*' ! -path './dist_moduleV2/*')
+SOURCES_CPP              += ./dist_moduleV2/dist_avx_par.cpp  ./dist_moduleV2/dist_bench.cpp  ./dist_moduleV2/dist_example.cpp  ./dist_moduleV2/dist_mod_vars.cpp
 SOURCES_C                := $(GLAD_SOURCE)
 SOURCES_CPP_WITHOUT_MAIN := $(filter-out ./MEDYAN.cpp,$(SOURCES_CPP))
-SOURCES                  =  $(SOURCES_CPP) $(SOURCES_C)
-HEADERS                  := $(shell find . -name '*.h' -o -name '*.hpp')
-
-OBJECTS_TEST             := $(SOURCES_TEST:.cpp=.o)
-OBJECTS_CPP              := $(SOURCES_CPP:.cpp=.o)
-OBJECTS_C                := $(SOURCES_C:.c=.o)
-OBJECTS_CPP_WITHOUT_MAIN := $(SOURCES_CPP_WITHOUT_MAIN:.cpp=.o)
-OBJECTS                  =  $(OBJECTS_CPP) $(OBJECTS_C)
-=======
-SOURCES_CPP              := $(shell find . -name '*.cpp' ! -path './TESTS/*' ! -path './dist_moduleV2/*')
-SOURCES_CPP              += ./dist_moduleV2/dist_avx_par.cpp  ./dist_moduleV2/dist_bench.cpp  ./dist_moduleV2/dist_example.cpp  ./dist_moduleV2/dist_mod_vars.cpp
-SOURCES_CPP_WITHOUT_MAIN := $(filter-out ./MEDYAN.cpp,$(SOURCES_CPP))
 SOURCES_CU               := $(shell find . -name '*.cu'  ! -path './TESTS/*' ! -path './dist_moduleV2/*')
-SOURCES                   = $(SOURCES_CPP) $(SOURCES_CU)
+SOURCES                   = $(SOURCES_CPP) $(SOURCES_CU) $(SOURCES_C)
 HEADERS                  := $(shell find . -name '*.h' ! -path './dist_moduleV2/*')
 HEADERS                  += ./dist_moduleV2/umesimd/UMESimd.h
 
 OBJECTS_TEST             := $(SOURCES_TEST:.cpp=.o)
 OBJECTS_CPP              := $(SOURCES_CPP:.cpp=.o)
 OBJECTS_CU               := $(SOURCES_CU:.cu=.o)
+OBJECTS_C                := $(SOURCES_C:.c=.o)
 OBJECTS_CPP_WITHOUT_MAIN := $(SOURCES_CPP_WITHOUT_MAIN:.cpp=.o)
-OBJECTS                   = $(OBJECTS_CPP) $(OBJECTS_CU)
->>>>>>> 0a87ab12
+OBJECTS                   = $(OBJECTS_CPP) $(OBJECTS_CU) $(OBJECTS_C)
 
 DEPENDS := $(SOURCES_TEST:.cpp=.d) $(SOURCES_CPP:.cpp=.d)
 
@@ -98,16 +86,9 @@
 -lineinfo --compiler-options -O0 -Xptxas -v $(INCLUDES_NVCC)
 
 # Linking flags
-<<<<<<< HEAD
-LDLIBS      = -L/usr/local/lib/ -lboost_system $(OPENGL_LIB) $(GLFW_LIB)
-
+LDLIBS      = -L/usr/local/lib/ -lboost_system -pthread $(OPENGL_LIB) $(GLFW_LIB)
+LDLIBS_NVCC = $(LDLIBS) -L/usr/local/cuda/lib64 -L/usr/local/cuda/lib -Icudart -lpthread -lnvToolsExt
 LDFLAGS_CXX = $(FAST_CXX)
-=======
-LDLIBS = -L/usr/local/lib/ -lboost_system \
--static-libstdc++ -pthread
-LDLIBS_NVCC = $(LDLIBS) -L/usr/local/cuda/lib64 -L/usr/local/cuda/lib -Icudart -lpthread -lnvToolsExt
-LDFLAGS_CXX = $(FAST_CXX) 
->>>>>>> 0a87ab12
 
 
 #################MAIN USER MACROS#################
@@ -163,19 +144,11 @@
 #CUDA specific
 CPPFLAGS_NVCC = $(CPPFLAGS) -DCUDAACCL
 
-<<<<<<< HEAD
-CPPFLAGS += -DHYBRID_NLSTENCILLIST
-CPPFLAGS += -DNLSTENCILLIST
-
 # Visualization
 CPPFLAGS += -DVISUAL
 
 # Non-CUDA specific
 CPPFLAGS_CXX      = $(CPPFLAGS)
-=======
-#Non-CUDA specific
-CPPFLAGS_CXX = $(CPPFLAGS)
->>>>>>> 0a87ab12
 
 ################MAKEFILE OPTIONS###################
 #
@@ -205,18 +178,16 @@
 %.o: %.cpp %.d
 	$(CXX) $(DEPFLAGS) $(CPPFLAGS_CXX) $(CXXFLAGS_CXX) -c -o $@ $<
 
-<<<<<<< HEAD
 %.o: %.c
 %.o: %.c %.d
 	$(CC) $(DEPFLAGS) $(CPPFLAGS_CXX) $(CXXFLAGS_CXX) -c -o $@ $<
-=======
+
 %.o: %.cu
 ifeq ($(USING_CUDA), true)
 	$(NVCC) $(CPPFLAGS_NVCC) $(CXXFLAGS_NVCC) -c $< -o $@
 else
 	$(CXX) $(CPPFLAGS_CXX) $(CXXFLAGS_CXX) -xc++ -c $< -o $@
 endif
->>>>>>> 0a87ab12
 
 # Add empty dependency for dependencies
 %.d: ;
