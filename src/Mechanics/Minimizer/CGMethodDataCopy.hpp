#ifndef MEDYAN_Mechanics_Minimizer_CGMethodDataCopy_hpp
#define MEDYAN_Mechanics_Minimizer_CGMethodDataCopy_hpp

// The file provides functions to do data copy between elements in the system
// and the vectorized data in the Conjugate Gradient method (CGMethod).
//
// Functions:
//
//   - initCGMethodData(...)
//
//     Copy the degree-of-freedom data from all system elements (such as the
//     bead coordinates) to the CGMethod coordinate array, and initialize other
//     CGMethod arrays like the forces.
//
//     Returns the starting indices of different types of elements, which is
//     useful when building interactions in force fields.
//
//   - copyFromCGMethodData(...)
//
//     Copy the vectorized coordinate and force data in the CGMethod to all the
//     element instances in the system.

#include <algorithm>

#include "Mechanics/ForceField/Types.hpp"
#include "Mechanics/Minimizer/CGMethod.h"
#include "Structure/Bead.h"
<<<<<<< HEAD
#include "Structure/SurfaceMesh/Vertex.hpp"
=======
#include "Structure/Bubble.h"
>>>>>>> 85c5f732

// Copies all the system data to the CGMethod data vector
inline FFCoordinateStartingIndex initCGMethodData(
    CGMethod& cg,
    floatingpoint defaultGradTol
) {
    FFCoordinateStartingIndex si {};
    std::size_t curIdx = 0;
    cg.coord.clear();
    cg.forceTol.clear();

    //---------------------------------
    // Copy all the coordinate information here
    // Also initializes the force tolerance vector

    // Bead coord
    si.bead = curIdx;
    cg.coord.reserve(cg.coord.size() + 3 * Bead::getBeads().size());
    for(auto pb : Bead::getBeads()) {
        cg.coord.insert(cg.coord.end(), pb->coord.begin(), pb->coord.end());
        curIdx += 3;
    }
    cg.forceTol.resize(cg.coord.size(), defaultGradTol);

    // Bubble coord
    si.bubble = curIdx;
    cg.coord.reserve(cg.coord.size() + 3 * Bubble::getBubbles().size());
    for(auto pb : Bubble::getBubbles()) {
        cg.coord.insert(cg.coord.end(), pb->coord.begin(), pb->coord.end());
        curIdx += 3;
    }
    cg.forceTol.resize(cg.coord.size(), defaultGradTol);

    // Vertex coord
    si.vertex = curIdx;
    cg.coord.reserve(cg.coord.size() + 3 * Vertex::getVertices().size());
    for(auto pv : Vertex::getVertices()) {
        cg.coord.insert(cg.coord.end(), pv->coord.begin(), pv->coord.end());
        curIdx += 3;
    }
    cg.forceTol.resize(cg.coord.size(), defaultGradTol * 0.1); // FUTURE: change const factor to a variable

    // Membrane 2d coord
    si.mem2d = curIdx;
    // Add things for membrane 2d coordinates here

    //---------------------------------
    // Initialize the rest of cg data
    const auto ndof = cg.coord.size();
    cg.coordLineSearch.assign(ndof, 0);
    cg.force.assign(ndof, 0);
    cg.forcePrev.assign(ndof, 0);
    cg.searchDir.assign(ndof, 0);

    //---------------------------------
    // Return the starting index information for vectorizing the force fields
    return si;
}

// Copies all the CGMethod data back to the system
//
// Note:
//   - The copying must be in the same order with the initCGMethodData
//     function.
inline void copyFromCGMethodData(const CGMethod& cg) {
    std::size_t curIdx = 0;

    // Copy coord and force data to beads
    for(auto pb : Bead::getBeads()) {
        std::copy(cg.coord.begin() + curIdx, cg.coord.begin() + curIdx + 3, pb->coord.begin());
        std::copy(cg.force.begin() + curIdx, cg.force.begin() + curIdx + 3, pb->force.begin());
        curIdx += 3;
    }

<<<<<<< HEAD
    // Vertex
    for(auto pv : Vertex::getVertices()) {
        std::copy(cg.coord.begin() + curIdx, cg.coord.begin() + curIdx + 3, pv->coord.begin());
        std::copy(cg.force.begin() + curIdx, cg.force.begin() + curIdx + 3, pv->force.begin());
=======
    // Copy coord and force data to bubbles
    for(auto pb : Bubble::getBubbles()) {
        std::copy(cg.coord.begin() + curIdx, cg.coord.begin() + curIdx + 3, pb->coord.begin());
        std::copy(cg.force.begin() + curIdx, cg.force.begin() + curIdx + 3, pb->force.begin());
>>>>>>> 85c5f732
        curIdx += 3;
    }

    // Copy coord and force data to vertices

    // Copy coord and force data to Membrane 2d points

    // Do not clear CGMethod data, because it might be useful for debug purposes.
}

#endif<|MERGE_RESOLUTION|>--- conflicted
+++ resolved
@@ -25,11 +25,8 @@
 #include "Mechanics/ForceField/Types.hpp"
 #include "Mechanics/Minimizer/CGMethod.h"
 #include "Structure/Bead.h"
-<<<<<<< HEAD
+#include "Structure/Bubble.h"
 #include "Structure/SurfaceMesh/Vertex.hpp"
-=======
-#include "Structure/Bubble.h"
->>>>>>> 85c5f732
 
 // Copies all the system data to the CGMethod data vector
 inline FFCoordinateStartingIndex initCGMethodData(
@@ -104,17 +101,17 @@
         curIdx += 3;
     }
 
-<<<<<<< HEAD
+    // Copy coord and force data to bubbles
+    for(auto pb : Bubble::getBubbles()) {
+        std::copy(cg.coord.begin() + curIdx, cg.coord.begin() + curIdx + 3, pb->coord.begin());
+        std::copy(cg.force.begin() + curIdx, cg.force.begin() + curIdx + 3, pb->force.begin());
+        curIdx += 3;
+    }
+
     // Vertex
     for(auto pv : Vertex::getVertices()) {
         std::copy(cg.coord.begin() + curIdx, cg.coord.begin() + curIdx + 3, pv->coord.begin());
         std::copy(cg.force.begin() + curIdx, cg.force.begin() + curIdx + 3, pv->force.begin());
-=======
-    // Copy coord and force data to bubbles
-    for(auto pb : Bubble::getBubbles()) {
-        std::copy(cg.coord.begin() + curIdx, cg.coord.begin() + curIdx + 3, pb->coord.begin());
-        std::copy(cg.force.begin() + curIdx, cg.force.begin() + curIdx + 3, pb->force.begin());
->>>>>>> 85c5f732
         curIdx += 3;
     }
 
