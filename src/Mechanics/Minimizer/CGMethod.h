
//------------------------------------------------------------------
//  **MEDYAN** - Simulation Package for the Mechanochemical
//               Dynamics of Active Networks, v3.2.1
//
//  Copyright (2015-2018)  Papoian Lab, University of Maryland
//
//                 ALL RIGHTS RESERVED
//
//  See the MEDYAN web page for more information:
//  http://www.medyan.org
//------------------------------------------------------------------

#ifndef MEDYAN_CGMethod_h
#define MEDYAN_CGMethod_h

#include <cmath>

#include "common.h"
#ifdef CUDAACCL
#include "CUDAcommon.h"
#endif

//FORWARD DECLARATIONS
class ForceFieldManager;
class Bead;

/// For performing a conjugate gradient minimization method

/*!
 *  CGMethod is an abstract class that contains methods for conjugate gradient
 *  minimization. It has functions for various line search techniques, including golden
 *  section, backtracking, and quadratic line search. This base class also contains
 *  parameters for tolerance criterion and other helpful parameters.
 */
class CGMethod {



protected:
    chrono::high_resolution_clock::time_point tbegin, tend;

    ///< Data vectors for calculation
<<<<<<< HEAD
    floatingpoint *coord;  ///<bead coordinates (length 3*N)
    floatingpoint *coordlineSearch; ///coords used during line search

    floatingpoint *force; ///< bead forces (length 3*N)
    floatingpoint *forceAux; ///< auxiliary force calculations (length 3*N)
    floatingpoint *forceAuxPrev; ///<auxiliary force calculation previously (length 3*N)
//    cylinder* cylindervec;
=======
    double *coord;  ///<bead coordinates (length 3*N)
    double *coordDiss;
    double *force = nullptr; ///< bead forces (length 3*N)
    double *forceAux = nullptr; ///< auxiliary force calculations (length 3*N)
    double *forceAuxPrev = nullptr; ///<auxiliary force calculation previously (length 3*N)
>>>>>>> 3e143492

//Gradients
	floatingpoint FADotFA = 0.0;
	floatingpoint FADotFAP = 0.0;
    /// Safe mode which chooses the safe backtracking search if the
    /// minimizer got itself into trouble.
    bool _safeMode = false;

    /// Minimum number of minimization steps, in the case of a
    /// small number of beads in the system
    const int _MINNUMSTEPS = 1E4;

    //@{
    /// Parameter used in backtracking line search
<<<<<<< HEAD
    const floatingpoint LAMBDAREDUCE = 0.5;     ///< Lambda reduction parameter for backtracking
    floatingpoint LAMBDATOL = 1e-4;       ///< Lambda tolerance parameter
    
    const floatingpoint SAFELAMBDAREDUCE = 0.9;  ///< Lambda reduction parameter for conservative backtracking
    
    const floatingpoint BACKTRACKSLOPE = 0.4;   ///< Backtracking slope
    //@}


    // Track the past 100 lambdas.
    //@{
    uint maxprevlambdacount = 10;
    vector<floatingpoint> previouslambdavec=vector<floatingpoint>(maxprevlambdacount,0.0);
    short headpos = 0; //position where the next lambda can be inserted.
    short count = 0;//counter to track the number of successful lambda attempts made.
    float sum = 0;//sum of the lambdas found in previouslambdavcec.
    bool runningaveragestatus = false;
=======
    const double LAMBDAREDUCE = 0.5;     ///< Lambda reduction parameter for backtracking
    const double LAMBDATOL = 1e-8;       ///< Lambda tolerance parameter

    const double SAFELAMBDAREDUCE = 0.9;  ///< Lambda reduction parameter for conservative backtracking

    const double BACKTRACKSLOPE = 0.4;   ///< Backtracking slope
>>>>>>> 3e143492
    //@}

    //@{

#ifdef CUDAACCL
    int *gpu_mutexlock;
    vector<int> blocksnthreads;
    vector<int> bntaddvector;
    vector<int> bnt;
    int *gpu_nint;
    floatingpoint *gpu_g, *gpu_maxF;
    floatingpoint *gSum;
    floatingpoint *gSum2;
    floatingpoint *gpu_fmax;
    floatingpoint *g_currentenergy;
    floatingpoint *gpu_params = NULL;
    floatingpoint *gpu_FDotF;//curGrad
    floatingpoint *gpu_FADotFA;//newGrad
    floatingpoint *gpu_FADotFAP;//prevGrad
    floatingpoint *gpu_FDotFA;
    floatingpoint *gpu_initlambdalocal;
    bool *gpu_convergencecheck;
    bool *convergencecheck;
    floatingpoint gpuFDotF(floatingpoint *f1, floatingpoint *f2);
    void CUDAresetlambda(cudaStream_t stream);
    void CUDAinitializeLambda(cudaStream_t stream1, bool *check_in, bool *check_out, bool
            *Polaksafestate, int *gpu_state);
    void CUDAfindLambda(cudaStream_t  stream1, cudaStream_t stream2, cudaEvent_t event, bool *checkin, bool
            *checkout, bool *gpu_safestate, int *gpu_state);
    void CUDAprepforbacktracking(cudaStream_t stream, bool *check_in, bool *check_out);
    void CUDAprepforsafebacktracking(cudaStream_t stream, bool *check_in, bool *check_out);
    void CUDAallFDotF(cudaStream_t stream);
    void CUDAallFADotFA(cudaStream_t stream);
    void CUDAallFADotFAP(cudaStream_t stream);
    void CUDAallFDotFA(cudaStream_t stream);
    void CUDAshiftGradient(cudaStream_t stream, bool *Mcheckin);
    void CUDAshiftGradientifSafe(cudaStream_t stream, bool *Mcheckin, bool *Scheckin);
//    void CUDAgetPolakvars(bool calc_safestate,cudaStream_t streamcalc, floatingpoint* gpu_GRADTOL, bool *gminstatein,
//                                    bool *gminstateout, bool *gsafestateout, volatile bool *cminstate);
    void CUDAgetPolakvars(cudaStream_t streamcalc, floatingpoint* gpu_GRADTOL, bool *gminstatein,
    bool *gminstateout, volatile bool *cminstate);
    void CUDAgetPolakvars2(cudaStream_t streamcalc, bool *gsafestateout);
    void CUDAinitializePolak(cudaStream_t stream, bool *minstatein, bool *minstateout, bool *safestatein, bool
    *safestateout);
    void CUDAmoveBeads(cudaStream_t stream, bool *gpu_checkin );
//    void getmaxFCUDA(floatingpoint *gpu_forceAux, int *gpu_nint, floatingpoint *gpu_fmax);
    //PING PONG for backtracking (both normal and safe)
//    struct backtrackingvars {
//        floatingpoint currentEnergy;
//        floatingpoint energyLambda;
//        floatingpoint lambda;
//    };
    bool *g_stop1, *g_stop2, *g_s1, *g_s2, *g_ss;
//    backtrackingvars *bvar, *gpu_bvar1, *gpu_bvar2, *g_b1, *g_b2, *g_bs;
    cudaStream_t s1 = NULL, s2 = NULL, s3 = NULL, *sp1, *sp2, *sps, stream_bt = NULL;
    cudaStream_t stream_startmin = NULL;
    cudaEvent_t e1 = NULL, e2 = NULL, *ep1, *ep2, *eps;
    cudaEvent_t  e = NULL;
    int *gpu_state;
    // @PING PONG ENDS

#endif
    volatile bool *cconvergencecheck;
    bool *h_stop, sconvergencecheck;
    /// For use in minimization


<<<<<<< HEAD
    floatingpoint allFDotF();
    floatingpoint allFADotFA();
    floatingpoint allFADotFAP();
    floatingpoint allFDotFA();
    
    /// Get the max force in the system
    floatingpoint maxF();
    
=======
    double allFDotF();
    double allFADotFA();
    double allFADotFAP();
    double allFDotFA();

    /// Get the max force in the system
    double maxF();

>>>>>>> 3e143492
    /// Get bead with the max force in the system
    Bead* maxBead();

    /// Transfers data to lightweight arrays for min
    void startMinimization();
    /// Transfers updated coordinates and force to bead members
    void endMinimization();

    /// Move beads in search direction by d
<<<<<<< HEAD
    void moveBeads(floatingpoint d);

    /// Create moved beads during line search
    void moveBeadslineSearch(floatingpoint d);
=======
    void moveBeads(double d);
>>>>>>> 3e143492

    /// shift the gradient by d
    void shiftGradient(floatingpoint d);

    void setgradients(){
        FADotFA = allFADotFA();
	    FADotFAP = allFADotFAP();
    }
    //@}

#ifdef CUDAACCL
    //@{
    floatingpoint backtrackingLineSearchCUDA(ForceFieldManager& FFM, floatingpoint MAXDIST,
                                  floatingpoint LAMBDAMAX, bool *gpu_safestate);
    //@}
#endif // CUDAACCL

    //@{
    /// Linear search methods
    /// A simple backtracking search method that computes an optimal
    /// energy change and compares the backtracked energy to it
<<<<<<< HEAD
    floatingpoint backtrackingLineSearch(ForceFieldManager& FFM, floatingpoint MAXDIST,
                                                          floatingpoint LAMBDAMAX, bool *gpu_safestate);
    
=======
    double backtrackingLineSearch(ForceFieldManager& FFM, double MAXDIST,
                                                          double LAMBDAMAX, bool *gpu_safestate);

>>>>>>> 3e143492
    /// The safemode backtracking search, returns the first energy decrease
    ///@note - The most robust linesearch method, but very slow

    floatingpoint safeBacktrackingLineSearch(ForceFieldManager& FFM,
    		floatingpoint MAXDIST, floatingpoint LAMBDAMAX, bool *gpu_safestate);

    floatingpoint setLAMBDATOL(int maxF_order){

        int orderdimension = 3; ///1000s of nm
        int LAMBDATOLorder = -(6-orderdimension) - maxF_order;
        LAMBDATOL = 1;
        if(LAMBDATOLorder > 0){
            for(int i =0; i < LAMBDATOLorder; i ++)
                LAMBDATOL *= 10;
        }
        else{
            for(int i =0; i > LAMBDATOLorder; i --)
                LAMBDATOL *= 0.1;
        }

        LAMBDATOL = max<floatingpoint>(1e-8, LAMBDATOL);
        LAMBDATOL = min<floatingpoint>(1e-1, LAMBDATOL);

//        cout<<"maxF order "<<maxF_order<<" lambdatol "<<LAMBDATOL<<endl;
    }

    //@}

    /// Print forces on all beads
    void printForces();

    /// Initialize data arrays
    inline void allocate(long numBeadsx3, long Ncyl) {

//        coord = new floatingpoint[numBeadsx3];
        force = new floatingpoint[numBeadsx3];
        forceAux = new floatingpoint[numBeadsx3];
        forceAuxPrev = new floatingpoint[numBeadsx3];
	    coordlineSearch = new floatingpoint[numBeadsx3];

        for(int i =0; i < numBeadsx3; i++){
        	force[i] = 0.0;
        	forceAux[i]=0.0;
        	forceAuxPrev[i]=0.0;
	        coordlineSearch[i] = 0.0;
        }
    }

    ///Deallocation of CG arrays

    inline void deallocate() {
//        coord = CUDAcommon::serlvars.coord;
//        delete [] coord;
        delete [] force;
        delete [] forceAux;
        delete [] forceAuxPrev;
    }

<<<<<<< HEAD
=======

>>>>>>> 3e143492
public:

    //double* getCoords();




    static long N; ///< Number of beads in the system, set before each minimization
    static long Ncyl;

    virtual ~CGMethod() {};

    /// Minimize the system
    virtual void minimize(ForceFieldManager &FFM, floatingpoint GRADTOL,
                          floatingpoint MAXDIST, floatingpoint LAMBDAMAX, bool steplimit) = 0;

    //Checks to make sure none of the coordinates are NaN or Inf
    inline void checkcoord_forces();
};


#endif<|MERGE_RESOLUTION|>--- conflicted
+++ resolved
@@ -17,9 +17,7 @@
 #include <cmath>
 
 #include "common.h"
-#ifdef CUDAACCL
 #include "CUDAcommon.h"
-#endif
 
 //FORWARD DECLARATIONS
 class ForceFieldManager;
@@ -41,7 +39,6 @@
     chrono::high_resolution_clock::time_point tbegin, tend;
 
     ///< Data vectors for calculation
-<<<<<<< HEAD
     floatingpoint *coord;  ///<bead coordinates (length 3*N)
     floatingpoint *coordlineSearch; ///coords used during line search
 
@@ -49,13 +46,6 @@
     floatingpoint *forceAux; ///< auxiliary force calculations (length 3*N)
     floatingpoint *forceAuxPrev; ///<auxiliary force calculation previously (length 3*N)
 //    cylinder* cylindervec;
-=======
-    double *coord;  ///<bead coordinates (length 3*N)
-    double *coordDiss;
-    double *force = nullptr; ///< bead forces (length 3*N)
-    double *forceAux = nullptr; ///< auxiliary force calculations (length 3*N)
-    double *forceAuxPrev = nullptr; ///<auxiliary force calculation previously (length 3*N)
->>>>>>> 3e143492
 
 //Gradients
 	floatingpoint FADotFA = 0.0;
@@ -70,12 +60,11 @@
 
     //@{
     /// Parameter used in backtracking line search
-<<<<<<< HEAD
     const floatingpoint LAMBDAREDUCE = 0.5;     ///< Lambda reduction parameter for backtracking
     floatingpoint LAMBDATOL = 1e-4;       ///< Lambda tolerance parameter
-    
+
     const floatingpoint SAFELAMBDAREDUCE = 0.9;  ///< Lambda reduction parameter for conservative backtracking
-    
+
     const floatingpoint BACKTRACKSLOPE = 0.4;   ///< Backtracking slope
     //@}
 
@@ -88,14 +77,6 @@
     short count = 0;//counter to track the number of successful lambda attempts made.
     float sum = 0;//sum of the lambdas found in previouslambdavcec.
     bool runningaveragestatus = false;
-=======
-    const double LAMBDAREDUCE = 0.5;     ///< Lambda reduction parameter for backtracking
-    const double LAMBDATOL = 1e-8;       ///< Lambda tolerance parameter
-
-    const double SAFELAMBDAREDUCE = 0.9;  ///< Lambda reduction parameter for conservative backtracking
-
-    const double BACKTRACKSLOPE = 0.4;   ///< Backtracking slope
->>>>>>> 3e143492
     //@}
 
     //@{
@@ -163,7 +144,6 @@
     /// For use in minimization
 
 
-<<<<<<< HEAD
     floatingpoint allFDotF();
     floatingpoint allFADotFA();
     floatingpoint allFADotFAP();
@@ -172,16 +152,6 @@
     /// Get the max force in the system
     floatingpoint maxF();
     
-=======
-    double allFDotF();
-    double allFADotFA();
-    double allFADotFAP();
-    double allFDotFA();
-
-    /// Get the max force in the system
-    double maxF();
-
->>>>>>> 3e143492
     /// Get bead with the max force in the system
     Bead* maxBead();
 
@@ -191,14 +161,10 @@
     void endMinimization();
 
     /// Move beads in search direction by d
-<<<<<<< HEAD
     void moveBeads(floatingpoint d);
 
     /// Create moved beads during line search
     void moveBeadslineSearch(floatingpoint d);
-=======
-    void moveBeads(double d);
->>>>>>> 3e143492
 
     /// shift the gradient by d
     void shiftGradient(floatingpoint d);
@@ -220,15 +186,9 @@
     /// Linear search methods
     /// A simple backtracking search method that computes an optimal
     /// energy change and compares the backtracked energy to it
-<<<<<<< HEAD
     floatingpoint backtrackingLineSearch(ForceFieldManager& FFM, floatingpoint MAXDIST,
                                                           floatingpoint LAMBDAMAX, bool *gpu_safestate);
     
-=======
-    double backtrackingLineSearch(ForceFieldManager& FFM, double MAXDIST,
-                                                          double LAMBDAMAX, bool *gpu_safestate);
-
->>>>>>> 3e143492
     /// The safemode backtracking search, returns the first energy decrease
     ///@note - The most robust linesearch method, but very slow
 
@@ -278,7 +238,6 @@
     }
 
     ///Deallocation of CG arrays
-
     inline void deallocate() {
 //        coord = CUDAcommon::serlvars.coord;
 //        delete [] coord;
@@ -287,17 +246,7 @@
         delete [] forceAuxPrev;
     }
 
-<<<<<<< HEAD
-=======
-
->>>>>>> 3e143492
 public:
-
-    //double* getCoords();
-
-
-
-
     static long N; ///< Number of beads in the system, set before each minimization
     static long Ncyl;
 
