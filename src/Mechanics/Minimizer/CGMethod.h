--- conflicted
+++ resolved
@@ -217,39 +217,7 @@
 
     /// Print forces on all beads
     void printForces();
-<<<<<<< HEAD
-    
-=======
-
-    /// Initialize data arrays
-    inline void allocate(long numBeadsx3, long Ncyl) {
-
-//        coord = new floatingpoint[numBeadsx3];
-        force = new floatingpoint[numBeadsx3];
-        forceAux = new floatingpoint[numBeadsx3];
-        forceAuxPrev = new floatingpoint[numBeadsx3];
-	    coordlineSearch = new floatingpoint[numBeadsx3];
-
-        for(int i =0; i < numBeadsx3; i++){
-        	force[i] = 0.0;
-        	forceAux[i]=0.0;
-        	forceAuxPrev[i]=0.0;
-	        coordlineSearch[i] = 0.0;
-        }
-    }
-
-    ///Deallocation of CG arrays
-    inline void deallocate() {
-//        coord = CUDAcommon::serlvars.coord;
-//        delete [] coord;
-        if(force != NULL) {
-            delete[] force;
-            delete[] forceAux;
-            delete[] forceAuxPrev;
-        }
-    }
-
->>>>>>> 99ee3b35
+    
 public:
     [[deprecated]] static long N; ///< Number of beads in the system, set before each minimization
     
