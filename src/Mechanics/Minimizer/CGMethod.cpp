
//------------------------------------------------------------------
//  **MEDYAN** - Simulation Package for the Mechanochemical
//               Dynamics of Active Networks, v4.0
//
//  Copyright (2015-2018)  Papoian Lab, University of Maryland
//
//                 ALL RIGHTS RESERVED
//
//  See the MEDYAN web page for more information:
//  http://www.medyan.org
//------------------------------------------------------------------

#include "CGMethod.h"

#include <algorithm> // max

#include "ForceFieldManager.h"

#include "CGMethodCUDA.h"
#include "MathFunctions.h"
#include "Structure/Bead.h"
#ifdef CUDAACCL
#ifdef __CUDACC__
#define CUDA_HOSTDEV __host__ __device__
#else
#define CUDA_HOSTDEV
#include "nvToolsExt.h"
#endif
#include <cuda.h>
#include <cuda_runtime.h>
#include "CUDAcommon.h"
#endif
#define ARRAY_SIZE 128
//
#include <vector>
#include <cmath>
#include <ctime>
#include "Bead.h"
#include <ctime>
#include <cstdlib>
#include "cross_check.h"
//
long CGMethod::N = 0;

namespace {

void stretchBeads(floatingpoint d) {
    const std::size_t num = Bead::getDbData().coords.size_raw();
    for(size_t i = 0; i < num; ++i)
        Bead::getDbData().coordsStr.value[i] = Bead::getDbData().coords.value[i] + d * Bead::getDbData().forces.value[i];
}

} // namespace

#ifdef CUDAACCL
void CGMethod::CUDAresetlambda(cudaStream_t stream) {
    resetlambdaCUDA<<<1,1,0, stream>>>(CUDAcommon::getCUDAvars().gpu_lambda);
            CUDAcommon::handleerror(cudaGetLastError(), "resetlambdaCUDA", "CGMethod.cu");
}
void CGMethod::CUDAinitializeLambda(cudaStream_t stream, bool *check_in, bool *check_out, bool *Polaksafestate, int
                                    *gpu_state){

//    cudaStream_t  s;
//    CUDAcommon::handleerror(cudaStreamCreate(&s));
//    cudaEvent_t  e;
//    CUDAcommon::handleerror(cudaEventCreate(&e));


//    maxFCUDA<<<1,1, 0, s>>>(CUDAcommon::getCUDAvars().gpu_forceAux, gpu_nint, gpu_fmax);
//    cudaStreamSynchronize(s);

//    maxFCUDAred<<<1,3, 3*sizeof(floatingpoint), s>>>(CUDAcommon::getCUDAvars().gpu_forceAux, gpu_nint, gpu_fmax);
//    cudaStreamSynchronize(s);


//    CUDAcommon::handleerror(cudaDeviceSynchronize());
//    std::cout<<"======"<<endl;
//    CUDAcommon::handleerror(cudaEventRecord(e,s));
//    CUDAcommon::handleerror(cudaGetLastError(), "maxFCUDA", "CGMethod.cu");

////    CUDAcommon::handleerror(cudaStreamWaitEvent(stream,e,0));

////    CUDAcommon::handleerror(cudaEventDestroy(e));

//    CUDAcommon::handleerror(cudaStreamDestroy(s));

//    auto gpu_lambda = CUDAcommon::getCUDAvars().gpu_lambda;
    auto gpu_energy = CUDAcommon::getCUDAvars().gpu_energy;
    initializeLambdaCUDA<<<1,1,0, stream>>>(check_in, check_out, g_currentenergy, gpu_energy, gpu_initlambdalocal, gpu_fmax,
            gpu_params, Polaksafestate, gpu_state);

//    CUDAcommon::handleerror(cudaStreamSynchronize (stream));

    CUDAcommon::handleerror(cudaGetLastError(), "initializeLambdaCUDA", "CGMethod.cu");
}

//void CGMethod::getmaxFCUDA(floatingpoint *gpu_forceAux, int *gpu_nint, floatingpoint *gpu_fmax) {
//    maxFCUDA<<<1,1>>>(CUDAcommon::getCUDAvars().gpu_forceAux, gpu_nint, gpu_fmax);
//    CUDAcommon::handleerror(cudaGetLastError(), "getmaxFCUDA", "CGMethod.cu");
//}
void CGMethod::CUDAfindLambda(cudaStream_t  stream1, cudaStream_t stream2, cudaEvent_t  event, bool *checkin, bool
        *checkout, bool *gpu_safestate, int *gpu_state) {
//ToDo remove stream2 from the list of args.
    auto gpu_energy = CUDAcommon::getCUDAvars().gpu_energy;
    auto gpu_lambda = CUDAcommon::getCUDAvars().gpu_lambda;
    findLambdaCUDA << < 1, 1, 0, stream1 >> > (gpu_energy, g_currentenergy, gpu_FDotFA, gpu_fmax, gpu_lambda,
            gpu_params, checkin, checkout, gpu_safestate, gpu_state);
    CUDAcommon::handleerror(cudaEventRecord(event, stream1));
#ifdef ALLSYNC
    cudaDeviceSynchronize();
#endif
/*    findLambdaCUDA2 << < 1, 1, 0, stream1 >> > (gpu_fmax, gpu_lambda, gpu_params,
            checkin, checkout, gpu_safestate,
            gpu_state);
    CUDAcommon::handleerror(cudaGetLastError(), "findLambdaCUDA", "CGMethod.cu")*/;
}
//void CGMethod::CUDAprepforbacktracking(cudaStream_t stream, bool *check_in, bool *check_out){

//    cudaStream_t  s;
//    CUDAcommon::handleerror(cudaStreamCreate(&s));
//    cudaEvent_t  e;
//    CUDAcommon::handleerror(cudaEventCreate(&e));

//    maxFCUDA<<<1,1, 0, s>>>(CUDAcommon::getCUDAvars().gpu_forceAux, gpu_nint, gpu_fmax);
//    CUDAcommon::handleerror(cudaEventRecord(e,s));
//    CUDAcommon::handleerror(cudaGetLastError());


//    CUDAcommon::handleerror(cudaStreamWaitEvent(stream,e,0));


//    CUDAcommon::handleerror(cudaEventDestroy(e));
//    CUDAcommon::handleerror(cudaStreamDestroy(s));

////    CUDAcommon::handleerror(cudaStreamSynchronize (stream));
//    auto gpu_lambda = CUDAcommon::getCUDAvars().gpu_lambda;
//    auto gpu_energy = CUDAcommon::getCUDAvars().gpu_energy;
//    prepbacktracking<<<1,1,0, stream>>>(check_in, check_out, g_currentenergy, gpu_energy, gpu_lambda, gpu_fmax,
//            gpu_params);
//    CUDAcommon::handleerror(cudaStreamSynchronize (stream));
//    CUDAcommon::handleerror(cudaGetLastError());
//}
//void CGMethod::CUDAprepforsafebacktracking(cudaStream_t stream, bool *check_in, bool *check_out){
//    auto gpu_lambda = CUDAcommon::getCUDAvars().gpu_lambda;
//    auto gpu_energy = CUDAcommon::getCUDAvars().gpu_energy;
//    prepsafebacktracking<<<1,1,0,stream>>>(check_in, check_out, g_currentenergy, gpu_energy, gpu_lambda, gpu_params);
//    CUDAcommon::handleerror(cudaStreamSynchronize (stream));
//    CUDAcommon::handleerror(cudaGetLastError());
//}

void CGMethod::CUDAallFDotF(cudaStream_t stream){

    allFADotFCUDA<<<blocksnthreads[0], blocksnthreads[1],0,stream>>>(CUDAcommon::getCUDAvars().gpu_force,
            CUDAcommon::getCUDAvars().gpu_force ,gpu_g, gpu_nint);
    CUDAcommon::handleerror(cudaGetLastError(), "allFADotFCUDA", "CGMethod.cu");
//    addvector<<<1,1,0,stream>>>(gpu_g, gpu_nint, gpu_FDotF);
//    cudaStreamSynchronize(stream);
//    addvectorred<<<1,200,200 * sizeof(floatingpoint),stream>>>(gpu_g, gpu_nint, gpu_FDotF);
//    floatingpoint Sum[1];
//        CUDAcommon::handleerror(cudaMemcpy(Sum, gpu_FDotF, sizeof(floatingpoint), cudaMemcpyDeviceToHost));
    resetfloatingpointvariableCUDA<<<1,1,0,stream>>>(gpu_FDotF);
    addvectorredcgm<<<bntaddvector.at(2),bntaddvector.at(3), bntaddvector.at(3) * sizeof(floatingpoint),stream>>>(gpu_g,
            gpu_nint, gpu_FDotF);
//    floatingpoint Sum2[1];
//    CUDAcommon::handleerror(cudaMemcpy(Sum2, gpu_FDotF, sizeof(floatingpoint), cudaMemcpyDeviceToHost));
//    std::cout<<Sum[0]<<" "<<Sum2[0]<<endl;
//    cudaStreamSynchronize(stream);
    CUDAcommon::handleerror(cudaGetLastError(), "allFADotFCUDA", "CGMethod.cu");

}
void CGMethod::CUDAallFADotFA(cudaStream_t stream){

    allFADotFCUDA<<<blocksnthreads[0], blocksnthreads[1],0,stream>>>(CUDAcommon::getCUDAvars().gpu_forceAux,
            CUDAcommon::getCUDAvars().gpu_forceAux ,gpu_g, gpu_nint);
    CUDAcommon::handleerror(cudaGetLastError(), "allFADotFCUDA", "CGMethod.cu");
//    addvector<<<1,1,0,stream>>>(gpu_g, gpu_nint, gpu_FADotFA);
//    cudaStreamSynchronize(stream);
//    addvectorred<<<1,200,200* sizeof(floatingpoint),stream>>>(gpu_g, gpu_nint, gpu_FADotFA);
//    cudaStreamSynchronize(stream);
    resetfloatingpointvariableCUDA<<<1,1,0,stream>>>(gpu_FADotFA);
    addvectorredcgm<<<bntaddvector.at(2),bntaddvector.at(3), bntaddvector.at(3) * sizeof(floatingpoint),stream>>>(gpu_g,
            gpu_nint, gpu_FADotFA);
    CUDAcommon::handleerror(cudaGetLastError(), "allFADotFCUDA", "CGMethod.cu");

}
void CGMethod::CUDAallFADotFAP(cudaStream_t stream){

    allFADotFCUDA<<<blocksnthreads[0], blocksnthreads[1],0,stream>>>(CUDAcommon::getCUDAvars().gpu_forceAux,
            CUDAcommon::getCUDAvars().gpu_forceAuxP ,gpu_g, gpu_nint);
    CUDAcommon::handleerror(cudaGetLastError(), "allFADotFCUDA", "CGMethod.cu");
//    addvector<<<1,1,0,stream>>>(gpu_g, gpu_nint, gpu_FADotFAP);
//    cudaStreamSynchronize(stream);
//    addvectorred<<<1,200,200 * sizeof(floatingpoint),stream>>>(gpu_g, gpu_nint, gpu_FADotFAP);
    resetfloatingpointvariableCUDA<<<1,1,0,stream>>>(gpu_FADotFAP);
    addvectorredcgm<<<bntaddvector.at(2),bntaddvector.at(3), bntaddvector.at(3) * sizeof(floatingpoint),stream>>>(gpu_g,
            gpu_nint, gpu_FADotFAP);
//    cudaStreamSynchronize(stream);
    CUDAcommon::handleerror(cudaGetLastError(), "allFADotFCUDA", "CGMethod.cu");

}
void CGMethod::CUDAallFDotFA(cudaStream_t stream){

    allFADotFCUDA<<<blocksnthreads[0], blocksnthreads[1],0,stream>>>(CUDAcommon::getCUDAvars().gpu_force,
            CUDAcommon::getCUDAvars().gpu_forceAux ,gpu_g, gpu_nint);
    CUDAcommon::handleerror(cudaGetLastError(), "allFADotFCUDA", "CGMethod.cu");
//    addvector<<<1,1,0,stream>>>(gpu_g, gpu_nint, gpu_FDotFA);
//    cudaStreamSynchronize(stream);
//    addvectorred<<<1,200,200* sizeof(floatingpoint),stream>>>(gpu_g, gpu_nint, gpu_FDotFA);
//    cudaStreamSynchronize(stream);
    resetfloatingpointvariableCUDA<<<1,1,0,stream>>>(gpu_FDotFA);
    addvectorredcgm<<<bntaddvector.at(2),bntaddvector.at(3), bntaddvector.at(3) * sizeof(floatingpoint),stream>>>(gpu_g,
            gpu_nint, gpu_FDotFA);
    CUDAcommon::handleerror(cudaGetLastError(), "allFADotFCUDA", "CGMethod.cu");

}

void CGMethod::CUDAshiftGradient(cudaStream_t stream, bool *Mcheckin) {
    shiftGradientCUDA<<<blocksnthreads[0], blocksnthreads[1],0, stream>>>(CUDAcommon::getCUDAvars().gpu_force,
            CUDAcommon::getCUDAvars().gpu_forceAux, gpu_nint, gpu_FADotFA, gpu_FADotFAP, gpu_FDotF, Mcheckin);
}

void CGMethod::CUDAshiftGradientifSafe(cudaStream_t stream, bool *Mcheckin, bool *Scheckin){
    shiftGradientCUDAifsafe<<<blocksnthreads[0], blocksnthreads[1],0, stream>>>(CUDAcommon::getCUDAvars().gpu_force, CUDAcommon::getCUDAvars().gpu_forceAux, gpu_nint,
                            Mcheckin, Scheckin);
    CUDAcommon::handleerror(cudaGetLastError(),"CUDAshiftGradientifSafe", "CGMethod.cu");
}

//void CGMethod::CUDAgetPolakvars(bool calc_safestate,cudaStream_t streamcalc, floatingpoint* gpu_GRADTOL, bool *gminstatein,
//                                    bool *gminstateout, bool *gsafestateout, volatile bool *cminstate){
////    state[0] = false;
////    state[1] = false;
//    if(cminstate[0] == true) {

////        maxFCUDA << < 1, 1, 0, streamcalc >> > (CUDAcommon::getCUDAvars().gpu_forceAux, gpu_nint, gpu_fmax);
//        maxFCUDAred<<<1,3, 3*sizeof(floatingpoint), streamcalc>>>(CUDAcommon::getCUDAvars().gpu_forceAux, gpu_nint, gpu_fmax);
////        CUDAcommon::handleerror(cudaDeviceSynchronize());
////        std::cout<<"======"<<endl;
//        CUDAcommon::handleerror(cudaGetLastError(), "maxFCUDA", "CGMethod.cu");

//        getminimizestateCUDA << < 1, 1, 0, streamcalc >> > (gpu_fmax, gpu_GRADTOL, gminstatein, gminstateout);
//        CUDAcommon::handleerror(cudaGetLastError(), "getminimizestateCUDA", "CGMethod.cu");
////        CUDAcommon::handleerror(cudaStreamSynchronize(streamcalc));
//    }
//    if(calc_safestate){
//        CUDAallFDotFA(streamcalc);
//        getsafestateCUDA<<<1,1,0,streamcalc>>>(gpu_FDotFA, gpu_FDotF, gpu_FADotFA, gsafestateout);
//        CUDAcommon::handleerror(cudaGetLastError(), "getsafestateCUDA", "CGMethod.cu");
//    }
//}

void CGMethod::CUDAgetPolakvars(cudaStream_t streamcalc, floatingpoint* gpu_GRADTOL, bool *gminstatein,
                                bool *gminstateout, volatile bool *cminstate){
//    state[0] = false;
//    state[1] = false;
    if(cminstate[0] == true) {

//        maxFCUDA << < 1, 1, 0, streamcalc >> > (CUDAcommon::getCUDAvars().gpu_forceAux, gpu_nint, gpu_fmax);
//        maxFCUDAred<<<1,3, 3*sizeof(floatingpoint), streamcalc>>>(CUDAcommon::getCUDAvars().gpu_forceAux, gpu_nint, gpu_fmax);
//        cudaStreamSynchronize(streamcalc);

        //@{ V2
//        allFADotFCUDA<<<blocksnthreads[0], blocksnthreads[1],0,streamcalc>>>(CUDAcommon::getCUDAvars().gpu_forceAux,
//                CUDAcommon::getCUDAvars().gpu_forceAux ,gpu_maxF, gpu_nint);
//        CUDAcommon::handleerror(cudaGetLastError(), "allFADotFACUDA", "CGMethod.cu");
//        maxFCUDAredv2<<<1,512,512*sizeof(floatingpoint), streamcalc>>>(gpu_maxF, gpu_nint,
//                gpu_fmax);
        //@}
        //Test
//        CUDAcommon::handleerror(cudaDeviceSynchronize());
//        floatingpoint maxFv1[1];
//        cudaMemcpy(maxFv1, gpu_fmax,  sizeof(floatingpoint), cudaMemcpyDeviceToHost);
//        std::cout<<"v1 maxF "<<maxFv1[0]<<endl;
//        floatingpoint *gpu_fmax2;
//        CUDAcommon::handleerror(cudaMalloc((void **)&gpu_fmax2, sizeof(floatingpoint)));
/*#ifdef CUDATIMETRACK
        cudaStream_t  streamcalc2;
        cudaStreamCreate(&streamcalc2);
        streamcalc = streamcalc2;
        chrono::high_resolution_clock::time_point tbegin, tend;
        tbegin = chrono::high_resolution_clock::now();
#endif*/
        //@{ V3
        //TODO combine with FADOTFA calculation by making it write it to gpu_maxF before
        // adding.
        allFADotFCUDA<<<blocksnthreads[0], blocksnthreads[1],0,streamcalc>>>(CUDAcommon::getCUDAvars().gpu_forceAux,
                CUDAcommon::getCUDAvars().gpu_forceAux ,gpu_maxF, gpu_nint);
        resetfloatingpointvariableCUDA<<<1,1,0,streamcalc>>>(gpu_fmax);
        resetintvariableCUDA<<<1,1,0,streamcalc>>>(gpu_mutexlock);
        maxFCUDAredv3<<<bntaddvector.at(2),bntaddvector.at(3), bntaddvector.at(3) *
                sizeof(floatingpoint),streamcalc>>>(gpu_maxF, gpu_nint, gpu_fmax, gpu_mutexlock);
        CUDAcommon::handleerror(cudaGetLastError(), "maxFCUDA", "CGMethod.cu");
        getminimizestateCUDA << < 1, 1, 0, streamcalc >> > (gpu_fmax, gpu_GRADTOL, gminstatein, gminstateout);
        CUDAcommon::handleerror(cudaGetLastError(), "getminimizestateCUDA", "CGMethod.cu");
        //@}
/*#ifdef CUDATIMETRACK
        cudaStreamSynchronize(streamcalc);
        tend = chrono::high_resolution_clock::now();
        chrono::duration<floatingpoint> elapsed_runs1(tend - tbegin);
        std::cout<<"CUDA maxF "<<elapsed_runs1.count()<<endl;
#endif
#ifdef CUDATIMETRACK
        tbegin = chrono::high_resolution_clock::now();
#endif
        maxF();
        auto x = maxF()>maxF();
#ifdef CUDATIMETRACK
        cudaStreamSynchronize(streamcalc);
        tend = chrono::high_resolution_clock::now();
        chrono::duration<floatingpoint> elapsed_runs2(tend - tbegin);
        std::cout<<"SERL maxF "<<elapsed_runs2.count()<<endl;
#endif*/


//        CUDAcommon::handleerror(cudaDeviceSynchronize());
//        cudaMemcpy(maxFv1, gpu_fmax2,  sizeof(floatingpoint), cudaMemcpyDeviceToHost);
//        std::cout<<"v2 maxF "<<maxFv1[0]<<endl;
//        cudaFree(gpu_fmax2);
        //Test ends

//                cout<<"MaxF algorithm is not accurate. Redo algorithm. Exiting"<<endl;
//                exit(EXIT_FAILURE);

//        cudaStreamSynchronize(streamcalc);
//        CUDAcommon::handleerror(cudaDeviceSynchronize());
//        std::cout<<"======"<<endl;
/*        CUDAcommon::handleerror(cudaGetLastError(), "maxFCUDA", "CGMethod.cu");
        getminimizestateCUDA << < 1, 1, 0, streamcalc >> > (gpu_fmax, gpu_GRADTOL, gminstatein, gminstateout);
        CUDAcommon::handleerror(cudaGetLastError(), "getminimizestateCUDA", "CGMethod.cu");*/
//        CUDAcommon::handleerror(cudaStreamSynchronize(streamcalc));
    }
//    if(calc_safestate){
//        CUDAallFDotFA(streamcalc);
//        getsafestateCUDA<<<1,1,0,streamcalc>>>(gpu_FDotFA, gpu_FDotF, gpu_FADotFA, gsafestateout);
//        CUDAcommon::handleerror(cudaGetLastError(), "getsafestateCUDA", "CGMethod.cu");
//    }
    CUDAcommon::handleerror(cudaGetLastError(),"CUDAgetPolakvars", "CGMethod.cu");
}

void CGMethod::CUDAgetPolakvars2(cudaStream_t streamcalc, bool *gsafestateout){
        CUDAallFDotFA(streamcalc);
        getsafestateCUDA<<<1,1,0,streamcalc>>>(gpu_FDotFA, gpu_FDotF, gpu_FADotFA, gsafestateout);
        CUDAcommon::handleerror(cudaGetLastError(), "getsafestateCUDA", "CGMethod.cu");
}

void CGMethod::CUDAmoveBeads(cudaStream_t stream, bool *gpu_checkin){
    floatingpoint *gpu_lambda = CUDAcommon::getCUDAvars().gpu_lambda;
    floatingpoint *gpu_coord = CUDAcommon::getCUDAvars().gpu_coord;
    floatingpoint *gpu_force = CUDAcommon::getCUDAvars().gpu_force;

    moveBeadsCUDA<<<blocksnthreads[0], blocksnthreads[1],0, stream>>>(gpu_coord, gpu_force, gpu_lambda, gpu_nint,
            gpu_checkin);

    CUDAcommon::handleerror(cudaGetLastError(),"moveBeadsCUDA", "CGMethod.cu");
}

void CGMethod::CUDAinitializePolak(cudaStream_t stream, bool *minstatein, bool *minstateout, bool *safestatein, bool
        *safestateout){
    CUDAallFDotFA(stream);
    initializePolak<<<1,1,0,stream>>>(minstatein, minstateout, safestatein, safestateout);
    CUDAcommon::handleerror(cudaGetLastError(),"CUDAinitializePolak", "CGPolakRibiereMethod.cu");
}

//floatingpoint CGMethod::gpuFDotF(floatingpoint *f1,floatingpoint *f2){
//
//    allFADotFCUDA<<<blocksnthreads[0], blocksnthreads[1]>>>(f1, f2 ,gpu_g, gpu_nint);
//    CUDAcommon::handleerror(cudaGetLastError(),"allFADotFCUDA", "CGMethod.cu");
////    addvector<<<1,1>>>(gpu_g, gpu_nint, gSum);
//    addvectorred<<<1,200,200* sizeof(floatingpoint)>>>(gpu_g, gpu_nint, gSum);
//    CUDAcommon::handleerror(cudaGetLastError(),"allFADotFCUDA", "CGMethod.cu");
//
////    CUDAcommon::handleerror( cudaPeekAtLastError() );
////    CUDAcommon::handleerror(cudaDeviceSynchronize());
//
//    floatingpoint g[1];
//    CUDAcommon::handleerror(cudaMemcpy(g, gSum, sizeof(floatingpoint),
//                                       cudaMemcpyDeviceToHost));
//
//
////    floatingpoint g[N/3];
////    CUDAcommon::handleerror(cudaMemcpy(g, gpu_g, N/3 * sizeof(floatingpoint),
////                                       cudaMemcpyDeviceToHost));
////    CUDAcommon::handleerror(cudaFree(gpu_g));
////    floatingpoint sum=0.0;
////    for(auto i=0;i<N/3;i++)
////        sum+=g[i];
//    return g[0];
//}
#endif
floatingpoint CGMethod::allFDotF()
{
    return mathfunc::dot(Bead::getDbData().forces, Bead::getDbData().forces);
}

floatingpoint CGMethod::allFADotFA()
{
//#ifdef CUDAACCL

//    auto g_cuda = gpuFDotF(CUDAcommon::getCUDAvars().gpu_forceAux,CUDAcommon::getCUDAvars().gpu_forceAux);

//#endif
//    if(g>1000000.0){
//        if(abs(g-g_cuda)/abs(g) > 0.001){
//            std::cout << g << " " << g_cuda << endl;
//            std::cout << "Precison mismatch FADotFA " << abs(g - g_cuda) << endl;
//        }
//
//    }
//    else if(abs(g-g_cuda)>1/100000000.0) {
//        std::cout << g << " " << g_cuda << endl;
//        std::cout << "Precison mismatch FADotFA " << abs(g - g_cuda) << endl;
//    }
    return mathfunc::dot(Bead::getDbData().forcesAux, Bead::getDbData().forcesAux);
}

floatingpoint CGMethod::allFADotFAP()
{
    return mathfunc::dot(Bead::getDbData().forcesAux, Bead::getDbData().forcesAuxP);
}

floatingpoint CGMethod::allFDotFA()
{
//#ifdef CUDAACCL
//    auto g_cuda = gpuFDotF(CUDAcommon::getCUDAvars().gpu_force,CUDAcommon::getCUDAvars().gpu_forceAux);
//#endif
//    if(g>1000000.0){
//        if(abs(g-g_cuda)/abs(g) > 0.001){
//            std::cout << g << " " << g_cuda << endl;
//            std::cout << "Precison mismatch FDotFA " << abs(g - g_cuda) << endl;
//        }
//
//    }
//    else if(abs(g-g_cuda)>1/100000000.0) {
//        std::cout << "Precison mismatch FDotFA " << abs(g - g_cuda) << endl;
//        std::cout << g << " " << g_cuda << endl;
//
//    }
    return mathfunc::dot(Bead::getDbData().forces, Bead::getDbData().forcesAux);
}

floatingpoint CGMethod::maxF() {
    floatingpoint mag2Max = 0.0;
    for(auto x : Bead::getDbData().forcesAux) {
        mag2Max = std::max(mag2Max, mathfunc::magnitude2(x));
    }

	if(fabs(mag2Max) == numeric_limits<floatingpoint>::infinity()
	   || mag2Max != mag2Max || mag2Max < -1.0) {
		cout<<"maxF is infinity. Check parameters. Exiting."<<endl;
		exit(EXIT_FAILURE);
	}
//    for(int i = 0; i < N; i++) {
//        mag = sqrt(forceAux[i]*forceAux[i]);
//        if(mag > maxF) maxF = mag;
//    }

	return std::sqrt(mag2Max);
}

Bead* CGMethod::maxBead() {

    floatingpoint maxF2 = 0.0;
    floatingpoint currentF2;
    long index = 0;
#ifdef SERIAL
    const std::size_t numBeads = Bead::numBeads();
    for (size_t i = 0; i < numBeads; ++i) {
        currentF2 = mathfunc::magnitude2(Bead::getDbData().forcesAux[i]);
        if(currentF2 > maxF2) {
            index = i;
            maxF2 = currentF2;
        }
    }
#endif
#ifdef CUDAACCL
    floatingpoint F_i[N];
    floatingpoint gmaxF = 0.0;
    CUDAcommon::handleerror(cudaDeviceSynchronize());
    CUDAcommon::handleerror(cudaMemcpy(F_i, CUDAcommon::getCUDAvars().gpu_forceAux, N *
                                                                                 sizeof(floatingpoint), cudaMemcpyDeviceToHost));
    floatingpoint gcurrentF;
//    long gindex = 0;

    for (int i = 0; i < N; i++) {

        gcurrentF = F_i[i] * F_i[i];
        if(gcurrentF > gmaxF) {
            index = (i - i%3)/3;
            gmaxF = gcurrentF;
//            std::cout<<gcurrentF<<" "<<forceAux[i] * forceAux[i]<<endl;
        }
    }
//    if(gindex!=index)
//        std::cout<<N<<endl;
//        std::cout<<"CPU and GPU codes do not point to same bead with maxF."<<endl;
#endif

    return Bead::getBeads()[index];
}

void CGMethod::moveBeads(floatingpoint d)
{
    ///<NOTE: Ignores static beads for now.
    //if(!b->getstaticstate())

//    std::cout<<"3N "<<N<<endl;
    const std::size_t num = Bead::getDbData().coords.size_raw();
    for(size_t i = 0; i < num; ++i)
        Bead::getDbData().coords.value[i] += d * Bead::getDbData().forces.value[i];
}

void CGMethod::shiftGradient(floatingpoint d)
{
    const std::size_t num = Bead::getDbData().coords.size_raw();
    for (size_t i = 0; i < num; i ++)
        Bead::getDbData().forces.value[i]
            = Bead::getDbData().forcesAux.value[i] + d * Bead::getDbData().forces.value[i];
}

void CGMethod::printForces()
{
    cout << "Print Forces" << endl;
    for(auto b: Bead::getBeads()) {

        for (int i = 0; i<3; i++)
            cout << b->coordinate()[i] << "  "<<
                 b->force()[i] <<"  "<<b->forceAux()[i]<<endl;
    }
    cout << "End of Print Forces" << endl;
}

void CGMethod::startMinimization() {
    //COPY BEAD DATA
#ifdef CUDATIMETRACK
    chrono::high_resolution_clock::time_point tbegin, tend;
    tbegin = chrono::high_resolution_clock::now();
#endif
<<<<<<< HEAD
	long Ncyl = Cylinder::getCylinders().size();
#ifdef CROSSCHECK_IDX
if(true) {
	    cylinder *cylindervec = CUDAcommon::serlvars.cylindervec;
	    Cylinder **Cylinderpointervec = CUDAcommon::serlvars.cylinderpointervec;
	    CCylinder **ccylindervec = CUDAcommon::serlvars.ccylindervec;
	    floatingpoint *coord = CUDAcommon::serlvars.coord;
	    std::cout << "check revectorized cylinders" << endl;
	    std::cout << "Total Cylinders " << Cylinder::getCylinders().size() << " Beads "
	              << Bead::getBeads().size() << "maxcindex " << Cylinder::getmaxcindex()
	              <<" maxbindex "<<Bead::getmaxbindex()<<endl;
	    if(false){
	    	for(auto b:Bead::getBeads()){
	    		long idx1 = b->_dbIndex;
	    		cout<<"Bead ID "<<b->getID()<<" index "<<idx1<<" Coords "<<coord[3 * idx1]
	    		<< " " << coord[3 * idx1 + 1] << " " << coord[3 * idx1 + 2]<<" Force "
	    		<<force[3 * idx1] << " " << force[3 * idx1 + 1] << " " << force[3 * idx1 + 2]<<endl;
	    	}
	    }
	    if(false) {
		    for (auto cyl:Cylinder::getCylinders()) {
			    int i = cyl->_dcIndex;
			    int id1 = cylindervec[i].ID;
			    int id2 = Cylinderpointervec[i]->getID();
			    int id3 = ccylindervec[i]->getCylinder()->getID();
			    if (id1 != id2 || id2 != id3 || id3 != id1)
				    std::cout << id1 << " " << id2 << " " << id3 << endl;
			    auto b1 = cyl->getFirstBead();
			    auto b2 = cyl->getSecondBead();
			    long idx1 = b1->_dbIndex;
			    long idx2 = b2->_dbIndex;
			    cylinder c = cylindervec[i];
			    std::cout << "bindices for cyl with ID " << cyl->getID() << " cindex " << i
			              <<
			              " are " << idx1 << " " << idx2 << " " << c.bindices[0] << " "
			              << c.bindices[1] << " coords ";
			    std::cout << coord[3 * idx1] << " " << coord[3 * idx1 + 1] << " "
			              << coord[3 * idx1 + 2] << " " << coord[3 * idx2] << " "
			              << coord[3 * idx2 + 1] << " " << coord[3 * idx2 + 2]
			              << " forces ";
			    std::cout << force[3 * idx1] << " " << force[3 * idx1 + 1] << " "
			              << force[3 * idx1 + 2] << " " << force[3 * idx2] << " "
			              << force[3 * idx2 + 1] << " " << force[3 * idx2 + 2] << endl;
			    if (c.bindices[0] != idx1 || c.bindices[1] != idx2) {

				    std::cout << "Bead " << b1->coordinate[0] << " " << b1->coordinate[1]
				              << " " << b1->coordinate[2] << " " << " " << b2->coordinate[0]
				              << " " << b2->coordinate[1] << " " << b2->coordinate[2]
				              << " idx " << b1->_dbIndex << " " << b2->_dbIndex << "ID "
				                                                                   ""
				              << b1->getID() << " " << b2->getID() << endl;

				    std::cout << coord[3 * idx1] << " " << coord[3 * idx1 + 1] << " "
				              << coord[3 * idx1 + 2] << " " << coord[3 * idx2] << " "
				              << coord[3 * idx2 + 1] << " " << coord[3 * idx2 + 2] << endl;
				    std::cout << force[3 * idx1] << " " << force[3 * idx1 + 1] << " "
				              << force[3 * idx1 + 2] << " " << force[3 * idx2] << " "
				              << force[3 * idx2 + 1] << " " << force[3 * idx2 + 2] << endl;
				    exit(EXIT_FAILURE);
			    }
		    }
	    }

    }
#endif
=======
    coord = CUDAcommon::serlvars.coord;
//    N = 3 * Bead::getBeads().size();
        N = 3 * Bead::getmaxbindex();
    Ncyl = Cylinder::getCylinders().size();
    deallocate();
    allocate(N, Ncyl);
    
 /*   //coord management
    long i = 0;
    long index = 0;
    for(auto b: Bead::getBeads()) {
>>>>>>> 3756ffcd


#ifdef CUDATIMETRACK
    tend= chrono::high_resolution_clock::now();
    chrono::duration<floatingpoint> elapsed_runst(tend - tbegin);
    CUDAcommon::cudatime.Tstartmin = elapsed_runst.count();
    std::cout<<"Start conv to vec time taken (s) "<<elapsed_runst.count()<<endl;
#endif
#ifdef CUDAACCL
#ifdef CUDATIMETRACK
    tbegin = chrono::high_resolution_clock::now();
#endif
    //Start stream
    if(stream_startmin == NULL || !(CUDAcommon::getCUDAvars().conservestreams))
        CUDAcommon::handleerror(cudaStreamCreate(&stream_startmin));
    int nDevices;
//    cudaDeviceProp prop;
    cudaGetDeviceCount(&nDevices);
    if(nDevices>1){
        cout<<"Code not configured for multiple devices. Exiting..."<<endl;
        exit(EXIT_FAILURE);
    }

    floatingpoint f[N];
    for(auto iter=0;i<N;i++)
        f[iter]=0.0;
    floatingpoint* gpu_coord;
    CUDAcommon::handleerror(cudaMalloc((void **) &gpu_coord, N*sizeof(floatingpoint)));
    floatingpoint* gpu_lambda;
    CUDAcommon::handleerror(cudaMalloc((void **) &gpu_lambda, sizeof(floatingpoint)));
    floatingpoint* gpu_force;
    CUDAcommon::handleerror(cudaMalloc((void **) &gpu_force, N*sizeof(floatingpoint)));
    floatingpoint* gpu_forceAux;
    CUDAcommon::handleerror(cudaMalloc((void **) &gpu_forceAux, N*sizeof(floatingpoint)));
    floatingpoint* gpu_forceAuxP;
    CUDAcommon::handleerror(cudaMalloc((void **) &gpu_forceAuxP, N*sizeof(floatingpoint)));
    floatingpoint* gpu_energy;
    CUDAcommon::handleerror(cudaMalloc((void **) &gpu_energy, sizeof(floatingpoint)));
    bool* gpu_btstate;
    CUDAcommon::handleerror(cudaMalloc((void **) &gpu_btstate, sizeof(bool)));
    cylinder* gpu_cylindervec;
    CUDAcommon::handleerror(cudaMalloc((void **) &gpu_cylindervec, Ncyl*sizeof(cylinder)));

    CUDAcommon::handleerror(cudaMalloc((void **) &gpu_initlambdalocal, sizeof(floatingpoint)));

    CUDAcommon::handleerror(cudaMalloc((void **)&gpu_fmax, sizeof(floatingpoint)));
    CUDAcommon::handleerror(cudaMalloc((void **)&g_currentenergy, sizeof(floatingpoint)));
    CUDAcommon::handleerror(cudaMalloc((void **)&gpu_FDotF, sizeof(floatingpoint)));
    CUDAcommon::handleerror(cudaMalloc((void **)&gpu_FADotFA, sizeof(floatingpoint)));
    CUDAcommon::handleerror(cudaMalloc((void **)&gpu_FADotFAP, sizeof(floatingpoint)));
    CUDAcommon::handleerror(cudaMalloc((void **)&gpu_FDotFA, sizeof(floatingpoint)));

    CUDAcommon::handleerror(cudaHostAlloc((void**)&convergencecheck, 3 * sizeof(bool), cudaHostAllocMapped));
    CUDAcommon::handleerror(cudaHostGetDevicePointer(&gpu_convergencecheck, convergencecheck, 0));

    //PING PONG
    CUDAcommon::handleerror(cudaMalloc(&g_stop1, sizeof(bool)));
    CUDAcommon::handleerror(cudaMalloc(&g_stop2, sizeof(bool)));
    CUDAcommon::handleerror(cudaHostAlloc(&h_stop, sizeof(bool), cudaHostAllocDefault));

    //@
    //Store the pointers so they can be tracked while calculating energies.
    CUDAcommon::cudavars.backtrackbools.clear();
    CUDAcommon::cudavars.backtrackbools.push_back(g_stop1);
    CUDAcommon::cudavars.backtrackbools.push_back(g_stop2);

//    CUDAcommon::handleerror(cudaHostAlloc((void**)&convergencecheck, 3 * sizeof(bool), cudaHostAllocDefault));
//    CUDAcommon::handleerror(cudaMalloc((void **) &gpu_convergencecheck, 3 * sizeof(bool)));

//    CUDAcommon::handleerror(cudaMalloc((void **) &gpu_lambda, sizeof(floatingpoint))); REPEAT.
    CUDAcommon::handleerror(cudaMemcpyAsync(gpu_coord, coord, N*sizeof(floatingpoint),
                                        cudaMemcpyHostToDevice, stream_startmin));
    CUDAcommon::handleerror(cudaMemcpyAsync(gpu_force, f, N*sizeof(floatingpoint),
                                        cudaMemcpyHostToDevice, stream_startmin));
    CUDAcommon::handleerror(cudaMemcpyAsync(gpu_forceAux, f, N*sizeof(floatingpoint),
                                        cudaMemcpyHostToDevice, stream_startmin));
    CUDAcommon::handleerror(cudaMemcpyAsync(gpu_forceAuxP, f, N*sizeof(floatingpoint),
                                        cudaMemcpyHostToDevice, stream_startmin));
    bool dummy[1];dummy[0] = true;
    CUDAcommon::handleerror(cudaMemcpyAsync(gpu_btstate, dummy, sizeof(bool),
                                        cudaMemcpyHostToDevice, stream_startmin));

    CUDAcommon::handleerror(cudaMemcpyAsync(gpu_cylindervec, cylindervec, Ncyl*sizeof
                                                    (cylinder),
                                            cudaMemcpyHostToDevice, stream_startmin));
    int *gculpritID;
    char *gculpritFF;
    char *gculpritinteraction;
    int *culpritID;
    char *culpritFF;
    char *culpritinteraction;
    CUDAcommon::handleerror(cudaHostAlloc((void**)&culpritID, 4 * sizeof(int), cudaHostAllocMapped));
    CUDAcommon::handleerror(cudaHostAlloc((void**)&culpritFF, 100*sizeof(char), cudaHostAllocMapped));
    CUDAcommon::handleerror(cudaHostAlloc((void**)&culpritinteraction, 100*sizeof(char), cudaHostAllocMapped));
    CUDAcommon::handleerror(cudaHostGetDevicePointer(&gculpritID, culpritID, 0));
    CUDAcommon::handleerror(cudaHostGetDevicePointer(&gculpritFF, culpritFF, 0));
    CUDAcommon::handleerror(cudaHostGetDevicePointer(&gculpritinteraction, culpritinteraction, 0));
//    CUDAcommon::handleerror(cudaMalloc((void **) &gculpritID, sizeof(int)));
//    CUDAcommon::handleerror(cudaMalloc((void **) &gculpritFF, 11*sizeof(char)));
//    char a[] = "FilamentFF";
//    CUDAcommon::handleerror(cudaMemcpy(gculpritFF, a, 100 * sizeof(char), cudaMemcpyHostToDevice));
//    CUDAcommon::handleerror(cudaMalloc((void **) &gculpritinteraction, 100*sizeof(char)));

    CUDAvars cvars=CUDAcommon::getCUDAvars();
    cvars.gpu_coord=gpu_coord;
    cvars.gpu_lambda=gpu_lambda;
    cvars.gpu_forceAux = gpu_forceAux;
    cvars.gpu_force = gpu_force;
    cvars.gpu_forceAuxP = gpu_forceAuxP;
    cvars.gpu_energy = gpu_energy;
    cvars.gculpritID = gculpritID;
    cvars.culpritID = culpritID;
    cvars.gculpritinteraction = gculpritinteraction;
    cvars.gculpritFF = gculpritFF;
    cvars.culpritinteraction = culpritinteraction;
    cvars.culpritFF = culpritFF;
    cvars.gpu_btstate = gpu_btstate;
    cvars.gpu_cylindervec = gpu_cylindervec;
    CUDAcommon::cudavars=cvars;
//SET CERTAIN GPU PARAMETERS SET FOR EASY ACCESS DURING MINIMIZATION._
//    int THREADSPERBLOCK;
//    cudaDeviceProp prop;
//    cudaGetDeviceProperties(&prop, 0);
//    THREADSPERBLOCK = prop.maxThreadsPerBlock;
    //@{ Reduction Add variables
    bntaddvector.clear();
    bntaddvector = getaddred2bnt(N/3);
    int M = bntaddvector.at(0);
    vector<floatingpoint> zerovec(M);
    fill(zerovec.begin(),zerovec.begin()+M,0.0);
    CUDAcommon::handleerror(cudaMalloc((void **) &gpu_g, M * sizeof(floatingpoint)));
    CUDAcommon::handleerror(cudaMemcpyAsync(gpu_g, zerovec.data(),
                           M * sizeof(floatingpoint), cudaMemcpyHostToDevice, stream_startmin));
    /*CUDAcommon::handleerror(cudaMemsetAsync(gpu_g, 0, M * sizeof(floatingpoint), stream_startmin));*/
    //MaxF
    CUDAcommon::handleerror(cudaMalloc((void **) &gpu_maxF, M * sizeof(floatingpoint)));
    CUDAcommon::handleerror(cudaMemcpyAsync(gpu_maxF, zerovec.data(),
                                            M * sizeof(floatingpoint), cudaMemcpyHostToDevice, stream_startmin));
    /*CUDAcommon::handleerror(cudaMemsetAsync(gpu_maxF, 0, M * sizeof(floatingpoint), stream_startmin));*/
    int THREADSPERBLOCK = bntaddvector.at(1);
    //@}

    int nint[1]; nint[0]=CGMethod::N/3;
    CUDAcommon::handleerror(cudaMalloc((void **) &gpu_nint, sizeof(int)));
    CUDAcommon::handleerror(cudaMemcpyAsync(gpu_nint, nint, sizeof(int),
                                        cudaMemcpyHostToDevice, stream_startmin));
    CUDAcommon::handleerror(cudaMalloc((void **) &gpu_state, sizeof(int)));
    blocksnthreads.push_back(CGMethod::N/(3*THREADSPERBLOCK) + 1);
    if(blocksnthreads[0]==1) blocksnthreads.push_back(CGMethod::N/3);
    else blocksnthreads.push_back(THREADSPERBLOCK);
    auto maxthreads = 8 * THREADSPERBLOCK;

    //@{maxFredv3
    int state[1];state[0] = 0;
    CUDAcommon::handleerror(cudaMalloc((void **) &gpu_mutexlock, sizeof(int)));
    CUDAcommon::handleerror(cudaMemcpyAsync(gpu_mutexlock, state, sizeof(int),
                                        cudaMemcpyHostToDevice, stream_startmin));
    //Synchronize
    CUDAcommon::handleerror(cudaStreamSynchronize(stream_startmin),"CGMethod.cu",
                            "startMinimization");

#ifdef CUDATIMETRACK
    tend= chrono::high_resolution_clock::now();
    chrono::duration<floatingpoint> elapsed_run(tend - tbegin);
    CUDAcommon::cudatime.Tstartmin = elapsed_run.count();
    std::cout<<"start min time taken (s) "<<elapsed_run.count()<<endl;
#endif

#ifdef CUDATIMETRACK
    CUDAcommon::cudatime.Tlambdap.clear();
    CUDAcommon::cudatime.Tlambdapcount.clear();
    CUDAcommon::cudatime.Tlambdap.push_back(0);
    CUDAcommon::cudatime.Tlambdap.push_back(0);
    CUDAcommon::cudatime.Tlambdap.push_back(0);
    CUDAcommon::cudatime.Tlambdapcount.push_back(0);
    CUDAcommon::cudatime.Tlambdapcount.push_back(0);
    CUDAcommon::cudatime.Tlambdapcount.push_back(0);
    //
    CUDAcommon::serltime.Tlambdap.clear();
    CUDAcommon::serltime.Tlambdapcount.clear();
    CUDAcommon::serltime.Tlambdap.push_back(0);
    CUDAcommon::serltime.Tlambdap.push_back(0);
    CUDAcommon::serltime.Tlambdap.push_back(0);
    CUDAcommon::serltime.Tlambdapcount.push_back(0);
    CUDAcommon::serltime.Tlambdapcount.push_back(0);
    CUDAcommon::serltime.Tlambdapcount.push_back(0);
#endif
    //@}
    //addvectorred2@{

//    int blocks, threads;
//    if(M > THREADSPERBLOCK){
//        if(M > maxthreads) {
//            blocks = 8;
//            threads = THREADSPERBLOCK;
//        }
//        else if(M > THREADSPERBLOCK){
//            blocks = M /(4 * THREADSPERBLOCK) +1;
//            threads = THREADSPERBLOCK;
//        }
//    }
//    else
//    { blocks = 1; threads = M/4;}
//    std::cout<<blocks<<" "<<threads<<" "<<M<<" "<<N/3<<" "<<maxthreads<<" "<<THREADSPERBLOCK<<endl;
//    bntaddvector.clear();
//    bntaddvector.push_back(blocks);
//    bntaddvector.push_back(threads);
//    CUDAcommon::handleerror(cudaMalloc((void **) &gSum, sizeof(floatingpoint)));
//    CUDAcommon::handleerror(cudaMalloc((void **) &gSum2, sizeof(floatingpoint)));
    //@}
//    CUDAcommon::handleerror(cudaMalloc((void **) &gpu_g, N/3 * sizeof(floatingpoint)));

    //Memory alloted
    //@{
//    size_t allocmem = 0;
//    allocmem += (4*N + 9 + M)*sizeof(floatingpoint) + 6 * sizeof(bool) + 6 * sizeof(int) + 200 * sizeof(char);
//    auto c = CUDAcommon::getCUDAvars();
//    c.memincuda += allocmem;
//    CUDAcommon::cudavars = c;
//    std::cout<<"Total allocated memory KB"<<c.memincuda/1024<<endl;
//    std::cout<<"Memory allocated "<< allocmem/1024<<"Memory freed 0"<<endl;
    //@}


//    cvars.gpu_globalMem = prop.totalGlobalMem;
//    cvars.gpu_sharedMem = prop.sharedMemPerBlock;
//    floatingpoint a;
//    std::cout<<cvars.gpu_globalMem<<" "<<cvars.gpu_sharedMem<<" "<<sizeof(a)<<endl;
//
//    floatingpoint ccoord[N];
//    cudaMemcpy(ccoord, gpu_coord, N*sizeof(floatingpoint), cudaMemcpyDeviceToHost);
//    for(auto i=0;i<N;i++)
//        std::cout<<ccoord[i]<<" "<<coord[i]<<endl;

//    vector<floatingpoint> c2;c2.push_back(273.14);c2.push_back(273.14);
//    floatingpoint c2[2];
//    c2[0]=10.234;c2[1]=20.234;
//    floatingpoint *gpu_coord2;
//    cudaMalloc((void **) &gpu_coord2, 2*sizeof(floatingpoint));
//    cudaMemcpy(gpu_coord2, c2, 2*sizeof(floatingpoint), cudaMemcpyHostToDevice);
//
//    floatingpoint cc[2];
//    cudaMemcpy(cc, gpu_coord2, 2*sizeof(floatingpoint), cudaMemcpyDeviceToHost);
//    std::cout<<cc[0]<<" "<<cc[1]<<endl;
//    cudaFree(gpu_coord2);
//    cudaFree(gpu_coord);
#endif
}

void CGMethod::endMinimization() {
<<<<<<< HEAD
#ifdef CUDATIMETRACK
    chrono::high_resolution_clock::time_point tbegin, tend;
    tbegin = chrono::high_resolution_clock::now();
#endif
#ifdef CUDAACCL

    CUDAcommon::handleerror(cudaMemcpy(coord, CUDAcommon::getCUDAvars().gpu_coord, N *
                            sizeof(floatingpoint), cudaMemcpyDeviceToHost));
    CUDAcommon::handleerror(cudaMemcpy(force, CUDAcommon::getCUDAvars().gpu_force, N *
                            sizeof(floatingpoint), cudaMemcpyDeviceToHost));
//    CUDAcommon::handleerror(cudaMemcpy(forceAux, CUDAcommon::getCUDAvars().gpu_forceAux, N *
//                            sizeof(floatingpoint), cudaMemcpyDeviceToHost));

    #endif
=======

    ///RECOPY BEAD DATA
    //coord management
    long i = 0;
    long index = 0;
    for(auto b: Bead::getBeads()) {

        //flatten indices
        index = 3 * b->_dbIndex;
        b->coordinate[0] = coord[index];
        b->coordinate[1] = coord[index + 1];
        b->coordinate[2] = coord[index + 2];
//        std::cout<<"Bead "<<b->coordinate[0]<<" "<<b->coordinate[1]<<" "<<b->coordinate[2]<<endl;
        b->force[0] = force[index];
        b->force[1] = force[index + 1];
        b->force[2] = force[index + 2];

        i++;
    }
>>>>>>> 3756ffcd

//    deallocate();

<<<<<<< HEAD
//    CUDAcommon::getCUDAvars().gpu_coord = NULL;
//    CUDAcommon::getCUDAvars().gpu_force = NULL;
//    CUDAcommon::getCUDAvars().gpu_forceAux = NULL;
//    CUDAcommon::getCUDAvars().gpu_lambda = NULL;

    //Memory alloted
    //@{
//    size_t allocmem = 0;
//    allocmem += (4*N + 9 +  bntaddvector.at(0))*sizeof(floatingpoint) + 6 * sizeof(bool) + 6 * sizeof(int) + 200 * sizeof(char);
//    auto c = CUDAcommon::getCUDAvars();
//    c.memincuda -= allocmem;
//    CUDAcommon::cudavars = c;
//    std::cout<<"Total allocated memory "<<c.memincuda/1024<<endl;
//    std::cout<<"Memory allocated 0 . Memory freed "<<allocmem/1024<<endl;
    //@}

//    size_t free, total;
//    CUDAcommon::handleerror(cudaMemGetInfo(&free, &total));
//    fprintf(stdout,"\t### After Min Available VRAM : %g Mo/ %g Mo(total)\n\n",
//            free/1e6, total/1e6);
//
//    cudaFree(0);
//
//    CUDAcommon::handleerror(cudaMemGetInfo(&free, &total));
//    fprintf(stdout,"\t### Available VRAM : %g Mo/ %g Mo(total)\n\n",
//            free/1e6, total/1e6);
#endif
#ifdef CUDATIMETRACK
    tend= chrono::high_resolution_clock::now();
    chrono::duration<floatingpoint> elapsed_run(tend - tbegin);
    CUDAcommon::cudatime.Tstartmin = elapsed_run.count();
    std::cout<<"end min time taken (s) "<<elapsed_run.count()<<endl;
#endif
=======
>>>>>>> 3756ffcd
}

#ifdef CUDAACCL
floatingpoint CGMethod::backtrackingLineSearchCUDA(ForceFieldManager& FFM, floatingpoint MAXDIST,
                                        floatingpoint LAMBDAMAX, bool *gpu_safestate) {
#ifdef CUDATIMETRACK
    chrono::high_resolution_clock::time_point tbegin, tend;
    CUDAcommon::cudatime.Tlambdapcount.at(0)++;
    tbegin = chrono::high_resolution_clock::now();
#endif
    //@{ Lambda phase 1
    floatingpoint lambda;
    h_stop[0] = false;
    if(s1 == NULL || !(CUDAcommon::getCUDAvars().conservestreams))
        CUDAcommon::handleerror(cudaStreamCreate(&s1));
    if(s2 == NULL || !(CUDAcommon::getCUDAvars().conservestreams))
        CUDAcommon::handleerror(cudaStreamCreate(&s2));
    if(s3 == NULL || !(CUDAcommon::getCUDAvars().conservestreams))
        CUDAcommon::handleerror(cudaStreamCreate(&s3));
    if(e1 == NULL || !(CUDAcommon::getCUDAvars().conservestreams))
        CUDAcommon::handleerror(cudaEventCreate(&e1));
    if(e2 == NULL || !(CUDAcommon::getCUDAvars().conservestreams))
        CUDAcommon::handleerror(cudaEventCreate(&e2));
    sp1 = &s1;
    sp2 = &s2;
    ep1 = &e1;
    ep2 = &e2;
    g_s1 = g_stop1;
    g_s2 = g_stop2;
    //prep for backtracking.
    if(gpu_params == NULL){
        //TODO move gpu_params copy permanently out of the function.
        floatingpoint params[5];
        params[0] = BACKTRACKSLOPE;
        params[1] = LAMBDAREDUCE;
        params[2] = LAMBDATOL;
        params[3] = LAMBDAMAX;
        params[4] = MAXDIST;
        CUDAcommon::handleerror(cudaMalloc((void **) &gpu_params, 5 * sizeof(floatingpoint)));
        CUDAcommon::handleerror(cudaMemcpy(gpu_params, params, 5 * sizeof(floatingpoint),
                                           cudaMemcpyHostToDevice));
    }
    CUDAresetlambda(*sp1);//set lambda to zero.
    if(e == NULL || !(CUDAcommon::getCUDAvars().conservestreams))  {
        CUDAcommon::handleerror(cudaEventCreate(&e));
    }

    CUDAcommon::handleerror(cudaEventRecord(e, *sp1));
    auto cvars = CUDAcommon::getCUDAvars();
    cvars.streamvec.clear();
    CUDAcommon::cudavars = cvars;
    //initialize lambda search
    CUDAinitializeLambda(*sp1, g_s1, g_s2, gpu_safestate, gpu_state);
    //@} Lambda phase 1
#ifdef CUDATIMETRACK
    tend= chrono::high_resolution_clock::now();
    chrono::duration<floatingpoint> elapsed_run(tend - tbegin);
    CUDAcommon::cudatime.Tlambdap.at(0) += elapsed_run.count();
#endif
    //Calculate current energy.
    floatingpoint currentEnergy = FFM.computeEnergy(coord, force, 0.0);
    //wait for energies to be calculated
    for(auto strm:CUDAcommon::getCUDAvars().streamvec)
        CUDAcommon::handleerror(cudaStreamSynchronize(*strm),"backConvSync","CGMethod.cu");
    if(stream_bt == NULL || !(CUDAcommon::getCUDAvars().conservestreams))
        CUDAcommon::handleerror(cudaStreamCreate(&stream_bt),"find lambda", "CGMethod.cu");

#ifdef DETAILEDOUTPUT_ENERGY
//    CUDAcommon::handleerror(cudaDeviceSynchronize());
    floatingpoint cuda_energy[1];
    CUDAcommon::handleerror(cudaMemcpy(cuda_energy, CUDAcommon::cudavars.gpu_energy,  sizeof(floatingpoint),
                                       cudaMemcpyDeviceToHost));
    std::cout<<"Total Energy cE pN.nm CUDA "<<cuda_energy[0]<<" SERL "<<currentEnergy<<endl;
    std::cout<<endl;
#endif

#ifdef CUDATIMETRACK
    tbegin = chrono::high_resolution_clock::now();
#endif
    //@{ Lambda phase 1b
    cudaStreamSynchronize(*sp1);
    setcurrentenergy<<<1,1,0,*sp1>>>(CUDAcommon::getCUDAvars().gpu_energy, g_currentenergy, CUDAcommon::getCUDAvars()
            .gpu_lambda, gpu_initlambdalocal);
    CUDAcommon::handleerror(cudaGetLastError(),"setcurrentenergy", "CGMethod.cu");
    cudaStreamSynchronize(*sp1);

    //check if converged.
    //TODO commented coz this line is not needed
//    CUDAcommon::handleerror(cudaStreamWaitEvent(s3, *ep1, 0));
//    CUDAcommon::handleerror(cudaEventRecord(*CUDAcommon::getCUDAvars().event, *sp1));
    CUDAcommon::handleerror(cudaMemcpyAsync(h_stop, g_s2, sizeof(bool), cudaMemcpyDeviceToHost, s3));
//    CUDAcommon::handleerror(cudaStreamSynchronize (*sp1)); CHECK IF NEEDED
    cconvergencecheck = h_stop;
    int iter = 0;
    //@} Lambda phase 1b
#ifdef CUDATIMETRACK
    tend= chrono::high_resolution_clock::now();
    chrono::duration<floatingpoint> elapsed_run1b(tend - tbegin);
    CUDAcommon::cudatime.Tlambdap.at(0) += elapsed_run1b.count();
#endif

    while(!(cconvergencecheck[0])) {
#ifdef CUDATIMETRACK
        CUDAcommon::cudatime.Tlambdapcount.at(1)++;
        tbegin = chrono::high_resolution_clock::now();
#endif
        //@{ Lambda phase 2
        iter++;
        CUDAcommon::handleerror(cudaStreamWaitEvent(*sp2, *ep1, 0));
        CUDAcommon::handleerror(cudaStreamSynchronize(*sp2));
        //ping pong swap
        sps = sp1;
        sp1 = sp2;
        sp2 = sps;
        eps = ep1;
        ep1 = ep2;
        ep2 = eps;
//        g_bs = g_b1;
//        g_b1 = g_b2;
//        g_b2 = g_bs;
        g_ss = g_s1;
        g_s1 = g_s2;
        g_s2 = g_ss;

        auto cvars = CUDAcommon::getCUDAvars();
        cvars.streamvec.clear();
//        cvars.event = ep1;
        CUDAcommon::cudavars = cvars;
        //@} Lambda phase 2
#ifdef CUDATIMETRACK
        tend= chrono::high_resolution_clock::now();
        chrono::duration<floatingpoint> elapsed_run2(tend - tbegin);
        CUDAcommon::cudatime.Tlambdap.at(1) += elapsed_run2.count();
#endif

#ifdef SERIAL_CUDACROSSCHECK
        floatingpoint cuda_lambda[1];
        CUDAcommon::handleerror(cudaDeviceSynchronize(),"CGPolakRibiereMethod.cu","CGPolakRibiereMethod.cu");
        CUDAcommon::handleerror(cudaMemcpy(cuda_lambda, CUDAcommon::cudavars.gpu_lambda,  sizeof(floatingpoint),
                                           cudaMemcpyDeviceToHost));
        lambda = cuda_lambda[0];
#endif

        //TODO let each forcefield calculate energy IFF conv state = false. That will help
        // them avoid unnecessary iterations.
        //let each forcefield also add energies to two different energy variables.
        floatingpoint energyLambda = FFM.computeEnergy(coord, force, lambda);

        //wait for energies to be calculated
         for(auto strm:CUDAcommon::getCUDAvars().streamvec) {
            CUDAcommon::handleerror(cudaStreamSynchronize(*strm), "backConvsync", "CGMethod.cu");
        }
#ifdef SERIAL_CUDACROSSCHECK
        for(auto strm:CUDAcommon::getCUDAvars().streamvec) {
            CUDAcommon::handleerror(cudaStreamSynchronize(*strm), "backConvsync", "CGMethod.cu");
        }
        CUDAcommon::handleerror(cudaDeviceSynchronize());
        floatingpoint cuda_energy[1];
        CUDAcommon::handleerror(cudaMemcpy(cuda_energy, CUDAcommon::cudavars.gpu_energy,  sizeof(floatingpoint),
                                           cudaMemcpyDeviceToHost));
        std::cout<<"Total Energy EL pN.nm CUDA "<<cuda_energy[0]<<" SERL "
                ""<<energyLambda<<endl;
        std::cout<<endl;
#endif
#ifdef CUDATIMETRACK
        tbegin = chrono::high_resolution_clock::now();
#endif
        //@{ Lambda phase 2
        if(!(cconvergencecheck[0])){
            CUDAcommon::handleerror(cudaStreamSynchronize(stream_bt));
            CUDAfindLambda(*sp1, stream_bt, *ep1, g_s1, g_s2, gpu_safestate, gpu_state);
            CUDAcommon::handleerror(cudaStreamSynchronize(*sp1));
            CUDAcommon::handleerror(cudaStreamSynchronize(stream_bt));
            if(cconvergencecheck[0]  == false){
                CUDAcommon::handleerror(cudaStreamWaitEvent(s3, *ep1, 0));
                CUDAcommon::handleerror(cudaMemcpyAsync(h_stop, g_s2, sizeof(bool), cudaMemcpyDeviceToHost, s3));
            }
        }
        //@Lambda phase 2
#ifdef CUDATIMETRACK
        tend= chrono::high_resolution_clock::now();
        chrono::duration<floatingpoint> elapsed_run2b(tend - tbegin);
        CUDAcommon::cudatime.Tlambdap.at(1) += elapsed_run2b.count();
#endif
    }
    if(!(CUDAcommon::getCUDAvars().conservestreams))
        CUDAcommon::handleerror(cudaFree(gpu_params), "CudaFree", "CGMethod.cu");
#ifdef CUDATIMETRACK
    CUDAcommon::cudatime.Tlambdapcount.at(2)++;
    tbegin = chrono::high_resolution_clock::now();
#endif
    //@{ Lambda phase 3
    //commented on 18 Sep 2018.
//    correctlambdaCUDA<<<1,1,0, stream_bt>>>(CUDAcommon::getCUDAvars().gpu_lambda, gpu_state, gpu_params);

/*    correctlambdaCUDA<<<1,1,0, *sp1>>>(CUDAcommon::getCUDAvars().gpu_lambda, gpu_state,
            gpu_params);*/

    CUDAcommon::handleerror(cudaStreamSynchronize(stream_bt));
    CUDAcommon::handleerror(cudaStreamSynchronize(s1));
    CUDAcommon::handleerror(cudaStreamSynchronize(s2));
    CUDAcommon::handleerror(cudaStreamSynchronize(s3));
    //@} Lambda phase 3
#ifdef CUDATIMETRACK
    tend= chrono::high_resolution_clock::now();
    chrono::duration<floatingpoint> elapsed_run3(tend - tbegin);
    CUDAcommon::cudatime.Tlambdap.at(2) += elapsed_run3.count();
#endif
    if(!(CUDAcommon::getCUDAvars().conservestreams))  {
        CUDAcommon::handleerror(cudaStreamDestroy(s1));
        CUDAcommon::handleerror(cudaStreamDestroy(s2));
        CUDAcommon::handleerror(cudaStreamDestroy(s3));
        CUDAcommon::handleerror(cudaStreamDestroy(stream_bt));
        CUDAcommon::handleerror(cudaEventDestroy(e1));
        CUDAcommon::handleerror(cudaEventDestroy(e2));
    }
    std::cout<<"CUDA lambda determined in "<<iter<< " iterations "<<endl;

    if(cconvergencecheck[0]||sconvergencecheck)
        return lambda;

}
#endif // CUDAACCL

floatingpoint CGMethod::backtrackingLineSearch(ForceFieldManager& FFM, floatingpoint MAXDIST,
                                               floatingpoint maxForce, floatingpoint LAMBDAMAX,
                                                floatingpoint LAMBDARUNNINGAVERAGEPROBABILITY,
                                                 bool *gpu_safestate) {

    //@{ Lambda phase 1
    floatingpoint lambda;
    sconvergencecheck = true;
#ifdef SERIAL //SERIAL
    sconvergencecheck = false;
    cconvergencecheck = new bool[1];
    cconvergencecheck[0] = true;
#endif
#ifdef SERIAL
    //return zero if no forces
    if(maxForce == 0.0) {
        lambda = 0.0;
#ifdef DETAILEDOUTPUT_LAMBDA
        std::cout<<"initial_lambda_serial "<<lambda<<endl;
#endif
        return lambda;
    }

    //calculate first lambda
	floatingpoint ravg = sum/(maxprevlambdacount);
    if(runningaveragestatus)
	    lambda = min<floatingpoint>(min<floatingpoint >(LAMBDAMAX, MAXDIST / maxForce), ravg);
    else
	    lambda = min(LAMBDAMAX, MAXDIST / maxForce);
	   /* cout<<"lambda old "<<lambda<<" lambda max "<<LAMBDAMAX<<" maxdist/f "
	    <<MAXDIST/f<<" ravg "<<ravg<<endl;*/


    //@} Lambda phase 1
#ifdef DETAILEDOUTPUT_LAMBDA
    std::cout<<"SL lambdamax "<<LAMBDAMAX<<" serial_lambda "<<lambda<<" fmax "<<maxForce<<" state "<<sconvergencecheck<<endl;
#endif
#endif
	tbegin = chrono::high_resolution_clock::now();
    floatingpoint currentEnergy = FFM.computeEnergy(Bead::getDbData().coords.data());
	CUDAcommon::tmin.computeenerycallszero++;
	tend = chrono::high_resolution_clock::now();
	chrono::duration<floatingpoint> elapsed_energy(tend - tbegin);
	CUDAcommon::tmin.computeenergy+= elapsed_energy.count();
	CUDAcommon::tmin.computeenergyzero+= elapsed_energy.count();


    if(ForceFieldManager::_culpritForceField != nullptr){
        endMinimization();
        FFM.printculprit(Bead::getDbData().forces.data());
    }
#ifdef DETAILEDOUTPUT_ENERGY
    CUDAcommon::handleerror(cudaDeviceSynchronize());
    floatingpoint cuda_energy[1];
    CUDAcommon::handleerror(cudaMemcpy(cuda_energy, CUDAcommon::cudavars.gpu_energy,  sizeof(floatingpoint),
                                       cudaMemcpyDeviceToHost));
    std::cout<<"Total Energy CE pN.nm CUDA "<<cuda_energy[0]<<" SERL "<<currentEnergy<<endl;
    std::cout<<endl;
#endif

    int iter = 0;
    while(!(cconvergencecheck[0])||!(sconvergencecheck)) {
        iter++;
        //TODO let each forcefield calculate energy IFF conv state = false. That will help
        // them avoid unnecessary iterations.
        //let each forcefield also add energies to two different energy variables.

        tbegin = chrono::high_resolution_clock::now();
	    stretchBeads(lambda);
        floatingpoint energyLambda = FFM.computeEnergy<true>(Bead::getDbData().coordsStr.data());
	    CUDAcommon::tmin.computeenerycallsnonzero++;
	    tend = chrono::high_resolution_clock::now();
	    chrono::duration<floatingpoint> elapsed_energy(tend - tbegin);
	    CUDAcommon::tmin.computeenergy+= elapsed_energy.count();
	    CUDAcommon::tmin.computeenergynonzero+= elapsed_energy.count();

#ifdef DETAILEDOUTPUT_ENERGY
        CUDAcommon::handleerror(cudaDeviceSynchronize());
        floatingpoint cuda_energy[1];
        CUDAcommon::handleerror(cudaMemcpy(cuda_energy, CUDAcommon::cudavars.gpu_energy,  sizeof(floatingpoint),
                                           cudaMemcpyDeviceToHost));
        std::cout<<"Total Energy EL pN.nm CUDA "<<cuda_energy[0]<<" SERL "
                ""<<energyLambda<<endl;
        std::cout<<endl;
#endif

#ifdef SERIAL
        //@{ Lambda phase 2
        if(!(sconvergencecheck)){
            floatingpoint idealEnergyChange = -BACKTRACKSLOPE * lambda * allFDotFA();
            floatingpoint energyChange = energyLambda - currentEnergy;
#ifdef DETAILEDOUTPUT_LAMBDA
            std::cout<<"BACKTRACKSLOPE "<<BACKTRACKSLOPE<<" lambda "<<lambda<<" allFDotFA"
                    " "<<allFDotFA()<<endl;
            std::cout<<"SL energyChange "<<energyChange<<" idealEnergyChange "
                    ""<<idealEnergyChange<<endl;
#endif
            //return if ok
            if(energyChange <= idealEnergyChange) {
                sconvergencecheck = true;}
            else
                //reduce lambda
                lambda *= LAMBDAREDUCE;

            if(lambda <= 0.0 || lambda <= LAMBDATOL) {
                sconvergencecheck = true;
                lambda = 0.0;

            }
#ifdef DETAILEDOUTPUT_LAMBDA
            std::cout<<"SL2 BACKTRACKSLOPE "<<BACKTRACKSLOPE<<" lambda "<<lambda<<" allFDotFA "
                                                                                <<allFDotFA()<<endl;
            std::cout<<"SL2 energyChange "<<energyChange<<" idealEnergyChange "
                    ""<<idealEnergyChange
                     <<" lambda "<<lambda<<" state "<<sconvergencecheck<<endl;
#endif
/*            cout<<" lambda "<<lambda<<endl;
            std::cout<<"SL2 BACKTRACKSLOPE "<<BACKTRACKSLOPE<<" allFDotFA "
                     <<allFDotFA()<<endl;
            std::cout<<"SL2 energyChange "<<energyChange<<" idealEnergyChange "
                                                          ""<<idealEnergyChange
                     <<" energylambda "<<energyLambda<<" state "<<sconvergencecheck<<endl;*/
        }
        //@{ Lambda phase 2

#endif
    }
//    std::cout<<"lambda determined in "<<iter<< " iterations. lambda="<<lambda<<endl;
//synchronize streams
#ifdef SERIAL
        delete [] cconvergencecheck;
#endif
	    //running average
        //@{
	    sum = sum - previouslambdavec[headpos] + lambda;
        previouslambdavec[headpos] = lambda;

        if(headpos==maxprevlambdacount-1) {
	        headpos = 0;
	        floatingpoint temp = Rand::randfloatingpoint(0,1);
	        if( temp <= LAMBDARUNNINGAVERAGEPROBABILITY) {
		        runningaveragestatus = true;
//		        cout<<"running lambda turned off "<<endl;
	        }
	        else {
		        runningaveragestatus = false;

//		        cout<<"running lambda turned on "<<endl;
	        }
        }
        else
        	headpos++;

	    //@}
        return lambda;

}

floatingpoint CGMethod::safeBacktrackingLineSearch(
    ForceFieldManager& FFM, floatingpoint MAXDIST, floatingpoint maxForce,
    floatingpoint LAMBDAMAX, bool *gpu_safestate) {

    //reset safe mode
    _safeMode = false;
    sconvergencecheck = true;

    if(maxForce == 0.0) { return 0.0; }

    //calculate first lambda
    floatingpoint lambda = std::min(LAMBDAMAX, MAXDIST / maxForce);

//    std::cout<<"safe 0"<<endl;
#ifdef SERIAL //SERIAL
    sconvergencecheck = false;
    cconvergencecheck = new bool[1];
    cconvergencecheck[0] = true;
#endif
//prepare for ping pong optimization
	tbegin = chrono::high_resolution_clock::now();
    floatingpoint currentEnergy = FFM.computeEnergy(Bead::getDbData().coords.data());
	CUDAcommon::tmin.computeenerycallszero++;
	tend = chrono::high_resolution_clock::now();
	chrono::duration<floatingpoint> elapsed_energy(tend - tbegin);
	CUDAcommon::tmin.computeenergy+= elapsed_energy.count();
	CUDAcommon::tmin.computeenergyzero+= elapsed_energy.count();

    if(ForceFieldManager::_culpritForceField != nullptr){
        endMinimization();
	    FFM.printculprit(Bead::getDbData().forces.data());
    }
#ifdef DETAILEDOUTPUT_ENERGY
    CUDAcommon::handleerror(cudaDeviceSynchronize());
    floatingpoint cuda_energy[1];
    CUDAcommon::handleerror(cudaMemcpy(cuda_energy, CUDAcommon::cudavars.gpu_energy,  sizeof(floatingpoint),
                                       cudaMemcpyDeviceToHost));
    std::cout<<"Total Energy CE pN.nm CUDA "<<cuda_energy[0]<<" SERL "<<currentEnergy<<endl;
    std::cout<<endl;
#endif
    int iter =0;
    //safe backtracking loop
//    std::cout<<"safe z"<<endl;
    while(!(cconvergencecheck[0])||!(sconvergencecheck)) {
        //new energy when moved by lambda
        iter++;

	    tbegin = chrono::high_resolution_clock::now();
	    stretchBeads(lambda);
        floatingpoint energyLambda = FFM.computeEnergy<true>(Bead::getDbData().coordsStr.data());
	    CUDAcommon::tmin.computeenerycallsnonzero++;
	    tend = chrono::high_resolution_clock::now();
	    chrono::duration<floatingpoint> elapsed_energy(tend - tbegin);
	    CUDAcommon::tmin.computeenergy+= elapsed_energy.count();
	    CUDAcommon::tmin.computeenergynonzero+= elapsed_energy.count();
#ifdef DETAILEDOUTPUT_ENERGY
        CUDAcommon::handleerror(cudaDeviceSynchronize());
        floatingpoint cuda_energy[1];
        CUDAcommon::handleerror(cudaMemcpy(cuda_energy, CUDAcommon::cudavars.gpu_energy,  sizeof(floatingpoint),
                                           cudaMemcpyDeviceToHost));
        std::cout<<"Total Energy EL pN.nm CUDA "<<cuda_energy[0]<<" SERL "
                ""<<energyLambda<<endl;
        std::cout<<endl;
#endif

#ifdef SERIAL
        if(!(sconvergencecheck)){
            floatingpoint energyChange = energyLambda - currentEnergy;

            //return if ok
            if(energyChange <= 0.0) sconvergencecheck = true;
            else
                //reduce lambda
                lambda *= LAMBDAREDUCE;

            //just shake if we cant find an energy min,
            //so we dont get stuck
            if(lambda <= 0.0 || lambda <= LAMBDATOL) {
                lambda = MAXDIST / maxForce;
                sconvergencecheck = true;
            }
/*            cout<<"Safe energyChange "<<energyChange<<" maxF"<<maxF()<<" MAXDIST "
                                                                       ""<<MAXDIST<<endl;*/
        }

#endif
    }
//    std::cout<<"Safe lambda determined in "<<iter<< " iterations. lambda="<<lambda<<endl;

#ifdef SERIAL
        delete [] cconvergencecheck;
#endif
        return lambda;

}<|MERGE_RESOLUTION|>--- conflicted
+++ resolved
@@ -535,7 +535,7 @@
     chrono::high_resolution_clock::time_point tbegin, tend;
     tbegin = chrono::high_resolution_clock::now();
 #endif
-<<<<<<< HEAD
+
 	long Ncyl = Cylinder::getCylinders().size();
 #ifdef CROSSCHECK_IDX
 if(true) {
@@ -601,19 +601,7 @@
 
     }
 #endif
-=======
-    coord = CUDAcommon::serlvars.coord;
-//    N = 3 * Bead::getBeads().size();
-        N = 3 * Bead::getmaxbindex();
-    Ncyl = Cylinder::getCylinders().size();
-    deallocate();
-    allocate(N, Ncyl);
-    
- /*   //coord management
-    long i = 0;
-    long index = 0;
-    for(auto b: Bead::getBeads()) {
->>>>>>> 3756ffcd
+
 
 
 #ifdef CUDATIMETRACK
@@ -864,7 +852,7 @@
 }
 
 void CGMethod::endMinimization() {
-<<<<<<< HEAD
+
 #ifdef CUDATIMETRACK
     chrono::high_resolution_clock::time_point tbegin, tend;
     tbegin = chrono::high_resolution_clock::now();
@@ -878,32 +866,12 @@
 //    CUDAcommon::handleerror(cudaMemcpy(forceAux, CUDAcommon::getCUDAvars().gpu_forceAux, N *
 //                            sizeof(floatingpoint), cudaMemcpyDeviceToHost));
 
-    #endif
-=======
-
-    ///RECOPY BEAD DATA
-    //coord management
-    long i = 0;
-    long index = 0;
-    for(auto b: Bead::getBeads()) {
-
-        //flatten indices
-        index = 3 * b->_dbIndex;
-        b->coordinate[0] = coord[index];
-        b->coordinate[1] = coord[index + 1];
-        b->coordinate[2] = coord[index + 2];
-//        std::cout<<"Bead "<<b->coordinate[0]<<" "<<b->coordinate[1]<<" "<<b->coordinate[2]<<endl;
-        b->force[0] = force[index];
-        b->force[1] = force[index + 1];
-        b->force[2] = force[index + 2];
-
-        i++;
-    }
->>>>>>> 3756ffcd
+#endif
+
 
 //    deallocate();
 
-<<<<<<< HEAD
+
 //    CUDAcommon::getCUDAvars().gpu_coord = NULL;
 //    CUDAcommon::getCUDAvars().gpu_force = NULL;
 //    CUDAcommon::getCUDAvars().gpu_forceAux = NULL;
@@ -930,15 +898,14 @@
 //    CUDAcommon::handleerror(cudaMemGetInfo(&free, &total));
 //    fprintf(stdout,"\t### Available VRAM : %g Mo/ %g Mo(total)\n\n",
 //            free/1e6, total/1e6);
-#endif
+
 #ifdef CUDATIMETRACK
     tend= chrono::high_resolution_clock::now();
     chrono::duration<floatingpoint> elapsed_run(tend - tbegin);
     CUDAcommon::cudatime.Tstartmin = elapsed_run.count();
     std::cout<<"end min time taken (s) "<<elapsed_run.count()<<endl;
 #endif
-=======
->>>>>>> 3756ffcd
+
 }
 
 #ifdef CUDAACCL
