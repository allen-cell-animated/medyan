
//------------------------------------------------------------------
//  **MEDYAN** - Simulation Package for the Mechanochemical
//               Dynamics of Active Networks, v4.0
//
//  Copyright (2015-2018)  Papoian Lab, University of Maryland
//
//                 ALL RIGHTS RESERVED
//
//  See the MEDYAN web page for more information:
//  http://www.medyan.org
//------------------------------------------------------------------

#include "CGMethod.h"

#include <algorithm> // max

#include "ForceFieldManager.h"

#include "CGMethodCUDA.h"
#include "MathFunctions.h"
#include "Structure/Bead.h"
#ifdef CUDAACCL
#ifdef __CUDACC__
#define CUDA_HOSTDEV __host__ __device__
#else
#define CUDA_HOSTDEV
#include "nvToolsExt.h"
#endif
#include <cuda.h>
#include <cuda_runtime.h>
#include "CUDAcommon.h"
#endif
#define ARRAY_SIZE 128
//
#include <vector>
#include <cmath>
#include <ctime>
#include "Bead.h"
#include <ctime>
#include <cstdlib>
#include "cross_check.h"
//
long CGMethod::N = 0;

void CGMethod::calcCoordLineSearch(floatingpoint d) {
    const auto num = coord.size();
    for(size_t i = 0; i < num; ++i)
        coordLineSearch[i] = coord[i] + d * searchDir[i];
}


#ifdef CUDAACCL
void CGMethod::CUDAresetlambda(cudaStream_t stream) {
    resetlambdaCUDA<<<1,1,0, stream>>>(CUDAcommon::getCUDAvars().gpu_lambda);
            CUDAcommon::handleerror(cudaGetLastError(), "resetlambdaCUDA", "CGMethod.cu");
}
void CGMethod::CUDAinitializeLambda(cudaStream_t stream, bool *check_in, bool *check_out, bool *Polaksafestate, int
                                    *gpu_state){

//    cudaStream_t  s;
//    CUDAcommon::handleerror(cudaStreamCreate(&s));
//    cudaEvent_t  e;
//    CUDAcommon::handleerror(cudaEventCreate(&e));


//    maxFCUDA<<<1,1, 0, s>>>(CUDAcommon::getCUDAvars().gpu_forceAux, gpu_nint, gpu_fmax);
//    cudaStreamSynchronize(s);

//    maxFCUDAred<<<1,3, 3*sizeof(floatingpoint), s>>>(CUDAcommon::getCUDAvars().gpu_forceAux, gpu_nint, gpu_fmax);
//    cudaStreamSynchronize(s);


//    CUDAcommon::handleerror(cudaDeviceSynchronize());
//    std::cout<<"======"<<endl;
//    CUDAcommon::handleerror(cudaEventRecord(e,s));
//    CUDAcommon::handleerror(cudaGetLastError(), "maxFCUDA", "CGMethod.cu");

////    CUDAcommon::handleerror(cudaStreamWaitEvent(stream,e,0));

////    CUDAcommon::handleerror(cudaEventDestroy(e));

//    CUDAcommon::handleerror(cudaStreamDestroy(s));

//    auto gpu_lambda = CUDAcommon::getCUDAvars().gpu_lambda;
    auto gpu_energy = CUDAcommon::getCUDAvars().gpu_energy;
    initializeLambdaCUDA<<<1,1,0, stream>>>(check_in, check_out, g_currentenergy, gpu_energy, gpu_initlambdalocal, gpu_fmax,
            gpu_params, Polaksafestate, gpu_state);

//    CUDAcommon::handleerror(cudaStreamSynchronize (stream));

    CUDAcommon::handleerror(cudaGetLastError(), "initializeLambdaCUDA", "CGMethod.cu");
}

//void CGMethod::getmaxFCUDA(floatingpoint *gpu_forceAux, int *gpu_nint, floatingpoint *gpu_fmax) {
//    maxFCUDA<<<1,1>>>(CUDAcommon::getCUDAvars().gpu_forceAux, gpu_nint, gpu_fmax);
//    CUDAcommon::handleerror(cudaGetLastError(), "getmaxFCUDA", "CGMethod.cu");
//}
void CGMethod::CUDAfindLambda(cudaStream_t  stream1, cudaStream_t stream2, cudaEvent_t  event, bool *checkin, bool
        *checkout, bool *gpu_safestate, int *gpu_state) {
//ToDo remove stream2 from the list of args.
    auto gpu_energy = CUDAcommon::getCUDAvars().gpu_energy;
    auto gpu_lambda = CUDAcommon::getCUDAvars().gpu_lambda;
    findLambdaCUDA << < 1, 1, 0, stream1 >> > (gpu_energy, g_currentenergy, gpu_FDotFA, gpu_fmax, gpu_lambda,
            gpu_params, checkin, checkout, gpu_safestate, gpu_state);
    CUDAcommon::handleerror(cudaEventRecord(event, stream1));
#ifdef ALLSYNC
    cudaDeviceSynchronize();
#endif
/*    findLambdaCUDA2 << < 1, 1, 0, stream1 >> > (gpu_fmax, gpu_lambda, gpu_params,
            checkin, checkout, gpu_safestate,
            gpu_state);
    CUDAcommon::handleerror(cudaGetLastError(), "findLambdaCUDA", "CGMethod.cu")*/;
}
//void CGMethod::CUDAprepforbacktracking(cudaStream_t stream, bool *check_in, bool *check_out){

//    cudaStream_t  s;
//    CUDAcommon::handleerror(cudaStreamCreate(&s));
//    cudaEvent_t  e;
//    CUDAcommon::handleerror(cudaEventCreate(&e));

//    maxFCUDA<<<1,1, 0, s>>>(CUDAcommon::getCUDAvars().gpu_forceAux, gpu_nint, gpu_fmax);
//    CUDAcommon::handleerror(cudaEventRecord(e,s));
//    CUDAcommon::handleerror(cudaGetLastError());


//    CUDAcommon::handleerror(cudaStreamWaitEvent(stream,e,0));


//    CUDAcommon::handleerror(cudaEventDestroy(e));
//    CUDAcommon::handleerror(cudaStreamDestroy(s));

////    CUDAcommon::handleerror(cudaStreamSynchronize (stream));
//    auto gpu_lambda = CUDAcommon::getCUDAvars().gpu_lambda;
//    auto gpu_energy = CUDAcommon::getCUDAvars().gpu_energy;
//    prepbacktracking<<<1,1,0, stream>>>(check_in, check_out, g_currentenergy, gpu_energy, gpu_lambda, gpu_fmax,
//            gpu_params);
//    CUDAcommon::handleerror(cudaStreamSynchronize (stream));
//    CUDAcommon::handleerror(cudaGetLastError());
//}
//void CGMethod::CUDAprepforsafebacktracking(cudaStream_t stream, bool *check_in, bool *check_out){
//    auto gpu_lambda = CUDAcommon::getCUDAvars().gpu_lambda;
//    auto gpu_energy = CUDAcommon::getCUDAvars().gpu_energy;
//    prepsafebacktracking<<<1,1,0,stream>>>(check_in, check_out, g_currentenergy, gpu_energy, gpu_lambda, gpu_params);
//    CUDAcommon::handleerror(cudaStreamSynchronize (stream));
//    CUDAcommon::handleerror(cudaGetLastError());
//}

void CGMethod::CUDAallFDotF(cudaStream_t stream){

    allFADotFCUDA<<<blocksnthreads[0], blocksnthreads[1],0,stream>>>(CUDAcommon::getCUDAvars().gpu_force,
            CUDAcommon::getCUDAvars().gpu_force ,gpu_g, gpu_nint);
    CUDAcommon::handleerror(cudaGetLastError(), "allFADotFCUDA", "CGMethod.cu");
//    addvector<<<1,1,0,stream>>>(gpu_g, gpu_nint, gpu_FDotF);
//    cudaStreamSynchronize(stream);
//    addvectorred<<<1,200,200 * sizeof(floatingpoint),stream>>>(gpu_g, gpu_nint, gpu_FDotF);
//    floatingpoint Sum[1];
//        CUDAcommon::handleerror(cudaMemcpy(Sum, gpu_FDotF, sizeof(floatingpoint), cudaMemcpyDeviceToHost));
    resetfloatingpointvariableCUDA<<<1,1,0,stream>>>(gpu_FDotF);
    addvectorredcgm<<<bntaddvector.at(2),bntaddvector.at(3), bntaddvector.at(3) * sizeof(floatingpoint),stream>>>(gpu_g,
            gpu_nint, gpu_FDotF);
//    floatingpoint Sum2[1];
//    CUDAcommon::handleerror(cudaMemcpy(Sum2, gpu_FDotF, sizeof(floatingpoint), cudaMemcpyDeviceToHost));
//    std::cout<<Sum[0]<<" "<<Sum2[0]<<endl;
//    cudaStreamSynchronize(stream);
    CUDAcommon::handleerror(cudaGetLastError(), "allFADotFCUDA", "CGMethod.cu");

}
void CGMethod::CUDAallFADotFA(cudaStream_t stream){

    allFADotFCUDA<<<blocksnthreads[0], blocksnthreads[1],0,stream>>>(CUDAcommon::getCUDAvars().gpu_forceAux,
            CUDAcommon::getCUDAvars().gpu_forceAux ,gpu_g, gpu_nint);
    CUDAcommon::handleerror(cudaGetLastError(), "allFADotFCUDA", "CGMethod.cu");
//    addvector<<<1,1,0,stream>>>(gpu_g, gpu_nint, gpu_FADotFA);
//    cudaStreamSynchronize(stream);
//    addvectorred<<<1,200,200* sizeof(floatingpoint),stream>>>(gpu_g, gpu_nint, gpu_FADotFA);
//    cudaStreamSynchronize(stream);
    resetfloatingpointvariableCUDA<<<1,1,0,stream>>>(gpu_FADotFA);
    addvectorredcgm<<<bntaddvector.at(2),bntaddvector.at(3), bntaddvector.at(3) * sizeof(floatingpoint),stream>>>(gpu_g,
            gpu_nint, gpu_FADotFA);
    CUDAcommon::handleerror(cudaGetLastError(), "allFADotFCUDA", "CGMethod.cu");

}
void CGMethod::CUDAallFADotFAP(cudaStream_t stream){

    allFADotFCUDA<<<blocksnthreads[0], blocksnthreads[1],0,stream>>>(CUDAcommon::getCUDAvars().gpu_forceAux,
            CUDAcommon::getCUDAvars().gpu_forceAuxP ,gpu_g, gpu_nint);
    CUDAcommon::handleerror(cudaGetLastError(), "allFADotFCUDA", "CGMethod.cu");
//    addvector<<<1,1,0,stream>>>(gpu_g, gpu_nint, gpu_FADotFAP);
//    cudaStreamSynchronize(stream);
//    addvectorred<<<1,200,200 * sizeof(floatingpoint),stream>>>(gpu_g, gpu_nint, gpu_FADotFAP);
    resetfloatingpointvariableCUDA<<<1,1,0,stream>>>(gpu_FADotFAP);
    addvectorredcgm<<<bntaddvector.at(2),bntaddvector.at(3), bntaddvector.at(3) * sizeof(floatingpoint),stream>>>(gpu_g,
            gpu_nint, gpu_FADotFAP);
//    cudaStreamSynchronize(stream);
    CUDAcommon::handleerror(cudaGetLastError(), "allFADotFCUDA", "CGMethod.cu");

}
void CGMethod::CUDAallFDotFA(cudaStream_t stream){

    allFADotFCUDA<<<blocksnthreads[0], blocksnthreads[1],0,stream>>>(CUDAcommon::getCUDAvars().gpu_force,
            CUDAcommon::getCUDAvars().gpu_forceAux ,gpu_g, gpu_nint);
    CUDAcommon::handleerror(cudaGetLastError(), "allFADotFCUDA", "CGMethod.cu");
//    addvector<<<1,1,0,stream>>>(gpu_g, gpu_nint, gpu_FDotFA);
//    cudaStreamSynchronize(stream);
//    addvectorred<<<1,200,200* sizeof(floatingpoint),stream>>>(gpu_g, gpu_nint, gpu_FDotFA);
//    cudaStreamSynchronize(stream);
    resetfloatingpointvariableCUDA<<<1,1,0,stream>>>(gpu_FDotFA);
    addvectorredcgm<<<bntaddvector.at(2),bntaddvector.at(3), bntaddvector.at(3) * sizeof(floatingpoint),stream>>>(gpu_g,
            gpu_nint, gpu_FDotFA);
    CUDAcommon::handleerror(cudaGetLastError(), "allFADotFCUDA", "CGMethod.cu");

}

void CGMethod::CUDAshiftGradient(cudaStream_t stream, bool *Mcheckin) {
    shiftGradientCUDA<<<blocksnthreads[0], blocksnthreads[1],0, stream>>>(CUDAcommon::getCUDAvars().gpu_force,
            CUDAcommon::getCUDAvars().gpu_forceAux, gpu_nint, gpu_FADotFA, gpu_FADotFAP, gpu_FDotF, Mcheckin);
}

void CGMethod::CUDAshiftGradientifSafe(cudaStream_t stream, bool *Mcheckin, bool *Scheckin){
    shiftGradientCUDAifsafe<<<blocksnthreads[0], blocksnthreads[1],0, stream>>>(CUDAcommon::getCUDAvars().gpu_force, CUDAcommon::getCUDAvars().gpu_forceAux, gpu_nint,
                            Mcheckin, Scheckin);
    CUDAcommon::handleerror(cudaGetLastError(),"CUDAshiftGradientifSafe", "CGMethod.cu");
}

//void CGMethod::CUDAgetPolakvars(bool calc_safestate,cudaStream_t streamcalc, floatingpoint* gpu_GRADTOL, bool *gminstatein,
//                                    bool *gminstateout, bool *gsafestateout, volatile bool *cminstate){
////    state[0] = false;
////    state[1] = false;
//    if(cminstate[0] == true) {

////        maxFCUDA << < 1, 1, 0, streamcalc >> > (CUDAcommon::getCUDAvars().gpu_forceAux, gpu_nint, gpu_fmax);
//        maxFCUDAred<<<1,3, 3*sizeof(floatingpoint), streamcalc>>>(CUDAcommon::getCUDAvars().gpu_forceAux, gpu_nint, gpu_fmax);
////        CUDAcommon::handleerror(cudaDeviceSynchronize());
////        std::cout<<"======"<<endl;
//        CUDAcommon::handleerror(cudaGetLastError(), "maxFCUDA", "CGMethod.cu");

//        getminimizestateCUDA << < 1, 1, 0, streamcalc >> > (gpu_fmax, gpu_GRADTOL, gminstatein, gminstateout);
//        CUDAcommon::handleerror(cudaGetLastError(), "getminimizestateCUDA", "CGMethod.cu");
////        CUDAcommon::handleerror(cudaStreamSynchronize(streamcalc));
//    }
//    if(calc_safestate){
//        CUDAallFDotFA(streamcalc);
//        getsafestateCUDA<<<1,1,0,streamcalc>>>(gpu_FDotFA, gpu_FDotF, gpu_FADotFA, gsafestateout);
//        CUDAcommon::handleerror(cudaGetLastError(), "getsafestateCUDA", "CGMethod.cu");
//    }
//}

void CGMethod::CUDAgetPolakvars(cudaStream_t streamcalc, floatingpoint* gpu_GRADTOL, bool *gminstatein,
                                bool *gminstateout, volatile bool *cminstate){
//    state[0] = false;
//    state[1] = false;
    if(cminstate[0] == true) {

//        maxFCUDA << < 1, 1, 0, streamcalc >> > (CUDAcommon::getCUDAvars().gpu_forceAux, gpu_nint, gpu_fmax);
//        maxFCUDAred<<<1,3, 3*sizeof(floatingpoint), streamcalc>>>(CUDAcommon::getCUDAvars().gpu_forceAux, gpu_nint, gpu_fmax);
//        cudaStreamSynchronize(streamcalc);

        //@{ V2
//        allFADotFCUDA<<<blocksnthreads[0], blocksnthreads[1],0,streamcalc>>>(CUDAcommon::getCUDAvars().gpu_forceAux,
//                CUDAcommon::getCUDAvars().gpu_forceAux ,gpu_maxF, gpu_nint);
//        CUDAcommon::handleerror(cudaGetLastError(), "allFADotFACUDA", "CGMethod.cu");
//        maxFCUDAredv2<<<1,512,512*sizeof(floatingpoint), streamcalc>>>(gpu_maxF, gpu_nint,
//                gpu_fmax);
        //@}
        //Test
//        CUDAcommon::handleerror(cudaDeviceSynchronize());
//        floatingpoint maxFv1[1];
//        cudaMemcpy(maxFv1, gpu_fmax,  sizeof(floatingpoint), cudaMemcpyDeviceToHost);
//        std::cout<<"v1 maxF "<<maxFv1[0]<<endl;
//        floatingpoint *gpu_fmax2;
//        CUDAcommon::handleerror(cudaMalloc((void **)&gpu_fmax2, sizeof(floatingpoint)));
/*#ifdef CUDATIMETRACK
        cudaStream_t  streamcalc2;
        cudaStreamCreate(&streamcalc2);
        streamcalc = streamcalc2;
        chrono::high_resolution_clock::time_point tbegin, tend;
        tbegin = chrono::high_resolution_clock::now();
#endif*/
        //@{ V3
        //TODO combine with FADOTFA calculation by making it write it to gpu_maxF before
        // adding.
        allFADotFCUDA<<<blocksnthreads[0], blocksnthreads[1],0,streamcalc>>>(CUDAcommon::getCUDAvars().gpu_forceAux,
                CUDAcommon::getCUDAvars().gpu_forceAux ,gpu_maxF, gpu_nint);
        resetfloatingpointvariableCUDA<<<1,1,0,streamcalc>>>(gpu_fmax);
        resetintvariableCUDA<<<1,1,0,streamcalc>>>(gpu_mutexlock);
        maxFCUDAredv3<<<bntaddvector.at(2),bntaddvector.at(3), bntaddvector.at(3) *
                sizeof(floatingpoint),streamcalc>>>(gpu_maxF, gpu_nint, gpu_fmax, gpu_mutexlock);
        CUDAcommon::handleerror(cudaGetLastError(), "maxFCUDA", "CGMethod.cu");
        getminimizestateCUDA << < 1, 1, 0, streamcalc >> > (gpu_fmax, gpu_GRADTOL, gminstatein, gminstateout);
        CUDAcommon::handleerror(cudaGetLastError(), "getminimizestateCUDA", "CGMethod.cu");
        //@}
/*#ifdef CUDATIMETRACK
        cudaStreamSynchronize(streamcalc);
        tend = chrono::high_resolution_clock::now();
        chrono::duration<floatingpoint> elapsed_runs1(tend - tbegin);
        std::cout<<"CUDA maxF "<<elapsed_runs1.count()<<endl;
#endif
#ifdef CUDATIMETRACK
        tbegin = chrono::high_resolution_clock::now();
#endif
        maxF();
        auto x = maxF()>maxF();
#ifdef CUDATIMETRACK
        cudaStreamSynchronize(streamcalc);
        tend = chrono::high_resolution_clock::now();
        chrono::duration<floatingpoint> elapsed_runs2(tend - tbegin);
        std::cout<<"SERL maxF "<<elapsed_runs2.count()<<endl;
#endif*/


//        CUDAcommon::handleerror(cudaDeviceSynchronize());
//        cudaMemcpy(maxFv1, gpu_fmax2,  sizeof(floatingpoint), cudaMemcpyDeviceToHost);
//        std::cout<<"v2 maxF "<<maxFv1[0]<<endl;
//        cudaFree(gpu_fmax2);
        //Test ends

//                cout<<"MaxF algorithm is not accurate. Redo algorithm. Exiting"<<endl;
//                exit(EXIT_FAILURE);

//        cudaStreamSynchronize(streamcalc);
//        CUDAcommon::handleerror(cudaDeviceSynchronize());
//        std::cout<<"======"<<endl;
/*        CUDAcommon::handleerror(cudaGetLastError(), "maxFCUDA", "CGMethod.cu");
        getminimizestateCUDA << < 1, 1, 0, streamcalc >> > (gpu_fmax, gpu_GRADTOL, gminstatein, gminstateout);
        CUDAcommon::handleerror(cudaGetLastError(), "getminimizestateCUDA", "CGMethod.cu");*/
//        CUDAcommon::handleerror(cudaStreamSynchronize(streamcalc));
    }
//    if(calc_safestate){
//        CUDAallFDotFA(streamcalc);
//        getsafestateCUDA<<<1,1,0,streamcalc>>>(gpu_FDotFA, gpu_FDotF, gpu_FADotFA, gsafestateout);
//        CUDAcommon::handleerror(cudaGetLastError(), "getsafestateCUDA", "CGMethod.cu");
//    }
    CUDAcommon::handleerror(cudaGetLastError(),"CUDAgetPolakvars", "CGMethod.cu");
}

void CGMethod::CUDAgetPolakvars2(cudaStream_t streamcalc, bool *gsafestateout){
        CUDAallFDotFA(streamcalc);
        getsafestateCUDA<<<1,1,0,streamcalc>>>(gpu_FDotFA, gpu_FDotF, gpu_FADotFA, gsafestateout);
        CUDAcommon::handleerror(cudaGetLastError(), "getsafestateCUDA", "CGMethod.cu");
}

void CGMethod::CUDAmoveBeads(cudaStream_t stream, bool *gpu_checkin){
    floatingpoint *gpu_lambda = CUDAcommon::getCUDAvars().gpu_lambda;
    floatingpoint *gpu_coord = CUDAcommon::getCUDAvars().gpu_coord;
    floatingpoint *gpu_force = CUDAcommon::getCUDAvars().gpu_force;

    moveBeadsCUDA<<<blocksnthreads[0], blocksnthreads[1],0, stream>>>(gpu_coord, gpu_force, gpu_lambda, gpu_nint,
            gpu_checkin);

    CUDAcommon::handleerror(cudaGetLastError(),"moveBeadsCUDA", "CGMethod.cu");
}

void CGMethod::CUDAinitializePolak(cudaStream_t stream, bool *minstatein, bool *minstateout, bool *safestatein, bool
        *safestateout){
    CUDAallFDotFA(stream);
    initializePolak<<<1,1,0,stream>>>(minstatein, minstateout, safestatein, safestateout);
    CUDAcommon::handleerror(cudaGetLastError(),"CUDAinitializePolak", "CGPolakRibiereMethod.cu");
}

//floatingpoint CGMethod::gpuFDotF(floatingpoint *f1,floatingpoint *f2){
//
//    allFADotFCUDA<<<blocksnthreads[0], blocksnthreads[1]>>>(f1, f2 ,gpu_g, gpu_nint);
//    CUDAcommon::handleerror(cudaGetLastError(),"allFADotFCUDA", "CGMethod.cu");
////    addvector<<<1,1>>>(gpu_g, gpu_nint, gSum);
//    addvectorred<<<1,200,200* sizeof(floatingpoint)>>>(gpu_g, gpu_nint, gSum);
//    CUDAcommon::handleerror(cudaGetLastError(),"allFADotFCUDA", "CGMethod.cu");
//
////    CUDAcommon::handleerror( cudaPeekAtLastError() );
////    CUDAcommon::handleerror(cudaDeviceSynchronize());
//
//    floatingpoint g[1];
//    CUDAcommon::handleerror(cudaMemcpy(g, gSum, sizeof(floatingpoint),
//                                       cudaMemcpyDeviceToHost));
//
//
////    floatingpoint g[N/3];
////    CUDAcommon::handleerror(cudaMemcpy(g, gpu_g, N/3 * sizeof(floatingpoint),
////                                       cudaMemcpyDeviceToHost));
////    CUDAcommon::handleerror(cudaFree(gpu_g));
////    floatingpoint sum=0.0;
////    for(auto i=0;i<N/3;i++)
////        sum+=g[i];
//    return g[0];
//}
#endif
double CGMethod::searchDirDotSearchDir() const {
    double res = 0.0;
    for(auto x : searchDir) {
        res += x * x;
    }
    return res;
}

double CGMethod::forceDotForce() const {
    double res = 0.0;
    for(auto x : force) {
        res += x * x;
    }
    return res;
}

double CGMethod::forceDotForcePrev() const {
    double res = 0.0;
    for(std::size_t i = 0; i < force.size(); ++i) {
        res += force[i] * forcePrev[i];
    }
    return res;
}

double CGMethod::searchDirDotForce() const {
    double res = 0.0;
    for(std::size_t i = 0; i < force.size(); ++i) {
        res += searchDir[i] * force[i];
    }
    return res;
}

floatingpoint CGMethod::maxF() const {
    floatingpoint magMax = 0.0;
    for(auto x : force) {
        magMax = std::max(magMax, std::abs(x));
    }

	if(!std::isfinite(magMax)) {
		LOG(ERROR)<<"maxF is infinity. Check parameters. Exiting."<<endl;
		throw std::logic_error("maxF error");
	}

	return magMax;
}

Bead* CGMethod::maxBead() {

    floatingpoint maxF = 0.0;
    floatingpoint currentF;
    std::size_t index = 0;
#ifdef SERIAL
    const auto numBeads = Bead::numBeads();
    for (size_t i = 0; i < numBeads; ++i) {
        currentF = mathfunc::magnitude(Bead::getBeads()[i]->force);
        if(currentF > maxF) {
            index = i;
            maxF = currentF;
        }
    }
#endif
#ifdef CUDAACCL
    floatingpoint F_i[N];
    floatingpoint gmaxF = 0.0;
    CUDAcommon::handleerror(cudaDeviceSynchronize());
    CUDAcommon::handleerror(cudaMemcpy(F_i, CUDAcommon::getCUDAvars().gpu_forceAux, N *
                                                                                 sizeof(floatingpoint), cudaMemcpyDeviceToHost));
    floatingpoint gcurrentF;
//    long gindex = 0;

    for (int i = 0; i < N; i++) {

        gcurrentF = F_i[i] * F_i[i];
        if(gcurrentF > gmaxF) {
            index = (i - i%3)/3;
            gmaxF = gcurrentF;
//            std::cout<<gcurrentF<<" "<<forceAux[i] * forceAux[i]<<endl;
        }
    }
//    if(gindex!=index)
//        std::cout<<N<<endl;
//        std::cout<<"CPU and GPU codes do not point to same bead with maxF."<<endl;
#endif

    return Bead::getBeads()[index];
}

void CGMethod::moveAlongSearchDir(floatingpoint d)
{
    for(std::size_t i = 0; i < coord.size(); ++i)
        coord[i] += d * searchDir[i];
}

void CGMethod::shiftSearchDir(double d)
{
    for(std::size_t i = 0; i < coord.size(); ++i)
        searchDir[i] = force[i] + d * searchDir[i];
}

void CGMethod::printForces()
{
    // This function is DEPRECATED

    cout << "Print Forces" << endl;
    for(auto b: Bead::getBeads()) {

        for (int i = 0; i<3; i++)
            cout << b->coordinate()[i] << "  "<<
                 b->force[i] <<endl;
    }
    cout << "End of Print Forces" << endl;
}

void CGMethod::startMinimization() {
    //COPY BEAD DATA
#ifdef CUDATIMETRACK
    chrono::high_resolution_clock::time_point tbegin, tend;
    tbegin = chrono::high_resolution_clock::now();
#endif
	long Ncyl = Cylinder::getCylinders().size();

#ifdef CUDATIMETRACK
    tend= chrono::high_resolution_clock::now();
    chrono::duration<floatingpoint> elapsed_runst(tend - tbegin);
    CUDAcommon::cudatime.Tstartmin = elapsed_runst.count();
    std::cout<<"Start conv to vec time taken (s) "<<elapsed_runst.count()<<endl;
#endif
#ifdef CUDAACCL
#ifdef CUDATIMETRACK
    tbegin = chrono::high_resolution_clock::now();
#endif
    //Start stream
    if(stream_startmin == NULL || !(CUDAcommon::getCUDAvars().conservestreams))
        CUDAcommon::handleerror(cudaStreamCreate(&stream_startmin));
    int nDevices;
//    cudaDeviceProp prop;
    cudaGetDeviceCount(&nDevices);
    if(nDevices>1){
        cout<<"Code not configured for multiple devices. Exiting..."<<endl;
        exit(EXIT_FAILURE);
    }

    floatingpoint f[N];
    for(auto iter=0;i<N;i++)
        f[iter]=0.0;
    floatingpoint* gpu_coord;
    CUDAcommon::handleerror(cudaMalloc((void **) &gpu_coord, N*sizeof(floatingpoint)));
    floatingpoint* gpu_lambda;
    CUDAcommon::handleerror(cudaMalloc((void **) &gpu_lambda, sizeof(floatingpoint)));
    floatingpoint* gpu_force;
    CUDAcommon::handleerror(cudaMalloc((void **) &gpu_force, N*sizeof(floatingpoint)));
    floatingpoint* gpu_forceAux;
    CUDAcommon::handleerror(cudaMalloc((void **) &gpu_forceAux, N*sizeof(floatingpoint)));
    floatingpoint* gpu_forceAuxP;
    CUDAcommon::handleerror(cudaMalloc((void **) &gpu_forceAuxP, N*sizeof(floatingpoint)));
    floatingpoint* gpu_energy;
    CUDAcommon::handleerror(cudaMalloc((void **) &gpu_energy, sizeof(floatingpoint)));
    bool* gpu_btstate;
    CUDAcommon::handleerror(cudaMalloc((void **) &gpu_btstate, sizeof(bool)));
    cylinder* gpu_cylindervec;
    CUDAcommon::handleerror(cudaMalloc((void **) &gpu_cylindervec, Ncyl*sizeof(cylinder)));

    CUDAcommon::handleerror(cudaMalloc((void **) &gpu_initlambdalocal, sizeof(floatingpoint)));

    CUDAcommon::handleerror(cudaMalloc((void **)&gpu_fmax, sizeof(floatingpoint)));
    CUDAcommon::handleerror(cudaMalloc((void **)&g_currentenergy, sizeof(floatingpoint)));
    CUDAcommon::handleerror(cudaMalloc((void **)&gpu_FDotF, sizeof(floatingpoint)));
    CUDAcommon::handleerror(cudaMalloc((void **)&gpu_FADotFA, sizeof(floatingpoint)));
    CUDAcommon::handleerror(cudaMalloc((void **)&gpu_FADotFAP, sizeof(floatingpoint)));
    CUDAcommon::handleerror(cudaMalloc((void **)&gpu_FDotFA, sizeof(floatingpoint)));

    CUDAcommon::handleerror(cudaHostAlloc((void**)&convergencecheck, 3 * sizeof(bool), cudaHostAllocMapped));
    CUDAcommon::handleerror(cudaHostGetDevicePointer(&gpu_convergencecheck, convergencecheck, 0));

    //PING PONG
    CUDAcommon::handleerror(cudaMalloc(&g_stop1, sizeof(bool)));
    CUDAcommon::handleerror(cudaMalloc(&g_stop2, sizeof(bool)));
    CUDAcommon::handleerror(cudaHostAlloc(&h_stop, sizeof(bool), cudaHostAllocDefault));

    //@
    //Store the pointers so they can be tracked while calculating energies.
    CUDAcommon::cudavars.backtrackbools.clear();
    CUDAcommon::cudavars.backtrackbools.push_back(g_stop1);
    CUDAcommon::cudavars.backtrackbools.push_back(g_stop2);

//    CUDAcommon::handleerror(cudaHostAlloc((void**)&convergencecheck, 3 * sizeof(bool), cudaHostAllocDefault));
//    CUDAcommon::handleerror(cudaMalloc((void **) &gpu_convergencecheck, 3 * sizeof(bool)));

//    CUDAcommon::handleerror(cudaMalloc((void **) &gpu_lambda, sizeof(floatingpoint))); REPEAT.
    CUDAcommon::handleerror(cudaMemcpyAsync(gpu_coord, coord, N*sizeof(floatingpoint),
                                        cudaMemcpyHostToDevice, stream_startmin));
    CUDAcommon::handleerror(cudaMemcpyAsync(gpu_force, f, N*sizeof(floatingpoint),
                                        cudaMemcpyHostToDevice, stream_startmin));
    CUDAcommon::handleerror(cudaMemcpyAsync(gpu_forceAux, f, N*sizeof(floatingpoint),
                                        cudaMemcpyHostToDevice, stream_startmin));
    CUDAcommon::handleerror(cudaMemcpyAsync(gpu_forceAuxP, f, N*sizeof(floatingpoint),
                                        cudaMemcpyHostToDevice, stream_startmin));
    bool dummy[1];dummy[0] = true;
    CUDAcommon::handleerror(cudaMemcpyAsync(gpu_btstate, dummy, sizeof(bool),
                                        cudaMemcpyHostToDevice, stream_startmin));

    CUDAcommon::handleerror(cudaMemcpyAsync(gpu_cylindervec, cylindervec, Ncyl*sizeof
                                                    (cylinder),
                                            cudaMemcpyHostToDevice, stream_startmin));
    int *gculpritID;
    char *gculpritFF;
    char *gculpritinteraction;
    int *culpritID;
    char *culpritFF;
    char *culpritinteraction;
    CUDAcommon::handleerror(cudaHostAlloc((void**)&culpritID, 4 * sizeof(int), cudaHostAllocMapped));
    CUDAcommon::handleerror(cudaHostAlloc((void**)&culpritFF, 100*sizeof(char), cudaHostAllocMapped));
    CUDAcommon::handleerror(cudaHostAlloc((void**)&culpritinteraction, 100*sizeof(char), cudaHostAllocMapped));
    CUDAcommon::handleerror(cudaHostGetDevicePointer(&gculpritID, culpritID, 0));
    CUDAcommon::handleerror(cudaHostGetDevicePointer(&gculpritFF, culpritFF, 0));
    CUDAcommon::handleerror(cudaHostGetDevicePointer(&gculpritinteraction, culpritinteraction, 0));
//    CUDAcommon::handleerror(cudaMalloc((void **) &gculpritID, sizeof(int)));
//    CUDAcommon::handleerror(cudaMalloc((void **) &gculpritFF, 11*sizeof(char)));
//    char a[] = "FilamentFF";
//    CUDAcommon::handleerror(cudaMemcpy(gculpritFF, a, 100 * sizeof(char), cudaMemcpyHostToDevice));
//    CUDAcommon::handleerror(cudaMalloc((void **) &gculpritinteraction, 100*sizeof(char)));

    CUDAvars cvars=CUDAcommon::getCUDAvars();
    cvars.gpu_coord=gpu_coord;
    cvars.gpu_lambda=gpu_lambda;
    cvars.gpu_forceAux = gpu_forceAux;
    cvars.gpu_force = gpu_force;
    cvars.gpu_forceAuxP = gpu_forceAuxP;
    cvars.gpu_energy = gpu_energy;
    cvars.gculpritID = gculpritID;
    cvars.culpritID = culpritID;
    cvars.gculpritinteraction = gculpritinteraction;
    cvars.gculpritFF = gculpritFF;
    cvars.culpritinteraction = culpritinteraction;
    cvars.culpritFF = culpritFF;
    cvars.gpu_btstate = gpu_btstate;
    cvars.gpu_cylindervec = gpu_cylindervec;
    CUDAcommon::cudavars=cvars;
//SET CERTAIN GPU PARAMETERS SET FOR EASY ACCESS DURING MINIMIZATION._
//    int THREADSPERBLOCK;
//    cudaDeviceProp prop;
//    cudaGetDeviceProperties(&prop, 0);
//    THREADSPERBLOCK = prop.maxThreadsPerBlock;
    //@{ Reduction Add variables
    bntaddvector.clear();
    bntaddvector = getaddred2bnt(N/3);
    int M = bntaddvector.at(0);
    vector<floatingpoint> zerovec(M);
    fill(zerovec.begin(),zerovec.begin()+M,0.0);
    CUDAcommon::handleerror(cudaMalloc((void **) &gpu_g, M * sizeof(floatingpoint)));
    CUDAcommon::handleerror(cudaMemcpyAsync(gpu_g, zerovec.data(),
                           M * sizeof(floatingpoint), cudaMemcpyHostToDevice, stream_startmin));
    /*CUDAcommon::handleerror(cudaMemsetAsync(gpu_g, 0, M * sizeof(floatingpoint), stream_startmin));*/
    //MaxF
    CUDAcommon::handleerror(cudaMalloc((void **) &gpu_maxF, M * sizeof(floatingpoint)));
    CUDAcommon::handleerror(cudaMemcpyAsync(gpu_maxF, zerovec.data(),
                                            M * sizeof(floatingpoint), cudaMemcpyHostToDevice, stream_startmin));
    /*CUDAcommon::handleerror(cudaMemsetAsync(gpu_maxF, 0, M * sizeof(floatingpoint), stream_startmin));*/
    int THREADSPERBLOCK = bntaddvector.at(1);
    //@}

    int nint[1]; nint[0]=CGMethod::N/3;
    CUDAcommon::handleerror(cudaMalloc((void **) &gpu_nint, sizeof(int)));
    CUDAcommon::handleerror(cudaMemcpyAsync(gpu_nint, nint, sizeof(int),
                                        cudaMemcpyHostToDevice, stream_startmin));
    CUDAcommon::handleerror(cudaMalloc((void **) &gpu_state, sizeof(int)));
    blocksnthreads.push_back(CGMethod::N/(3*THREADSPERBLOCK) + 1);
    if(blocksnthreads[0]==1) blocksnthreads.push_back(CGMethod::N/3);
    else blocksnthreads.push_back(THREADSPERBLOCK);
    auto maxthreads = 8 * THREADSPERBLOCK;

    //@{maxFredv3
    int state[1];state[0] = 0;
    CUDAcommon::handleerror(cudaMalloc((void **) &gpu_mutexlock, sizeof(int)));
    CUDAcommon::handleerror(cudaMemcpyAsync(gpu_mutexlock, state, sizeof(int),
                                        cudaMemcpyHostToDevice, stream_startmin));
    //Synchronize
    CUDAcommon::handleerror(cudaStreamSynchronize(stream_startmin),"CGMethod.cu",
                            "startMinimization");

#ifdef CUDATIMETRACK
    tend= chrono::high_resolution_clock::now();
    chrono::duration<floatingpoint> elapsed_run(tend - tbegin);
    CUDAcommon::cudatime.Tstartmin = elapsed_run.count();
    std::cout<<"start min time taken (s) "<<elapsed_run.count()<<endl;
#endif

#ifdef CUDATIMETRACK
    CUDAcommon::cudatime.Tlambdap.clear();
    CUDAcommon::cudatime.Tlambdapcount.clear();
    CUDAcommon::cudatime.Tlambdap.push_back(0);
    CUDAcommon::cudatime.Tlambdap.push_back(0);
    CUDAcommon::cudatime.Tlambdap.push_back(0);
    CUDAcommon::cudatime.Tlambdapcount.push_back(0);
    CUDAcommon::cudatime.Tlambdapcount.push_back(0);
    CUDAcommon::cudatime.Tlambdapcount.push_back(0);
    //
    CUDAcommon::serltime.Tlambdap.clear();
    CUDAcommon::serltime.Tlambdapcount.clear();
    CUDAcommon::serltime.Tlambdap.push_back(0);
    CUDAcommon::serltime.Tlambdap.push_back(0);
    CUDAcommon::serltime.Tlambdap.push_back(0);
    CUDAcommon::serltime.Tlambdapcount.push_back(0);
    CUDAcommon::serltime.Tlambdapcount.push_back(0);
    CUDAcommon::serltime.Tlambdapcount.push_back(0);
#endif
    //@}
    //addvectorred2@{

//    int blocks, threads;
//    if(M > THREADSPERBLOCK){
//        if(M > maxthreads) {
//            blocks = 8;
//            threads = THREADSPERBLOCK;
//        }
//        else if(M > THREADSPERBLOCK){
//            blocks = M /(4 * THREADSPERBLOCK) +1;
//            threads = THREADSPERBLOCK;
//        }
//    }
//    else
//    { blocks = 1; threads = M/4;}
//    std::cout<<blocks<<" "<<threads<<" "<<M<<" "<<N/3<<" "<<maxthreads<<" "<<THREADSPERBLOCK<<endl;
//    bntaddvector.clear();
//    bntaddvector.push_back(blocks);
//    bntaddvector.push_back(threads);
//    CUDAcommon::handleerror(cudaMalloc((void **) &gSum, sizeof(floatingpoint)));
//    CUDAcommon::handleerror(cudaMalloc((void **) &gSum2, sizeof(floatingpoint)));
    //@}
//    CUDAcommon::handleerror(cudaMalloc((void **) &gpu_g, N/3 * sizeof(floatingpoint)));

    //Memory alloted
    //@{
//    size_t allocmem = 0;
//    allocmem += (4*N + 9 + M)*sizeof(floatingpoint) + 6 * sizeof(bool) + 6 * sizeof(int) + 200 * sizeof(char);
//    auto c = CUDAcommon::getCUDAvars();
//    c.memincuda += allocmem;
//    CUDAcommon::cudavars = c;
//    std::cout<<"Total allocated memory KB"<<c.memincuda/1024<<endl;
//    std::cout<<"Memory allocated "<< allocmem/1024<<"Memory freed 0"<<endl;
    //@}


//    cvars.gpu_globalMem = prop.totalGlobalMem;
//    cvars.gpu_sharedMem = prop.sharedMemPerBlock;
//    floatingpoint a;
//    std::cout<<cvars.gpu_globalMem<<" "<<cvars.gpu_sharedMem<<" "<<sizeof(a)<<endl;
//
//    floatingpoint ccoord[N];
//    cudaMemcpy(ccoord, gpu_coord, N*sizeof(floatingpoint), cudaMemcpyDeviceToHost);
//    for(auto i=0;i<N;i++)
//        std::cout<<ccoord[i]<<" "<<coord[i]<<endl;

//    vector<floatingpoint> c2;c2.push_back(273.14);c2.push_back(273.14);
//    floatingpoint c2[2];
//    c2[0]=10.234;c2[1]=20.234;
//    floatingpoint *gpu_coord2;
//    cudaMalloc((void **) &gpu_coord2, 2*sizeof(floatingpoint));
//    cudaMemcpy(gpu_coord2, c2, 2*sizeof(floatingpoint), cudaMemcpyHostToDevice);
//
//    floatingpoint cc[2];
//    cudaMemcpy(cc, gpu_coord2, 2*sizeof(floatingpoint), cudaMemcpyDeviceToHost);
//    std::cout<<cc[0]<<" "<<cc[1]<<endl;
//    cudaFree(gpu_coord2);
//    cudaFree(gpu_coord);
#endif
}

void CGMethod::endMinimization() {
<<<<<<< HEAD
    // Reset backup coordinates with minimum Energy
    coordMinE.clear();
    minimumE = 1e10;

=======
	//flush vector
	Bead::getDbData().coords_minE.resize(0);
	//reset minimumE.
    minimumE = (floatingpoint) 1e10;
>>>>>>> 06cbffcf
#ifdef CUDATIMETRACK
    chrono::high_resolution_clock::time_point tbegin, tend;
    tbegin = chrono::high_resolution_clock::now();
#endif
#ifdef CUDAACCL

    CUDAcommon::handleerror(cudaMemcpy(coord, CUDAcommon::getCUDAvars().gpu_coord, N *
                            sizeof(floatingpoint), cudaMemcpyDeviceToHost));
    CUDAcommon::handleerror(cudaMemcpy(force, CUDAcommon::getCUDAvars().gpu_force, N *
                            sizeof(floatingpoint), cudaMemcpyDeviceToHost));
//    CUDAcommon::handleerror(cudaMemcpy(forceAux, CUDAcommon::getCUDAvars().gpu_forceAux, N *
//                            sizeof(floatingpoint), cudaMemcpyDeviceToHost));

#endif

//    deallocate();


//    CUDAcommon::getCUDAvars().gpu_coord = NULL;
//    CUDAcommon::getCUDAvars().gpu_force = NULL;
//    CUDAcommon::getCUDAvars().gpu_forceAux = NULL;
//    CUDAcommon::getCUDAvars().gpu_lambda = NULL;

    //Memory alloted
    //@{
//    size_t allocmem = 0;
//    allocmem += (4*N + 9 +  bntaddvector.at(0))*sizeof(floatingpoint) + 6 * sizeof(bool) + 6 * sizeof(int) + 200 * sizeof(char);
//    auto c = CUDAcommon::getCUDAvars();
//    c.memincuda -= allocmem;
//    CUDAcommon::cudavars = c;
//    std::cout<<"Total allocated memory "<<c.memincuda/1024<<endl;
//    std::cout<<"Memory allocated 0 . Memory freed "<<allocmem/1024<<endl;
    //@}

//    size_t free, total;
//    CUDAcommon::handleerror(cudaMemGetInfo(&free, &total));
//    fprintf(stdout,"\t### After Min Available VRAM : %g Mo/ %g Mo(total)\n\n",
//            free/1e6, total/1e6);
//
//    cudaFree(0);
//
//    CUDAcommon::handleerror(cudaMemGetInfo(&free, &total));
//    fprintf(stdout,"\t### Available VRAM : %g Mo/ %g Mo(total)\n\n",
//            free/1e6, total/1e6);

#ifdef CUDATIMETRACK
    tend= chrono::high_resolution_clock::now();
    chrono::duration<floatingpoint> elapsed_run(tend - tbegin);
    CUDAcommon::cudatime.Tstartmin = elapsed_run.count();
    std::cout<<"end min time taken (s) "<<elapsed_run.count()<<endl;
#endif

}

#ifdef CUDAACCL
floatingpoint CGMethod::backtrackingLineSearchCUDA(ForceFieldManager& FFM, floatingpoint MAXDIST,
                                        floatingpoint LAMBDAMAX, bool *gpu_safestate) {
#ifdef CUDATIMETRACK
    chrono::high_resolution_clock::time_point tbegin, tend;
    CUDAcommon::cudatime.Tlambdapcount.at(0)++;
    tbegin = chrono::high_resolution_clock::now();
#endif
    //@{ Lambda phase 1
    floatingpoint lambda;
    h_stop[0] = false;
    if(s1 == NULL || !(CUDAcommon::getCUDAvars().conservestreams))
        CUDAcommon::handleerror(cudaStreamCreate(&s1));
    if(s2 == NULL || !(CUDAcommon::getCUDAvars().conservestreams))
        CUDAcommon::handleerror(cudaStreamCreate(&s2));
    if(s3 == NULL || !(CUDAcommon::getCUDAvars().conservestreams))
        CUDAcommon::handleerror(cudaStreamCreate(&s3));
    if(e1 == NULL || !(CUDAcommon::getCUDAvars().conservestreams))
        CUDAcommon::handleerror(cudaEventCreate(&e1));
    if(e2 == NULL || !(CUDAcommon::getCUDAvars().conservestreams))
        CUDAcommon::handleerror(cudaEventCreate(&e2));
    sp1 = &s1;
    sp2 = &s2;
    ep1 = &e1;
    ep2 = &e2;
    g_s1 = g_stop1;
    g_s2 = g_stop2;
    //prep for backtracking.
    if(gpu_params == NULL){
        //TODO move gpu_params copy permanently out of the function.
        floatingpoint params[5];
        params[0] = BACKTRACKSLOPE;
        params[1] = LAMBDAREDUCE;
        params[2] = LAMBDATOL;
        params[3] = LAMBDAMAX;
        params[4] = MAXDIST;
        CUDAcommon::handleerror(cudaMalloc((void **) &gpu_params, 5 * sizeof(floatingpoint)));
        CUDAcommon::handleerror(cudaMemcpy(gpu_params, params, 5 * sizeof(floatingpoint),
                                           cudaMemcpyHostToDevice));
    }
    CUDAresetlambda(*sp1);//set lambda to zero.
    if(e == NULL || !(CUDAcommon::getCUDAvars().conservestreams))  {
        CUDAcommon::handleerror(cudaEventCreate(&e));
    }

    CUDAcommon::handleerror(cudaEventRecord(e, *sp1));
    auto cvars = CUDAcommon::getCUDAvars();
    cvars.streamvec.clear();
    CUDAcommon::cudavars = cvars;
    //initialize lambda search
    CUDAinitializeLambda(*sp1, g_s1, g_s2, gpu_safestate, gpu_state);
    //@} Lambda phase 1
#ifdef CUDATIMETRACK
    tend= chrono::high_resolution_clock::now();
    chrono::duration<floatingpoint> elapsed_run(tend - tbegin);
    CUDAcommon::cudatime.Tlambdap.at(0) += elapsed_run.count();
#endif
    //Calculate current energy.
    floatingpoint currentEnergy = FFM.computeEnergy(coord, force, 0.0);
    //wait for energies to be calculated
    for(auto strm:CUDAcommon::getCUDAvars().streamvec)
        CUDAcommon::handleerror(cudaStreamSynchronize(*strm),"backConvSync","CGMethod.cu");
    if(stream_bt == NULL || !(CUDAcommon::getCUDAvars().conservestreams))
        CUDAcommon::handleerror(cudaStreamCreate(&stream_bt),"find lambda", "CGMethod.cu");

#ifdef DETAILEDOUTPUT_ENERGY
//    CUDAcommon::handleerror(cudaDeviceSynchronize());
    floatingpoint cuda_energy[1];
    CUDAcommon::handleerror(cudaMemcpy(cuda_energy, CUDAcommon::cudavars.gpu_energy,  sizeof(floatingpoint),
                                       cudaMemcpyDeviceToHost));
    std::cout<<"Total Energy cE pN.nm CUDA "<<cuda_energy[0]<<" SERL "<<currentEnergy<<endl;
    std::cout<<endl;
#endif

#ifdef CUDATIMETRACK
    tbegin = chrono::high_resolution_clock::now();
#endif
    //@{ Lambda phase 1b
    cudaStreamSynchronize(*sp1);
    setcurrentenergy<<<1,1,0,*sp1>>>(CUDAcommon::getCUDAvars().gpu_energy, g_currentenergy, CUDAcommon::getCUDAvars()
            .gpu_lambda, gpu_initlambdalocal);
    CUDAcommon::handleerror(cudaGetLastError(),"setcurrentenergy", "CGMethod.cu");
    cudaStreamSynchronize(*sp1);

    //check if converged.
    //TODO commented coz this line is not needed
//    CUDAcommon::handleerror(cudaStreamWaitEvent(s3, *ep1, 0));
//    CUDAcommon::handleerror(cudaEventRecord(*CUDAcommon::getCUDAvars().event, *sp1));
    CUDAcommon::handleerror(cudaMemcpyAsync(h_stop, g_s2, sizeof(bool), cudaMemcpyDeviceToHost, s3));
//    CUDAcommon::handleerror(cudaStreamSynchronize (*sp1)); CHECK IF NEEDED
    cconvergencecheck = h_stop;
    int iter = 0;
    //@} Lambda phase 1b
#ifdef CUDATIMETRACK
    tend= chrono::high_resolution_clock::now();
    chrono::duration<floatingpoint> elapsed_run1b(tend - tbegin);
    CUDAcommon::cudatime.Tlambdap.at(0) += elapsed_run1b.count();
#endif

    while(!(cconvergencecheck[0])) {
#ifdef CUDATIMETRACK
        CUDAcommon::cudatime.Tlambdapcount.at(1)++;
        tbegin = chrono::high_resolution_clock::now();
#endif
        //@{ Lambda phase 2
        iter++;
        CUDAcommon::handleerror(cudaStreamWaitEvent(*sp2, *ep1, 0));
        CUDAcommon::handleerror(cudaStreamSynchronize(*sp2));
        //ping pong swap
        sps = sp1;
        sp1 = sp2;
        sp2 = sps;
        eps = ep1;
        ep1 = ep2;
        ep2 = eps;
//        g_bs = g_b1;
//        g_b1 = g_b2;
//        g_b2 = g_bs;
        g_ss = g_s1;
        g_s1 = g_s2;
        g_s2 = g_ss;

        auto cvars = CUDAcommon::getCUDAvars();
        cvars.streamvec.clear();
//        cvars.event = ep1;
        CUDAcommon::cudavars = cvars;
        //@} Lambda phase 2
#ifdef CUDATIMETRACK
        tend= chrono::high_resolution_clock::now();
        chrono::duration<floatingpoint> elapsed_run2(tend - tbegin);
        CUDAcommon::cudatime.Tlambdap.at(1) += elapsed_run2.count();
#endif

#ifdef SERIAL_CUDACROSSCHECK
        floatingpoint cuda_lambda[1];
        CUDAcommon::handleerror(cudaDeviceSynchronize(),"CGPolakRibiereMethod.cu","CGPolakRibiereMethod.cu");
        CUDAcommon::handleerror(cudaMemcpy(cuda_lambda, CUDAcommon::cudavars.gpu_lambda,  sizeof(floatingpoint),
                                           cudaMemcpyDeviceToHost));
        lambda = cuda_lambda[0];
#endif

        //TODO let each forcefield calculate energy IFF conv state = false. That will help
        // them avoid unnecessary iterations.
        //let each forcefield also add energies to two different energy variables.
        floatingpoint energyLambda = FFM.computeEnergy(coord, force, lambda);

        //wait for energies to be calculated
         for(auto strm:CUDAcommon::getCUDAvars().streamvec) {
            CUDAcommon::handleerror(cudaStreamSynchronize(*strm), "backConvsync", "CGMethod.cu");
        }
#ifdef SERIAL_CUDACROSSCHECK
        for(auto strm:CUDAcommon::getCUDAvars().streamvec) {
            CUDAcommon::handleerror(cudaStreamSynchronize(*strm), "backConvsync", "CGMethod.cu");
        }
        CUDAcommon::handleerror(cudaDeviceSynchronize());
        floatingpoint cuda_energy[1];
        CUDAcommon::handleerror(cudaMemcpy(cuda_energy, CUDAcommon::cudavars.gpu_energy,  sizeof(floatingpoint),
                                           cudaMemcpyDeviceToHost));
        std::cout<<"Total Energy EL pN.nm CUDA "<<cuda_energy[0]<<" SERL "
                ""<<energyLambda<<endl;
        std::cout<<endl;
#endif
#ifdef CUDATIMETRACK
        tbegin = chrono::high_resolution_clock::now();
#endif
        //@{ Lambda phase 2
        if(!(cconvergencecheck[0])){
            CUDAcommon::handleerror(cudaStreamSynchronize(stream_bt));
            CUDAfindLambda(*sp1, stream_bt, *ep1, g_s1, g_s2, gpu_safestate, gpu_state);
            CUDAcommon::handleerror(cudaStreamSynchronize(*sp1));
            CUDAcommon::handleerror(cudaStreamSynchronize(stream_bt));
            if(cconvergencecheck[0]  == false){
                CUDAcommon::handleerror(cudaStreamWaitEvent(s3, *ep1, 0));
                CUDAcommon::handleerror(cudaMemcpyAsync(h_stop, g_s2, sizeof(bool), cudaMemcpyDeviceToHost, s3));
            }
        }
        //@Lambda phase 2
#ifdef CUDATIMETRACK
        tend= chrono::high_resolution_clock::now();
        chrono::duration<floatingpoint> elapsed_run2b(tend - tbegin);
        CUDAcommon::cudatime.Tlambdap.at(1) += elapsed_run2b.count();
#endif
    }
    if(!(CUDAcommon::getCUDAvars().conservestreams))
        CUDAcommon::handleerror(cudaFree(gpu_params), "CudaFree", "CGMethod.cu");
#ifdef CUDATIMETRACK
    CUDAcommon::cudatime.Tlambdapcount.at(2)++;
    tbegin = chrono::high_resolution_clock::now();
#endif
    //@{ Lambda phase 3
    //commented on 18 Sep 2018.
//    correctlambdaCUDA<<<1,1,0, stream_bt>>>(CUDAcommon::getCUDAvars().gpu_lambda, gpu_state, gpu_params);

/*    correctlambdaCUDA<<<1,1,0, *sp1>>>(CUDAcommon::getCUDAvars().gpu_lambda, gpu_state,
            gpu_params);*/

    CUDAcommon::handleerror(cudaStreamSynchronize(stream_bt));
    CUDAcommon::handleerror(cudaStreamSynchronize(s1));
    CUDAcommon::handleerror(cudaStreamSynchronize(s2));
    CUDAcommon::handleerror(cudaStreamSynchronize(s3));
    //@} Lambda phase 3
#ifdef CUDATIMETRACK
    tend= chrono::high_resolution_clock::now();
    chrono::duration<floatingpoint> elapsed_run3(tend - tbegin);
    CUDAcommon::cudatime.Tlambdap.at(2) += elapsed_run3.count();
#endif
    if(!(CUDAcommon::getCUDAvars().conservestreams))  {
        CUDAcommon::handleerror(cudaStreamDestroy(s1));
        CUDAcommon::handleerror(cudaStreamDestroy(s2));
        CUDAcommon::handleerror(cudaStreamDestroy(s3));
        CUDAcommon::handleerror(cudaStreamDestroy(stream_bt));
        CUDAcommon::handleerror(cudaEventDestroy(e1));
        CUDAcommon::handleerror(cudaEventDestroy(e2));
    }
    std::cout<<"CUDA lambda determined in "<<iter<< " iterations "<<endl;

    if(cconvergencecheck[0]||sconvergencecheck)
        return lambda;

}
#endif // CUDAACCL

floatingpoint CGMethod::backtrackingLineSearch(ForceFieldManager& FFM, floatingpoint MAXDIST,
                                               floatingpoint maxForce, floatingpoint LAMBDAMAX,
                                                floatingpoint LAMBDARUNNINGAVERAGEPROBABILITY,
                                                 bool *gpu_safestate, bool *M_ETolstate) {

    //@{ Lambda phase 1
    floatingpoint lambda;
    sconvergencecheck = true;
#ifdef SERIAL //SERIAL
    sconvergencecheck = false;
    cconvergencecheck = new bool[1];
    cconvergencecheck[0] = true;
#endif
#ifdef SERIAL
    //return zero if no forces
    if(maxForce == 0.0) {
        lambda = 0.0;
#ifdef DETAILEDOUTPUT_LAMBDA
        std::cout<<"initial_lambda_serial "<<lambda<<endl;
#endif
        return lambda;
    }

    //calculate first lambda
	floatingpoint ravg = sum/(maxprevlambdacount);
    if(runningaveragestatus)
	    lambda = min<floatingpoint>(min<floatingpoint >(LAMBDAMAX, MAXDIST / maxForce), ravg);
    else
	    lambda = min(LAMBDAMAX, MAXDIST / maxForce);

    //@} Lambda phase 1
#ifdef DETAILEDOUTPUT_LAMBDA
    std::cout<<"SL lambdamax "<<LAMBDAMAX<<" serial_lambda "<<lambda<<" fmax "<<maxForce<<" state "<<sconvergencecheck<<endl;
#endif
#endif
	tbegin = chrono::high_resolution_clock::now();
    floatingpoint currentEnergy = FFM.computeEnergy(coord.data());
	CUDAcommon::tmin.computeenerycallszero++;
	tend = chrono::high_resolution_clock::now();
	chrono::duration<floatingpoint> elapsed_energy(tend - tbegin);
	CUDAcommon::tmin.computeenergy+= elapsed_energy.count();
	CUDAcommon::tmin.computeenergyzero+= elapsed_energy.count();

	#ifdef TRACKDIDNOTMINIMIZE
	SysParams::Mininimization().TotalE.push_back(currentEnergy);
	#endif

    if(ForceFieldManager::_culpritForceField != nullptr){
        endMinimization();
        FFM.printculprit();
    }
#ifdef DETAILEDOUTPUT_ENERGY
    CUDAcommon::handleerror(cudaDeviceSynchronize());
    floatingpoint cuda_energy[1];
    CUDAcommon::handleerror(cudaMemcpy(cuda_energy, CUDAcommon::cudavars.gpu_energy,  sizeof(floatingpoint),
                                       cudaMemcpyDeviceToHost));
    std::cout<<"Total Energy CE pN.nm CUDA "<<cuda_energy[0]<<" SERL "<<currentEnergy<<endl;
    std::cout<<endl;
#endif
	floatingpoint energyChange = (floatingpoint)0.0;
	floatingpoint energyLambda = (floatingpoint)0.0;
    int iter = 0;
    while(!(cconvergencecheck[0])||!(sconvergencecheck)) {
//    	cout<<"starting with lambda "<<lambda<<endl;
        iter++;
        //TODO let each forcefield calculate energy IFF conv state = false. That will help
        // them avoid unnecessary iterations.
        //let each forcefield also add energies to two different energy variables.

        tbegin = chrono::high_resolution_clock::now();
	    calcCoordLineSearch(lambda);
        energyLambda = FFM.computeEnergy<true>(coordLineSearch.data());
	    CUDAcommon::tmin.computeenerycallsnonzero++;
	    tend = chrono::high_resolution_clock::now();
	    chrono::duration<floatingpoint> elapsed_energy(tend - tbegin);
	    CUDAcommon::tmin.computeenergy+= elapsed_energy.count();
	    CUDAcommon::tmin.computeenergynonzero+= elapsed_energy.count();

#ifdef DETAILEDOUTPUT_ENERGY
        CUDAcommon::handleerror(cudaDeviceSynchronize());
        floatingpoint cuda_energy[1];
        CUDAcommon::handleerror(cudaMemcpy(cuda_energy, CUDAcommon::cudavars.gpu_energy,  sizeof(floatingpoint),
                                           cudaMemcpyDeviceToHost));
        std::cout<<"Total Energy EL pN.nm CUDA "<<cuda_energy[0]<<" SERL "
                ""<<energyLambda<<endl;
        std::cout<<endl;
#endif

#ifdef SERIAL
        //@{ Lambda phase 2
        if(!(sconvergencecheck)){
            floatingpoint idealEnergyChange = -BACKTRACKSLOPE * lambda * searchDirDotForce();
            if(lambda<0 || idealEnergyChange>0) {
            	sconvergencecheck = true;
            	lambda=0.0;
            }
            energyChange = energyLambda - currentEnergy;
#ifdef DETAILEDOUTPUT_LAMBDA
            std::cout<<"BACKTRACKSLOPE "<<BACKTRACKSLOPE<<" lambda "<<lambda<<" allFDotFA"
                    " "<<searchDirDotForce()<<endl;
            std::cout<<"SL energyChange "<<energyChange<<" idealEnergyChange "
                    ""<<idealEnergyChange<<endl;
#endif
            //return if ok
            //Armijo conditon
            if(energyChange <= idealEnergyChange) {
                sconvergencecheck = true;}
            else {
	            //reduce lambda
	            lambda *= LAMBDAREDUCE;
            }

            if(lambda <= 0.0 || lambda <= LAMBDATOL) {
                sconvergencecheck = true;
                lambda = 0.0;
            }
#ifdef DETAILEDOUTPUT_LAMBDA
            std::cout<<"SL2 BACKTRACKSLOPE "<<BACKTRACKSLOPE<<" lambda "<<lambda<<" allFDotFA "
                                                                                <<searchDirDotForce()<<endl;
            std::cout<<"SL2 energyChange "<<energyChange<<" idealEnergyChange "
                    ""<<idealEnergyChange
                     <<" lambda "<<lambda<<" state "<<sconvergencecheck<<endl;
#endif
/*            cout<<" lambda "<<lambda<<endl;
            std::cout<<"SL2 BACKTRACKSLOPE "<<BACKTRACKSLOPE<<" allFDotFA "
                     <<allFDotFA()<<endl;
            std::cout<<"SL2 energyChange "<<energyChange<<" idealEnergyChange "
                                                          ""<<idealEnergyChange
                     <<" energylambda "<<energyLambda<<" state "<<sconvergencecheck<<endl;*/
        }
        //@{ Lambda phase 2

#endif
    }
//    std::cout<<"lambda determined in "<<iter<< " iterations. lambda="<<lambda<<endl;
//synchronize streams
#ifdef SERIAL
        delete [] cconvergencecheck;
#endif
	    //running average
        //@{
	    sum = sum - previouslambdavec[headpos] + lambda;
        previouslambdavec[headpos] = lambda;

        if(headpos==maxprevlambdacount-1) {
	        headpos = 0;
	        floatingpoint temp = Rand::randfloatingpoint(0,1);
	        if( temp > 1-LAMBDARUNNINGAVERAGEPROBABILITY) {
		        runningaveragestatus = true;
//		        cout<<"running lambda turned on "<<endl;
	        }
	        else {
		        runningaveragestatus = false;

//		        cout<<"running lambda turned off "<<endl;
	        }
        }
        else
        	headpos++;

	    //@}
	//Set ETolstate to true if the energy change at a nonzero lambda is < ETOTALTOL
	if(2*abs(energyChange)/(energyLambda+currentEnergy)<ETOTALTOL && lambda > 0) {
		M_ETolstate[0] = true;
/*		cout<<"Setting value to true "<<lambda<<" energyLambda "<<energyLambda
		<<" currentEnergy "<<currentEnergy<<" energyChange "<<energyChange<<" "<<2*abs
		(energyChange)/ (energyLambda+currentEnergy)<<" "<<ETOTALTOL<<endl;*/
	}
	if(lambda > 0)
		TotalEnergy = energyLambda;
	else
		TotalEnergy = currentEnergy;
        return lambda;

}

floatingpoint CGMethod::safeBacktrackingLineSearch(
    ForceFieldManager& FFM, floatingpoint MAXDIST, floatingpoint maxForce,
    floatingpoint LAMBDAMAX, bool *gpu_safestate, bool *M_ETolstate) {

    //reset safe mode
    _safeMode = false;
    sconvergencecheck = true;

    if(maxForce == 0.0) { return 0.0; }

    //calculate first lambda
    floatingpoint lambda = std::min(LAMBDAMAX, MAXDIST / maxForce);

//    std::cout<<"safe 0"<<endl;
#ifdef SERIAL //SERIAL
    sconvergencecheck = false;
    cconvergencecheck = new bool[1];
    cconvergencecheck[0] = true;
#endif
//prepare for ping pong optimization
	tbegin = chrono::high_resolution_clock::now();
    floatingpoint currentEnergy = FFM.computeEnergy(coord.data());
	CUDAcommon::tmin.computeenerycallszero++;
	tend = chrono::high_resolution_clock::now();
	chrono::duration<floatingpoint> elapsed_energy(tend - tbegin);
	CUDAcommon::tmin.computeenergy+= elapsed_energy.count();
	CUDAcommon::tmin.computeenergyzero+= elapsed_energy.count();

	#ifdef TRACKDIDNOTMINIMIZE
	SysParams::Mininimization().TotalE.push_back(currentEnergy);
	#endif

    if(ForceFieldManager::_culpritForceField != nullptr){
        endMinimization();
	    FFM.printculprit();
    }
#ifdef DETAILEDOUTPUT_ENERGY
    CUDAcommon::handleerror(cudaDeviceSynchronize());
    floatingpoint cuda_energy[1];
    CUDAcommon::handleerror(cudaMemcpy(cuda_energy, CUDAcommon::cudavars.gpu_energy,  sizeof(floatingpoint),
                                       cudaMemcpyDeviceToHost));
    std::cout<<"Total Energy CE pN.nm CUDA "<<cuda_energy[0]<<" SERL "<<currentEnergy<<endl;
    std::cout<<endl;
#endif
	floatingpoint energyChange = (floatingpoint)0.0;
	floatingpoint energyLambda = (floatingpoint)0.0;
	int iter =0;
    //safe backtracking loop
    while(!(cconvergencecheck[0])||!(sconvergencecheck)) {
        //new energy when moved by lambda
        iter++;

	    tbegin = chrono::high_resolution_clock::now();
	    calcCoordLineSearch(lambda);
        energyLambda = FFM.computeEnergy<true>(coordLineSearch.data());
	    CUDAcommon::tmin.computeenerycallsnonzero++;
	    tend = chrono::high_resolution_clock::now();
	    chrono::duration<floatingpoint> elapsed_energy(tend - tbegin);
	    CUDAcommon::tmin.computeenergy+= elapsed_energy.count();
	    CUDAcommon::tmin.computeenergynonzero+= elapsed_energy.count();
#ifdef DETAILEDOUTPUT_ENERGY
        CUDAcommon::handleerror(cudaDeviceSynchronize());
        floatingpoint cuda_energy[1];
        CUDAcommon::handleerror(cudaMemcpy(cuda_energy, CUDAcommon::cudavars.gpu_energy,  sizeof(floatingpoint),
                                           cudaMemcpyDeviceToHost));
        std::cout<<"Total Energy EL pN.nm CUDA "<<cuda_energy[0]<<" SERL "
                ""<<energyLambda<<endl;
        std::cout<<endl;
#endif

#ifdef SERIAL
        if(!(sconvergencecheck)){
            energyChange = energyLambda - currentEnergy;

            //return if ok
            if(energyChange <= 0.0) sconvergencecheck = true;
            else
                //reduce lambda
                lambda *= LAMBDAREDUCE;

            //just shake if we cant find an energy min,
            //so we dont get stuck
            if(lambda <= 0.0 || lambda <= LAMBDATOL) {
                lambda = MAXDIST / maxForce;
                sconvergencecheck = true;
            }
        }

#endif
    }
//    std::cout<<"Safe lambda determined in "<<iter<< " iterations. lambda="<<lambda<<endl;

#ifdef SERIAL
        delete [] cconvergencecheck;
#endif
	//Set ETolstate to true if the energy change at a nonzero lambda is < ETOTALTOL
        if(2*abs(energyChange)/(energyLambda+currentEnergy)<ETOTALTOL && lambda > 0) {
	        M_ETolstate[0] = true;
/*	        cout<<"Setting value to true "<<lambda<<" energyLambda "<<energyLambda
	            <<" currentEnergy "<<currentEnergy<<" energyChange "<<energyChange<<" "<<2*abs
			        (energyChange)/ (energyLambda+currentEnergy)<<" "<<ETOTALTOL<<endl;*/
        }
	if(lambda > 0)
		TotalEnergy = energyLambda;
	else
		TotalEnergy = currentEnergy;
        return lambda;

}

floatingpoint CGMethod::safeBacktrackingLineSearchV2(ForceFieldManager& FFM, floatingpoint MAXDIST,
                                              floatingpoint maxForce, floatingpoint LAMBDAMAX,
                                              bool *gpu_safestate, bool *M_ETolstate) {

	//reset safe mode
	_safeMode = false;
	//@{ Lambda phase 1
	floatingpoint lambda;
	sconvergencecheck = true;
#ifdef SERIAL //SERIAL
	sconvergencecheck = false;
#endif
#ifdef SERIAL
	//return zero if no forces
	if(maxForce == 0.0) {
		lambda = 0.0;
#ifdef DETAILEDOUTPUT_LAMBDA
		std::cout<<"initial_lambda_serial "<<lambda<<endl;
#endif
		return lambda;
	}
	lambda = min(LAMBDAMAX, MAXDIST / maxForce);

	//@} Lambda phase 1
#ifdef DETAILEDOUTPUT_LAMBDA
	std::cout<<"SL lambdamax "<<LAMBDAMAX<<" serial_lambda "<<lambda<<" fmax "<<maxForce<<" state "<<sconvergencecheck<<endl;
#endif
#endif
	tbegin = chrono::high_resolution_clock::now();
	floatingpoint currentEnergy = FFM.computeEnergy(coord.data());
	CUDAcommon::tmin.computeenerycallszero++;
	tend = chrono::high_resolution_clock::now();
	chrono::duration<floatingpoint> elapsed_energy(tend - tbegin);
	CUDAcommon::tmin.computeenergy+= elapsed_energy.count();
	CUDAcommon::tmin.computeenergyzero+= elapsed_energy.count();

	#ifdef TRACKDIDNOTMINIMIZE
	SysParams::Mininimization().TotalE.push_back(currentEnergy);
	#endif

	if(ForceFieldManager::_culpritForceField != nullptr){
		endMinimization();
		FFM.printculprit();
	}
#ifdef DETAILEDOUTPUT_ENERGY
	CUDAcommon::handleerror(cudaDeviceSynchronize());
    floatingpoint cuda_energy[1];
    CUDAcommon::handleerror(cudaMemcpy(cuda_energy, CUDAcommon::cudavars.gpu_energy,  sizeof(floatingpoint),
                                       cudaMemcpyDeviceToHost));
    std::cout<<"Total Energy CE pN.nm CUDA "<<cuda_energy[0]<<" SERL "<<currentEnergy<<endl;
    std::cout<<endl;
#endif
	floatingpoint energyChange = (floatingpoint)0.0;
	floatingpoint energyLambda = (floatingpoint)0.0;
	floatingpoint prevEnergy = (floatingpoint) 0.0;
	floatingpoint prevLambda = (floatingpoint) 0.0;

	floatingpoint firstLambda = (floatingpoint) 0.0;
	floatingpoint firstEnergy = (floatingpoint) 0.0;
	int iter = 0;
	while(!(sconvergencecheck)) {
		iter++;
		tbegin = chrono::high_resolution_clock::now();
		moveAlongSearchDir(lambda);
		energyLambda = FFM.computeEnergy<true>(coordLineSearch.data());
		CUDAcommon::tmin.computeenerycallsnonzero++;
		tend = chrono::high_resolution_clock::now();
		chrono::duration<floatingpoint> elapsed_energy(tend - tbegin);
		CUDAcommon::tmin.computeenergy+= elapsed_energy.count();
		CUDAcommon::tmin.computeenergynonzero+= elapsed_energy.count();

		if(iter==1) {
			firstEnergy = energyLambda;
			firstLambda = lambda;
		}

#ifdef DETAILEDOUTPUT_ENERGY
		CUDAcommon::handleerror(cudaDeviceSynchronize());
        floatingpoint cuda_energy[1];
        CUDAcommon::handleerror(cudaMemcpy(cuda_energy, CUDAcommon::cudavars.gpu_energy,  sizeof(floatingpoint),
                                           cudaMemcpyDeviceToHost));
        std::cout<<"Total Energy EL pN.nm CUDA "<<cuda_energy[0]<<" SERL "
                ""<<energyLambda<<endl;
        std::cout<<endl;
#endif

#ifdef SERIAL
		//@{ Lambda phase 2
		if(!(sconvergencecheck)){
			floatingpoint idealEnergyChange = -BACKTRACKSLOPE * lambda * searchDirDotForce();
			if(idealEnergyChange>0){
				cout<<"Ideal Energy Change > 0. Exiting."<<endl;
				exit(EXIT_FAILURE);
			}
			energyChange = energyLambda - currentEnergy;
#ifdef DETAILEDOUTPUT_LAMBDA
			std::cout<<"BACKTRACKSLOPE "<<BACKTRACKSLOPE<<" lambda "<<lambda<<" allFDotFA"
                    " "<<searchDirDotForce()<<endl;
            std::cout<<"SL energyChange "<<energyChange<<" idealEnergyChange "
                    ""<<idealEnergyChange<<endl;
#endif
			//return if ok
			//Armijo conditon
			if(energyChange <= idealEnergyChange) {
				sconvergencecheck = true;}
			else {
				prevLambda = lambda;
				prevEnergy = energyLambda;
				//reduce lambda
				lambda *= LAMBDAREDUCE;
			}

			if(lambda <= 0.0 || lambda <= LAMBDATOL) {
				sconvergencecheck = true;
			}
#ifdef DETAILEDOUTPUT_LAMBDA
			std::cout<<"SL2 BACKTRACKSLOPE "<<BACKTRACKSLOPE<<" lambda "<<lambda<<" allFDotFA "
                                                                                <<searchDirDotForce()<<endl;
            std::cout<<"SL2 energyChange "<<energyChange<<" idealEnergyChange "
                    ""<<idealEnergyChange
                     <<" lambda "<<lambda<<" state "<<sconvergencecheck<<endl;
#endif
		}
#endif
	}

	//Safemode checks
	if(lambda <= 0.0 || lambda <= LAMBDATOL){
		if(prevEnergy < currentEnergy)
			lambda =  prevLambda;
		else if(firstEnergy > 0 && firstEnergy < currentEnergy)
			lambda = firstLambda;
		else
			lambda = MAXDIST / maxForce;

	}
	return lambda;
}

floatingpoint CGMethod::quadraticLineSearch(ForceFieldManager& FFM, floatingpoint MAXDIST,
                                               floatingpoint maxForce, floatingpoint LAMBDAMAX,
                                               floatingpoint LAMBDARUNNINGAVERAGEPROBABILITY,
                                               bool *gpu_safestate, bool *M_ETolstate) {

	//@{ Lambda phase 1
	floatingpoint lambda;
	sconvergencecheck = false;
	cconvergencecheck = new bool[1];
	cconvergencecheck[0] = true;
	//return zero if no forces
	if(maxForce == 0.0) {
		lambda = 0.0;
		return lambda;
	}

	//calculate initial guess for lambda
	floatingpoint lambdacap = min(LAMBDAMAX, MAXDIST / maxForce);
	lambda = lambdacap;

	//@} Lambda phase 1
	tbegin = chrono::high_resolution_clock::now();
	floatingpoint currentEnergy = FFM.computeEnergy(coord.data());
	floatingpoint Energyi_1 = currentEnergy;
	CUDAcommon::tmin.computeenerycallszero++;
	tend = chrono::high_resolution_clock::now();
	chrono::duration<floatingpoint> elapsed_energy(tend - tbegin);
	CUDAcommon::tmin.computeenergy+= elapsed_energy.count();
	CUDAcommon::tmin.computeenergyzero+= elapsed_energy.count();

	#ifdef TRACKDIDNOTMINIMIZE
	SysParams::Mininimization().TotalE.push_back(currentEnergy);
	#endif

	if(ForceFieldManager::_culpritForceField != nullptr){
		endMinimization();
		FFM.printculprit();
	}

	double FDotFA = searchDirDotForce();
	double FDotFAprev = FDotFA;
	double FDotFAnext;
	double Del_FDotFA;
	FDotFAprev = FDotFA;
	floatingpoint lambdaprev = 0.0;
	int iter = 0;
	floatingpoint energyChange = (floatingpoint)0.0;
	floatingpoint energyLambda = (floatingpoint)0.0;

	while(!(cconvergencecheck[0])||!(sconvergencecheck)) {
//		cout<<"starting with lambda "<<lambda<<endl;
		iter++;
	// @{ Lambda phase 2
		if(!(sconvergencecheck)){
			moveAlongSearchDir(lambda);
			energyLambda = FFM.computeEnergy<true>(coordLineSearch.data());
            CUDAcommon::tmin.computeenerycallsnonzero++;
	//Step1: Calculate Forces & Dot products
			FFM.computeForces(coordLineSearch.data(), force);
			FDotFAnext = searchDirDotForce();
			Del_FDotFA = FDotFAnext - FDotFAprev;
			floatingpoint idealEnergyChange = -BACKTRACKSLOPE * lambda * FDotFA;
	//Step3: Calculate Lambdaquad
			floatingpoint relerr = fabs(1.0-(0.5*(lambda-lambdaprev)*(FDotFAnext+FDotFAprev)
					+energyLambda) /Energyi_1);

			floatingpoint lambdaquad = lambda - FDotFAprev*(lambda-lambdaprev)/Del_FDotFA;

	//Step 4. Test if the energy given by alphaquad is within the acceptable range
	//prescribed by Armijo condition on alpha
			if(relerr <= QUADTOL && lambdaquad > 0 && lambdaquad < lambdacap &&
			lambdaquad > LAMBDATOL) {
				tbegin = chrono::high_resolution_clock::now();
				moveAlongSearchDir(lambdaquad);
				floatingpoint energyLambdaquad = FFM.computeEnergy<true>(coordLineSearch.data());
				CUDAcommon::tmin.computeenerycallsnonzero++;
				tend = chrono::high_resolution_clock::now();
				chrono::duration<floatingpoint> elapsed_energy(tend - tbegin);
				CUDAcommon::tmin.computeenergy += elapsed_energy.count();
				CUDAcommon::tmin.computeenergynonzero += elapsed_energy.count();

				energyChange = energyLambdaquad - currentEnergy;
//				cout << "Ideal " << idealEnergyChange << " quad energy " << energyChange <<endl;
				//if it satisfies, set lambda to lambdaquad and return.
				if (energyChange <= idealEnergyChange) {
					sconvergencecheck = true;
					lambda = lambdaquad;
					moveAlongSearchDir(lambda);
					FFM.computeForces(coordLineSearch.data(), force);
				}
				else
					Energyi_1 = energyLambdaquad;
			}
			else{
				//check if normal backtracking works
				energyChange = energyLambda - currentEnergy;
//				cout << "Ideal " << idealEnergyChange << " bt energy " << energyChange << endl;
				//if it satisfies, set lambda to lambdaquad and return.
				if (energyChange <= idealEnergyChange) {
					sconvergencecheck = true;
				}
				else
					Energyi_1 = energyLambda;
			}

			//if not try again
			if(!sconvergencecheck) {
				FDotFAprev = FDotFAnext;
				lambdaprev = lambda;
				//reduce lambda
				lambda *= LAMBDAREDUCE;

			}
			//If backtracked all the way, exit
			if(lambda <= 0.0 || lambda <= LAMBDATOL) {
				sconvergencecheck = true;
				lambda = 0.0;
				moveAlongSearchDir(lambda);
				FFM.computeForces(coordLineSearch.data(), force);
			}
		}
		//@{ Lambda phase 2
	}
//synchronize streams
#ifdef SERIAL
	delete [] cconvergencecheck;
#endif
	//Set ETolstate to true if the energy change at a nonzero lambda is < ETOTALTOL
	if(2*abs(energyChange)/(energyLambda+currentEnergy)<ETOTALTOL && lambda > 0) {
		M_ETolstate[0] = true;
/*		cout << "Setting value to true " << lambda << " energyLambda " << energyLambda
		     << " currentEnergy " << currentEnergy << " energyChange " << energyChange
		     << " " << 2 * abs
				(energyChange) / (energyLambda + currentEnergy) << " " << ETOTALTOL << endl;*/
	}
	if(lambda > 0)
		TotalEnergy = energyLambda;
	else
		TotalEnergy = currentEnergy;
	return lambda;

}

floatingpoint CGMethod::quadraticLineSearchV2(ForceFieldManager& FFM, floatingpoint MAXDIST,
                                            floatingpoint maxForce, floatingpoint LAMBDAMAX,
                                            floatingpoint LAMBDARUNNINGAVERAGEPROBABILITY,
                                            bool *gpu_safestate, bool *M_ETolstate) {

	#ifdef SERIAL
	//@{ Lambda phase 1
	floatingpoint lambda;
	sconvergencecheck = false;
	//return zero if no forces
	if(maxForce == 0.0) {
		lambda = 0.0;
		return lambda;
	}

	//calculate first lambda
	lambda = min(LAMBDAMAX, MAXDIST / maxForce);

	//@} Lambda phase 1
	tbegin = chrono::high_resolution_clock::now();
	floatingpoint currentEnergy = FFM.computeEnergy(coord.data());
	CUDAcommon::tmin.computeenerycallszero++;
	tend = chrono::high_resolution_clock::now();
	chrono::duration<floatingpoint> elapsed_energy(tend - tbegin);
	CUDAcommon::tmin.computeenergy+= elapsed_energy.count();
	CUDAcommon::tmin.computeenergyzero+= elapsed_energy.count();

	#ifdef TRACKDIDNOTMINIMIZE
	SysParams::Mininimization().TotalE.push_back(currentEnergy);
	#endif

	if(ForceFieldManager::_culpritForceField != nullptr){
		endMinimization();
		FFM.printculprit();
	}
	floatingpoint energyChange = (floatingpoint)0.0;
	floatingpoint energyLambda = (floatingpoint)0.0;
	floatingpoint prevEnergy = (floatingpoint) 0.0;
	floatingpoint prevLambda = (floatingpoint) 0.0;
	vector<floatingpoint> lambdavec;
	vector<floatingpoint> energyvec;

	int iter = 0;
	while(!(sconvergencecheck)) {

		iter++;

		tbegin = chrono::high_resolution_clock::now();
		moveAlongSearchDir(lambda);
		energyLambda = FFM.computeEnergy<true>(coordLineSearch.data());
		CUDAcommon::tmin.computeenerycallsnonzero++;
		tend = chrono::high_resolution_clock::now();
		chrono::duration<floatingpoint> elapsed_energy(tend - tbegin);
		CUDAcommon::tmin.computeenergy+= elapsed_energy.count();
		CUDAcommon::tmin.computeenergynonzero+= elapsed_energy.count();

		//@{ Lambda phase 2
		if(!(sconvergencecheck)){
			floatingpoint idealEnergyChange = -BACKTRACKSLOPE * lambda * searchDirDotForce();

			if(idealEnergyChange>0) {
				cout<<"Ideal Energy Change is positive. Exiting."<<endl;
				exit(EXIT_FAILURE);
			}

			energyChange = energyLambda - currentEnergy;

			//return if ok
			//Armijo conditon
			if(energyChange <= idealEnergyChange)
				sconvergencecheck = true;
			else {
				prevLambda = lambda;
				prevEnergy = energyLambda;
				//reduce lambda
				lambda *= LAMBDAREDUCE;
			}

			if(lambda <= 0.0 || lambda <= LAMBDATOL) {
				sconvergencecheck = true;
				lambda = 0.0;
				lambdavec.push_back(lambda);
				energyvec.push_back(currentEnergy);
			}
			else if(sconvergencecheck){
				lambdavec.push_back(lambda);
				energyvec.push_back(energyLambda);
			}
			else{
				lambdavec.push_back(prevLambda);
				energyvec.push_back(prevEnergy);
			}
		}
	}

	// Try quadratic optimization

	if(lambda > 0.0 && iter > 1 && energyLambda < currentEnergy){
		bool quadstatus = false;
		int i = 0;
		for(i=lambdavec.size()-1; i >=1; i--){
			if(energyLambda < energyvec[i]){
				quadstatus = true;
			}
		}
		if(quadstatus) {
			vector<floatingpoint> quadlambdavec;
			vector<floatingpoint> quadenergyvec;
			quadlambdavec.push_back(floatingpoint(0.0));
			quadlambdavec.push_back(lambda);
			quadlambdavec.push_back(lambdavec[i]);
			quadenergyvec.push_back(currentEnergy);
			quadenergyvec.push_back(energyLambda);
			quadenergyvec.push_back(energyvec[i]);
			floatingpoint lambdaquad = quadraticoptimization(FFM,
			                                                 quadlambdavec, quadenergyvec);
//			cout <<"Quad "<< lambda << " " << lambdaquad << endl;
			if(lambdaquad <= 0.0 || lambdaquad <= LAMBDATOL)
				lambda = 0.0;
			else
				lambda = lambdaquad;
		}
	}


	//Set ETolstate to true if the energy change at a nonzero lambda is < ETOTALTOL
	if(2*abs(energyChange)/(energyLambda+currentEnergy)<ETOTALTOL && lambda > 0) {
		M_ETolstate[0] = true;
	}
	if(lambda > 0)
		TotalEnergy = energyLambda;
	else
		TotalEnergy = currentEnergy;
	return lambda;
	#endif
}

floatingpoint CGMethod::quadraticoptimization(ForceFieldManager& FFM, const vector<floatingpoint>&
                            lambdavec, const vector<floatingpoint>& energyvec){

	floatingpoint x0, x1, x2, y0, y1, y2;
	x0 = lambdavec[0];
	x1 = lambdavec[1];
	x2 = lambdavec[2];
	y0 = energyvec[0];
	y1 = energyvec[1];
	y2 = energyvec[2];
	double btlambda = lambdavec[1];
	double lambdaquad = lambdavec[1];
	double energyQuad = 0.0;
	//Mq(l) = a*l*l + b*l +c;
	//Refer quadratic optimization doc.
	int iter = 0;
//	cout<<"btlambda "<<btlambda<<endl;
	while(true) {
/*		cout<<"Trial t"<<iter<<"Lambda = ["<<x0<<" "<<x1<<" "<<x2<<"];t"<<iter<<"Energies = ["<<
		y0<<" "<<y1<<" "<<y2<<"];"<<endl;*/
		iter++;
		double d = (x0-x1)*(x0-x2)*(x1-x2);
		double a = y0 * (x1 - x2) - y1 * (x0 - x2) + y2 * (x0 - x1);
		double b = -(y0 * (x1 + x2) * (x1 - x2) - y1 * (x0 + x2) * (x0 - x2) +
		             y2 * (x0 + x1) * (x0 - x1));
/*		double c = y0 * x1 * x2 * (x1 - x2) - y1 * x0 * x2 * (x0 - x2) +
		           y2 * x0 * x1 * (x0 - x1);

		cout<<"Mq"<<iter-1<<" = "<<a/d<<"*x.*x + "<<b/d<<"*x + "<<c/d<<";"<<endl;
		cout<<"-b/2a = "<<-b/(2*a)<<";"<<endl;*/

		lambdaquad = -b/(2*a);
//		cout<<"["<<abs(lambdaquad-x1)/x1<<" "<<LAMBDAQUADTOL<<"];"<<endl;


		//Check if lambda has converged
		if (abs(lambdaquad-x1)/x1 < LAMBDAQUADTOL) {
			return lambdaquad;
		}
		else if(a/d < 0){
			cout<<"WARNING! Quadratic model does not have a minima. Returning "
		 "BACKTRACKING Lambda "<<endl;
			return btlambda;
		}
		//else compute Energy at lambdaquad
		else {
			moveAlongSearchDir(lambdaquad);
			energyQuad = FFM.computeEnergy<true>(coordLineSearch.data());
            CUDAcommon::tmin.computeenerycallsnonzero++;
//			cout<<"["<<abs(energyQuad-y1)/y1<<" "<<LAMBDAQUADTOL<<"];"<<endl;
			if(abs(energyQuad-y1)/y1 < LAMBDAQUADTOL){
				return lambdaquad;
			}

			//Determine points to use in next iteration.
			//determine if lambdaquad is to the left or right of x1
			if(lambdaquad<x1){
				if(energyQuad<y0 && energyQuad<y1){
					x1 = lambdaquad;
					y1 = energyQuad;
				}
				else{
//					if(energyQuad<y0 && energyQuad>y1){
					x0 = lambdaquad;
					y0 = energyQuad;
				}
/*				else{
					cout<<"WARNING! Unreasonable lambdaquad during quadratic optimization"
		                    ". Returning BACKTRACKING lambda"<<endl;
					return btlambda;
				}*/
			}
			else if(x1 < lambdaquad){
				if(energyQuad<y1 && energyQuad<y2){
					x1 = lambdaquad;
					y1 = energyQuad;
				}
				else {
//					if(energyQuad>y1 && energyQuad<y2){
					x2 = lambdaquad;
					y2 = energyQuad;
				}
/*				else{
					cout<<"WARNING! Unreasonable lambdaquad during quadratic optimization"
					      ". Returning BACKTRACKING lambda"<<endl;
					return btlambda;
				}*/
			}
			else{
				cout<<"WARNING! Lambda out of range. Returning quadlambda from "
		                "previous iteration"<<endl;
					return x1;
				}
		}
	}

}

ofstream CGMethod::_crosscheckdumpMechFile;<|MERGE_RESOLUTION|>--- conflicted
+++ resolved
@@ -753,17 +753,10 @@
 }
 
 void CGMethod::endMinimization() {
-<<<<<<< HEAD
     // Reset backup coordinates with minimum Energy
     coordMinE.clear();
     minimumE = 1e10;
 
-=======
-	//flush vector
-	Bead::getDbData().coords_minE.resize(0);
-	//reset minimumE.
-    minimumE = (floatingpoint) 1e10;
->>>>>>> 06cbffcf
 #ifdef CUDATIMETRACK
     chrono::high_resolution_clock::time_point tbegin, tend;
     tbegin = chrono::high_resolution_clock::now();
