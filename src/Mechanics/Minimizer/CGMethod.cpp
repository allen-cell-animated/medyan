--- conflicted
+++ resolved
@@ -444,21 +444,7 @@
         mag2Max = std::max(mag2Max, mathfunc::magnitude2(x));
     }
 
-<<<<<<< HEAD
     return std::sqrt(mag2Max);
-=======
-	if(fabs(maxF) == numeric_limits<floatingpoint>::infinity()
-	   || maxF != maxF || maxF < -1.0) {
-		cout<<"maxF is infinity. Check parameters. Exiting."<<endl;
-		exit(EXIT_FAILURE);
-	}
-//    for(int i = 0; i < N; i++) {
-//        mag = sqrt(forceAux[i]*forceAux[i]);
-//        if(mag > maxF) maxF = mag;
-//    }
-
-    return maxF;
->>>>>>> 92763a80
 }
 
 Bead* CGMethod::maxBead() {
@@ -1355,14 +1341,8 @@
 
 #endif
     }
-<<<<<<< HEAD
-//    std::cout<<"Safe lambda determined in "<<iter<< " iterations "<<endl;
-    // FIXME: Make sure every branch returns
-    if(cconvergencecheck[0]||sconvergencecheck) {
-=======
 //    std::cout<<"Safe lambda determined in "<<iter<< " iterations. lambda="<<lambda<<endl;
 
->>>>>>> 92763a80
 #ifdef SERIAL
         delete [] cconvergencecheck;
 #endif
