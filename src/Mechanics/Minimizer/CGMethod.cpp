--- conflicted
+++ resolved
@@ -1169,7 +1169,6 @@
 #ifdef SERIAL
     double f = maxF();
     //return zero if no forces
-<<<<<<< HEAD
     if(f == 0.0){
         lambda = 0.0;
 #ifdef DETAILEDOUTPUT_LAMBDA
@@ -1252,33 +1251,6 @@
         delete [] cconvergencecheck;
 #endif
         return lambda;
-=======
-    if(f == 0.0){return 0.0;}
-    
-    //calculate first lambda
-    double lambda = min(LAMBDAMAX, MAXDIST / f);
-    double currentEnergy = FFM.computeEnergy(0.0);
-    
-    //backtracking loop
-    while(true) {
-        
-        //new energy when moved by lambda
-        double energyLambda = FFM.computeEnergy(lambda);
-        
-        double idealEnergyChange = -BACKTRACKSLOPE * lambda * allFDotFA();
-        double energyChange = energyLambda - currentEnergy;
-        
-        //return if ok
-        if(energyChange <= idealEnergyChange) {
-            return lambda;}
-        
-        //reduce lambda
-        lambda *= LAMBDAREDUCE;
-        
-        if(lambda <= 0.0 || lambda <= LAMBDATOL)
-        {
-            return 0.0;}
->>>>>>> 16621eab
     }
 
 }
@@ -1290,7 +1262,6 @@
     sconvergencecheck = true;
     //calculate first lambda
     double lambda = LAMBDAMAX;
-<<<<<<< HEAD
 //    std::cout<<"safe 0"<<endl;
 #ifdef SERIAL //SERIAL
     sconvergencecheck = false;
@@ -1350,26 +1321,5 @@
         delete [] cconvergencecheck;
 #endif
         return lambda;
-=======
-    double currentEnergy = FFM.computeEnergy(0.0);
-    //backtracking loop
-    while(true) {
-        //new energy when moved by lambda
-        double energyLambda = FFM.computeEnergy(lambda);
-        double energyChange = energyLambda - currentEnergy;
-        
-        //return if ok
-        if(energyChange <= 0.0) {
-            return lambda;}
-        
-        //reduce lambda
-        lambda *= LAMBDAREDUCE;
-        
-        //just shake if we cant find an energy min,
-        //so we dont get stuck
-        if(lambda <= 0.0 || lambda <= LAMBDATOL){
-            return MAXDIST / maxF();
-        }
->>>>>>> 16621eab
     }
 }