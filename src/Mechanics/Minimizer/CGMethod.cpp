
//------------------------------------------------------------------
//  **MEDYAN** - Simulation Package for the Mechanochemical
//               Dynamics of Active Networks, v4.0
//
//  Copyright (2015-2018)  Papoian Lab, University of Maryland
//
//                 ALL RIGHTS RESERVED
//
//  See the MEDYAN web page for more information:
//  http://www.medyan.org
//------------------------------------------------------------------

#include "CGMethod.h"

#include <algorithm> // max

#include "ForceFieldManager.h"

#include "CGMethodCUDA.h"
#include "MathFunctions.h"
#include "Structure/Bead.h"
#ifdef CUDAACCL
#ifdef __CUDACC__
#define CUDA_HOSTDEV __host__ __device__
#else
#define CUDA_HOSTDEV
#include "nvToolsExt.h"
#endif
#include <cuda.h>
#include <cuda_runtime.h>
#include "CUDAcommon.h"
#endif
#define ARRAY_SIZE 128
//
#include <vector>
#include <cmath>
#include <ctime>
#include "Bead.h"
#include <ctime>
#include <cstdlib>
#include "cross_check.h"
//
long CGMethod::N = 0;

void CGMethod::calcCoordLineSearch(floatingpoint d) {
    const auto num = coord.size();
    for(size_t i = 0; i < num; ++i)
        coordLineSearch[i] = coord[i] + d * searchDir[i];
}


#ifdef CUDAACCL
void CGMethod::CUDAresetlambda(cudaStream_t stream) {
    resetlambdaCUDA<<<1,1,0, stream>>>(CUDAcommon::getCUDAvars().gpu_lambda);
            CUDAcommon::handleerror(cudaGetLastError(), "resetlambdaCUDA", "CGMethod.cu");
}
void CGMethod::CUDAinitializeLambda(cudaStream_t stream, bool *check_in, bool *check_out, bool *Polaksafestate, int
                                    *gpu_state){

//    cudaStream_t  s;
//    CUDAcommon::handleerror(cudaStreamCreate(&s));
//    cudaEvent_t  e;
//    CUDAcommon::handleerror(cudaEventCreate(&e));


//    maxFCUDA<<<1,1, 0, s>>>(CUDAcommon::getCUDAvars().gpu_forceAux, gpu_nint, gpu_fmax);
//    cudaStreamSynchronize(s);

//    maxFCUDAred<<<1,3, 3*sizeof(floatingpoint), s>>>(CUDAcommon::getCUDAvars().gpu_forceAux, gpu_nint, gpu_fmax);
//    cudaStreamSynchronize(s);


//    CUDAcommon::handleerror(cudaDeviceSynchronize());
//    std::cout<<"======"<<endl;
//    CUDAcommon::handleerror(cudaEventRecord(e,s));
//    CUDAcommon::handleerror(cudaGetLastError(), "maxFCUDA", "CGMethod.cu");

////    CUDAcommon::handleerror(cudaStreamWaitEvent(stream,e,0));

////    CUDAcommon::handleerror(cudaEventDestroy(e));

//    CUDAcommon::handleerror(cudaStreamDestroy(s));

//    auto gpu_lambda = CUDAcommon::getCUDAvars().gpu_lambda;
    auto gpu_energy = CUDAcommon::getCUDAvars().gpu_energy;
    initializeLambdaCUDA<<<1,1,0, stream>>>(check_in, check_out, g_currentenergy, gpu_energy, gpu_initlambdalocal, gpu_fmax,
            gpu_params, Polaksafestate, gpu_state);

//    CUDAcommon::handleerror(cudaStreamSynchronize (stream));

    CUDAcommon::handleerror(cudaGetLastError(), "initializeLambdaCUDA", "CGMethod.cu");
}

//void CGMethod::getmaxFCUDA(floatingpoint *gpu_forceAux, int *gpu_nint, floatingpoint *gpu_fmax) {
//    maxFCUDA<<<1,1>>>(CUDAcommon::getCUDAvars().gpu_forceAux, gpu_nint, gpu_fmax);
//    CUDAcommon::handleerror(cudaGetLastError(), "getmaxFCUDA", "CGMethod.cu");
//}
void CGMethod::CUDAfindLambda(cudaStream_t  stream1, cudaStream_t stream2, cudaEvent_t  event, bool *checkin, bool
        *checkout, bool *gpu_safestate, int *gpu_state) {
//ToDo remove stream2 from the list of args.
    auto gpu_energy = CUDAcommon::getCUDAvars().gpu_energy;
    auto gpu_lambda = CUDAcommon::getCUDAvars().gpu_lambda;
    findLambdaCUDA << < 1, 1, 0, stream1 >> > (gpu_energy, g_currentenergy, gpu_FDotFA, gpu_fmax, gpu_lambda,
            gpu_params, checkin, checkout, gpu_safestate, gpu_state);
    CUDAcommon::handleerror(cudaEventRecord(event, stream1));
#ifdef ALLSYNC
    cudaDeviceSynchronize();
#endif
/*    findLambdaCUDA2 << < 1, 1, 0, stream1 >> > (gpu_fmax, gpu_lambda, gpu_params,
            checkin, checkout, gpu_safestate,
            gpu_state);
    CUDAcommon::handleerror(cudaGetLastError(), "findLambdaCUDA", "CGMethod.cu")*/;
}
//void CGMethod::CUDAprepforbacktracking(cudaStream_t stream, bool *check_in, bool *check_out){

//    cudaStream_t  s;
//    CUDAcommon::handleerror(cudaStreamCreate(&s));
//    cudaEvent_t  e;
//    CUDAcommon::handleerror(cudaEventCreate(&e));

//    maxFCUDA<<<1,1, 0, s>>>(CUDAcommon::getCUDAvars().gpu_forceAux, gpu_nint, gpu_fmax);
//    CUDAcommon::handleerror(cudaEventRecord(e,s));
//    CUDAcommon::handleerror(cudaGetLastError());


//    CUDAcommon::handleerror(cudaStreamWaitEvent(stream,e,0));


//    CUDAcommon::handleerror(cudaEventDestroy(e));
//    CUDAcommon::handleerror(cudaStreamDestroy(s));

////    CUDAcommon::handleerror(cudaStreamSynchronize (stream));
//    auto gpu_lambda = CUDAcommon::getCUDAvars().gpu_lambda;
//    auto gpu_energy = CUDAcommon::getCUDAvars().gpu_energy;
//    prepbacktracking<<<1,1,0, stream>>>(check_in, check_out, g_currentenergy, gpu_energy, gpu_lambda, gpu_fmax,
//            gpu_params);
//    CUDAcommon::handleerror(cudaStreamSynchronize (stream));
//    CUDAcommon::handleerror(cudaGetLastError());
//}
//void CGMethod::CUDAprepforsafebacktracking(cudaStream_t stream, bool *check_in, bool *check_out){
//    auto gpu_lambda = CUDAcommon::getCUDAvars().gpu_lambda;
//    auto gpu_energy = CUDAcommon::getCUDAvars().gpu_energy;
//    prepsafebacktracking<<<1,1,0,stream>>>(check_in, check_out, g_currentenergy, gpu_energy, gpu_lambda, gpu_params);
//    CUDAcommon::handleerror(cudaStreamSynchronize (stream));
//    CUDAcommon::handleerror(cudaGetLastError());
//}

void CGMethod::CUDAallFDotF(cudaStream_t stream){

    allFADotFCUDA<<<blocksnthreads[0], blocksnthreads[1],0,stream>>>(CUDAcommon::getCUDAvars().gpu_force,
            CUDAcommon::getCUDAvars().gpu_force ,gpu_g, gpu_nint);
    CUDAcommon::handleerror(cudaGetLastError(), "allFADotFCUDA", "CGMethod.cu");
//    addvector<<<1,1,0,stream>>>(gpu_g, gpu_nint, gpu_FDotF);
//    cudaStreamSynchronize(stream);
//    addvectorred<<<1,200,200 * sizeof(floatingpoint),stream>>>(gpu_g, gpu_nint, gpu_FDotF);
//    floatingpoint Sum[1];
//        CUDAcommon::handleerror(cudaMemcpy(Sum, gpu_FDotF, sizeof(floatingpoint), cudaMemcpyDeviceToHost));
    resetfloatingpointvariableCUDA<<<1,1,0,stream>>>(gpu_FDotF);
    addvectorredcgm<<<bntaddvector.at(2),bntaddvector.at(3), bntaddvector.at(3) * sizeof(floatingpoint),stream>>>(gpu_g,
            gpu_nint, gpu_FDotF);
//    floatingpoint Sum2[1];
//    CUDAcommon::handleerror(cudaMemcpy(Sum2, gpu_FDotF, sizeof(floatingpoint), cudaMemcpyDeviceToHost));
//    std::cout<<Sum[0]<<" "<<Sum2[0]<<endl;
//    cudaStreamSynchronize(stream);
    CUDAcommon::handleerror(cudaGetLastError(), "allFADotFCUDA", "CGMethod.cu");

}
void CGMethod::CUDAallFADotFA(cudaStream_t stream){

    allFADotFCUDA<<<blocksnthreads[0], blocksnthreads[1],0,stream>>>(CUDAcommon::getCUDAvars().gpu_forceAux,
            CUDAcommon::getCUDAvars().gpu_forceAux ,gpu_g, gpu_nint);
    CUDAcommon::handleerror(cudaGetLastError(), "allFADotFCUDA", "CGMethod.cu");
//    addvector<<<1,1,0,stream>>>(gpu_g, gpu_nint, gpu_FADotFA);
//    cudaStreamSynchronize(stream);
//    addvectorred<<<1,200,200* sizeof(floatingpoint),stream>>>(gpu_g, gpu_nint, gpu_FADotFA);
//    cudaStreamSynchronize(stream);
    resetfloatingpointvariableCUDA<<<1,1,0,stream>>>(gpu_FADotFA);
    addvectorredcgm<<<bntaddvector.at(2),bntaddvector.at(3), bntaddvector.at(3) * sizeof(floatingpoint),stream>>>(gpu_g,
            gpu_nint, gpu_FADotFA);
    CUDAcommon::handleerror(cudaGetLastError(), "allFADotFCUDA", "CGMethod.cu");

}
void CGMethod::CUDAallFADotFAP(cudaStream_t stream){

    allFADotFCUDA<<<blocksnthreads[0], blocksnthreads[1],0,stream>>>(CUDAcommon::getCUDAvars().gpu_forceAux,
            CUDAcommon::getCUDAvars().gpu_forceAuxP ,gpu_g, gpu_nint);
    CUDAcommon::handleerror(cudaGetLastError(), "allFADotFCUDA", "CGMethod.cu");
//    addvector<<<1,1,0,stream>>>(gpu_g, gpu_nint, gpu_FADotFAP);
//    cudaStreamSynchronize(stream);
//    addvectorred<<<1,200,200 * sizeof(floatingpoint),stream>>>(gpu_g, gpu_nint, gpu_FADotFAP);
    resetfloatingpointvariableCUDA<<<1,1,0,stream>>>(gpu_FADotFAP);
    addvectorredcgm<<<bntaddvector.at(2),bntaddvector.at(3), bntaddvector.at(3) * sizeof(floatingpoint),stream>>>(gpu_g,
            gpu_nint, gpu_FADotFAP);
//    cudaStreamSynchronize(stream);
    CUDAcommon::handleerror(cudaGetLastError(), "allFADotFCUDA", "CGMethod.cu");

}
void CGMethod::CUDAallFDotFA(cudaStream_t stream){

    allFADotFCUDA<<<blocksnthreads[0], blocksnthreads[1],0,stream>>>(CUDAcommon::getCUDAvars().gpu_force,
            CUDAcommon::getCUDAvars().gpu_forceAux ,gpu_g, gpu_nint);
    CUDAcommon::handleerror(cudaGetLastError(), "allFADotFCUDA", "CGMethod.cu");
//    addvector<<<1,1,0,stream>>>(gpu_g, gpu_nint, gpu_FDotFA);
//    cudaStreamSynchronize(stream);
//    addvectorred<<<1,200,200* sizeof(floatingpoint),stream>>>(gpu_g, gpu_nint, gpu_FDotFA);
//    cudaStreamSynchronize(stream);
    resetfloatingpointvariableCUDA<<<1,1,0,stream>>>(gpu_FDotFA);
    addvectorredcgm<<<bntaddvector.at(2),bntaddvector.at(3), bntaddvector.at(3) * sizeof(floatingpoint),stream>>>(gpu_g,
            gpu_nint, gpu_FDotFA);
    CUDAcommon::handleerror(cudaGetLastError(), "allFADotFCUDA", "CGMethod.cu");

}

void CGMethod::CUDAshiftGradient(cudaStream_t stream, bool *Mcheckin) {
    shiftGradientCUDA<<<blocksnthreads[0], blocksnthreads[1],0, stream>>>(CUDAcommon::getCUDAvars().gpu_force,
            CUDAcommon::getCUDAvars().gpu_forceAux, gpu_nint, gpu_FADotFA, gpu_FADotFAP, gpu_FDotF, Mcheckin);
}

void CGMethod::CUDAshiftGradientifSafe(cudaStream_t stream, bool *Mcheckin, bool *Scheckin){
    shiftGradientCUDAifsafe<<<blocksnthreads[0], blocksnthreads[1],0, stream>>>(CUDAcommon::getCUDAvars().gpu_force, CUDAcommon::getCUDAvars().gpu_forceAux, gpu_nint,
                            Mcheckin, Scheckin);
    CUDAcommon::handleerror(cudaGetLastError(),"CUDAshiftGradientifSafe", "CGMethod.cu");
}

//void CGMethod::CUDAgetPolakvars(bool calc_safestate,cudaStream_t streamcalc, floatingpoint* gpu_GRADTOL, bool *gminstatein,
//                                    bool *gminstateout, bool *gsafestateout, volatile bool *cminstate){
////    state[0] = false;
////    state[1] = false;
//    if(cminstate[0] == true) {

////        maxFCUDA << < 1, 1, 0, streamcalc >> > (CUDAcommon::getCUDAvars().gpu_forceAux, gpu_nint, gpu_fmax);
//        maxFCUDAred<<<1,3, 3*sizeof(floatingpoint), streamcalc>>>(CUDAcommon::getCUDAvars().gpu_forceAux, gpu_nint, gpu_fmax);
////        CUDAcommon::handleerror(cudaDeviceSynchronize());
////        std::cout<<"======"<<endl;
//        CUDAcommon::handleerror(cudaGetLastError(), "maxFCUDA", "CGMethod.cu");

//        getminimizestateCUDA << < 1, 1, 0, streamcalc >> > (gpu_fmax, gpu_GRADTOL, gminstatein, gminstateout);
//        CUDAcommon::handleerror(cudaGetLastError(), "getminimizestateCUDA", "CGMethod.cu");
////        CUDAcommon::handleerror(cudaStreamSynchronize(streamcalc));
//    }
//    if(calc_safestate){
//        CUDAallFDotFA(streamcalc);
//        getsafestateCUDA<<<1,1,0,streamcalc>>>(gpu_FDotFA, gpu_FDotF, gpu_FADotFA, gsafestateout);
//        CUDAcommon::handleerror(cudaGetLastError(), "getsafestateCUDA", "CGMethod.cu");
//    }
//}

void CGMethod::CUDAgetPolakvars(cudaStream_t streamcalc, floatingpoint* gpu_GRADTOL, bool *gminstatein,
                                bool *gminstateout, volatile bool *cminstate){
//    state[0] = false;
//    state[1] = false;
    if(cminstate[0] == true) {

//        maxFCUDA << < 1, 1, 0, streamcalc >> > (CUDAcommon::getCUDAvars().gpu_forceAux, gpu_nint, gpu_fmax);
//        maxFCUDAred<<<1,3, 3*sizeof(floatingpoint), streamcalc>>>(CUDAcommon::getCUDAvars().gpu_forceAux, gpu_nint, gpu_fmax);
//        cudaStreamSynchronize(streamcalc);

        //@{ V2
//        allFADotFCUDA<<<blocksnthreads[0], blocksnthreads[1],0,streamcalc>>>(CUDAcommon::getCUDAvars().gpu_forceAux,
//                CUDAcommon::getCUDAvars().gpu_forceAux ,gpu_maxF, gpu_nint);
//        CUDAcommon::handleerror(cudaGetLastError(), "allFADotFACUDA", "CGMethod.cu");
//        maxFCUDAredv2<<<1,512,512*sizeof(floatingpoint), streamcalc>>>(gpu_maxF, gpu_nint,
//                gpu_fmax);
        //@}
        //Test
//        CUDAcommon::handleerror(cudaDeviceSynchronize());
//        floatingpoint maxFv1[1];
//        cudaMemcpy(maxFv1, gpu_fmax,  sizeof(floatingpoint), cudaMemcpyDeviceToHost);
//        std::cout<<"v1 maxF "<<maxFv1[0]<<endl;
//        floatingpoint *gpu_fmax2;
//        CUDAcommon::handleerror(cudaMalloc((void **)&gpu_fmax2, sizeof(floatingpoint)));
/*#ifdef CUDATIMETRACK
        cudaStream_t  streamcalc2;
        cudaStreamCreate(&streamcalc2);
        streamcalc = streamcalc2;
        chrono::high_resolution_clock::time_point tbegin, tend;
        tbegin = chrono::high_resolution_clock::now();
#endif*/
        //@{ V3
        //TODO combine with FADOTFA calculation by making it write it to gpu_maxF before
        // adding.
        allFADotFCUDA<<<blocksnthreads[0], blocksnthreads[1],0,streamcalc>>>(CUDAcommon::getCUDAvars().gpu_forceAux,
                CUDAcommon::getCUDAvars().gpu_forceAux ,gpu_maxF, gpu_nint);
        resetfloatingpointvariableCUDA<<<1,1,0,streamcalc>>>(gpu_fmax);
        resetintvariableCUDA<<<1,1,0,streamcalc>>>(gpu_mutexlock);
        maxFCUDAredv3<<<bntaddvector.at(2),bntaddvector.at(3), bntaddvector.at(3) *
                sizeof(floatingpoint),streamcalc>>>(gpu_maxF, gpu_nint, gpu_fmax, gpu_mutexlock);
        CUDAcommon::handleerror(cudaGetLastError(), "maxFCUDA", "CGMethod.cu");
        getminimizestateCUDA << < 1, 1, 0, streamcalc >> > (gpu_fmax, gpu_GRADTOL, gminstatein, gminstateout);
        CUDAcommon::handleerror(cudaGetLastError(), "getminimizestateCUDA", "CGMethod.cu");
        //@}
/*#ifdef CUDATIMETRACK
        cudaStreamSynchronize(streamcalc);
        tend = chrono::high_resolution_clock::now();
        chrono::duration<floatingpoint> elapsed_runs1(tend - tbegin);
        std::cout<<"CUDA maxF "<<elapsed_runs1.count()<<endl;
#endif
#ifdef CUDATIMETRACK
        tbegin = chrono::high_resolution_clock::now();
#endif
        maxF();
        auto x = maxF()>maxF();
#ifdef CUDATIMETRACK
        cudaStreamSynchronize(streamcalc);
        tend = chrono::high_resolution_clock::now();
        chrono::duration<floatingpoint> elapsed_runs2(tend - tbegin);
        std::cout<<"SERL maxF "<<elapsed_runs2.count()<<endl;
#endif*/


//        CUDAcommon::handleerror(cudaDeviceSynchronize());
//        cudaMemcpy(maxFv1, gpu_fmax2,  sizeof(floatingpoint), cudaMemcpyDeviceToHost);
//        std::cout<<"v2 maxF "<<maxFv1[0]<<endl;
//        cudaFree(gpu_fmax2);
        //Test ends

//                cout<<"MaxF algorithm is not accurate. Redo algorithm. Exiting"<<endl;
//                exit(EXIT_FAILURE);

//        cudaStreamSynchronize(streamcalc);
//        CUDAcommon::handleerror(cudaDeviceSynchronize());
//        std::cout<<"======"<<endl;
/*        CUDAcommon::handleerror(cudaGetLastError(), "maxFCUDA", "CGMethod.cu");
        getminimizestateCUDA << < 1, 1, 0, streamcalc >> > (gpu_fmax, gpu_GRADTOL, gminstatein, gminstateout);
        CUDAcommon::handleerror(cudaGetLastError(), "getminimizestateCUDA", "CGMethod.cu");*/
//        CUDAcommon::handleerror(cudaStreamSynchronize(streamcalc));
    }
//    if(calc_safestate){
//        CUDAallFDotFA(streamcalc);
//        getsafestateCUDA<<<1,1,0,streamcalc>>>(gpu_FDotFA, gpu_FDotF, gpu_FADotFA, gsafestateout);
//        CUDAcommon::handleerror(cudaGetLastError(), "getsafestateCUDA", "CGMethod.cu");
//    }
    CUDAcommon::handleerror(cudaGetLastError(),"CUDAgetPolakvars", "CGMethod.cu");
}

void CGMethod::CUDAgetPolakvars2(cudaStream_t streamcalc, bool *gsafestateout){
        CUDAallFDotFA(streamcalc);
        getsafestateCUDA<<<1,1,0,streamcalc>>>(gpu_FDotFA, gpu_FDotF, gpu_FADotFA, gsafestateout);
        CUDAcommon::handleerror(cudaGetLastError(), "getsafestateCUDA", "CGMethod.cu");
}

void CGMethod::CUDAmoveBeads(cudaStream_t stream, bool *gpu_checkin){
    floatingpoint *gpu_lambda = CUDAcommon::getCUDAvars().gpu_lambda;
    floatingpoint *gpu_coord = CUDAcommon::getCUDAvars().gpu_coord;
    floatingpoint *gpu_force = CUDAcommon::getCUDAvars().gpu_force;

    moveBeadsCUDA<<<blocksnthreads[0], blocksnthreads[1],0, stream>>>(gpu_coord, gpu_force, gpu_lambda, gpu_nint,
            gpu_checkin);

    CUDAcommon::handleerror(cudaGetLastError(),"moveBeadsCUDA", "CGMethod.cu");
}

void CGMethod::CUDAinitializePolak(cudaStream_t stream, bool *minstatein, bool *minstateout, bool *safestatein, bool
        *safestateout){
    CUDAallFDotFA(stream);
    initializePolak<<<1,1,0,stream>>>(minstatein, minstateout, safestatein, safestateout);
    CUDAcommon::handleerror(cudaGetLastError(),"CUDAinitializePolak", "CGPolakRibiereMethod.cu");
}

//floatingpoint CGMethod::gpuFDotF(floatingpoint *f1,floatingpoint *f2){
//
//    allFADotFCUDA<<<blocksnthreads[0], blocksnthreads[1]>>>(f1, f2 ,gpu_g, gpu_nint);
//    CUDAcommon::handleerror(cudaGetLastError(),"allFADotFCUDA", "CGMethod.cu");
////    addvector<<<1,1>>>(gpu_g, gpu_nint, gSum);
//    addvectorred<<<1,200,200* sizeof(floatingpoint)>>>(gpu_g, gpu_nint, gSum);
//    CUDAcommon::handleerror(cudaGetLastError(),"allFADotFCUDA", "CGMethod.cu");
//
////    CUDAcommon::handleerror( cudaPeekAtLastError() );
////    CUDAcommon::handleerror(cudaDeviceSynchronize());
//
//    floatingpoint g[1];
//    CUDAcommon::handleerror(cudaMemcpy(g, gSum, sizeof(floatingpoint),
//                                       cudaMemcpyDeviceToHost));
//
//
////    floatingpoint g[N/3];
////    CUDAcommon::handleerror(cudaMemcpy(g, gpu_g, N/3 * sizeof(floatingpoint),
////                                       cudaMemcpyDeviceToHost));
////    CUDAcommon::handleerror(cudaFree(gpu_g));
////    floatingpoint sum=0.0;
////    for(auto i=0;i<N/3;i++)
////        sum+=g[i];
//    return g[0];
//}
#endif
<<<<<<< HEAD
floatingpoint CGMethod::searchDirDotSearchDir() const {
    floatingpoint res = 0.0;
    for(auto x : searchDir) {
        res += x * x;
    }
    return res;
}

floatingpoint CGMethod::forceDotForce() const {
    floatingpoint res = 0.0;
    for(auto x : force) {
        res += x * x;
    }
    return res;
}

floatingpoint CGMethod::forceDotForcePrev() const {
    floatingpoint res = 0.0;
    for(std::size_t i = 0; i < force.size(); ++i) {
        res += force[i] * forcePrev[i];
    }
    return res;
}

floatingpoint CGMethod::searchDirDotForce() const {
    floatingpoint res = 0.0;
    for(std::size_t i = 0; i < force.size(); ++i) {
        res += searchDir[i] * force[i];
    }
    return res;
=======
double CGMethod::allFDotF()
{
    return mathfunc::dot<double>(Bead::getDbData().forces, Bead::getDbData().forces);
}

double CGMethod::allFADotFA()
{
//#ifdef CUDAACCL

//    auto g_cuda = gpuFDotF(CUDAcommon::getCUDAvars().gpu_forceAux,CUDAcommon::getCUDAvars().gpu_forceAux);

//#endif
//    if(g>1000000.0){
//        if(abs(g-g_cuda)/abs(g) > 0.001){
//            std::cout << g << " " << g_cuda << endl;
//            std::cout << "Precison mismatch FADotFA " << abs(g - g_cuda) << endl;
//        }
//
//    }
//    else if(abs(g-g_cuda)>1/100000000.0) {
//        std::cout << g << " " << g_cuda << endl;
//        std::cout << "Precison mismatch FADotFA " << abs(g - g_cuda) << endl;
//    }
    return mathfunc::dot<double>(Bead::getDbData().forcesAux, Bead::getDbData()
    .forcesAux);
}

double CGMethod::allFADotFAP()
{
    return mathfunc::dot<double>(Bead::getDbData().forcesAux, Bead::getDbData().forcesAuxP);
}

double CGMethod::allFDotFA()
{
//#ifdef CUDAACCL
//    auto g_cuda = gpuFDotF(CUDAcommon::getCUDAvars().gpu_force,CUDAcommon::getCUDAvars().gpu_forceAux);
//#endif
//    if(g>1000000.0){
//        if(abs(g-g_cuda)/abs(g) > 0.001){
//            std::cout << g << " " << g_cuda << endl;
//            std::cout << "Precison mismatch FDotFA " << abs(g - g_cuda) << endl;
//        }
//
//    }
//    else if(abs(g-g_cuda)>1/100000000.0) {
//        std::cout << "Precison mismatch FDotFA " << abs(g - g_cuda) << endl;
//        std::cout << g << " " << g_cuda << endl;
//
//    }
    return mathfunc::dot<double>(Bead::getDbData().forces, Bead::getDbData().forcesAux);
>>>>>>> eeac7158
}

floatingpoint CGMethod::maxF() const {
    floatingpoint magMax = 0.0;
    for(auto x : force) {
        magMax = std::max(magMax, std::abs(x));
    }

<<<<<<< HEAD
	if(!std::isfinite(magMax)) {
		cout<<"maxF is infinity. Check parameters. Exiting."<<endl;
		exit(EXIT_FAILURE);
=======
	if(fabs(mag2Max) == numeric_limits<floatingpoint>::infinity()
	   || mag2Max != mag2Max || mag2Max < -1.0) {
		LOG(ERROR)<<"maxF is infinity. Check parameters. Exiting."<<endl;

		floatingpoint mag2Max = 0.0;
		int counter = 0;
		for(auto x : Bead::getDbData().forcesAux) {
			mag2Max = mathfunc::magnitude2(x);
			if(fabs(mag2Max) == numeric_limits<floatingpoint>::infinity()
			   || mag2Max != mag2Max || mag2Max < -1.0) {
				int bidx = counter;
				cout<<"Printing bead forceAux "<<x<<endl;
				cout<<"Printing culprit Bead information"<<endl;
				(Bead::getStableElement(bidx))->printSelf();
			}
			counter++;
		}

		throw std::logic_error("maxF error");
>>>>>>> eeac7158
	}
//    for(int i = 0; i < N; i++) {
//        mag = sqrt(forceAux[i]*forceAux[i]);
//        if(mag > maxF) maxF = mag;
//    }
<<<<<<< HEAD

	return magMax;
=======
	return std::sqrt(mag2Max);
>>>>>>> eeac7158
}

Bead* CGMethod::maxBead() {

    // Note: this function is not safe, as it implies that Bead coordinates
    //       start from index 0.

    floatingpoint maxF = 0.0;
    floatingpoint currentF;
    std::size_t index = 0;
#ifdef SERIAL
    const auto numBeads = Bead::numBeads();
    for (size_t i = 0; i < numBeads; ++i) {
        currentF = std::abs(force[i]);
        if(currentF > maxF) {
            index = i;
            maxF = currentF;
        }
    }
#endif
#ifdef CUDAACCL
    floatingpoint F_i[N];
    floatingpoint gmaxF = 0.0;
    CUDAcommon::handleerror(cudaDeviceSynchronize());
    CUDAcommon::handleerror(cudaMemcpy(F_i, CUDAcommon::getCUDAvars().gpu_forceAux, N *
                                                                                 sizeof(floatingpoint), cudaMemcpyDeviceToHost));
    floatingpoint gcurrentF;
//    long gindex = 0;

    for (int i = 0; i < N; i++) {

        gcurrentF = F_i[i] * F_i[i];
        if(gcurrentF > gmaxF) {
            index = (i - i%3)/3;
            gmaxF = gcurrentF;
//            std::cout<<gcurrentF<<" "<<forceAux[i] * forceAux[i]<<endl;
        }
    }
//    if(gindex!=index)
//        std::cout<<N<<endl;
//        std::cout<<"CPU and GPU codes do not point to same bead with maxF."<<endl;
#endif

    return Bead::getBeads()[index / 3];
}

void CGMethod::moveAlongSearchDir(floatingpoint d)
{
    for(std::size_t i = 0; i < coord.size(); ++i)
        coord[i] += d * searchDir[i];
}

<<<<<<< HEAD
void CGMethod::shiftSearchDir(floatingpoint d)
=======
void CGMethod::shiftGradient(double d)
>>>>>>> eeac7158
{
    for(std::size_t i = 0; i < coord.size(); ++i)
        searchDir[i] = force[i] + d * searchDir[i];
}

void CGMethod::printForces()
{
    // This function is DEPRECATED

    cout << "Print Forces" << endl;
    for(auto b: Bead::getBeads()) {

        for (int i = 0; i<3; i++)
            cout << b->coordinate()[i] << "  "<<
                 b->force[i] <<endl;
    }
    cout << "End of Print Forces" << endl;
}

void CGMethod::startMinimization() {
    //COPY BEAD DATA
#ifdef CUDATIMETRACK
    chrono::high_resolution_clock::time_point tbegin, tend;
    tbegin = chrono::high_resolution_clock::now();
#endif
	long Ncyl = Cylinder::getCylinders().size();

#ifdef CUDATIMETRACK
    tend= chrono::high_resolution_clock::now();
    chrono::duration<floatingpoint> elapsed_runst(tend - tbegin);
    CUDAcommon::cudatime.Tstartmin = elapsed_runst.count();
    std::cout<<"Start conv to vec time taken (s) "<<elapsed_runst.count()<<endl;
#endif
#ifdef CUDAACCL
#ifdef CUDATIMETRACK
    tbegin = chrono::high_resolution_clock::now();
#endif
    //Start stream
    if(stream_startmin == NULL || !(CUDAcommon::getCUDAvars().conservestreams))
        CUDAcommon::handleerror(cudaStreamCreate(&stream_startmin));
    int nDevices;
//    cudaDeviceProp prop;
    cudaGetDeviceCount(&nDevices);
    if(nDevices>1){
        cout<<"Code not configured for multiple devices. Exiting..."<<endl;
        exit(EXIT_FAILURE);
    }

    floatingpoint f[N];
    for(auto iter=0;i<N;i++)
        f[iter]=0.0;
    floatingpoint* gpu_coord;
    CUDAcommon::handleerror(cudaMalloc((void **) &gpu_coord, N*sizeof(floatingpoint)));
    floatingpoint* gpu_lambda;
    CUDAcommon::handleerror(cudaMalloc((void **) &gpu_lambda, sizeof(floatingpoint)));
    floatingpoint* gpu_force;
    CUDAcommon::handleerror(cudaMalloc((void **) &gpu_force, N*sizeof(floatingpoint)));
    floatingpoint* gpu_forceAux;
    CUDAcommon::handleerror(cudaMalloc((void **) &gpu_forceAux, N*sizeof(floatingpoint)));
    floatingpoint* gpu_forceAuxP;
    CUDAcommon::handleerror(cudaMalloc((void **) &gpu_forceAuxP, N*sizeof(floatingpoint)));
    floatingpoint* gpu_energy;
    CUDAcommon::handleerror(cudaMalloc((void **) &gpu_energy, sizeof(floatingpoint)));
    bool* gpu_btstate;
    CUDAcommon::handleerror(cudaMalloc((void **) &gpu_btstate, sizeof(bool)));
    cylinder* gpu_cylindervec;
    CUDAcommon::handleerror(cudaMalloc((void **) &gpu_cylindervec, Ncyl*sizeof(cylinder)));

    CUDAcommon::handleerror(cudaMalloc((void **) &gpu_initlambdalocal, sizeof(floatingpoint)));

    CUDAcommon::handleerror(cudaMalloc((void **)&gpu_fmax, sizeof(floatingpoint)));
    CUDAcommon::handleerror(cudaMalloc((void **)&g_currentenergy, sizeof(floatingpoint)));
    CUDAcommon::handleerror(cudaMalloc((void **)&gpu_FDotF, sizeof(floatingpoint)));
    CUDAcommon::handleerror(cudaMalloc((void **)&gpu_FADotFA, sizeof(floatingpoint)));
    CUDAcommon::handleerror(cudaMalloc((void **)&gpu_FADotFAP, sizeof(floatingpoint)));
    CUDAcommon::handleerror(cudaMalloc((void **)&gpu_FDotFA, sizeof(floatingpoint)));

    CUDAcommon::handleerror(cudaHostAlloc((void**)&convergencecheck, 3 * sizeof(bool), cudaHostAllocMapped));
    CUDAcommon::handleerror(cudaHostGetDevicePointer(&gpu_convergencecheck, convergencecheck, 0));

    //PING PONG
    CUDAcommon::handleerror(cudaMalloc(&g_stop1, sizeof(bool)));
    CUDAcommon::handleerror(cudaMalloc(&g_stop2, sizeof(bool)));
    CUDAcommon::handleerror(cudaHostAlloc(&h_stop, sizeof(bool), cudaHostAllocDefault));

    //@
    //Store the pointers so they can be tracked while calculating energies.
    CUDAcommon::cudavars.backtrackbools.clear();
    CUDAcommon::cudavars.backtrackbools.push_back(g_stop1);
    CUDAcommon::cudavars.backtrackbools.push_back(g_stop2);

//    CUDAcommon::handleerror(cudaHostAlloc((void**)&convergencecheck, 3 * sizeof(bool), cudaHostAllocDefault));
//    CUDAcommon::handleerror(cudaMalloc((void **) &gpu_convergencecheck, 3 * sizeof(bool)));

//    CUDAcommon::handleerror(cudaMalloc((void **) &gpu_lambda, sizeof(floatingpoint))); REPEAT.
    CUDAcommon::handleerror(cudaMemcpyAsync(gpu_coord, coord, N*sizeof(floatingpoint),
                                        cudaMemcpyHostToDevice, stream_startmin));
    CUDAcommon::handleerror(cudaMemcpyAsync(gpu_force, f, N*sizeof(floatingpoint),
                                        cudaMemcpyHostToDevice, stream_startmin));
    CUDAcommon::handleerror(cudaMemcpyAsync(gpu_forceAux, f, N*sizeof(floatingpoint),
                                        cudaMemcpyHostToDevice, stream_startmin));
    CUDAcommon::handleerror(cudaMemcpyAsync(gpu_forceAuxP, f, N*sizeof(floatingpoint),
                                        cudaMemcpyHostToDevice, stream_startmin));
    bool dummy[1];dummy[0] = true;
    CUDAcommon::handleerror(cudaMemcpyAsync(gpu_btstate, dummy, sizeof(bool),
                                        cudaMemcpyHostToDevice, stream_startmin));

    CUDAcommon::handleerror(cudaMemcpyAsync(gpu_cylindervec, cylindervec, Ncyl*sizeof
                                                    (cylinder),
                                            cudaMemcpyHostToDevice, stream_startmin));
    int *gculpritID;
    char *gculpritFF;
    char *gculpritinteraction;
    int *culpritID;
    char *culpritFF;
    char *culpritinteraction;
    CUDAcommon::handleerror(cudaHostAlloc((void**)&culpritID, 4 * sizeof(int), cudaHostAllocMapped));
    CUDAcommon::handleerror(cudaHostAlloc((void**)&culpritFF, 100*sizeof(char), cudaHostAllocMapped));
    CUDAcommon::handleerror(cudaHostAlloc((void**)&culpritinteraction, 100*sizeof(char), cudaHostAllocMapped));
    CUDAcommon::handleerror(cudaHostGetDevicePointer(&gculpritID, culpritID, 0));
    CUDAcommon::handleerror(cudaHostGetDevicePointer(&gculpritFF, culpritFF, 0));
    CUDAcommon::handleerror(cudaHostGetDevicePointer(&gculpritinteraction, culpritinteraction, 0));
//    CUDAcommon::handleerror(cudaMalloc((void **) &gculpritID, sizeof(int)));
//    CUDAcommon::handleerror(cudaMalloc((void **) &gculpritFF, 11*sizeof(char)));
//    char a[] = "FilamentFF";
//    CUDAcommon::handleerror(cudaMemcpy(gculpritFF, a, 100 * sizeof(char), cudaMemcpyHostToDevice));
//    CUDAcommon::handleerror(cudaMalloc((void **) &gculpritinteraction, 100*sizeof(char)));

    CUDAvars cvars=CUDAcommon::getCUDAvars();
    cvars.gpu_coord=gpu_coord;
    cvars.gpu_lambda=gpu_lambda;
    cvars.gpu_forceAux = gpu_forceAux;
    cvars.gpu_force = gpu_force;
    cvars.gpu_forceAuxP = gpu_forceAuxP;
    cvars.gpu_energy = gpu_energy;
    cvars.gculpritID = gculpritID;
    cvars.culpritID = culpritID;
    cvars.gculpritinteraction = gculpritinteraction;
    cvars.gculpritFF = gculpritFF;
    cvars.culpritinteraction = culpritinteraction;
    cvars.culpritFF = culpritFF;
    cvars.gpu_btstate = gpu_btstate;
    cvars.gpu_cylindervec = gpu_cylindervec;
    CUDAcommon::cudavars=cvars;
//SET CERTAIN GPU PARAMETERS SET FOR EASY ACCESS DURING MINIMIZATION._
//    int THREADSPERBLOCK;
//    cudaDeviceProp prop;
//    cudaGetDeviceProperties(&prop, 0);
//    THREADSPERBLOCK = prop.maxThreadsPerBlock;
    //@{ Reduction Add variables
    bntaddvector.clear();
    bntaddvector = getaddred2bnt(N/3);
    int M = bntaddvector.at(0);
    vector<floatingpoint> zerovec(M);
    fill(zerovec.begin(),zerovec.begin()+M,0.0);
    CUDAcommon::handleerror(cudaMalloc((void **) &gpu_g, M * sizeof(floatingpoint)));
    CUDAcommon::handleerror(cudaMemcpyAsync(gpu_g, zerovec.data(),
                           M * sizeof(floatingpoint), cudaMemcpyHostToDevice, stream_startmin));
    /*CUDAcommon::handleerror(cudaMemsetAsync(gpu_g, 0, M * sizeof(floatingpoint), stream_startmin));*/
    //MaxF
    CUDAcommon::handleerror(cudaMalloc((void **) &gpu_maxF, M * sizeof(floatingpoint)));
    CUDAcommon::handleerror(cudaMemcpyAsync(gpu_maxF, zerovec.data(),
                                            M * sizeof(floatingpoint), cudaMemcpyHostToDevice, stream_startmin));
    /*CUDAcommon::handleerror(cudaMemsetAsync(gpu_maxF, 0, M * sizeof(floatingpoint), stream_startmin));*/
    int THREADSPERBLOCK = bntaddvector.at(1);
    //@}

    int nint[1]; nint[0]=CGMethod::N/3;
    CUDAcommon::handleerror(cudaMalloc((void **) &gpu_nint, sizeof(int)));
    CUDAcommon::handleerror(cudaMemcpyAsync(gpu_nint, nint, sizeof(int),
                                        cudaMemcpyHostToDevice, stream_startmin));
    CUDAcommon::handleerror(cudaMalloc((void **) &gpu_state, sizeof(int)));
    blocksnthreads.push_back(CGMethod::N/(3*THREADSPERBLOCK) + 1);
    if(blocksnthreads[0]==1) blocksnthreads.push_back(CGMethod::N/3);
    else blocksnthreads.push_back(THREADSPERBLOCK);
    auto maxthreads = 8 * THREADSPERBLOCK;

    //@{maxFredv3
    int state[1];state[0] = 0;
    CUDAcommon::handleerror(cudaMalloc((void **) &gpu_mutexlock, sizeof(int)));
    CUDAcommon::handleerror(cudaMemcpyAsync(gpu_mutexlock, state, sizeof(int),
                                        cudaMemcpyHostToDevice, stream_startmin));
    //Synchronize
    CUDAcommon::handleerror(cudaStreamSynchronize(stream_startmin),"CGMethod.cu",
                            "startMinimization");

#ifdef CUDATIMETRACK
    tend= chrono::high_resolution_clock::now();
    chrono::duration<floatingpoint> elapsed_run(tend - tbegin);
    CUDAcommon::cudatime.Tstartmin = elapsed_run.count();
    std::cout<<"start min time taken (s) "<<elapsed_run.count()<<endl;
#endif

#ifdef CUDATIMETRACK
    CUDAcommon::cudatime.Tlambdap.clear();
    CUDAcommon::cudatime.Tlambdapcount.clear();
    CUDAcommon::cudatime.Tlambdap.push_back(0);
    CUDAcommon::cudatime.Tlambdap.push_back(0);
    CUDAcommon::cudatime.Tlambdap.push_back(0);
    CUDAcommon::cudatime.Tlambdapcount.push_back(0);
    CUDAcommon::cudatime.Tlambdapcount.push_back(0);
    CUDAcommon::cudatime.Tlambdapcount.push_back(0);
    //
    CUDAcommon::serltime.Tlambdap.clear();
    CUDAcommon::serltime.Tlambdapcount.clear();
    CUDAcommon::serltime.Tlambdap.push_back(0);
    CUDAcommon::serltime.Tlambdap.push_back(0);
    CUDAcommon::serltime.Tlambdap.push_back(0);
    CUDAcommon::serltime.Tlambdapcount.push_back(0);
    CUDAcommon::serltime.Tlambdapcount.push_back(0);
    CUDAcommon::serltime.Tlambdapcount.push_back(0);
#endif
    //@}
    //addvectorred2@{

//    int blocks, threads;
//    if(M > THREADSPERBLOCK){
//        if(M > maxthreads) {
//            blocks = 8;
//            threads = THREADSPERBLOCK;
//        }
//        else if(M > THREADSPERBLOCK){
//            blocks = M /(4 * THREADSPERBLOCK) +1;
//            threads = THREADSPERBLOCK;
//        }
//    }
//    else
//    { blocks = 1; threads = M/4;}
//    std::cout<<blocks<<" "<<threads<<" "<<M<<" "<<N/3<<" "<<maxthreads<<" "<<THREADSPERBLOCK<<endl;
//    bntaddvector.clear();
//    bntaddvector.push_back(blocks);
//    bntaddvector.push_back(threads);
//    CUDAcommon::handleerror(cudaMalloc((void **) &gSum, sizeof(floatingpoint)));
//    CUDAcommon::handleerror(cudaMalloc((void **) &gSum2, sizeof(floatingpoint)));
    //@}
//    CUDAcommon::handleerror(cudaMalloc((void **) &gpu_g, N/3 * sizeof(floatingpoint)));

    //Memory alloted
    //@{
//    size_t allocmem = 0;
//    allocmem += (4*N + 9 + M)*sizeof(floatingpoint) + 6 * sizeof(bool) + 6 * sizeof(int) + 200 * sizeof(char);
//    auto c = CUDAcommon::getCUDAvars();
//    c.memincuda += allocmem;
//    CUDAcommon::cudavars = c;
//    std::cout<<"Total allocated memory KB"<<c.memincuda/1024<<endl;
//    std::cout<<"Memory allocated "<< allocmem/1024<<"Memory freed 0"<<endl;
    //@}


//    cvars.gpu_globalMem = prop.totalGlobalMem;
//    cvars.gpu_sharedMem = prop.sharedMemPerBlock;
//    floatingpoint a;
//    std::cout<<cvars.gpu_globalMem<<" "<<cvars.gpu_sharedMem<<" "<<sizeof(a)<<endl;
//
//    floatingpoint ccoord[N];
//    cudaMemcpy(ccoord, gpu_coord, N*sizeof(floatingpoint), cudaMemcpyDeviceToHost);
//    for(auto i=0;i<N;i++)
//        std::cout<<ccoord[i]<<" "<<coord[i]<<endl;

//    vector<floatingpoint> c2;c2.push_back(273.14);c2.push_back(273.14);
//    floatingpoint c2[2];
//    c2[0]=10.234;c2[1]=20.234;
//    floatingpoint *gpu_coord2;
//    cudaMalloc((void **) &gpu_coord2, 2*sizeof(floatingpoint));
//    cudaMemcpy(gpu_coord2, c2, 2*sizeof(floatingpoint), cudaMemcpyHostToDevice);
//
//    floatingpoint cc[2];
//    cudaMemcpy(cc, gpu_coord2, 2*sizeof(floatingpoint), cudaMemcpyDeviceToHost);
//    std::cout<<cc[0]<<" "<<cc[1]<<endl;
//    cudaFree(gpu_coord2);
//    cudaFree(gpu_coord);
#endif
}

void CGMethod::endMinimization() {
	//flush vector
	Bead::getDbData().coords_minE.resize(0);
#ifdef CUDATIMETRACK
    chrono::high_resolution_clock::time_point tbegin, tend;
    tbegin = chrono::high_resolution_clock::now();
#endif
#ifdef CUDAACCL

    CUDAcommon::handleerror(cudaMemcpy(coord, CUDAcommon::getCUDAvars().gpu_coord, N *
                            sizeof(floatingpoint), cudaMemcpyDeviceToHost));
    CUDAcommon::handleerror(cudaMemcpy(force, CUDAcommon::getCUDAvars().gpu_force, N *
                            sizeof(floatingpoint), cudaMemcpyDeviceToHost));
//    CUDAcommon::handleerror(cudaMemcpy(forceAux, CUDAcommon::getCUDAvars().gpu_forceAux, N *
//                            sizeof(floatingpoint), cudaMemcpyDeviceToHost));

#endif

//    deallocate();


//    CUDAcommon::getCUDAvars().gpu_coord = NULL;
//    CUDAcommon::getCUDAvars().gpu_force = NULL;
//    CUDAcommon::getCUDAvars().gpu_forceAux = NULL;
//    CUDAcommon::getCUDAvars().gpu_lambda = NULL;

    //Memory alloted
    //@{
//    size_t allocmem = 0;
//    allocmem += (4*N + 9 +  bntaddvector.at(0))*sizeof(floatingpoint) + 6 * sizeof(bool) + 6 * sizeof(int) + 200 * sizeof(char);
//    auto c = CUDAcommon::getCUDAvars();
//    c.memincuda -= allocmem;
//    CUDAcommon::cudavars = c;
//    std::cout<<"Total allocated memory "<<c.memincuda/1024<<endl;
//    std::cout<<"Memory allocated 0 . Memory freed "<<allocmem/1024<<endl;
    //@}

//    size_t free, total;
//    CUDAcommon::handleerror(cudaMemGetInfo(&free, &total));
//    fprintf(stdout,"\t### After Min Available VRAM : %g Mo/ %g Mo(total)\n\n",
//            free/1e6, total/1e6);
//
//    cudaFree(0);
//
//    CUDAcommon::handleerror(cudaMemGetInfo(&free, &total));
//    fprintf(stdout,"\t### Available VRAM : %g Mo/ %g Mo(total)\n\n",
//            free/1e6, total/1e6);

#ifdef CUDATIMETRACK
    tend= chrono::high_resolution_clock::now();
    chrono::duration<floatingpoint> elapsed_run(tend - tbegin);
    CUDAcommon::cudatime.Tstartmin = elapsed_run.count();
    std::cout<<"end min time taken (s) "<<elapsed_run.count()<<endl;
#endif

}

#ifdef CUDAACCL
floatingpoint CGMethod::backtrackingLineSearchCUDA(ForceFieldManager& FFM, floatingpoint MAXDIST,
                                        floatingpoint LAMBDAMAX, bool *gpu_safestate) {
#ifdef CUDATIMETRACK
    chrono::high_resolution_clock::time_point tbegin, tend;
    CUDAcommon::cudatime.Tlambdapcount.at(0)++;
    tbegin = chrono::high_resolution_clock::now();
#endif
    //@{ Lambda phase 1
    floatingpoint lambda;
    h_stop[0] = false;
    if(s1 == NULL || !(CUDAcommon::getCUDAvars().conservestreams))
        CUDAcommon::handleerror(cudaStreamCreate(&s1));
    if(s2 == NULL || !(CUDAcommon::getCUDAvars().conservestreams))
        CUDAcommon::handleerror(cudaStreamCreate(&s2));
    if(s3 == NULL || !(CUDAcommon::getCUDAvars().conservestreams))
        CUDAcommon::handleerror(cudaStreamCreate(&s3));
    if(e1 == NULL || !(CUDAcommon::getCUDAvars().conservestreams))
        CUDAcommon::handleerror(cudaEventCreate(&e1));
    if(e2 == NULL || !(CUDAcommon::getCUDAvars().conservestreams))
        CUDAcommon::handleerror(cudaEventCreate(&e2));
    sp1 = &s1;
    sp2 = &s2;
    ep1 = &e1;
    ep2 = &e2;
    g_s1 = g_stop1;
    g_s2 = g_stop2;
    //prep for backtracking.
    if(gpu_params == NULL){
        //TODO move gpu_params copy permanently out of the function.
        floatingpoint params[5];
        params[0] = BACKTRACKSLOPE;
        params[1] = LAMBDAREDUCE;
        params[2] = LAMBDATOL;
        params[3] = LAMBDAMAX;
        params[4] = MAXDIST;
        CUDAcommon::handleerror(cudaMalloc((void **) &gpu_params, 5 * sizeof(floatingpoint)));
        CUDAcommon::handleerror(cudaMemcpy(gpu_params, params, 5 * sizeof(floatingpoint),
                                           cudaMemcpyHostToDevice));
    }
    CUDAresetlambda(*sp1);//set lambda to zero.
    if(e == NULL || !(CUDAcommon::getCUDAvars().conservestreams))  {
        CUDAcommon::handleerror(cudaEventCreate(&e));
    }

    CUDAcommon::handleerror(cudaEventRecord(e, *sp1));
    auto cvars = CUDAcommon::getCUDAvars();
    cvars.streamvec.clear();
    CUDAcommon::cudavars = cvars;
    //initialize lambda search
    CUDAinitializeLambda(*sp1, g_s1, g_s2, gpu_safestate, gpu_state);
    //@} Lambda phase 1
#ifdef CUDATIMETRACK
    tend= chrono::high_resolution_clock::now();
    chrono::duration<floatingpoint> elapsed_run(tend - tbegin);
    CUDAcommon::cudatime.Tlambdap.at(0) += elapsed_run.count();
#endif
    //Calculate current energy.
    floatingpoint currentEnergy = FFM.computeEnergy(coord, force, 0.0);
    //wait for energies to be calculated
    for(auto strm:CUDAcommon::getCUDAvars().streamvec)
        CUDAcommon::handleerror(cudaStreamSynchronize(*strm),"backConvSync","CGMethod.cu");
    if(stream_bt == NULL || !(CUDAcommon::getCUDAvars().conservestreams))
        CUDAcommon::handleerror(cudaStreamCreate(&stream_bt),"find lambda", "CGMethod.cu");

#ifdef DETAILEDOUTPUT_ENERGY
//    CUDAcommon::handleerror(cudaDeviceSynchronize());
    floatingpoint cuda_energy[1];
    CUDAcommon::handleerror(cudaMemcpy(cuda_energy, CUDAcommon::cudavars.gpu_energy,  sizeof(floatingpoint),
                                       cudaMemcpyDeviceToHost));
    std::cout<<"Total Energy cE pN.nm CUDA "<<cuda_energy[0]<<" SERL "<<currentEnergy<<endl;
    std::cout<<endl;
#endif

#ifdef CUDATIMETRACK
    tbegin = chrono::high_resolution_clock::now();
#endif
    //@{ Lambda phase 1b
    cudaStreamSynchronize(*sp1);
    setcurrentenergy<<<1,1,0,*sp1>>>(CUDAcommon::getCUDAvars().gpu_energy, g_currentenergy, CUDAcommon::getCUDAvars()
            .gpu_lambda, gpu_initlambdalocal);
    CUDAcommon::handleerror(cudaGetLastError(),"setcurrentenergy", "CGMethod.cu");
    cudaStreamSynchronize(*sp1);

    //check if converged.
    //TODO commented coz this line is not needed
//    CUDAcommon::handleerror(cudaStreamWaitEvent(s3, *ep1, 0));
//    CUDAcommon::handleerror(cudaEventRecord(*CUDAcommon::getCUDAvars().event, *sp1));
    CUDAcommon::handleerror(cudaMemcpyAsync(h_stop, g_s2, sizeof(bool), cudaMemcpyDeviceToHost, s3));
//    CUDAcommon::handleerror(cudaStreamSynchronize (*sp1)); CHECK IF NEEDED
    cconvergencecheck = h_stop;
    int iter = 0;
    //@} Lambda phase 1b
#ifdef CUDATIMETRACK
    tend= chrono::high_resolution_clock::now();
    chrono::duration<floatingpoint> elapsed_run1b(tend - tbegin);
    CUDAcommon::cudatime.Tlambdap.at(0) += elapsed_run1b.count();
#endif

    while(!(cconvergencecheck[0])) {
#ifdef CUDATIMETRACK
        CUDAcommon::cudatime.Tlambdapcount.at(1)++;
        tbegin = chrono::high_resolution_clock::now();
#endif
        //@{ Lambda phase 2
        iter++;
        CUDAcommon::handleerror(cudaStreamWaitEvent(*sp2, *ep1, 0));
        CUDAcommon::handleerror(cudaStreamSynchronize(*sp2));
        //ping pong swap
        sps = sp1;
        sp1 = sp2;
        sp2 = sps;
        eps = ep1;
        ep1 = ep2;
        ep2 = eps;
//        g_bs = g_b1;
//        g_b1 = g_b2;
//        g_b2 = g_bs;
        g_ss = g_s1;
        g_s1 = g_s2;
        g_s2 = g_ss;

        auto cvars = CUDAcommon::getCUDAvars();
        cvars.streamvec.clear();
//        cvars.event = ep1;
        CUDAcommon::cudavars = cvars;
        //@} Lambda phase 2
#ifdef CUDATIMETRACK
        tend= chrono::high_resolution_clock::now();
        chrono::duration<floatingpoint> elapsed_run2(tend - tbegin);
        CUDAcommon::cudatime.Tlambdap.at(1) += elapsed_run2.count();
#endif

#ifdef SERIAL_CUDACROSSCHECK
        floatingpoint cuda_lambda[1];
        CUDAcommon::handleerror(cudaDeviceSynchronize(),"CGPolakRibiereMethod.cu","CGPolakRibiereMethod.cu");
        CUDAcommon::handleerror(cudaMemcpy(cuda_lambda, CUDAcommon::cudavars.gpu_lambda,  sizeof(floatingpoint),
                                           cudaMemcpyDeviceToHost));
        lambda = cuda_lambda[0];
#endif

        //TODO let each forcefield calculate energy IFF conv state = false. That will help
        // them avoid unnecessary iterations.
        //let each forcefield also add energies to two different energy variables.
        floatingpoint energyLambda = FFM.computeEnergy(coord, force, lambda);

        //wait for energies to be calculated
         for(auto strm:CUDAcommon::getCUDAvars().streamvec) {
            CUDAcommon::handleerror(cudaStreamSynchronize(*strm), "backConvsync", "CGMethod.cu");
        }
#ifdef SERIAL_CUDACROSSCHECK
        for(auto strm:CUDAcommon::getCUDAvars().streamvec) {
            CUDAcommon::handleerror(cudaStreamSynchronize(*strm), "backConvsync", "CGMethod.cu");
        }
        CUDAcommon::handleerror(cudaDeviceSynchronize());
        floatingpoint cuda_energy[1];
        CUDAcommon::handleerror(cudaMemcpy(cuda_energy, CUDAcommon::cudavars.gpu_energy,  sizeof(floatingpoint),
                                           cudaMemcpyDeviceToHost));
        std::cout<<"Total Energy EL pN.nm CUDA "<<cuda_energy[0]<<" SERL "
                ""<<energyLambda<<endl;
        std::cout<<endl;
#endif
#ifdef CUDATIMETRACK
        tbegin = chrono::high_resolution_clock::now();
#endif
        //@{ Lambda phase 2
        if(!(cconvergencecheck[0])){
            CUDAcommon::handleerror(cudaStreamSynchronize(stream_bt));
            CUDAfindLambda(*sp1, stream_bt, *ep1, g_s1, g_s2, gpu_safestate, gpu_state);
            CUDAcommon::handleerror(cudaStreamSynchronize(*sp1));
            CUDAcommon::handleerror(cudaStreamSynchronize(stream_bt));
            if(cconvergencecheck[0]  == false){
                CUDAcommon::handleerror(cudaStreamWaitEvent(s3, *ep1, 0));
                CUDAcommon::handleerror(cudaMemcpyAsync(h_stop, g_s2, sizeof(bool), cudaMemcpyDeviceToHost, s3));
            }
        }
        //@Lambda phase 2
#ifdef CUDATIMETRACK
        tend= chrono::high_resolution_clock::now();
        chrono::duration<floatingpoint> elapsed_run2b(tend - tbegin);
        CUDAcommon::cudatime.Tlambdap.at(1) += elapsed_run2b.count();
#endif
    }
    if(!(CUDAcommon::getCUDAvars().conservestreams))
        CUDAcommon::handleerror(cudaFree(gpu_params), "CudaFree", "CGMethod.cu");
#ifdef CUDATIMETRACK
    CUDAcommon::cudatime.Tlambdapcount.at(2)++;
    tbegin = chrono::high_resolution_clock::now();
#endif
    //@{ Lambda phase 3
    //commented on 18 Sep 2018.
//    correctlambdaCUDA<<<1,1,0, stream_bt>>>(CUDAcommon::getCUDAvars().gpu_lambda, gpu_state, gpu_params);

/*    correctlambdaCUDA<<<1,1,0, *sp1>>>(CUDAcommon::getCUDAvars().gpu_lambda, gpu_state,
            gpu_params);*/

    CUDAcommon::handleerror(cudaStreamSynchronize(stream_bt));
    CUDAcommon::handleerror(cudaStreamSynchronize(s1));
    CUDAcommon::handleerror(cudaStreamSynchronize(s2));
    CUDAcommon::handleerror(cudaStreamSynchronize(s3));
    //@} Lambda phase 3
#ifdef CUDATIMETRACK
    tend= chrono::high_resolution_clock::now();
    chrono::duration<floatingpoint> elapsed_run3(tend - tbegin);
    CUDAcommon::cudatime.Tlambdap.at(2) += elapsed_run3.count();
#endif
    if(!(CUDAcommon::getCUDAvars().conservestreams))  {
        CUDAcommon::handleerror(cudaStreamDestroy(s1));
        CUDAcommon::handleerror(cudaStreamDestroy(s2));
        CUDAcommon::handleerror(cudaStreamDestroy(s3));
        CUDAcommon::handleerror(cudaStreamDestroy(stream_bt));
        CUDAcommon::handleerror(cudaEventDestroy(e1));
        CUDAcommon::handleerror(cudaEventDestroy(e2));
    }
    std::cout<<"CUDA lambda determined in "<<iter<< " iterations "<<endl;

    if(cconvergencecheck[0]||sconvergencecheck)
        return lambda;

}
#endif // CUDAACCL

floatingpoint CGMethod::backtrackingLineSearch(ForceFieldManager& FFM, floatingpoint MAXDIST,
                                               floatingpoint maxForce, floatingpoint LAMBDAMAX,
                                                floatingpoint LAMBDARUNNINGAVERAGEPROBABILITY,
                                                 bool *gpu_safestate, bool *M_ETolstate) {

    //@{ Lambda phase 1
    floatingpoint lambda;
    sconvergencecheck = true;
#ifdef SERIAL //SERIAL
    sconvergencecheck = false;
    cconvergencecheck = new bool[1];
    cconvergencecheck[0] = true;
#endif
#ifdef SERIAL
    //return zero if no forces
    if(maxForce == 0.0) {
        lambda = 0.0;
#ifdef DETAILEDOUTPUT_LAMBDA
        std::cout<<"initial_lambda_serial "<<lambda<<endl;
#endif
        return lambda;
    }

    //calculate first lambda
	floatingpoint ravg = sum/(maxprevlambdacount);
    if(runningaveragestatus)
	    lambda = min<floatingpoint>(min<floatingpoint >(LAMBDAMAX, MAXDIST / maxForce), ravg);
    else
	    lambda = min(LAMBDAMAX, MAXDIST / maxForce);

    //@} Lambda phase 1
#ifdef DETAILEDOUTPUT_LAMBDA
    std::cout<<"SL lambdamax "<<LAMBDAMAX<<" serial_lambda "<<lambda<<" fmax "<<maxForce<<" state "<<sconvergencecheck<<endl;
#endif
#endif
	tbegin = chrono::high_resolution_clock::now();
    floatingpoint currentEnergy = FFM.computeEnergy(coord.data());
	CUDAcommon::tmin.computeenerycallszero++;
	tend = chrono::high_resolution_clock::now();
	chrono::duration<floatingpoint> elapsed_energy(tend - tbegin);
	CUDAcommon::tmin.computeenergy+= elapsed_energy.count();
	CUDAcommon::tmin.computeenergyzero+= elapsed_energy.count();

	#ifdef TRACKDIDNOTMINIMIZE
	SysParams::Mininimization().TotalE.push_back(currentEnergy);
	#endif

    if(ForceFieldManager::_culpritForceField != nullptr){
        endMinimization();
        FFM.printculprit();
    }
#ifdef DETAILEDOUTPUT_ENERGY
    CUDAcommon::handleerror(cudaDeviceSynchronize());
    floatingpoint cuda_energy[1];
    CUDAcommon::handleerror(cudaMemcpy(cuda_energy, CUDAcommon::cudavars.gpu_energy,  sizeof(floatingpoint),
                                       cudaMemcpyDeviceToHost));
    std::cout<<"Total Energy CE pN.nm CUDA "<<cuda_energy[0]<<" SERL "<<currentEnergy<<endl;
    std::cout<<endl;
#endif
	floatingpoint energyChange = (floatingpoint)0.0;
	floatingpoint energyLambda = (floatingpoint)0.0;
    int iter = 0;
    while(!(cconvergencecheck[0])||!(sconvergencecheck)) {
//    	cout<<"starting with lambda "<<lambda<<endl;
        iter++;
        //TODO let each forcefield calculate energy IFF conv state = false. That will help
        // them avoid unnecessary iterations.
        //let each forcefield also add energies to two different energy variables.

        tbegin = chrono::high_resolution_clock::now();
<<<<<<< HEAD
	    calcCoordLineSearch(lambda);
        floatingpoint energyLambda = FFM.computeEnergy<true>(coordLineSearch.data());
=======
	    stretchBeads(lambda);
        energyLambda = FFM.computeEnergy<true>(Bead::getDbData().coordsStr.data());
>>>>>>> eeac7158
	    CUDAcommon::tmin.computeenerycallsnonzero++;
	    tend = chrono::high_resolution_clock::now();
	    chrono::duration<floatingpoint> elapsed_energy(tend - tbegin);
	    CUDAcommon::tmin.computeenergy+= elapsed_energy.count();
	    CUDAcommon::tmin.computeenergynonzero+= elapsed_energy.count();

#ifdef DETAILEDOUTPUT_ENERGY
        CUDAcommon::handleerror(cudaDeviceSynchronize());
        floatingpoint cuda_energy[1];
        CUDAcommon::handleerror(cudaMemcpy(cuda_energy, CUDAcommon::cudavars.gpu_energy,  sizeof(floatingpoint),
                                           cudaMemcpyDeviceToHost));
        std::cout<<"Total Energy EL pN.nm CUDA "<<cuda_energy[0]<<" SERL "
                ""<<energyLambda<<endl;
        std::cout<<endl;
#endif

#ifdef SERIAL
        //@{ Lambda phase 2
        if(!(sconvergencecheck)){
<<<<<<< HEAD
            floatingpoint idealEnergyChange = -BACKTRACKSLOPE * lambda * searchDirDotForce();
            floatingpoint energyChange = energyLambda - currentEnergy;
=======
            floatingpoint idealEnergyChange = -BACKTRACKSLOPE * lambda * allFDotFA();
            if(lambda<0 || idealEnergyChange>0) {
            	sconvergencecheck = true;
            	lambda=0.0;
            }
//            floatingpoint maximumEnergyChange = idealEnergyChange*0.6/BACKTRACKSLOPE;
            energyChange = energyLambda - currentEnergy;
//	        cout << "Ideal " << idealEnergyChange << " bt energy " << energyChange << endl;
>>>>>>> eeac7158
#ifdef DETAILEDOUTPUT_LAMBDA
            std::cout<<"BACKTRACKSLOPE "<<BACKTRACKSLOPE<<" lambda "<<lambda<<" allFDotFA"
                    " "<<searchDirDotForce()<<endl;
            std::cout<<"SL energyChange "<<energyChange<<" idealEnergyChange "
                    ""<<idealEnergyChange<<endl;
#endif
            //return if ok
            //Armijo conditon
            if(energyChange <= idealEnergyChange) {
                sconvergencecheck = true;}
            else {
	            //reduce lambda
	            lambda *= LAMBDAREDUCE;
            }

            if(lambda <= 0.0 || lambda <= LAMBDATOL) {
                sconvergencecheck = true;
                lambda = 0.0;
            }
#ifdef DETAILEDOUTPUT_LAMBDA
            std::cout<<"SL2 BACKTRACKSLOPE "<<BACKTRACKSLOPE<<" lambda "<<lambda<<" allFDotFA "
                                                                                <<searchDirDotForce()<<endl;
            std::cout<<"SL2 energyChange "<<energyChange<<" idealEnergyChange "
                    ""<<idealEnergyChange
                     <<" lambda "<<lambda<<" state "<<sconvergencecheck<<endl;
#endif
/*            cout<<" lambda "<<lambda<<endl;
            std::cout<<"SL2 BACKTRACKSLOPE "<<BACKTRACKSLOPE<<" allFDotFA "
                     <<allFDotFA()<<endl;
            std::cout<<"SL2 energyChange "<<energyChange<<" idealEnergyChange "
                                                          ""<<idealEnergyChange
                     <<" energylambda "<<energyLambda<<" state "<<sconvergencecheck<<endl;*/
        }
        //@{ Lambda phase 2

#endif
    }
//    std::cout<<"lambda determined in "<<iter<< " iterations. lambda="<<lambda<<endl;
//synchronize streams
#ifdef SERIAL
        delete [] cconvergencecheck;
#endif
	    //running average
        //@{
	    sum = sum - previouslambdavec[headpos] + lambda;
        previouslambdavec[headpos] = lambda;

        if(headpos==maxprevlambdacount-1) {
	        headpos = 0;
	        floatingpoint temp = Rand::randfloatingpoint(0,1);
	        if( temp > 1-LAMBDARUNNINGAVERAGEPROBABILITY) {
		        runningaveragestatus = true;
//		        cout<<"running lambda turned on "<<endl;
	        }
	        else {
		        runningaveragestatus = false;

//		        cout<<"running lambda turned off "<<endl;
	        }
        }
        else
        	headpos++;

	    //@}
	//Set ETolstate to true if the energy change at a nonzero lambda is < ETOTALTOL
	if(2*abs(energyChange)/(energyLambda+currentEnergy)<ETOTALTOL && lambda > 0) {
		M_ETolstate[0] = true;
/*		cout<<"Setting value to true "<<lambda<<" energyLambda "<<energyLambda
		<<" currentEnergy "<<currentEnergy<<" energyChange "<<energyChange<<" "<<2*abs
		(energyChange)/ (energyLambda+currentEnergy)<<" "<<ETOTALTOL<<endl;*/
	}
	if(lambda > 0)
		TotalEnergy = energyLambda;
	else
		TotalEnergy = currentEnergy;
        return lambda;

}

floatingpoint CGMethod::safeBacktrackingLineSearch(
    ForceFieldManager& FFM, floatingpoint MAXDIST, floatingpoint maxForce,
    floatingpoint LAMBDAMAX, bool *gpu_safestate, bool *M_ETolstate) {

    //reset safe mode
    _safeMode = false;
    sconvergencecheck = true;

    if(maxForce == 0.0) { return 0.0; }

    //calculate first lambda
    floatingpoint lambda = std::min(LAMBDAMAX, MAXDIST / maxForce);

//    std::cout<<"safe 0"<<endl;
#ifdef SERIAL //SERIAL
    sconvergencecheck = false;
    cconvergencecheck = new bool[1];
    cconvergencecheck[0] = true;
#endif
//prepare for ping pong optimization
	tbegin = chrono::high_resolution_clock::now();
    floatingpoint currentEnergy = FFM.computeEnergy(coord.data());
	CUDAcommon::tmin.computeenerycallszero++;
	tend = chrono::high_resolution_clock::now();
	chrono::duration<floatingpoint> elapsed_energy(tend - tbegin);
	CUDAcommon::tmin.computeenergy+= elapsed_energy.count();
	CUDAcommon::tmin.computeenergyzero+= elapsed_energy.count();

	#ifdef TRACKDIDNOTMINIMIZE
	SysParams::Mininimization().TotalE.push_back(currentEnergy);
	#endif

    if(ForceFieldManager::_culpritForceField != nullptr){
        endMinimization();
	    FFM.printculprit();
    }
#ifdef DETAILEDOUTPUT_ENERGY
    CUDAcommon::handleerror(cudaDeviceSynchronize());
    floatingpoint cuda_energy[1];
    CUDAcommon::handleerror(cudaMemcpy(cuda_energy, CUDAcommon::cudavars.gpu_energy,  sizeof(floatingpoint),
                                       cudaMemcpyDeviceToHost));
    std::cout<<"Total Energy CE pN.nm CUDA "<<cuda_energy[0]<<" SERL "<<currentEnergy<<endl;
    std::cout<<endl;
#endif
	floatingpoint energyChange = (floatingpoint)0.0;
	floatingpoint energyLambda = (floatingpoint)0.0;
	int iter =0;
    //safe backtracking loop
    while(!(cconvergencecheck[0])||!(sconvergencecheck)) {
        //new energy when moved by lambda
        iter++;

	    tbegin = chrono::high_resolution_clock::now();
<<<<<<< HEAD
	    calcCoordLineSearch(lambda);
        floatingpoint energyLambda = FFM.computeEnergy<true>(coordLineSearch.data());
=======
	    stretchBeads(lambda);
        energyLambda = FFM.computeEnergy<true>(Bead::getDbData().coordsStr.data());
>>>>>>> eeac7158
	    CUDAcommon::tmin.computeenerycallsnonzero++;
	    tend = chrono::high_resolution_clock::now();
	    chrono::duration<floatingpoint> elapsed_energy(tend - tbegin);
	    CUDAcommon::tmin.computeenergy+= elapsed_energy.count();
	    CUDAcommon::tmin.computeenergynonzero+= elapsed_energy.count();
#ifdef DETAILEDOUTPUT_ENERGY
        CUDAcommon::handleerror(cudaDeviceSynchronize());
        floatingpoint cuda_energy[1];
        CUDAcommon::handleerror(cudaMemcpy(cuda_energy, CUDAcommon::cudavars.gpu_energy,  sizeof(floatingpoint),
                                           cudaMemcpyDeviceToHost));
        std::cout<<"Total Energy EL pN.nm CUDA "<<cuda_energy[0]<<" SERL "
                ""<<energyLambda<<endl;
        std::cout<<endl;
#endif

#ifdef SERIAL
        if(!(sconvergencecheck)){
            energyChange = energyLambda - currentEnergy;

            //return if ok
            if(energyChange <= 0.0) sconvergencecheck = true;
            else
                //reduce lambda
                lambda *= LAMBDAREDUCE;

            //just shake if we cant find an energy min,
            //so we dont get stuck
            if(lambda <= 0.0 || lambda <= LAMBDATOL) {
                lambda = MAXDIST / maxForce;
                sconvergencecheck = true;
            }
        }

#endif
    }
//    std::cout<<"Safe lambda determined in "<<iter<< " iterations. lambda="<<lambda<<endl;

#ifdef SERIAL
        delete [] cconvergencecheck;
#endif
	//Set ETolstate to true if the energy change at a nonzero lambda is < ETOTALTOL
        if(2*abs(energyChange)/(energyLambda+currentEnergy)<ETOTALTOL && lambda > 0) {
	        M_ETolstate[0] = true;
/*	        cout<<"Setting value to true "<<lambda<<" energyLambda "<<energyLambda
	            <<" currentEnergy "<<currentEnergy<<" energyChange "<<energyChange<<" "<<2*abs
			        (energyChange)/ (energyLambda+currentEnergy)<<" "<<ETOTALTOL<<endl;*/
        }
	if(lambda > 0)
		TotalEnergy = energyLambda;
	else
		TotalEnergy = currentEnergy;
        return lambda;

}

floatingpoint CGMethod::safeBacktrackingLineSearchV2(ForceFieldManager& FFM, floatingpoint MAXDIST,
                                              floatingpoint maxForce, floatingpoint LAMBDAMAX,
                                              bool *gpu_safestate, bool *M_ETolstate) {

	//reset safe mode
	_safeMode = false;
	//@{ Lambda phase 1
	floatingpoint lambda;
	sconvergencecheck = true;
#ifdef SERIAL //SERIAL
	sconvergencecheck = false;
#endif
#ifdef SERIAL
	//return zero if no forces
	if(maxForce == 0.0) {
		lambda = 0.0;
#ifdef DETAILEDOUTPUT_LAMBDA
		std::cout<<"initial_lambda_serial "<<lambda<<endl;
#endif
		return lambda;
	}
	lambda = min(LAMBDAMAX, MAXDIST / maxForce);

	//@} Lambda phase 1
#ifdef DETAILEDOUTPUT_LAMBDA
	std::cout<<"SL lambdamax "<<LAMBDAMAX<<" serial_lambda "<<lambda<<" fmax "<<maxForce<<" state "<<sconvergencecheck<<endl;
#endif
#endif
	tbegin = chrono::high_resolution_clock::now();
	floatingpoint currentEnergy = FFM.computeEnergy(Bead::getDbData().coords.data());
	CUDAcommon::tmin.computeenerycallszero++;
	tend = chrono::high_resolution_clock::now();
	chrono::duration<floatingpoint> elapsed_energy(tend - tbegin);
	CUDAcommon::tmin.computeenergy+= elapsed_energy.count();
	CUDAcommon::tmin.computeenergyzero+= elapsed_energy.count();

	#ifdef TRACKDIDNOTMINIMIZE
	SysParams::Mininimization().TotalE.push_back(currentEnergy);
	#endif

	if(ForceFieldManager::_culpritForceField != nullptr){
		endMinimization();
		FFM.printculprit(Bead::getDbData().forces.data());
	}
#ifdef DETAILEDOUTPUT_ENERGY
	CUDAcommon::handleerror(cudaDeviceSynchronize());
    floatingpoint cuda_energy[1];
    CUDAcommon::handleerror(cudaMemcpy(cuda_energy, CUDAcommon::cudavars.gpu_energy,  sizeof(floatingpoint),
                                       cudaMemcpyDeviceToHost));
    std::cout<<"Total Energy CE pN.nm CUDA "<<cuda_energy[0]<<" SERL "<<currentEnergy<<endl;
    std::cout<<endl;
#endif
	floatingpoint energyChange = (floatingpoint)0.0;
	floatingpoint energyLambda = (floatingpoint)0.0;
	floatingpoint prevEnergy = (floatingpoint) 0.0;
	floatingpoint prevLambda = (floatingpoint) 0.0;

	floatingpoint firstLambda = (floatingpoint) 0.0;
	floatingpoint firstEnergy = (floatingpoint) 0.0;
	int iter = 0;
	while(!(sconvergencecheck)) {
		iter++;
		tbegin = chrono::high_resolution_clock::now();
		stretchBeads(lambda);
		energyLambda = FFM.computeEnergy<true>(Bead::getDbData().coordsStr.data());
		CUDAcommon::tmin.computeenerycallsnonzero++;
		tend = chrono::high_resolution_clock::now();
		chrono::duration<floatingpoint> elapsed_energy(tend - tbegin);
		CUDAcommon::tmin.computeenergy+= elapsed_energy.count();
		CUDAcommon::tmin.computeenergynonzero+= elapsed_energy.count();

		if(iter==1) {
			firstEnergy = energyLambda;
			firstLambda = lambda;
		}

#ifdef DETAILEDOUTPUT_ENERGY
		CUDAcommon::handleerror(cudaDeviceSynchronize());
        floatingpoint cuda_energy[1];
        CUDAcommon::handleerror(cudaMemcpy(cuda_energy, CUDAcommon::cudavars.gpu_energy,  sizeof(floatingpoint),
                                           cudaMemcpyDeviceToHost));
        std::cout<<"Total Energy EL pN.nm CUDA "<<cuda_energy[0]<<" SERL "
                ""<<energyLambda<<endl;
        std::cout<<endl;
#endif

#ifdef SERIAL
		//@{ Lambda phase 2
		if(!(sconvergencecheck)){
			floatingpoint idealEnergyChange = -BACKTRACKSLOPE * lambda * allFDotFA();
			if(idealEnergyChange>0){
				cout<<"Ideal Energy Change > 0. Exiting."<<endl;
				exit(EXIT_FAILURE);
			}
			energyChange = energyLambda - currentEnergy;
#ifdef DETAILEDOUTPUT_LAMBDA
			std::cout<<"BACKTRACKSLOPE "<<BACKTRACKSLOPE<<" lambda "<<lambda<<" allFDotFA"
                    " "<<allFDotFA()<<endl;
            std::cout<<"SL energyChange "<<energyChange<<" idealEnergyChange "
                    ""<<idealEnergyChange<<endl;
#endif
			//return if ok
			//Armijo conditon
			if(energyChange <= idealEnergyChange) {
				sconvergencecheck = true;}
			else {
				prevLambda = lambda;
				prevEnergy = energyLambda;
				//reduce lambda
				lambda *= LAMBDAREDUCE;
			}

			if(lambda <= 0.0 || lambda <= LAMBDATOL) {
				sconvergencecheck = true;
			}
#ifdef DETAILEDOUTPUT_LAMBDA
			std::cout<<"SL2 BACKTRACKSLOPE "<<BACKTRACKSLOPE<<" lambda "<<lambda<<" allFDotFA "
                                                                                <<allFDotFA()<<endl;
            std::cout<<"SL2 energyChange "<<energyChange<<" idealEnergyChange "
                    ""<<idealEnergyChange
                     <<" lambda "<<lambda<<" state "<<sconvergencecheck<<endl;
#endif
		}
#endif
	}

	//Safemode checks
	if(lambda <= 0.0 || lambda <= LAMBDATOL){
		if(prevEnergy < currentEnergy)
			lambda =  prevLambda;
		else if(firstEnergy > 0 && firstEnergy < currentEnergy)
			lambda = firstLambda;
		else
			lambda = MAXDIST / maxForce;

	}
	return lambda;
}

floatingpoint CGMethod::quadraticLineSearch(ForceFieldManager& FFM, floatingpoint MAXDIST,
                                               floatingpoint maxForce, floatingpoint LAMBDAMAX,
                                               floatingpoint LAMBDARUNNINGAVERAGEPROBABILITY,
                                               bool *gpu_safestate, bool *M_ETolstate) {

	//@{ Lambda phase 1
	floatingpoint lambda;
	sconvergencecheck = false;
	cconvergencecheck = new bool[1];
	cconvergencecheck[0] = true;
	//return zero if no forces
	if(maxForce == 0.0) {
		lambda = 0.0;
		return lambda;
	}

	//calculate initial guess for lambda
	floatingpoint lambdacap = min(LAMBDAMAX, MAXDIST / maxForce);
	lambda = lambdacap;

	//@} Lambda phase 1
	tbegin = chrono::high_resolution_clock::now();
	floatingpoint currentEnergy = FFM.computeEnergy(Bead::getDbData().coords.data());
	floatingpoint Energyi_1 = currentEnergy;
	CUDAcommon::tmin.computeenerycallszero++;
	tend = chrono::high_resolution_clock::now();
	chrono::duration<floatingpoint> elapsed_energy(tend - tbegin);
	CUDAcommon::tmin.computeenergy+= elapsed_energy.count();
	CUDAcommon::tmin.computeenergyzero+= elapsed_energy.count();

	#ifdef TRACKDIDNOTMINIMIZE
	SysParams::Mininimization().TotalE.push_back(currentEnergy);
	#endif

	if(ForceFieldManager::_culpritForceField != nullptr){
		endMinimization();
		FFM.printculprit(Bead::getDbData().forces.data());
	}

	double FDotFA = allFDotFA();
	double FDotFAprev = FDotFA;
	double FDotFAnext;
	double Del_FDotFA;
	FDotFAprev = FDotFA;
	floatingpoint lambdaprev = 0.0;
	int iter = 0;
	floatingpoint energyChange = (floatingpoint)0.0;
	floatingpoint energyLambda = (floatingpoint)0.0;

	while(!(cconvergencecheck[0])||!(sconvergencecheck)) {
//		cout<<"starting with lambda "<<lambda<<endl;
		iter++;
	// @{ Lambda phase 2
		if(!(sconvergencecheck)){
			stretchBeads(lambda);
			energyLambda = FFM.computeEnergy<true>(Bead::getDbData().coordsStr.data());
            CUDAcommon::tmin.computeenerycallsnonzero++;
	//Step1: Calculate Forces & Dot products
			FFM.computeForces(Bead::getDbData().coordsStr.data(), Bead::getDbData()
					.forcesAux.data());
			FDotFAnext = allFDotFA();
			Del_FDotFA = FDotFAnext - FDotFAprev;
			floatingpoint idealEnergyChange = -BACKTRACKSLOPE * lambda * FDotFA;
	//Step3: Calculate Lambdaquad
			floatingpoint relerr = fabs(1.0-(0.5*(lambda-lambdaprev)*(FDotFAnext+FDotFAprev)
					+energyLambda) /Energyi_1);

			floatingpoint lambdaquad = lambda - FDotFAprev*(lambda-lambdaprev)/Del_FDotFA;

	//Step 4. Test if the energy given by alphaquad is within the acceptable range
	//prescribed by Armijo condition on alpha
			if(relerr <= QUADTOL && lambdaquad > 0 && lambdaquad < lambdacap &&
			lambdaquad > LAMBDATOL) {
				tbegin = chrono::high_resolution_clock::now();
				stretchBeads(lambdaquad);
				floatingpoint energyLambdaquad = FFM.computeEnergy<true>(Bead::getDbData()
						.coordsStr.data());
				CUDAcommon::tmin.computeenerycallsnonzero++;
				tend = chrono::high_resolution_clock::now();
				chrono::duration<floatingpoint> elapsed_energy(tend - tbegin);
				CUDAcommon::tmin.computeenergy += elapsed_energy.count();
				CUDAcommon::tmin.computeenergynonzero += elapsed_energy.count();

				energyChange = energyLambdaquad - currentEnergy;
//				cout << "Ideal " << idealEnergyChange << " quad energy " << energyChange <<endl;
				//if it satisfies, set lambda to lambdaquad and return.
				if (energyChange <= idealEnergyChange) {
					sconvergencecheck = true;
					lambda = lambdaquad;
					stretchBeads(lambda);
					FFM.computeForces(Bead::getDbData().coordsStr.data(), Bead::getDbData()
							.forcesAux.data());
				}
				else
					Energyi_1 = energyLambdaquad;
			}
			else{
				//check if normal backtracking works
				energyChange = energyLambda - currentEnergy;
//				cout << "Ideal " << idealEnergyChange << " bt energy " << energyChange << endl;
				//if it satisfies, set lambda to lambdaquad and return.
				if (energyChange <= idealEnergyChange) {
					sconvergencecheck = true;
				}
				else
					Energyi_1 = energyLambda;
			}

			//if not try again
			if(!sconvergencecheck) {
				FDotFAprev = FDotFAnext;
				lambdaprev = lambda;
				//reduce lambda
				lambda *= LAMBDAREDUCE;

			}
			//If backtracked all the way, exit
			if(lambda <= 0.0 || lambda <= LAMBDATOL) {
				sconvergencecheck = true;
				lambda = 0.0;
				stretchBeads(lambda);
				FFM.computeForces(Bead::getDbData().coordsStr.data(), Bead::getDbData()
						.forcesAux.data());
			}
		}
		//@{ Lambda phase 2
	}
//synchronize streams
#ifdef SERIAL
	delete [] cconvergencecheck;
#endif
	//Set ETolstate to true if the energy change at a nonzero lambda is < ETOTALTOL
	if(2*abs(energyChange)/(energyLambda+currentEnergy)<ETOTALTOL && lambda > 0) {
		M_ETolstate[0] = true;
/*		cout << "Setting value to true " << lambda << " energyLambda " << energyLambda
		     << " currentEnergy " << currentEnergy << " energyChange " << energyChange
		     << " " << 2 * abs
				(energyChange) / (energyLambda + currentEnergy) << " " << ETOTALTOL << endl;*/
	}
	if(lambda > 0)
		TotalEnergy = energyLambda;
	else
		TotalEnergy = currentEnergy;
	return lambda;

}

floatingpoint CGMethod::quadraticLineSearchV2(ForceFieldManager& FFM, floatingpoint MAXDIST,
                                            floatingpoint maxForce, floatingpoint LAMBDAMAX,
                                            floatingpoint LAMBDARUNNINGAVERAGEPROBABILITY,
                                            bool *gpu_safestate, bool *M_ETolstate) {

	#ifdef SERIAL
	//@{ Lambda phase 1
	floatingpoint lambda;
	sconvergencecheck = false;
	//return zero if no forces
	if(maxForce == 0.0) {
		lambda = 0.0;
		return lambda;
	}

	//calculate first lambda
	lambda = min(LAMBDAMAX, MAXDIST / maxForce);

	//@} Lambda phase 1
	tbegin = chrono::high_resolution_clock::now();
	floatingpoint currentEnergy = FFM.computeEnergy(Bead::getDbData().coords.data());
	CUDAcommon::tmin.computeenerycallszero++;
	tend = chrono::high_resolution_clock::now();
	chrono::duration<floatingpoint> elapsed_energy(tend - tbegin);
	CUDAcommon::tmin.computeenergy+= elapsed_energy.count();
	CUDAcommon::tmin.computeenergyzero+= elapsed_energy.count();

	#ifdef TRACKDIDNOTMINIMIZE
	SysParams::Mininimization().TotalE.push_back(currentEnergy);
	#endif

	if(ForceFieldManager::_culpritForceField != nullptr){
		endMinimization();
		FFM.printculprit(Bead::getDbData().forces.data());
	}
	floatingpoint energyChange = (floatingpoint)0.0;
	floatingpoint energyLambda = (floatingpoint)0.0;
	floatingpoint prevEnergy = (floatingpoint) 0.0;
	floatingpoint prevLambda = (floatingpoint) 0.0;
	vector<floatingpoint> lambdavec;
	vector<floatingpoint> energyvec;

	int iter = 0;
	while(!(sconvergencecheck)) {

		iter++;

		tbegin = chrono::high_resolution_clock::now();
		stretchBeads(lambda);
		energyLambda = FFM.computeEnergy<true>(Bead::getDbData().coordsStr.data());
		CUDAcommon::tmin.computeenerycallsnonzero++;
		tend = chrono::high_resolution_clock::now();
		chrono::duration<floatingpoint> elapsed_energy(tend - tbegin);
		CUDAcommon::tmin.computeenergy+= elapsed_energy.count();
		CUDAcommon::tmin.computeenergynonzero+= elapsed_energy.count();

		//@{ Lambda phase 2
		if(!(sconvergencecheck)){
			floatingpoint idealEnergyChange = -BACKTRACKSLOPE * lambda * allFDotFA();

			if(idealEnergyChange>0) {
				cout<<"Ideal Energy Change is positive. Exiting."<<endl;
				exit(EXIT_FAILURE);
			}

			energyChange = energyLambda - currentEnergy;

			//return if ok
			//Armijo conditon
			if(energyChange <= idealEnergyChange)
				sconvergencecheck = true;
			else {
				prevLambda = lambda;
				prevEnergy = energyLambda;
				//reduce lambda
				lambda *= LAMBDAREDUCE;
			}

			if(lambda <= 0.0 || lambda <= LAMBDATOL) {
				sconvergencecheck = true;
				lambda = 0.0;
				lambdavec.push_back(lambda);
				energyvec.push_back(currentEnergy);
			}
			else if(sconvergencecheck){
				lambdavec.push_back(lambda);
				energyvec.push_back(energyLambda);
			}
			else{
				lambdavec.push_back(prevLambda);
				energyvec.push_back(prevEnergy);
			}
		}
	}

	// Try quadratic optimization

	if(lambda > 0.0 && iter > 1 && energyLambda < currentEnergy){
		bool quadstatus = false;
		int i = 0;
		for(i=lambdavec.size()-1; i >=1; i--){
			if(energyLambda < energyvec[i]){
				quadstatus = true;
			}
		}
		if(quadstatus) {
			vector<floatingpoint> quadlambdavec;
			vector<floatingpoint> quadenergyvec;
			quadlambdavec.push_back(floatingpoint(0.0));
			quadlambdavec.push_back(lambda);
			quadlambdavec.push_back(lambdavec[i]);
			quadenergyvec.push_back(currentEnergy);
			quadenergyvec.push_back(energyLambda);
			quadenergyvec.push_back(energyvec[i]);
			floatingpoint lambdaquad = quadraticoptimization(FFM,
			                                                 quadlambdavec, quadenergyvec);
//			cout <<"Quad "<< lambda << " " << lambdaquad << endl;
			if(lambdaquad <= 0.0 || lambdaquad <= LAMBDATOL)
				lambda = 0.0;
			else
				lambda = lambdaquad;
		}
	}


	//Set ETolstate to true if the energy change at a nonzero lambda is < ETOTALTOL
	if(2*abs(energyChange)/(energyLambda+currentEnergy)<ETOTALTOL && lambda > 0) {
		M_ETolstate[0] = true;
	}
	if(lambda > 0)
		TotalEnergy = energyLambda;
	else
		TotalEnergy = currentEnergy;
	return lambda;
	#endif
}

floatingpoint CGMethod::quadraticoptimization(ForceFieldManager& FFM, const vector<floatingpoint>&
                            lambdavec, const vector<floatingpoint>& energyvec){

	floatingpoint x0, x1, x2, y0, y1, y2;
	x0 = lambdavec[0];
	x1 = lambdavec[1];
	x2 = lambdavec[2];
	y0 = energyvec[0];
	y1 = energyvec[1];
	y2 = energyvec[2];
	double btlambda = lambdavec[1];
	double lambdaquad = lambdavec[1];
	double energyQuad = 0.0;
	//Mq(l) = a*l*l + b*l +c;
	//Refer quadratic optimization doc.
	int iter = 0;
//	cout<<"btlambda "<<btlambda<<endl;
	while(true) {
/*		cout<<"Trial t"<<iter<<"Lambda = ["<<x0<<" "<<x1<<" "<<x2<<"];t"<<iter<<"Energies = ["<<
		y0<<" "<<y1<<" "<<y2<<"];"<<endl;*/
		iter++;
		double d = (x0-x1)*(x0-x2)*(x1-x2);
		double a = y0 * (x1 - x2) - y1 * (x0 - x2) + y2 * (x0 - x1);
		double b = -(y0 * (x1 + x2) * (x1 - x2) - y1 * (x0 + x2) * (x0 - x2) +
		             y2 * (x0 + x1) * (x0 - x1));
/*		double c = y0 * x1 * x2 * (x1 - x2) - y1 * x0 * x2 * (x0 - x2) +
		           y2 * x0 * x1 * (x0 - x1);

		cout<<"Mq"<<iter-1<<" = "<<a/d<<"*x.*x + "<<b/d<<"*x + "<<c/d<<";"<<endl;
		cout<<"-b/2a = "<<-b/(2*a)<<";"<<endl;*/

		lambdaquad = -b/(2*a);
//		cout<<"["<<abs(lambdaquad-x1)/x1<<" "<<LAMBDAQUADTOL<<"];"<<endl;


		//Check if lambda has converged
		if (abs(lambdaquad-x1)/x1 < LAMBDAQUADTOL) {
			return lambdaquad;
		}
		else if(a/d < 0){
			cout<<"WARNING! Quadratic model does not have a minima. Returning "
		 "BACKTRACKING Lambda "<<endl;
			return btlambda;
		}
		//else compute Energy at lambdaquad
		else {
			stretchBeads(lambdaquad);
			energyQuad = FFM.computeEnergy<true>(Bead::getDbData().coordsStr.data());
            CUDAcommon::tmin.computeenerycallsnonzero++;
//			cout<<"["<<abs(energyQuad-y1)/y1<<" "<<LAMBDAQUADTOL<<"];"<<endl;
			if(abs(energyQuad-y1)/y1 < LAMBDAQUADTOL){
				return lambdaquad;
			}

			//Determine points to use in next iteration.
			//determine if lambdaquad is to the left or right of x1
			if(lambdaquad<x1){
				if(energyQuad<y0 && energyQuad<y1){
					x1 = lambdaquad;
					y1 = energyQuad;
				}
				else{
//					if(energyQuad<y0 && energyQuad>y1){
					x0 = lambdaquad;
					y0 = energyQuad;
				}
/*				else{
					cout<<"WARNING! Unreasonable lambdaquad during quadratic optimization"
		                    ". Returning BACKTRACKING lambda"<<endl;
					return btlambda;
				}*/
			}
			else if(x1 < lambdaquad){
				if(energyQuad<y1 && energyQuad<y2){
					x1 = lambdaquad;
					y1 = energyQuad;
				}
				else {
//					if(energyQuad>y1 && energyQuad<y2){
					x2 = lambdaquad;
					y2 = energyQuad;
				}
/*				else{
					cout<<"WARNING! Unreasonable lambdaquad during quadratic optimization"
					      ". Returning BACKTRACKING lambda"<<endl;
					return btlambda;
				}*/
			}
			else{
				cout<<"WARNING! Lambda out of range. Returning quadlambda from "
		                "previous iteration"<<endl;
					return x1;
				}
		}
	}

}
<|MERGE_RESOLUTION|>--- conflicted
+++ resolved
@@ -384,89 +384,36 @@
 //    return g[0];
 //}
 #endif
-<<<<<<< HEAD
-floatingpoint CGMethod::searchDirDotSearchDir() const {
-    floatingpoint res = 0.0;
+double CGMethod::searchDirDotSearchDir() const {
+    double res = 0.0;
     for(auto x : searchDir) {
         res += x * x;
     }
     return res;
 }
 
-floatingpoint CGMethod::forceDotForce() const {
-    floatingpoint res = 0.0;
+double CGMethod::forceDotForce() const {
+    double res = 0.0;
     for(auto x : force) {
         res += x * x;
     }
     return res;
 }
 
-floatingpoint CGMethod::forceDotForcePrev() const {
-    floatingpoint res = 0.0;
+double CGMethod::forceDotForcePrev() const {
+    double res = 0.0;
     for(std::size_t i = 0; i < force.size(); ++i) {
         res += force[i] * forcePrev[i];
     }
     return res;
 }
 
-floatingpoint CGMethod::searchDirDotForce() const {
-    floatingpoint res = 0.0;
+double CGMethod::searchDirDotForce() const {
+    double res = 0.0;
     for(std::size_t i = 0; i < force.size(); ++i) {
         res += searchDir[i] * force[i];
     }
     return res;
-=======
-double CGMethod::allFDotF()
-{
-    return mathfunc::dot<double>(Bead::getDbData().forces, Bead::getDbData().forces);
-}
-
-double CGMethod::allFADotFA()
-{
-//#ifdef CUDAACCL
-
-//    auto g_cuda = gpuFDotF(CUDAcommon::getCUDAvars().gpu_forceAux,CUDAcommon::getCUDAvars().gpu_forceAux);
-
-//#endif
-//    if(g>1000000.0){
-//        if(abs(g-g_cuda)/abs(g) > 0.001){
-//            std::cout << g << " " << g_cuda << endl;
-//            std::cout << "Precison mismatch FADotFA " << abs(g - g_cuda) << endl;
-//        }
-//
-//    }
-//    else if(abs(g-g_cuda)>1/100000000.0) {
-//        std::cout << g << " " << g_cuda << endl;
-//        std::cout << "Precison mismatch FADotFA " << abs(g - g_cuda) << endl;
-//    }
-    return mathfunc::dot<double>(Bead::getDbData().forcesAux, Bead::getDbData()
-    .forcesAux);
-}
-
-double CGMethod::allFADotFAP()
-{
-    return mathfunc::dot<double>(Bead::getDbData().forcesAux, Bead::getDbData().forcesAuxP);
-}
-
-double CGMethod::allFDotFA()
-{
-//#ifdef CUDAACCL
-//    auto g_cuda = gpuFDotF(CUDAcommon::getCUDAvars().gpu_force,CUDAcommon::getCUDAvars().gpu_forceAux);
-//#endif
-//    if(g>1000000.0){
-//        if(abs(g-g_cuda)/abs(g) > 0.001){
-//            std::cout << g << " " << g_cuda << endl;
-//            std::cout << "Precison mismatch FDotFA " << abs(g - g_cuda) << endl;
-//        }
-//
-//    }
-//    else if(abs(g-g_cuda)>1/100000000.0) {
-//        std::cout << "Precison mismatch FDotFA " << abs(g - g_cuda) << endl;
-//        std::cout << g << " " << g_cuda << endl;
-//
-//    }
-    return mathfunc::dot<double>(Bead::getDbData().forces, Bead::getDbData().forcesAux);
->>>>>>> eeac7158
 }
 
 floatingpoint CGMethod::maxF() const {
@@ -475,42 +422,12 @@
         magMax = std::max(magMax, std::abs(x));
     }
 
-<<<<<<< HEAD
 	if(!std::isfinite(magMax)) {
-		cout<<"maxF is infinity. Check parameters. Exiting."<<endl;
-		exit(EXIT_FAILURE);
-=======
-	if(fabs(mag2Max) == numeric_limits<floatingpoint>::infinity()
-	   || mag2Max != mag2Max || mag2Max < -1.0) {
 		LOG(ERROR)<<"maxF is infinity. Check parameters. Exiting."<<endl;
-
-		floatingpoint mag2Max = 0.0;
-		int counter = 0;
-		for(auto x : Bead::getDbData().forcesAux) {
-			mag2Max = mathfunc::magnitude2(x);
-			if(fabs(mag2Max) == numeric_limits<floatingpoint>::infinity()
-			   || mag2Max != mag2Max || mag2Max < -1.0) {
-				int bidx = counter;
-				cout<<"Printing bead forceAux "<<x<<endl;
-				cout<<"Printing culprit Bead information"<<endl;
-				(Bead::getStableElement(bidx))->printSelf();
-			}
-			counter++;
-		}
-
 		throw std::logic_error("maxF error");
->>>>>>> eeac7158
 	}
-//    for(int i = 0; i < N; i++) {
-//        mag = sqrt(forceAux[i]*forceAux[i]);
-//        if(mag > maxF) maxF = mag;
-//    }
-<<<<<<< HEAD
 
 	return magMax;
-=======
-	return std::sqrt(mag2Max);
->>>>>>> eeac7158
 }
 
 Bead* CGMethod::maxBead() {
@@ -563,11 +480,7 @@
         coord[i] += d * searchDir[i];
 }
 
-<<<<<<< HEAD
-void CGMethod::shiftSearchDir(floatingpoint d)
-=======
-void CGMethod::shiftGradient(double d)
->>>>>>> eeac7158
+void CGMethod::shiftSearchDir(double d)
 {
     for(std::size_t i = 0; i < coord.size(); ++i)
         searchDir[i] = force[i] + d * searchDir[i];
@@ -1191,13 +1104,8 @@
         //let each forcefield also add energies to two different energy variables.
 
         tbegin = chrono::high_resolution_clock::now();
-<<<<<<< HEAD
 	    calcCoordLineSearch(lambda);
-        floatingpoint energyLambda = FFM.computeEnergy<true>(coordLineSearch.data());
-=======
-	    stretchBeads(lambda);
-        energyLambda = FFM.computeEnergy<true>(Bead::getDbData().coordsStr.data());
->>>>>>> eeac7158
+        energyLambda = FFM.computeEnergy<true>(coordLineSearch.data());
 	    CUDAcommon::tmin.computeenerycallsnonzero++;
 	    tend = chrono::high_resolution_clock::now();
 	    chrono::duration<floatingpoint> elapsed_energy(tend - tbegin);
@@ -1217,19 +1125,12 @@
 #ifdef SERIAL
         //@{ Lambda phase 2
         if(!(sconvergencecheck)){
-<<<<<<< HEAD
             floatingpoint idealEnergyChange = -BACKTRACKSLOPE * lambda * searchDirDotForce();
-            floatingpoint energyChange = energyLambda - currentEnergy;
-=======
-            floatingpoint idealEnergyChange = -BACKTRACKSLOPE * lambda * allFDotFA();
             if(lambda<0 || idealEnergyChange>0) {
             	sconvergencecheck = true;
             	lambda=0.0;
             }
-//            floatingpoint maximumEnergyChange = idealEnergyChange*0.6/BACKTRACKSLOPE;
             energyChange = energyLambda - currentEnergy;
-//	        cout << "Ideal " << idealEnergyChange << " bt energy " << energyChange << endl;
->>>>>>> eeac7158
 #ifdef DETAILEDOUTPUT_LAMBDA
             std::cout<<"BACKTRACKSLOPE "<<BACKTRACKSLOPE<<" lambda "<<lambda<<" allFDotFA"
                     " "<<searchDirDotForce()<<endl;
@@ -1362,13 +1263,8 @@
         iter++;
 
 	    tbegin = chrono::high_resolution_clock::now();
-<<<<<<< HEAD
 	    calcCoordLineSearch(lambda);
-        floatingpoint energyLambda = FFM.computeEnergy<true>(coordLineSearch.data());
-=======
-	    stretchBeads(lambda);
-        energyLambda = FFM.computeEnergy<true>(Bead::getDbData().coordsStr.data());
->>>>>>> eeac7158
+        energyLambda = FFM.computeEnergy<true>(coordLineSearch.data());
 	    CUDAcommon::tmin.computeenerycallsnonzero++;
 	    tend = chrono::high_resolution_clock::now();
 	    chrono::duration<floatingpoint> elapsed_energy(tend - tbegin);
