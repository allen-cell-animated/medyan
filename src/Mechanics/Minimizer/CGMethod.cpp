--- conflicted
+++ resolved
@@ -444,7 +444,17 @@
         mag2Max = std::max(mag2Max, mathfunc::magnitude2(x));
     }
 
-    return std::sqrt(mag2Max);
+	if(fabs(mag2Max) == numeric_limits<floatingpoint>::infinity()
+	   || mag2Max != mag2Max || mag2Max < -1.0) {
+		cout<<"maxF is infinity. Check parameters. Exiting."<<endl;
+		exit(EXIT_FAILURE);
+	}
+//    for(int i = 0; i < N; i++) {
+//        mag = sqrt(forceAux[i]*forceAux[i]);
+//        if(mag > maxF) maxF = mag;
+//    }
+
+	return std::sqrt(mag2Max);
 }
 
 Bead* CGMethod::maxBead() {
@@ -525,15 +535,9 @@
     chrono::high_resolution_clock::time_point tbegin, tend;
     tbegin = chrono::high_resolution_clock::now();
 #endif
-<<<<<<< HEAD
-    coord = CUDAcommon::serlvars.coord;
-//    N = 3 * Bead::getBeads().size();
-        N = 3 * Bead::getmaxbindex();
-    Ncyl = Cylinder::getmaxcindex();
-    deallocate();
-    allocate(N, Ncyl);
-	#ifdef CROSSCHECK_IDX
-    if(true) {
+	long Ncyl = Cylinder::getCylinders().size();
+#ifdef CROSSCHECK_IDX
+if(true) {
 	    cylinder *cylindervec = CUDAcommon::serlvars.cylindervec;
 	    Cylinder **Cylinderpointervec = CUDAcommon::serlvars.cylinderpointervec;
 	    CCylinder **ccylindervec = CUDAcommon::serlvars.ccylindervec;
@@ -550,7 +554,7 @@
 	    		<<force[3 * idx1] << " " << force[3 * idx1 + 1] << " " << force[3 * idx1 + 2]<<endl;
 	    	}
 	    }
-	    if(true) {
+	    if(false) {
 		    for (auto cyl:Cylinder::getCylinders()) {
 			    int i = cyl->_dcIndex;
 			    int id1 = cylindervec[i].ID;
@@ -595,28 +599,12 @@
 	    }
 
     }
-	#endif
+#endif
     //coord management
 /*    long i = 0;
     long index = 0;
     for(auto b: Bead::getBeads()) {
 
-        //set bead index
-        b->_dbIndex = i;
-
-        //flatten indices
-        index = 3 * i;
-        coord[index] = b->coordinate[0];
-        coord[index + 1] = b->coordinate[1];
-        coord[index + 2] = b->coordinate[2];
-        b->coordinateP = b->coordinate;
-        i++;
-    }
-    CUDAcommon::serlvars.coord = coord;*/
-=======
-    long Ncyl = Cylinder::getCylinders().size();
-
->>>>>>> 540c1264
 #ifdef CUDATIMETRACK
     tend= chrono::high_resolution_clock::now();
     chrono::duration<floatingpoint> elapsed_runst(tend - tbegin);
@@ -966,6 +954,64 @@
 #endif
 }
 
+void CGMethod::checkcoord_forces() {
+    if(false) {
+
+        cylinder *cylindervec = CUDAcommon::serlvars.cylindervec;
+        Cylinder **Cylinderpointervec = CUDAcommon::serlvars.cylinderpointervec;
+        CCylinder **ccylindervec = CUDAcommon::serlvars.ccylindervec;
+        floatingpoint *coord = CUDAcommon::serlvars.coord;
+        std::cout << "check revectorized cylinders" << endl;
+        std::cout << "3 Total Cylinders " << Cylinder::getCylinders().size() << " Beads "
+                  << Bead::getBeads().size() << " maxcindex " << Cylinder::getmaxcindex() <<
+                  endl;
+        bool failstatus = false;
+        for (auto cyl:Cylinder::getCylinders()) {
+            int i = cyl->_dcIndex;
+            int id1 = cylindervec[i].ID;
+            int id2 = Cylinderpointervec[i]->getID();
+            int id3 = ccylindervec[i]->getCylinder()->getID();
+            if (id1 != id2 || id2 != id3 || id3 != id1) {
+            	cout<<"CylinderIDs do not match"<<endl;
+	            std::cout <<cyl->getID()<<" "<< id1 << " " << id2 << " " << id3 << endl;
+	            cout<<"cIndex "<<i<<endl;
+
+	            failstatus = true;
+            }
+            auto b1 = cyl->getFirstBead();
+            auto b2 = cyl->getSecondBead();
+            long idx1 = b1->_dbIndex;
+            long idx2 = b2->_dbIndex;
+            floatingpoint* coord_local;
+            floatingpoint* force_local;
+            coord_local = &coord[3 * idx1];
+	        force_local = &force[3 * idx1];
+	        for(int dim =0; dim < 3; dim++){
+	        	if(isnan(coord_local[dim])||isinf(coord_local[dim])||
+	        	isnan(force_local[dim])||isinf(force_local[dim])){
+	        		failstatus = true;
+			        cylinder c = cylindervec[i];
+			        std::cout << "bindices for cyl with ID " << cyl->getID() << " cindex " << i <<
+			                  " are " << idx1 << " " << idx2 << " " << c.bindices[0] << " "
+			                  << c.bindices[1] <<" coords ";
+			        std::cout << coord[3 * idx1] << " " << coord[3 * idx1 + 1] << " "
+			                  << coord[3 * idx1 + 2] << " " << coord[3 * idx2] << " "
+			                  << coord[3 * idx2 + 1] << " " << coord[3 * idx2 + 2] <<" forces ";
+			        std::cout << force[3 * idx1] << " " << force[3 * idx1 + 1] << " "
+			                  << force[3 * idx1 + 2] << " " << force[3 * idx2] << " "
+			                  << force[3 * idx2 + 1] << " " << force[3 * idx2 + 2] << endl;
+	        	}
+	        }
+        }
+        if(failstatus){
+        	cout<<"Coordinate/Force values are either Inf/NaN or Cylinder IDs do not "
+			   "match. Exiting."<<endl;
+        	exit(EXIT_FAILURE);
+        } else
+        	cout<<"Passed successfully"<<endl;
+    }
+}
+
 #ifdef CUDAACCL
 floatingpoint CGMethod::backtrackingLineSearchCUDA(ForceFieldManager& FFM, floatingpoint MAXDIST,
                                         floatingpoint LAMBDAMAX, bool *gpu_safestate) {
