

//------------------------------------------------------------------
//  **MEDYAN** - Simulation Package for the Mechanochemical
//               Dynamics of Active Networks, v4.0
//
//  Copyright (2015-2018)  Papoian Lab, University of Maryland
//
//                 ALL RIGHTS RESERVED
//
//  See the MEDYAN web page for more information:
//  http://www.medyan.org
//------------------------------------------------------------------

#include "CGPolakRibiereMethod.h"

#include "ForceFieldManager.h"
#include "Composite.h"
#include "Output.h"
#include "Bubble.h"
#include "cross_check.h"
#ifdef CUDAACCL
#include "nvToolsExt.h"
#endif
#include "Structure/Bead.h"
#ifdef ADDITIONALINFO
#include "MotorGhostInteractions.h"
#endif

MinimizationResult PolakRibiere::minimize(ForceFieldManager &FFM, floatingpoint GRADTOL,
                            floatingpoint MAXDIST, floatingpoint LAMBDAMAX,
                            floatingpoint LAMBDARUNNINGAVERAGEPROBABILITY,
                            string _LINESEARCHALGORITHM,
                            bool steplimit) {

    #ifdef TRACKDIDNOTMINIMIZE
    SysParams::Mininimization().beta.clear();
    SysParams::Mininimization().Lambda.clear();
    SysParams::Mininimization().Energyvec.clear();
    SysParams::Mininimization().TotalE.clear();
    SysParams::Mininimization().maxF.clear();
    SysParams::Mininimization().safeModeORnot.clear();
    SysParams::Mininimization().tempEnergyvec.clear();
    SysParams::Mininimization().gradientvec.clear();
    #endif

    MinimizationResult result;
#ifdef CUDATIMETRACK
    chrono::high_resolution_clock::time_point tbeginTot, tendTot;
    chrono::high_resolution_clock::time_point tbeginII, tendII;
    tbeginTot = chrono::high_resolution_clock::now();
    tbeginII = chrono::high_resolution_clock::now();
#endif
    //number of steps
    int N;
    if (steplimit) {
        int beadMaxStep = 3 * Bead::numBeads();
        N = (beadMaxStep > _MINNUMSTEPS ? beadMaxStep : _MINNUMSTEPS);
    } else
        N = numeric_limits<int>::max();

    //@@@{ STEP 1: Start minimization
    tbegin = chrono::high_resolution_clock::now();
    startMinimization();//TODO needs to be hostallocdefault and MemCpyAsync followed by CudaStreamSynchronize


#ifdef ALLSYNC
    cudaDeviceSynchronize();
#endif
    FFM.vectorizeAllForceFields();//each forcefield needs to use hostallocdefault and MemCpyAsync followed by CudaStreamSynchronize

#ifdef ALLSYNC
    cudaDeviceSynchronize();
#endif
    tend = chrono::high_resolution_clock::now();
    chrono::duration<floatingpoint> elapsed_vec(tend - tbegin);
    CUDAcommon::tmin.vectorize += elapsed_vec.count();
    //@@@} Start Minimization
#ifdef OPTIMOUT
    floatingpoint lambdatime = 0.0;
    int safestatuscount = 0;
#endif

#ifdef CUDAACCL
    cross_checkclass::Aux=false;
    auto cvars = CUDAcommon::getCUDAvars();
    cvars.streamvec.clear();
    CUDAcommon::cudavars = cvars;
#endif
#ifdef ALLSYNC
    cudaDeviceSynchronize();
#endif
    //@@@{ STEP 2: COMPUTE FORCES
    tbegin = chrono::high_resolution_clock::now();
    FFM.computeForces(Bead::getDbData().coords.data(),
                      Bead::getDbData().forces.data()); //split and synchronize in the end
    tend = chrono::high_resolution_clock::now();
    chrono::duration<floatingpoint> elapsed_force(tend - tbegin);
    CUDAcommon::tmin.computeforces += elapsed_force.count();
    //@@@}
    #ifdef ADDITIONALINFO
    FFM.computeEnergy(Bead::getDbData().coords.data(), true);
    if(SysParams::RUNSTATE == false){
    int counter = 0;
    auto individualenergiesvec = MotorGhostInteractions::individualenergies;
    auto tpdistvec = MotorGhostInteractions::tpdistvec;
    auto eqlvec = MotorGhostInteractions::eqlvec;
    auto kstrvec = MotorGhostInteractions::kstrvec;
    for(auto l :MotorGhost::getMotorGhosts()) {
        Cylinder *cyl1 = l->getFirstCylinder();
        Cylinder *cyl2 = l->getSecondCylinder();
        float pos1 = l->getFirstPosition() * SysParams::Geometry()
                .cylinderNumMon[cyl1->getType()];
        float pos2 = l->getSecondPosition() * SysParams::Geometry()
                .cylinderNumMon[cyl2->getType()];
        cout << l->getId() << " " << l->getType() << " " << cyl1->getStableIndex() << " "
             << cyl2->getStableIndex() << " " << pos1 << " " << pos2 << " "
             << l->getMMotorGhost()->getEqLength() << " " << l->getCMotorGhost()
                     ->getDiffusingSpecies()->getName() << " " << l->getNumHeads() << " "
             << l->getnumBoundHeads() << " " << kstrvec[counter] << " " <<
             eqlvec[counter] << " " << tpdistvec[counter] << " "
                                                             ""
             << individualenergiesvec[counter] << endl;

        counter++;
    }
    }
    #endif

#ifdef SERIAL // SERIAL
    //@@@{ STEP 3: COPY FORCES
    tbegin = chrono::high_resolution_clock::now();
    Bead::getDbData().forcesAux = Bead::getDbData().forces;
    Bead::getDbData().forcesAuxP = Bead::getDbData().forces;
    auto maxForce = maxF();

    result.energiesBefore = FFM.computeEnergyHRMD(Bead::getDbData().coords.data());

    tend = chrono::high_resolution_clock::now();
    chrono::duration<floatingpoint> elapsed_copy(tend - tbegin);
    CUDAcommon::tmin.copyforces += elapsed_copy.count();
    //@@@}
#endif
    //M as the first letter in variables signifies that it is used by minimizer
    // (as opposed to finding lambda)
    bool Ms_isminimizationstate, Ms_issafestate;
    int numIter = 0;
    floatingpoint lambda = 0.0;
#ifdef CUDAACCL
    volatile bool *Mc_isminimizationstate;
    volatile bool *Mc_issafestate;
    Ms_isminimizationstate = false;
    Ms_issafestate = false;
#endif
#ifdef SERIAL
    //TODO Comment during SERIAL_CUDACROSSCHECK @{
    bool *Mc_isminimizationstate;
    bool *Mc_issafestate;
    bool *M_ETolstate;
//    @}

    Mc_isminimizationstate = new bool[1];
    Mc_issafestate = new bool[1];
    M_ETolstate = new bool[1];
    Mc_isminimizationstate[0] = false;//points to address of Mmh_stop
    Mc_issafestate[0] = false;//points to address of Msh_stop
    M_ETolstate[0] = false;
#endif
#ifdef CUDATIMETRACK
    chrono::high_resolution_clock::time_point tbegin, tend;
#endif
#ifdef  CUDAACCL
#ifdef CUDATIMETRACK
//    chrono::high_resolution_clock::time_point tbegin, tend;
    tbegin = chrono::high_resolution_clock::now();
#endif
#ifdef ALLSYNC
    cudaDeviceSynchronize();
#endif
    for(auto strm:CUDAcommon::getCUDAvars().streamvec)
        CUDAcommon::handleerror(cudaStreamSynchronize(*strm));

#ifdef CUDATIMETRACK
    tend= chrono::high_resolution_clock::now();
    chrono::duration<floatingpoint> elapsed_run(tend - tbegin);
    CUDAcommon::cudatime.TveccomputeF.push_back(elapsed_run.count());
    CUDAcommon::cudatime.TcomputeF += elapsed_run.count();
#endif
#ifdef CUDATIMETRACK

    //Reset lambda time tracker.
    CUDAcommon::cudatime.Tlambda = 0.0;
#endif

    if(!(CUDAcommon::getCUDAvars().conservestreams) || stream1 == NULL)
        CUDAcommon::handleerror(cudaStreamCreate(&stream1));
    if(!(CUDAcommon::getCUDAvars().conservestreams) || stream1 == NULL)
        CUDAcommon::handleerror(cudaStreamCreate(&stream2));
    if(!(CUDAcommon::getCUDAvars().conservestreams) || stream1 == NULL)
        CUDAcommon::handleerror(cudaStreamCreate(&stream3));
    FFM.CUDAcopyForces(stream1, CUDAcommon::getCUDAvars().gpu_forceAux,CUDAcommon::getCUDAvars().gpu_force);//pass a
    // stream
#ifdef ALLSYNC
    cudaDeviceSynchronize();
#endif
    FFM.CUDAcopyForces(stream2, CUDAcommon::getCUDAvars().gpu_forceAuxP,CUDAcommon::getCUDAvars().gpu_force);//pass a
    // stream
#ifdef ALLSYNC
    cudaDeviceSynchronize();
#endif
    floatingpoint *gpu_GRADTOL;
    floatingpoint gradtol[1];
    gradtol[0]= GRADTOL;
    CUDAcommon::handleerror(cudaMalloc((void **) &gpu_GRADTOL, sizeof(floatingpoint)));
    CUDAcommon::handleerror(cudaMemcpy(gpu_GRADTOL, gradtol, sizeof(floatingpoint), cudaMemcpyHostToDevice));
    CGMethod::CUDAallFDotF(stream3);//curGrad //pass a stream

    //synchronize streams
    CUDAcommon::handleerror(cudaStreamSynchronize(stream1));
    CUDAcommon::handleerror(cudaStreamSynchronize(stream2));
    CUDAcommon::handleerror(cudaStreamSynchronize(stream3));
    if(!(CUDAcommon::getCUDAvars().conservestreams)) {
        CUDAcommon::handleerror(cudaStreamDestroy(stream1));
        CUDAcommon::handleerror(cudaStreamDestroy(stream2));
        CUDAcommon::handleerror(cudaStreamDestroy(stream3));
    }
//PING PONG
    bool  *Mmh_stop, *Mmg_stop1, *Mmg_stop2, *Mmg_s1, *Mmg_s2, *Mmg_ss;//minimization state
    bool  *Msh_stop, *Msg_stop1, *Msg_stop2, *Msg_s1, *Msg_s2, *Msg_ss;//safe state

    //PING PONG
    //minimization state
    cudaMalloc(&Mmg_stop1, sizeof(bool));
    cudaMalloc(&Mmg_stop2, sizeof(bool));
    cudaHostAlloc(&Mmh_stop, sizeof(bool), cudaHostAllocDefault);
    //safe state
    cudaMalloc(&Msg_stop1, sizeof(bool));
    cudaMalloc(&Msg_stop2, sizeof(bool));
    cudaHostAlloc(&Msh_stop, sizeof(bool), cudaHostAllocDefault);
    //@

    if(!(CUDAcommon::getCUDAvars().conservestreams) || Ms1 == NULL)
        CUDAcommon::handleerror(cudaStreamCreate(&Ms1));
    if(!(CUDAcommon::getCUDAvars().conservestreams) || Ms2 == NULL)
        CUDAcommon::handleerror(cudaStreamCreate(&Ms2));
    if(!(CUDAcommon::getCUDAvars().conservestreams) || Ms3 == NULL)
        CUDAcommon::handleerror(cudaStreamCreate(&Ms3));
    if(!(CUDAcommon::getCUDAvars().conservestreams) || Ms4 == NULL)
        CUDAcommon::handleerror(cudaStreamCreate(&Ms4));
    if(!(CUDAcommon::getCUDAvars().conservestreams) || Me1 == NULL)
        CUDAcommon::handleerror(cudaEventCreate(&Me1));
    if(!(CUDAcommon::getCUDAvars().conservestreams) || Me2 == NULL)
        CUDAcommon::handleerror(cudaEventCreate(&Me2));
    if(!(CUDAcommon::getCUDAvars().conservestreams) || stream_shiftsafe == NULL)
        CUDAcommon::handleerror(cudaStreamCreate(&stream_shiftsafe));
    if(!(CUDAcommon::getCUDAvars().conservestreams) || stream_dotcopy == NULL)
        CUDAcommon::handleerror(cudaStreamCreate(&stream_dotcopy));
    if(!(CUDAcommon::getCUDAvars().conservestreams) || event_safe == NULL)
        CUDAcommon::handleerror(cudaEventCreate(&event_safe));
    if(!(CUDAcommon::getCUDAvars().conservestreams) || event_dot == NULL)
        CUDAcommon::handleerror(cudaEventCreate(&event_dot));

    Mmh_stop[0] = true; //Minimizationstate //Yes = Minimize. No = Don't minimize.
    Msh_stop[0] = false; //safe state
    Mc_isminimizationstate = Mmh_stop;//points to address of Mmh_stop
    Mc_issafestate = Msh_stop;//points to address of Msh_stop

    Msp1 = &Ms1;
    Msp2 = &Ms2;
    Mep1 = &Me1;
    Mep2 = &Me2;
    Mmg_s1 = Mmg_stop1;
    Mmg_s2 = Mmg_stop2;
    Msg_s1 = Msg_stop1;
    Msg_s2 = Msg_stop2;
//set Mmg_stop1, Mmg_stop2 to true and Msg_stop1, Msg_stop2 to false.

// stick to single stream going forward.
//@CUDA Get minimizaton state{
    //calculate MAXF and allFDotFA
    CGMethod::CUDAinitializePolak(*Msp1, Mmg_s1, Mmg_s2, Msg_s1, Msg_s2);
#ifdef ALLSYNC
    cudaDeviceSynchronize();
#endif
    CGMethod::CUDAgetPolakvars(*Msp1, gpu_GRADTOL, Mmg_s1, Mmg_s2, Mc_isminimizationstate);
#ifdef ALLSYNC
    cudaDeviceSynchronize();
#endif
    CUDAcommon::handleerror(cudaEventRecord(*Mep1, *Msp1));
    CUDAcommon::handleerror(cudaGetLastError(),"CUDAgetPolakvars", "CGPolakRibiereMethod.cu");
#ifdef SERIAL_CUDACROSSCHECK
    CUDAcommon::handleerror(cudaDeviceSynchronize());
    std::cout<<"FMAX SERL "<<maxF()<<endl;
#endif
#ifdef ALLSYNC
    cudaDeviceSynchronize();
#endif
    //Copy to host
    CUDAcommon::handleerror(cudaStreamWaitEvent(Ms3, *Mep1, 0));
    cudaMemcpyAsync(Mmh_stop, Mmg_s2, sizeof(bool), cudaMemcpyDeviceToHost, Ms3);
//@}
#endif

#ifdef SERIAL //SERIAL
    //@@@{ STEP 4 OTHER
    //FIND MAXIMUM ERROR BETWEEN CUDA AND VECTORIZED FORCES{
    //VECTORIZED. Prep for Polak{
    tbegin = chrono::high_resolution_clock::now();
    floatingpoint curGrad = CGMethod::allFDotF();
    Ms_isminimizationstate = true;
    Ms_issafestate = false;
    Ms_isminimizationstate = maxForce > GRADTOL;
    bool ETOLexittstatus = false;
    //
#ifdef DETAILEDOUTPUT
    std::cout<<"printing beads & forces"<<endl;
    long i = 0;
    long index = 0;
    for(auto b:Bead::getBeads()){
        index = 3 * b->getStableIndex();
        std::cout<<b->getId()<<" "<< b->coordinate() <<" "
                "" << b->force() <<endl;
    }
    std::cout<<"printed beads & forces"<<endl;
#endif
    //
#endif

#ifdef CUDATIMETRACK_MACRO
    CUDAcommon::cudatime.Tlambda = 0.0;
    CUDAcommon::cudatime.Ecount = 0;
    CUDAcommon::cudatime.TcomputeE = 0.0;
    CUDAcommon::cudatime.TcomputeF = 0.0;
    floatingpoint c1 = 0.0;
    floatingpoint c2,c3,c4,c5;
    c2 = 0.0;c3 = 0.0;c4 = 0.0;c5=0.0;
#endif
#ifdef CUDATIMETRACK
    tendII= chrono::high_resolution_clock::now();
    chrono::duration<floatingpoint> elapsed_runslice1(tendII - tbeginII);
    std::cout<<"Slice time "<<elapsed_runslice1.count()<<endl;
    tbeginII = chrono::high_resolution_clock::now();
#endif

    //CUDA based minimization begins
#ifdef CUDAACCL
    while (/* Iteration criterion */  numIter < N &&
           /* Gradient tolerance  */  (Mc_isminimizationstate[0])) {
//#ifdef CUDATIMETRACK_MACRO
//        chrono::high_resolution_clock::time_point tbeginiter, tenditer;
//        tbeginiter = chrono::high_resolution_clock::now();
//#endif
#ifdef CUDATIMETRACK
        chrono::high_resolution_clock::time_point tbegin, tend;
#endif

#ifdef ALLSYNC
        cudaDeviceSynchronize();
#endif
//PING PONG SWAP
//        CUDAcommon::handleerror(cudaStreamWaitEvent(*Msp2, *Mep1, 0));

#ifdef CUDATIMETRACK
        tbegin = chrono::high_resolution_clock::now();
#endif
        CUDAcommon::handleerror(cudaStreamSynchronize(*Msp1));
        CUDAcommon::handleerror(cudaStreamSynchronize(stream_shiftsafe));
#ifdef CUDATIMETRACK
        tend = chrono::high_resolution_clock::now();
        chrono::duration<floatingpoint> elapsed_run1(tend - tbegin);
        c5 += elapsed_run1.count();
#endif

        Msps = Msp1;
        Msp1 = Msp2;
        Msp2 = Msps;
        Meps = Mep1;
        Mep1 = Mep2;
        Mep2 = Meps;
        Mmg_ss = Mmg_s1;
        Mmg_s1 = Mmg_s2;
        Mmg_s2 = Mmg_ss;
        Msg_ss = Msg_s1;
        Msg_s1 = Msg_s2;
        Msg_s2 = Msg_ss;
//PING ENDS
#ifdef ALLSYNC
        cudaDeviceSynchronize();
#endif
        numIter++;
#if defined(SERIAL_CUDACROSSCHECK) && defined(DETAILEDOUTPUT_LAMBDA)
        std::cout<<"SL safestate "<<_safeMode<<endl;
#endif
        if(Mc_issafestate[0]) {
            _safeMode = false;
        }
#ifdef CUDATIMETRACK_MACRO
        CUDAcommon::serltime.TcomputeEiter = 0.0;
        CUDAcommon::cudatime.TcomputeEiter = 0.0;
        chrono::high_resolution_clock::time_point tLbegin, tLend;
        tLbegin = chrono::high_resolution_clock::now();
#endif
//        CUDAcommon::handleerror(cudaStreamSynchronize(*Msp2));//make sure previous iteration is done.
        //find lambda by line search, move beads
        lambda = backtrackingLineSearchCUDA(FFM, MAXDIST, LAMBDAMAX, Msg_s1);
#ifdef CUDATIMETRACK_MACRO
        tLend= chrono::high_resolution_clock::now();
        chrono::duration<floatingpoint> elapsed_runiter(tLend - tLbegin);
        std::cout<<" CUDA Iter "<<numIter<<" Lambda Time taken (s) "<<elapsed_runiter
                .count() - CUDAcommon::serltime.TcomputeEiter <<endl;
#endif
#ifdef ALLSYNC
        cudaDeviceSynchronize();
#endif

#ifdef CUDATIMETRACK
        tbegin = chrono::high_resolution_clock::now();
#endif
        CUDAmoveBeads(*Msp1, Mmg_s1);
//        CUDAcommon::handleerror(cudaEventRecord(*Mep1, *Msp1));//This seems unnecessary.
        //wait for movebeads to finish before calculating forces1

#ifdef ALLSYNC
        cudaDeviceSynchronize();
#endif
        //Synchronize to ensure forces are calculated on moved beads.
        CUDAcommon::handleerror(cudaStreamSynchronize(*Msp1));
//        CUDAcommon::handleerror(cudaStreamSynchronize(*Msp2));
        //@CUDA Get minimizaton state
        // @{
//        CGMethod::CUDAgetPolakvars(true, *Msp1, gpu_GRADTOL, Mmg_s1, Mmg_s2, Msg_s2, Mc_isminimizationstate);
        CGMethod::CUDAgetPolakvars(*Msp1, gpu_GRADTOL, Mmg_s1, Mmg_s2, Mc_isminimizationstate);
#ifdef ALLSYNC
        cudaDeviceSynchronize();
#endif
        CUDAcommon::handleerror(cudaEventRecord(*Mep1, *Msp1));
        //@}
#ifdef CUDATIMETRACK
        tend = chrono::high_resolution_clock::now();
        chrono::duration<floatingpoint> elapsed_run1b(tend - tbegin);
        c1 += elapsed_run1b.count();
#endif

#if defined(CROSSCHECK) || defined(CUDAACCL)
        cross_checkclass::Aux=true;
#endif
#ifdef ALLSYNC
        cudaDeviceSynchronize();
#endif

        cvars = CUDAcommon::getCUDAvars();
        cvars.streamvec.clear();
        CUDAcommon::cudavars = cvars;
#ifdef CUDATIMETRACK
        tbegin = chrono::high_resolution_clock::now();
#endif
        CUDAcommon::handleerror(cudaStreamSynchronize(stream_dotcopy));
#ifdef CUDATIMETRACK
        tend = chrono::high_resolution_clock::now();
        chrono::duration<floatingpoint> elapsed_run2(tend - tbegin);
        c2 += elapsed_run2.count();
#endif

        //compute new forces
        FFM.computeForces(Bead::getDbData().coords.data(), Bead::getDbData().forcesAux.data());//split and synchronize
#ifdef DETAILEDOUTPUT
        std::cout<<"MB printing beads & forces L "<<lambda<<endl;
        long i = 0;
        long index = 0;
        for(auto b:Bead::getBeads()){
            index = 3 * b->getStableIndex();

            std::cout<<b->getId()<<" "<<coord[index]<<" "<<coord[index + 1]<<" "
                    ""<<coord[index + 2]<<" "
                    ""<<forceAux[index]<<" "
                    ""<<forceAux[index + 1]<<" "<<forceAux[index + 2]<<" "<<3 *
                    b->getStableIndex()<<endl;
        }
        std::cout<<"MB printed beads & forces"<<endl;
#endif

#ifdef ALLSYNC
        cudaDeviceSynchronize();
#endif
#ifdef CUDATIMETRACK
        tbegin = chrono::high_resolution_clock::now();
#endif
        //wait for forces to be calculated
        for(auto strm:CUDAcommon::getCUDAvars().streamvec)
            CUDAcommon::handleerror(cudaStreamSynchronize(*strm));
#ifdef CUDATIMETRACK
        tend= chrono::high_resolution_clock::now();
        chrono::duration<floatingpoint> elapsed_run(tend - tbegin);
        CUDAcommon::cudatime.TveccomputeF.push_back(elapsed_run.count());
        CUDAcommon::cudatime.TcomputeF += elapsed_run.count();
#endif
#ifdef CUDATIMETRACK
        tbegin = chrono::high_resolution_clock::now();
#endif
//Copying forces back to Host was here.
#ifdef CUDATIMETRACK
        tend = chrono::high_resolution_clock::now();
        chrono::duration<floatingpoint> elapsed_run1c(tend - tbegin);
        c1 += elapsed_run1c.count();
#endif

#ifdef CUDATIMETRACK
        tbegin = chrono::high_resolution_clock::now();
#endif
        //compute direction CUDA
        CGMethod::CUDAallFADotFA(stream_dotcopy); //newGrad
#ifdef ALLSYNC
        cudaDeviceSynchronize();
#endif
        CGMethod::CUDAallFADotFAP(stream_dotcopy); //prevGrad
#ifdef ALLSYNC
        cudaDeviceSynchronize();
#endif
        CUDAcommon::handleerror(cudaEventRecord(event_dot,stream_dotcopy));
        CUDAcommon::handleerror(cudaStreamWaitEvent(stream_shiftsafe, event_dot,0));
//Copy forces
        FFM.CUDAcopyForces(stream_dotcopy, CUDAcommon::getCUDAvars().gpu_forceAuxP,CUDAcommon::getCUDAvars().gpu_forceAux);
#ifdef CUDATIMETRACK
        tend = chrono::high_resolution_clock::now();
        chrono::duration<floatingpoint> elapsed_run2c(tend - tbegin);
        c2 += elapsed_run2c.count();
#endif
#ifdef ALLSYNC
        cudaDeviceSynchronize();
#endif
#ifdef CUDATIMETRACK
        tbegin = chrono::high_resolution_clock::now();
#endif
        //Polak-Ribieri update beta & shift gradient
        CUDAshiftGradient(stream_shiftsafe, Mmg_s1);
#ifdef SERIAL_CUDACROSSCHECK
        CUDAcommon::handleerror(cudaStreamSynchronize(stream_shiftsafe));
#endif
/*        CUDAcommon::handleerror(cudaStreamSynchronize(*Msp2));
        //@CUDA Get minimizaton state{
//        CGMethod::CUDAgetPolakvars(true, *Msp1, gpu_GRADTOL, Mmg_s1, Mmg_s2, Msg_s2, Mc_isminimizationstate);
        CGMethod::CUDAgetPolakvars(*Msp1, gpu_GRADTOL, Mmg_s1, Mmg_s2, Mc_isminimizationstate);
#ifdef ALLSYNC
        cudaDeviceSynchronize();
#endif
        CUDAcommon::handleerror(cudaEventRecord(*Mep1, *Msp1));*/
        CGMethod::CUDAgetPolakvars2(stream_shiftsafe, Msg_s2);
#ifdef ALLSYNC
        cudaDeviceSynchronize();
#endif
        CUDAshiftGradientifSafe(stream_shiftsafe, Mmg_s1, Msg_s1);
#ifdef ALLSYNC
        cudaDeviceSynchronize();
#endif
#ifdef CUDATIMETRACK
        tend = chrono::high_resolution_clock::now();
        chrono::duration<floatingpoint> elapsed_run3(tend - tbegin);
        c3 += elapsed_run3.count();
#endif
#ifdef CUDATIMETRACK
        tbegin = chrono::high_resolution_clock::now();
#endif
        if(Mc_isminimizationstate[0]  == true){
            //Copy to host
            CUDAcommon::handleerror(cudaStreamWaitEvent(Ms3, *Mep1, 0));
//            CUDAcommon::handleerror(cudaStreamWaitEvent(Ms4, event_safe, 0));//event_safe is not attached to any event
#ifdef ALLSYNC
            cudaDeviceSynchronize();
#endif
            cudaMemcpyAsync(Mmh_stop, Mmg_s2, sizeof(bool), cudaMemcpyDeviceToHost, Ms3);
#ifdef ALLSYNC
            cudaDeviceSynchronize();
#endif
            //TODO remove later... June 7, 2018. Removed.
//            std::cout<<"safe state copy"<<endl;
//            cudaMemcpyAsync(Msh_stop, Msg_s2, sizeof(bool), cudaMemcpyDeviceToHost, Ms4);

        }
#ifdef CUDATIMETRACK
        tend = chrono::high_resolution_clock::now();
        chrono::duration<floatingpoint> elapsed_run4(tend - tbegin);
        c4 += elapsed_run4.count();
#endif
    }

#ifdef CUDATIMETRACK_MACRO
    std::cout<<"CUDA start min time taken (s) "<<CUDAcommon::cudatime.Tstartmin<<endl;
    std::cout<<"CUDA Energy time taken (s) "<<CUDAcommon::cudatime.TcomputeE<<"for total "
            "iters "<<CUDAcommon::cudatime.Ecount<<endl;
    std::cout<<"CUDA Force time taken (s) "<<CUDAcommon::cudatime.TcomputeF<<endl;
    std::cout<<"CUDA Energy time per iter (s/iter) "<<CUDAcommon::cudatime.TcomputeE/
            (floatingpoint(CUDAcommon::cudatime.Ecount))<<endl;
    std::cout<<"CUDA Split Times Iter "<<numIter<<" "<<c1<<" "<<c2<<" "<<c3<<" "<<c4<<" "
            ""<<c5<<endl;
    std::cout<<"CUDA Add "<<c5+c4+c3+c2+c1<<endl;
#endif
    std::cout<<"CUDA Total number of iterations "<<numIter<<endl;
#endif //CUDAACCL
//CUDA based minimization ends
#ifdef CUDATIMETRACK_MACRO
    floatingpoint s1 = 0.0;
    floatingpoint s2,s3,s4;
    s2 = 0.0;s3 = 0.0;s4 = 0.0;
    CUDAcommon::serltime.Tlambda = 0.0;
    CUDAcommon::serltime.Ecount = 0;
    CUDAcommon::serltime.TcomputeE = 0.0;
    CUDAcommon::serltime.TcomputeF = 0.0;
#endif
    _safeMode = false;
#ifdef OPTIMOUT
    std::cout << "----------------------------------------" << endl;
    std::cout << "maxF " << maxForce << endl;
#endif

    #ifdef TRACKDIDNOTMINIMIZE
    SysParams::Mininimization().maxF.push_back(maxForce);
    #endif

    tend = chrono::high_resolution_clock::now();
    chrono::duration<floatingpoint> elapsed_other(tend - tbegin);
    CUDAcommon::tmin.tother+= elapsed_other.count();
    //@@@} STEP 4 OTHER

#ifdef SERIAL
    while (/* Iteration criterion */  numIter < N &&
    /* Gradient tolerance  */  (Ms_isminimizationstate) &&
                                        !ETOLexittstatus) {

        //@@@{ STEP 5 OTHER
        tbegin = chrono::high_resolution_clock::now();
        if (std::is_same<floatingpoint, float>::value) {
            //set the floor of lambda (lowest lambda allowed based on maxf
            int maxForder = static_cast<int>(floor(log10(maxForce)));
            if (maxForder < 0) maxForder--;
            CGMethod::setLAMBDATOL(maxForder);
        }

        tend = chrono::high_resolution_clock::now();
        chrono::duration<floatingpoint> elapsed_other2(tend - tbegin);
        CUDAcommon::tmin.tother += elapsed_other2.count();
        //@@@} OTHER

        double beta, newGrad, prevGrad;
//        std::cout<<"SERL maxF "<<maxF()<<endl;

        numIter++;
#if defined(SERIAL_CUDACROSSCHECK) && defined(DETAILEDOUTPUT_LAMBDA)
        std::cout<<"SL safestate "<<_safeMode<<endl;
#endif
#ifdef CUDATIMETRACK_MACRO
        CUDAcommon::serltime.TcomputeEiter = 0.0;
        CUDAcommon::cudatime.TcomputeEiter = 0.0;
        chrono::high_resolution_clock::time_point tLbegin, tLend;
        tLbegin = chrono::high_resolution_clock::now();
#endif
#ifdef TRACKDIDNOTMINIMIZE
        SysParams::Mininimization().safeModeORnot.push_back(_safeMode);
#endif

        //@@@{ STEP 6 FIND LAMBDA
        prevlambda = lambda;
        tbegin = chrono::high_resolution_clock::now();
        bool copysafeMode = _safeMode;
        bool *dummy = nullptr;
        if (_LINESEARCHALGORITHM == "BACKTRACKING") {
            lambda = _safeMode ? safeBacktrackingLineSearch(FFM, MAXDIST, maxForce,
                                                            LAMBDAMAX, dummy,
                                                            M_ETolstate)
                                : backtrackingLineSearch(FFM, MAXDIST, maxForce,
                                                        LAMBDAMAX,
                                                        LAMBDARUNNINGAVERAGEPROBABILITY,
                                                        dummy, M_ETolstate);
        } else if (_LINESEARCHALGORITHM == "QUADRATIC") {
            lambda = _safeMode ? safeBacktrackingLineSearch(FFM, MAXDIST, maxForce,
                                                            LAMBDAMAX, dummy,
                                                            M_ETolstate)
                                : quadraticLineSearchV2(FFM, MAXDIST, maxForce,
                                                        LAMBDAMAX,
                                                        LAMBDARUNNINGAVERAGEPROBABILITY,
                                                        dummy, M_ETolstate);
        } else {
            lambda = _safeMode ? safeBacktrackingLineSearchV2(FFM, MAXDIST,
                                                                maxForce,
                                                                LAMBDAMAX, dummy,
                                                                M_ETolstate)
                                : quadraticLineSearchV2(FFM, MAXDIST, maxForce,
                                                        LAMBDAMAX,
                                                        LAMBDARUNNINGAVERAGEPROBABILITY,
                                                        dummy, M_ETolstate);
        }

        tend = chrono::high_resolution_clock::now();
        chrono::duration<floatingpoint> elapsed_lambda(tend - tbegin);
        CUDAcommon::tmin.findlambda += elapsed_lambda.count();
        #ifdef OPTIMOUT
        lambdatime += elapsed_lambda.count();
        #endif
        ////@@@@} FIND LAMBDA

#ifdef TRACKDIDNOTMINIMIZE
        SysParams::Mininimization().Lambda.push_back(lambda);
#endif

#ifdef CUDATIMETRACK_MACRO
        tLend= chrono::high_resolution_clock::now();
        chrono::duration<floatingpoint> elapsed_runiter(tLend - tLbegin);
        std::cout<<"SERL Iter "<<numIter<<" Lambda Time taken (s) "<<elapsed_runiter.count() - CUDAcommon::cudatime.TcomputeEiter<<endl;
#endif

#ifdef SERIAL_CUDACROSSCHECK
        CUDAcommon::handleerror(cudaDeviceSynchronize());
        floatingpoint cuda_lambda[1];
        CUDAcommon::handleerror(cudaMemcpy(cuda_lambda, CUDAcommon::cudavars.gpu_lambda,  sizeof(floatingpoint),
                                            cudaMemcpyDeviceToHost));
        std::cout<<"Lambda CUDA "<<cuda_lambda[0]<<" SERL "<<lambda<<endl;
#endif
#ifdef CUDATIMETRACK
        tbegin = chrono::high_resolution_clock::now();
#endif
        //@@@{ STEP7 OTHER
        if (Ms_isminimizationstate) {
#if defined(TRACKDIDNOTMINIMIZE) || defined(EVSALPHA)
            //Backup coordinate
            /*const std::size_t num = Bead::getDbData().coords.size_raw();
            Bead::getDbData().coords_bckup.resize(num);
            Bead::getDbData().forces_bckup.resize(num);

            for (size_t i = 0; i < num; ++i) {
                Bead::getDbData().coords_bckup.value[i] = Bead::getDbData().coords.value[i];
                Bead::getDbData().forces_bckup.value[i] = Bead::getDbData().forces.value[i];
            }
            calculateEvsalpha(FFM, lambda, LAMBDAMAX, allFDotFA());
            cout<<endl;*/

#endif
            tbegin = chrono::high_resolution_clock::now();
            //SERIAL VERSION
            moveBeads(lambda);
            tend = chrono::high_resolution_clock::now();
            chrono::duration<floatingpoint> elapsed_other3(tend - tbegin);
            CUDAcommon::tmin.tother += elapsed_other3.count();
        }
        //@@@} OTHER
#if defined(CROSSCHECK) || defined(CUDAACCL)
        cross_checkclass::Aux=true;
#endif
#ifdef CUDATIMETRACK
        tend = chrono::high_resolution_clock::now();
        chrono::duration<floatingpoint> elapsed_runs1(tend - tbegin);
        s1 += elapsed_runs1.count();
#endif
        ///@@@{ STEP 8 compute new forces
        tbegin = chrono::high_resolution_clock::now();
        FFM.computeForces(Bead::getDbData().coords.data(),
                            Bead::getDbData().forcesAux.data());//split and synchronize
        tend = chrono::high_resolution_clock::now();
        chrono::duration<floatingpoint> elapsed_force(tend - tbegin);
        CUDAcommon::tmin.computeforces += elapsed_force.count();

        maxForce = maxF();

        if (M_ETolstate[0] && maxForce <= 2.5 * GRADTOL) {
            ETOLexittstatus = true;
        } else
            M_ETolstate[0] = false;
        ///@@@}
#ifdef DETAILEDOUTPUT
        std::cout<<"MB printing beads & forces L "<<lambda<<endl;
        long i = 0;
        long index = 0;
        for(auto b:Bead::getBeads()){
            index = 3 * b->getStableIndex();

            std::cout<<b->getId()<<" "<<coord[index]<<" "<<coord[index + 1]<<" "
                    ""<<coord[index + 2]<<" "
                    ""<<forceAux[index]<<" "
                    ""<<forceAux[index + 1]<<" "<<forceAux[index + 2]<<" "<<3 *
                    b->getStableIndex()<<endl;
        }
        std::cout<<"MB printed beads & forces"<<endl;
#endif

#ifdef CUDATIMETRACK
        tbegin = chrono::high_resolution_clock::now();
#endif
        //@@@{ STEP 9 OTHER
        tbegin = chrono::high_resolution_clock::now();
        //compute direction
//        std::cout<<"serial"<<endl;
        newGrad = CGMethod::allFADotFA();
        prevGrad = CGMethod::allFADotFAP();
#ifdef CUDATIMETRACK
        tend = chrono::high_resolution_clock::now();
        chrono::duration<floatingpoint> elapsed_runs2a(tend - tbegin);
        s2 += elapsed_runs2a.count();
#endif
#ifdef CUDATIMETRACK
        tbegin = chrono::high_resolution_clock::now();
#endif

        //Polak-Ribiere update
        //Max(0,betaPR) allows us to reset the direction under non-ideal circumstances.
        //The direction is reset of steepest descent direction (-gk).
        double betaPR = max<double>((double) 0.0, (newGrad - prevGrad) / curGrad);
        double betaFR = max<double>((double) 0.0, newGrad / curGrad);
        //Efficient hybrid Conjugate gradient techniques, Eq 21
        prevbeta = beta;
        if (betaPR == 0.0)
            beta = betaFR;
        else if (betaPR < 1.25 * betaFR)
            beta = betaPR;
        else
            beta = betaFR;

        //Global convergence properties of conjugate gradient methods for optimization Eq
        // 3.8
        //A SURVEY OF NONLINEAR CONJUGATE GRADIENT METHODS Section 9.
        //Allows for negative beta values.
        /*double betaPR = (newGrad - prevGrad) / curGrad;
        double betaFR = newGrad/ curGrad;
        beta = max<double>(-betaFR, min<double>(betaPR, betaFR));
        cout<<"betaPR "<<betaPR<<" betaFR "<<betaFR<<" beta "<<beta<<endl;*/

//	    cout<<"newGrad "<<newGrad<<" prevGrad "<<prevGrad<<" curGrad "
//	    <<curGrad<<" beta "<<beta<<endl;

//        cout<<"lambda "<<lambda<<" beta "<<beta<<endl;
        if (Ms_isminimizationstate)
            //shift gradient
            shiftGradient(beta);

        tend = chrono::high_resolution_clock::now();
        chrono::duration<floatingpoint> elapsed_other4(tend - tbegin);
        CUDAcommon::tmin.tother += elapsed_other4.count();
        //@@@} OTHER

#ifdef TRACKDIDNOTMINIMIZE
        SysParams::Mininimization().beta.push_back(beta);
        SysParams::Mininimization().maxF.push_back(maxForce);
#endif

#ifdef CUDATIMETRACK
        tend = chrono::high_resolution_clock::now();
        chrono::duration<floatingpoint> elapsed_runs3a(tend - tbegin);
        s3 += elapsed_runs3a.count();
#endif
#if defined(SERIAL_CUDACROSSCHECK) && defined(DETAILEDOUTPUT_BETA)
        std::cout<<"Shift Gradient "<<beta<<endl;
        CUDAcommon::handleerror(cudaDeviceSynchronize(),"CGPolakRibiereMethod.cu","CGPolakRibiereMethod.cu");
        std::cout<<"Beta serial "<<beta<<endl;
        std::cout<<"newGrad "<<newGrad<<" prevGrad "<<prevGrad<<" curGrad "<<curGrad<<endl;
#endif
#ifdef CUDATIMETRACK
        tbegin = chrono::high_resolution_clock::now();
#endif
#ifdef CUDATIMETRACK
        tbegin = chrono::high_resolution_clock::now();
#endif

        //@@@{ STEP 10 vectorized copy
        tbegin = chrono::high_resolution_clock::now();
        Bead::getDbData().forcesAuxP = Bead::getDbData().forcesAux;
        tend = chrono::high_resolution_clock::now();
        chrono::duration<floatingpoint> elapsed_copy2(tend - tbegin);
        CUDAcommon::tmin.copyforces += elapsed_copy2.count();
        //@@@}
#ifdef CUDATIMETRACK
        tend = chrono::high_resolution_clock::now();
        chrono::duration<floatingpoint> elapsed_runs2b(tend - tbegin);
        s2 += elapsed_runs2b.count();
#endif
#ifdef CUDATIMETRACK
        tbegin = chrono::high_resolution_clock::now();
#endif
        //direction reset if not downhill, or no progress made
        //For any iteration "k"
        //"force" are the conjugate gradient direction (dk)
        //"forceAux" are the force/steepest descent direction (-gk)
        //<-gk+1,dk+1> < 0 => gk and dk are at acute angles with one another
        /*Note: Gradient and conjugate direction should be at obtuse angles for effective
            * descent*/
        //curGrad = newGrad => gk+1.gk+1 and gk.gk are equal. Gradient has not
        // changed in magnitude.
        //Note: -grad E = ForceAux = -gk. Descent direction = dk = Force
#ifdef TRACKDIDNOTMINIMIZE
        vector<floatingpoint>gradlocal;
        gradlocal.push_back(CGMethod::allFDotFA());
        gradlocal.push_back(curGrad);
        gradlocal.push_back(newGrad);
        gradlocal.push_back(prevGrad);

        SysParams::Mininimization().gradientvec.push_back(gradlocal);
#endif

        Ms_issafestate = CGMethod::allFDotFA() <= 0 || areEqual(curGrad, newGrad);
//        ||        abs(prevGrad/newGrad)<0.1;
        if (Ms_issafestate && Ms_isminimizationstate) {
            //The direction is reset of steepest descent direction (-gk).
            shiftGradient(0.0);
            _safeMode = true;
            #ifdef OPTIMOUT
            safestatuscount++;
            #endif
#ifdef EVSALPHA

            cout << "newGrad " << newGrad << " prevGrad " << prevGrad << " curGrad "
                    << curGrad << endl;
            cout << "beta " << beta << " prevbeta " << prevbeta << endl;
            cout << "FDotFA<0 " << (CGMethod::allFDotFA() <= 0)
                    << " curGrad==newGrad "
                    <<
                    areEqual(curGrad, newGrad) << " abs(prevGrad/newGrad)<0.1 "
                    << (abs(prevGrad / newGrad) < 0.1) << endl;
            calculateEvsalpha(FFM, lambda, LAMBDAMAX, allFDotFA());
            cout << endl;
#endif
        }
        //Create back up coordinates to go to in case Energy minimization fails at an
        // undeisrable state.
        if (maxForce < 10 * GRADTOL && numIter > N / 2) {
            copycoordsifminimumE(maxForce);
        }

#ifdef CUDATIMETRACK
        tend = chrono::high_resolution_clock::now();
        chrono::duration<floatingpoint> elapsed_runs3b(tend - tbegin);
        s3 += elapsed_runs3b.count();
#endif
#ifdef CUDATIMETRACK
        tbegin = chrono::high_resolution_clock::now();
#endif
        curGrad = newGrad;
        Ms_isminimizationstate = maxForce > GRADTOL;
#ifdef CUDATIMETRACK
        tend = chrono::high_resolution_clock::now();
        chrono::duration<floatingpoint> elapsed_runs1b(tend - tbegin);
        s1 += elapsed_runs1b.count();
#endif
    }// End minimization
#endif //SERIAL

#ifdef OPTIMOUT
    std::cout << "SERL Total number of iterations " <<_LINESEARCHALGORITHM<<" "<<
    numIter << endl;

#endif
#ifdef CUDATIMETRACK_MACRO
    std::cout<<"SERL Energy time taken (s) "<<CUDAcommon::serltime.TcomputeE<<" for total "
            "iters "<<CUDAcommon::serltime.Ecount<<endl;
    std::cout<<"SERL Force time taken (s) "<<CUDAcommon::serltime.TcomputeF<<endl;
    std::cout<<"SERL Energy time per iter (s/iter) "<<CUDAcommon::serltime.TcomputeE/
                                                        (floatingpoint(CUDAcommon::serltime.Ecount))
                <<endl;
    std::cout<<"SERL Split Times Iter "<<numIter<<" "<<s1<<" "<<s2<<" "<<s3<<" "<<s4<<endl;
    std::cout<<"SERL Add "<<s1+s2+s3+s4<<endl;
#endif
#ifdef CUDATIMETRACK
<<<<<<< HEAD
		tendII= chrono::high_resolution_clock::now();
		chrono::duration<floatingpoint> elapsed_runslice2(tendII - tbeginII);
		std::cout<<"Slice time "<<elapsed_runslice2.count()<<endl;
		tbeginII = chrono::high_resolution_clock::now();
#endif
		if (M_ETolstate[0]) {
			cout << endl;

			cout << "WARNING: Minimization exited when Energy Tolerance was reached at N = "
			     << numIter << " steps." << endl;
			cout << "Maximum force in system = " << maxF() << endl;
			cout << "System energy..." << endl;
			FFM.computeEnergy(Bead::getDbData().coords.data(), true);
		}

		else if (numIter >= N) {
=======
    tendII= chrono::high_resolution_clock::now();
    chrono::duration<floatingpoint> elapsed_runslice2(tendII - tbeginII);
    std::cout<<"Slice time "<<elapsed_runslice2.count()<<endl;
    tbeginII = chrono::high_resolution_clock::now();
#endif
    if (M_ETolstate[0]) {
        cout << endl;

        cout << "WARNING: Minimization exited when Energy Tolerance was reached at N = "
                << numIter << " steps." << endl;
        cout << "Maximum force in system = " << maxF() << endl;
        cout << "System energy..." << endl;
        #ifdef ADDITIONALINFO
        FFM.computeEnergy(Bead::getDbData().coords.data(), true);
        #endif
    }

    else if (numIter >= N) {
>>>>>>> c192d45a
#ifdef CUDAACCL


#endif
        //TODO think about integrating CUDA version here
        cout << endl;

        cout << "WARNING: Did not minimize in N = " << N << " steps." << endl;
        cout << "Maximum force in system = " << maxF() << endl;

#ifdef CUDAACCL
        auto cvars = CUDAcommon::getCUDAvars();
        cvars.streamvec.clear();
        CUDAcommon::cudavars = cvars;
#endif
        cout << "System energy..." << endl;
        FFM.computeEnergy(Bead::getDbData().coords.data(), true);
        CUDAcommon::tmin.computeenerycallszero++;
#ifdef CUDAACCL
        for(auto strm:CUDAcommon::getCUDAvars().streamvec)
            CUDAcommon::handleerror(cudaStreamSynchronize(*strm));
#endif
        cout << endl;
        //Copy back coordinates that correspond to minimum energy
        copybackupcoordinates();

        cout << "Culprit ..." << endl;
        auto b = maxBead();
        if (b != nullptr) b->getParent()->printSelf();
    }
    // Reset backup coordinates with minimum Energy
    Bead::getDbData().coords_minE.resize(0);



    #ifdef TRACKDIDNOTMINIMIZE
    if(numIter) {
        auto tempparams = SysParams::Mininimization();

        cout << "Obegin maxForce Lambda Beta SafeModestatus FDotFA curGrad NewGrad prevGrad TotalE Evec (";
        auto interactionnames = FFM.getinteractionnames();
        for (auto x:interactionnames)
            cout << x << ", ";
        cout << ")" << endl;
        for (auto i = 0; i < tempparams.maxF.size()-1; i++) {
            cout << tempparams.maxF[i] << " " << tempparams.Lambda[i] << " " << tempparams
                    .beta[i] << " " << tempparams.safeModeORnot[i] <<" ";
            for(auto j:tempparams.gradientvec[i])
                cout<< j <<" ";
            cout << tempparams.TotalE[i] << " ";
            for (auto j:tempparams.Energyvec[i]) {
                cout << j << " ";
            }
            cout << endl;
        }
        cout<<"End maxF "<<tempparams.maxF[tempparams.maxF.size()-1]<<endl;
        cout << "Oend ------------------" << endl;
    }
    #endif

    #ifdef TRACKDIDNOTMINIMIZE
    SysParams::Mininimization().beta.clear();
    SysParams::Mininimization().Lambda.clear();
    SysParams::Mininimization().Energyvec.clear();
    SysParams::Mininimization().TotalE.clear();
    SysParams::Mininimization().maxF.clear();
    SysParams::Mininimization().safeModeORnot.clear();
    SysParams::Mininimization().tempEnergyvec.clear();
    SysParams::Mininimization().gradientvec.clear();
    FFM.computeEnergy(Bead::getDbData().coords.data(), false);

    #endif

#if defined(CROSSCHECK) || defined(CUDAACCL)
    cross_checkclass::Aux=false;
#endif
#ifdef CUDAACCL
    cvars = CUDAcommon::getCUDAvars();
    cvars.streamvec.clear();
    CUDAcommon::cudavars = cvars;
#endif
    result.energiesAfter = FFM.computeEnergyHRMD(Bead::getDbData().coords.data());
#ifdef OPTIMOUT
    cout<<"Energy after minimization"<<endl;
    FFM.computeEnergy(Bead::getDbData().coords.data(), true);
    CUDAcommon::tmin.computeenerycallszero++;
    cout<<endl;
#endif
    //final force calculation
    FFM.computeForces(Bead::getDbData().coords.data(), Bead::getDbData().forces.data());
#ifdef ALLSYNC
    cudaDeviceSynchronize();
#endif
#ifdef CUDATIMETRACK
    tbegin = chrono::high_resolution_clock::now();
#endif
#ifdef CUDAACCL
    for(auto strm:CUDAcommon::getCUDAvars().streamvec)
        CUDAcommon::handleerror(cudaStreamSynchronize(*strm));
#endif
#ifdef CUDATIMETRACK
    tend= chrono::high_resolution_clock::now();
    chrono::duration<floatingpoint> elapsed_run2(tend - tbegin);
    CUDAcommon::cudatime.TveccomputeF.push_back(elapsed_run2.count());
    CUDAcommon::cudatime.TcomputeF += elapsed_run2.count();
#endif

#ifdef CUDAACCL
    FFM.CUDAcopyForces(*Msp1, CUDAcommon::getCUDAvars().gpu_forceAux,CUDAcommon::getCUDAvars().gpu_force);
    //copy back forces and calculate load forces in CPU.
#endif
#ifdef ALLSYNC
    cudaDeviceSynchronize();
#endif
#ifdef SERIAL
    Bead::getDbData().forcesAux = Bead::getDbData().forces;

#endif
#ifdef CUDAACCL
    CUDAcommon::handleerror(cudaFreeHost(Mmh_stop));
    CUDAcommon::handleerror(cudaFree(Mmg_stop1));
    CUDAcommon::handleerror(cudaFree(Mmg_stop2));
    CUDAcommon::handleerror(cudaFree(Msg_stop1));
    CUDAcommon::handleerror(cudaFree(Msg_stop2));
    CUDAcommon::handleerror(cudaFree(gpu_GRADTOL));
    CUDAcommon::handleerror(cudaFreeHost(Msh_stop));
    CUDAcommon::handleerror(cudaStreamSynchronize(Ms1));
    CUDAcommon::handleerror(cudaStreamSynchronize(Ms2));
    CUDAcommon::handleerror(cudaStreamSynchronize(Ms3));
    CUDAcommon::handleerror(cudaStreamSynchronize(Ms4));
    if(!(CUDAcommon::getCUDAvars().conservestreams)) {
        CUDAcommon::handleerror(cudaStreamDestroy(Ms1));
        CUDAcommon::handleerror(cudaStreamDestroy(Ms2));
        CUDAcommon::handleerror(cudaStreamDestroy(Ms3));
        CUDAcommon::handleerror(cudaStreamDestroy(Ms4));
        CUDAcommon::handleerror(cudaEventDestroy(Me1));
        CUDAcommon::handleerror(cudaEventDestroy(Me2));
        CUDAcommon::handleerror(cudaEventDestroy(event_safe));
        CUDAcommon::handleerror(cudaEventDestroy(event_dot));
        CUDAcommon::handleerror(cudaStreamDestroy(stream_dotcopy));
        CUDAcommon::handleerror(cudaStreamDestroy(stream_shiftsafe));
    }
#endif
#ifdef SERIAL
    //TODO Comment during SERIAL_CUDACROSSCHECK @{
    delete [] Mc_isminimizationstate;
    delete [] Mc_issafestate;
    delete [] M_ETolstate;
    //@}
#endif
    //TODO make sure it calculates stretchforce in CUDA.
#ifdef CUDAACCL
    FFM.assignallforcemags();
#endif
    #ifdef OPTIMOUT
        cout<<"Safestatuscount "<<safestatuscount<<endl;
    #endif

    //@ STEP 11 END MINIMIZATION
    tbegin = chrono::high_resolution_clock::now();
    endMinimization();

#ifdef CUDATIMETRACK
    tendII= chrono::high_resolution_clock::now();
    chrono::duration<floatingpoint> elapsed_runslice4(tendII - tbeginII);
    std::cout<<"Slice time "<<elapsed_runslice4.count()<<endl;
    tbeginII = chrono::high_resolution_clock::now();
#endif
    FFM.computeLoadForces();

    #ifdef OPTIMOUT
    std::cout<<"End Minimization************"<<endl;
    cout<<"Time taken for lambda "<<lambdatime<<endl;
    std::cout << "----------------------------------------" << endl;
    #endif

    // compute the Hessian matrix at this point if the feature is enabled
    if(SysParams::Mechanics().hessTracking){
        int total_DOF = Bead::getDbData().coords.size_raw();
        FFM.computeHessian(Bead::getDbData().coords.data(), Bead::getDbData().forcesAux.data(), total_DOF, SysParams::Mechanics().hessDelta);
    }


    FFM.cleanupAllForceFields();

    tend = chrono::high_resolution_clock::now();
    chrono::duration<floatingpoint> elapsed_end(tend - tbegin);
    CUDAcommon::tmin.endminimization+= elapsed_end.count();
    //@} END MINIMIZTION

#ifdef DETAILEDOUTPUT
    std::cout<<"printing beads & forces"<<endl;
    for(auto b:Bead::getBeads()){
        std::cout<<b->getId()<<" "<< b->coordinate() <<" "
                ""<<b->force() <<endl;
    }
    std::cout<<"printed beads & forces"<<endl;
#endif


#ifdef CUDATIMETRACK
    tendII= chrono::high_resolution_clock::now();
    chrono::duration<floatingpoint> elapsed_runslice3(tendII - tbeginII);
    std::cout<<"Slice time "<<elapsed_runslice3.count()<<endl;
    tendTot= chrono::high_resolution_clock::now();
    chrono::duration<floatingpoint> elapsed_runtot(tendTot - tbeginTot);
    std::cout<<"Total Minimization time "<<elapsed_runtot.count()<<endl;
#endif

    return result;

}

void PolakRibiere::calculateEvsalpha(ForceFieldManager &FFM, floatingpoint lambda,
        floatingpoint LAMBDAMAX, floatingpoint FDotFA){
    cout<<"Printing Evslambda information "<<endl;
    cout<<"chosen lambda "<<lambda<<" prev lambda "<<prevlambda<<endl;
//	for(floatingpoint alpha=0.0;alpha<0.1;alpha=alpha+1e-4    ){
//		cout<<alpha<<" ";
//	}
//	cout<<endl;
    floatingpoint energyzerolambda = FFM.computeEnergy(Bead::getDbData().coords_bckup.data());
    cout<<"Energy zero lambda "<<energyzerolambda<<" "<<endl;
    cout<<"Lambda = [";
    for(floatingpoint alpha=LAMBDAMAX;alpha>=1e-4;alpha=alpha*LAMBDAREDUCE){
        cout<<alpha<<" ";
    }
    cout<<"];"<<endl;
    int count = 0;
    bool exityes = false;
    cout<<"Energy = [";
    for(floatingpoint alpha=LAMBDAMAX;alpha>=1e-4;alpha=alpha*LAMBDAREDUCE){
        //moveBeads
        const std::size_t num = Bead::getDbData().coords_bckup.size_raw();
        Bead::getDbData().coordsStr.resize(num);
        for(size_t i = 0; i < num; ++i)
            Bead::getDbData().coordsStr.value[i] = Bead::getDbData().coords_bckup
                    .value[i] + alpha * Bead::getDbData().forces_bckup.value[i];
        floatingpoint energy = FFM.computeEnergy(Bead::getDbData().coordsStr.data());
        cout<<energy<<" ";
        if(count > 10)
            exityes = true;
        count++;
    }
    cout<<"];"<<endl;
    cout<<"Armijo = [";
    for(floatingpoint alpha=LAMBDAMAX;alpha>=1e-4;alpha=alpha*LAMBDAREDUCE){
        cout<<energyzerolambda-BACKTRACKSLOPE * alpha * FDotFA<<" ";
    }
    cout<<"];"<<endl;
    if(exityes)
        exit(EXIT_SUCCESS);
//	exit(EXIT_FAILURE);
}<|MERGE_RESOLUTION|>--- conflicted
+++ resolved
@@ -955,24 +955,6 @@
     std::cout<<"SERL Add "<<s1+s2+s3+s4<<endl;
 #endif
 #ifdef CUDATIMETRACK
-<<<<<<< HEAD
-		tendII= chrono::high_resolution_clock::now();
-		chrono::duration<floatingpoint> elapsed_runslice2(tendII - tbeginII);
-		std::cout<<"Slice time "<<elapsed_runslice2.count()<<endl;
-		tbeginII = chrono::high_resolution_clock::now();
-#endif
-		if (M_ETolstate[0]) {
-			cout << endl;
-
-			cout << "WARNING: Minimization exited when Energy Tolerance was reached at N = "
-			     << numIter << " steps." << endl;
-			cout << "Maximum force in system = " << maxF() << endl;
-			cout << "System energy..." << endl;
-			FFM.computeEnergy(Bead::getDbData().coords.data(), true);
-		}
-
-		else if (numIter >= N) {
-=======
     tendII= chrono::high_resolution_clock::now();
     chrono::duration<floatingpoint> elapsed_runslice2(tendII - tbeginII);
     std::cout<<"Slice time "<<elapsed_runslice2.count()<<endl;
@@ -991,7 +973,6 @@
     }
 
     else if (numIter >= N) {
->>>>>>> c192d45a
 #ifdef CUDAACCL
 
 
