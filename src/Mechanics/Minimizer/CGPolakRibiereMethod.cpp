--- conflicted
+++ resolved
@@ -570,16 +570,10 @@
 
 		//@@@{ STEP 5 OTHER
 	    tbegin = chrono::high_resolution_clock::now();
-<<<<<<< HEAD
 	    if(std::is_same<floatingpoint,float>::value) {
 		    //set the floor of lambda (lowest lambda allowed based on maxf
-		    int maxForder = static_cast<int>(floor(log10(maxF())));
+		    int maxForder = static_cast<int>(floor(log10(maxForce)));
 		    if (maxForder < 0) maxForder--;
-=======
-        //set the floor of lambda (lowest lambda allowed based on maxf
-        int maxForder = static_cast<int>(floor(log10(maxForce)));
-        if(maxForder < 0 ) maxForder--;
->>>>>>> 9dc5d27e
 
 		    CGMethod::setLAMBDATOL(maxForder);
 	    }
@@ -605,14 +599,9 @@
 		//@@@{ STEP 6 FIND LAMBDA
 	    tbegin = chrono::high_resolution_clock::now();
         bool *dummy = nullptr;
-<<<<<<< HEAD
-	    lambda = _safeMode ? safeBacktrackingLineSearch(FFM, MAXDIST, LAMBDAMAX, dummy)
-                           : backtrackingLineSearch(FFM, MAXDIST, LAMBDAMAX,
+	    lambda = _safeMode ? safeBacktrackingLineSearch(FFM, MAXDIST, maxForce, LAMBDAMAX, dummy)
+                           : backtrackingLineSearch(FFM, MAXDIST, maxForce, LAMBDAMAX,
                                                     LAMBDARUNNINGAVERAGEPROBABILITY, dummy);
-=======
-	    lambda = _safeMode ? safeBacktrackingLineSearch(FFM, MAXDIST, maxForce, LAMBDAMAX, dummy)
-                           : backtrackingLineSearch(FFM, MAXDIST, maxForce, LAMBDAMAX, dummy);
->>>>>>> 9dc5d27e
 	    tend = chrono::high_resolution_clock::now();
 	    chrono::duration<floatingpoint> elapsed_lambda(tend - tbegin);
 	    CUDAcommon::tmin.findlambda+= elapsed_lambda.count();
@@ -899,13 +888,13 @@
     tbeginII = chrono::high_resolution_clock::now();
 #endif
     FFM.computeLoadForces();
-    
+
     // compute the Hessian matrix at this point if the feature is enabled
     if(SysParams::Mechanics().hessTracking){
         int total_DOF = Bead::getDbData().coords.size_raw();
         FFM.computeHessian(Bead::getDbData().coords.data(), Bead::getDbData().forcesAux.data(), total_DOF, SysParams::Mechanics().hessDelta);
     }
-    
+
 #ifdef OPTIMOUT
     std::cout<<"End Minimization************"<<endl;
 #endif
