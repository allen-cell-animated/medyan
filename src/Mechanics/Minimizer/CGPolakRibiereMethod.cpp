

//------------------------------------------------------------------
//  **MEDYAN** - Simulation Package for the Mechanochemical
//               Dynamics of Active Networks, v4.0
//
//  Copyright (2015-2018)  Papoian Lab, University of Maryland
//
//                 ALL RIGHTS RESERVED
//
//  See the MEDYAN web page for more information:
//  http://www.medyan.org
//------------------------------------------------------------------

#include "CGPolakRibiereMethod.h"

#include "ForceFieldManager.h"
#include "Composite.h"
#include "Mechanics/Minimizer/CGMethodDataCopy.hpp"
#include "Output.h"
#include "Bubble.h"
#include "cross_check.h"
#ifdef CUDAACCL
#include "nvToolsExt.h"
#endif
#include "Structure/Bead.h"
#ifdef ADDITIONALINFO
#include "MotorGhostInteractions.h"
#endif

MinimizationResult PolakRibiere::minimize(
    ForceFieldManager &FFM, floatingpoint GRADTOL,
    floatingpoint MAXDIST, floatingpoint LAMBDAMAX,
    floatingpoint LAMBDARUNNINGAVERAGEPROBABILITY,
    string _LINESEARCHALGORITHM,
    bool steplimit
) {

    #ifdef TRACKDIDNOTMINIMIZE
    SysParams::Mininimization().beta.clear();
    SysParams::Mininimization().Lambda.clear();
    SysParams::Mininimization().Energyvec.clear();
    SysParams::Mininimization().TotalE.clear();
    SysParams::Mininimization().maxF.clear();
    SysParams::Mininimization().safeModeORnot.clear();
    SysParams::Mininimization().tempEnergyvec.clear();
    SysParams::Mininimization().gradientvec.clear();
    #endif

    MinimizationResult result;
#ifdef CUDATIMETRACK
    chrono::high_resolution_clock::time_point tbeginTot, tendTot;
    chrono::high_resolution_clock::time_point tbeginII, tendII;
    tbeginTot = chrono::high_resolution_clock::now();
    tbeginII = chrono::high_resolution_clock::now();
#endif
    //number of steps
    int N;
    if (steplimit) {
        int beadMaxStep = 3 * Bead::numBeads();
        N = (beadMaxStep > _MINNUMSTEPS ? beadMaxStep : _MINNUMSTEPS);
    } else
        N = numeric_limits<int>::max();

    //@@@{ STEP 1: Start minimization
    tbegin = chrono::high_resolution_clock::now();
    startMinimization(GRADTOL);//TODO needs to be hostallocdefault and MemCpyAsync followed by CudaStreamSynchronize


#ifdef ALLSYNC
    cudaDeviceSynchronize();
#endif
    FFM.vectorizeAllForceFields(initCGMethodData(*this, GRADTOL));

#ifdef ALLSYNC
    cudaDeviceSynchronize();
#endif
    tend = chrono::high_resolution_clock::now();
    chrono::duration<floatingpoint> elapsed_vec(tend - tbegin);
    CUDAcommon::tmin.vectorize += elapsed_vec.count();
    //@@@} Start Minimization
#ifdef OPTIMOUT
    floatingpoint lambdatime = 0.0;
    int safestatuscount = 0;
#endif

#ifdef CUDAACCL
    cross_checkclass::Aux=false;
    auto cvars = CUDAcommon::getCUDAvars();
    cvars.streamvec.clear();
    CUDAcommon::cudavars = cvars;
#endif
#ifdef ALLSYNC
    cudaDeviceSynchronize();
#endif
    //@@@{ STEP 2: COMPUTE FORCES
    tbegin = chrono::high_resolution_clock::now();
    FFM.computeForces(coord.data(), force); //split and synchronize in the end
    tend = chrono::high_resolution_clock::now();
    chrono::duration<floatingpoint> elapsed_force(tend - tbegin);
    CUDAcommon::tmin.computeforces += elapsed_force.count();
    //@@@}
    #ifdef ADDITIONALINFO
    FFM.computeEnergy(coord.data(), true);
    if(SysParams::RUNSTATE == false){
    int counter = 0;
    auto individualenergiesvec = MotorGhostInteractions::individualenergies;
    auto tpdistvec = MotorGhostInteractions::tpdistvec;
    auto eqlvec = MotorGhostInteractions::eqlvec;
    auto kstrvec = MotorGhostInteractions::kstrvec;
    for(auto l :MotorGhost::getMotorGhosts()) {
        Cylinder *cyl1 = l->getFirstCylinder();
        Cylinder *cyl2 = l->getSecondCylinder();
        float pos1 = l->getFirstPosition() * SysParams::Geometry()
                .cylinderNumMon[cyl1->getType()];
        float pos2 = l->getSecondPosition() * SysParams::Geometry()
                .cylinderNumMon[cyl2->getType()];
        cout << l->getId() << " " << l->getType() << " " << cyl1->getStableIndex() << " "
             << cyl2->getStableIndex() << " " << pos1 << " " << pos2 << " "
             << l->getMMotorGhost()->getEqLength() << " " << l->getCMotorGhost()
                     ->getDiffusingSpecies()->getName() << " " << l->getNumHeads() << " "
             << l->getnumBoundHeads() << " " << kstrvec[counter] << " " <<
             eqlvec[counter] << " " << tpdistvec[counter] << " "
                                                             ""
             << individualenergiesvec[counter] << endl;

        counter++;
    }
    }
    #endif

#ifdef SERIAL // SERIAL
    //@@@{ STEP 3: COPY FORCES
    tbegin = chrono::high_resolution_clock::now();
    searchDir = forcePrev = force;
    auto maxForce = maxF();
    bool isForceBelowTol = forceBelowTolerance();

    result.energiesBefore = FFM.computeEnergyHRMD(coord.data());

    tend = chrono::high_resolution_clock::now();
    chrono::duration<floatingpoint> elapsed_copy(tend - tbegin);
    CUDAcommon::tmin.copyforces += elapsed_copy.count();
    //@@@}
#endif
    //M as the first letter in variables signifies that it is used by minimizer
    // (as opposed to finding lambda)
    bool Ms_isminimizationstate, Ms_issafestate;
    int numIter = 0;
    floatingpoint lambda = 0.0;
#ifdef CUDAACCL
    volatile bool *Mc_isminimizationstate;
    volatile bool *Mc_issafestate;
    Ms_isminimizationstate = false;
    Ms_issafestate = false;
#endif
#ifdef SERIAL
    //TODO Comment during SERIAL_CUDACROSSCHECK @{
    bool *Mc_isminimizationstate;
    bool *Mc_issafestate;
    bool *M_ETolstate;
//    @}

    Mc_isminimizationstate = new bool[1];
    Mc_issafestate = new bool[1];
    M_ETolstate = new bool[1];
    Mc_isminimizationstate[0] = false;//points to address of Mmh_stop
    Mc_issafestate[0] = false;//points to address of Msh_stop
    M_ETolstate[0] = false;
#endif
#ifdef CUDATIMETRACK
    chrono::high_resolution_clock::time_point tbegin, tend;
#endif
#ifdef  CUDAACCL
#ifdef CUDATIMETRACK
//    chrono::high_resolution_clock::time_point tbegin, tend;
    tbegin = chrono::high_resolution_clock::now();
#endif
#ifdef ALLSYNC
    cudaDeviceSynchronize();
#endif
    for(auto strm:CUDAcommon::getCUDAvars().streamvec)
        CUDAcommon::handleerror(cudaStreamSynchronize(*strm));

#ifdef CUDATIMETRACK
    tend= chrono::high_resolution_clock::now();
    chrono::duration<floatingpoint> elapsed_run(tend - tbegin);
    CUDAcommon::cudatime.TveccomputeF.push_back(elapsed_run.count());
    CUDAcommon::cudatime.TcomputeF += elapsed_run.count();
#endif
#ifdef CUDATIMETRACK

    //Reset lambda time tracker.
    CUDAcommon::cudatime.Tlambda = 0.0;
#endif

    if(!(CUDAcommon::getCUDAvars().conservestreams) || stream1 == NULL)
        CUDAcommon::handleerror(cudaStreamCreate(&stream1));
    if(!(CUDAcommon::getCUDAvars().conservestreams) || stream1 == NULL)
        CUDAcommon::handleerror(cudaStreamCreate(&stream2));
    if(!(CUDAcommon::getCUDAvars().conservestreams) || stream1 == NULL)
        CUDAcommon::handleerror(cudaStreamCreate(&stream3));
    FFM.CUDAcopyForces(stream1, CUDAcommon::getCUDAvars().gpu_forceAux,CUDAcommon::getCUDAvars().gpu_force);//pass a
    // stream
#ifdef ALLSYNC
    cudaDeviceSynchronize();
#endif
    FFM.CUDAcopyForces(stream2, CUDAcommon::getCUDAvars().gpu_forceAuxP,CUDAcommon::getCUDAvars().gpu_force);//pass a
    // stream
#ifdef ALLSYNC
    cudaDeviceSynchronize();
#endif
    floatingpoint *gpu_GRADTOL;
    floatingpoint gradtol[1];
    gradtol[0]= GRADTOL;
    CUDAcommon::handleerror(cudaMalloc((void **) &gpu_GRADTOL, sizeof(floatingpoint)));
    CUDAcommon::handleerror(cudaMemcpy(gpu_GRADTOL, gradtol, sizeof(floatingpoint), cudaMemcpyHostToDevice));
    CGMethod::CUDAallFDotF(stream3);//curGrad //pass a stream

    //synchronize streams
    CUDAcommon::handleerror(cudaStreamSynchronize(stream1));
    CUDAcommon::handleerror(cudaStreamSynchronize(stream2));
    CUDAcommon::handleerror(cudaStreamSynchronize(stream3));
    if(!(CUDAcommon::getCUDAvars().conservestreams)) {
        CUDAcommon::handleerror(cudaStreamDestroy(stream1));
        CUDAcommon::handleerror(cudaStreamDestroy(stream2));
        CUDAcommon::handleerror(cudaStreamDestroy(stream3));
    }
//PING PONG
    bool  *Mmh_stop, *Mmg_stop1, *Mmg_stop2, *Mmg_s1, *Mmg_s2, *Mmg_ss;//minimization state
    bool  *Msh_stop, *Msg_stop1, *Msg_stop2, *Msg_s1, *Msg_s2, *Msg_ss;//safe state

    //PING PONG
    //minimization state
    cudaMalloc(&Mmg_stop1, sizeof(bool));
    cudaMalloc(&Mmg_stop2, sizeof(bool));
    cudaHostAlloc(&Mmh_stop, sizeof(bool), cudaHostAllocDefault);
    //safe state
    cudaMalloc(&Msg_stop1, sizeof(bool));
    cudaMalloc(&Msg_stop2, sizeof(bool));
    cudaHostAlloc(&Msh_stop, sizeof(bool), cudaHostAllocDefault);
    //@

    if(!(CUDAcommon::getCUDAvars().conservestreams) || Ms1 == NULL)
        CUDAcommon::handleerror(cudaStreamCreate(&Ms1));
    if(!(CUDAcommon::getCUDAvars().conservestreams) || Ms2 == NULL)
        CUDAcommon::handleerror(cudaStreamCreate(&Ms2));
    if(!(CUDAcommon::getCUDAvars().conservestreams) || Ms3 == NULL)
        CUDAcommon::handleerror(cudaStreamCreate(&Ms3));
    if(!(CUDAcommon::getCUDAvars().conservestreams) || Ms4 == NULL)
        CUDAcommon::handleerror(cudaStreamCreate(&Ms4));
    if(!(CUDAcommon::getCUDAvars().conservestreams) || Me1 == NULL)
        CUDAcommon::handleerror(cudaEventCreate(&Me1));
    if(!(CUDAcommon::getCUDAvars().conservestreams) || Me2 == NULL)
        CUDAcommon::handleerror(cudaEventCreate(&Me2));
    if(!(CUDAcommon::getCUDAvars().conservestreams) || stream_shiftsafe == NULL)
        CUDAcommon::handleerror(cudaStreamCreate(&stream_shiftsafe));
    if(!(CUDAcommon::getCUDAvars().conservestreams) || stream_dotcopy == NULL)
        CUDAcommon::handleerror(cudaStreamCreate(&stream_dotcopy));
    if(!(CUDAcommon::getCUDAvars().conservestreams) || event_safe == NULL)
        CUDAcommon::handleerror(cudaEventCreate(&event_safe));
    if(!(CUDAcommon::getCUDAvars().conservestreams) || event_dot == NULL)
        CUDAcommon::handleerror(cudaEventCreate(&event_dot));

    Mmh_stop[0] = true; //Minimizationstate //Yes = Minimize. No = Don't minimize.
    Msh_stop[0] = false; //safe state
    Mc_isminimizationstate = Mmh_stop;//points to address of Mmh_stop
    Mc_issafestate = Msh_stop;//points to address of Msh_stop

    Msp1 = &Ms1;
    Msp2 = &Ms2;
    Mep1 = &Me1;
    Mep2 = &Me2;
    Mmg_s1 = Mmg_stop1;
    Mmg_s2 = Mmg_stop2;
    Msg_s1 = Msg_stop1;
    Msg_s2 = Msg_stop2;
//set Mmg_stop1, Mmg_stop2 to true and Msg_stop1, Msg_stop2 to false.

// stick to single stream going forward.
//@CUDA Get minimizaton state{
    //calculate MAXF and allFDotFA
    CGMethod::CUDAinitializePolak(*Msp1, Mmg_s1, Mmg_s2, Msg_s1, Msg_s2);
#ifdef ALLSYNC
    cudaDeviceSynchronize();
#endif
    CGMethod::CUDAgetPolakvars(*Msp1, gpu_GRADTOL, Mmg_s1, Mmg_s2, Mc_isminimizationstate);
#ifdef ALLSYNC
    cudaDeviceSynchronize();
#endif
    CUDAcommon::handleerror(cudaEventRecord(*Mep1, *Msp1));
    CUDAcommon::handleerror(cudaGetLastError(),"CUDAgetPolakvars", "CGPolakRibiereMethod.cu");
#ifdef SERIAL_CUDACROSSCHECK
    CUDAcommon::handleerror(cudaDeviceSynchronize());
    std::cout<<"FMAX SERL "<<maxF()<<endl;
#endif
#ifdef ALLSYNC
    cudaDeviceSynchronize();
#endif
    //Copy to host
    CUDAcommon::handleerror(cudaStreamWaitEvent(Ms3, *Mep1, 0));
    cudaMemcpyAsync(Mmh_stop, Mmg_s2, sizeof(bool), cudaMemcpyDeviceToHost, Ms3);
//@}
#endif

#ifdef SERIAL //SERIAL
    //@@@{ STEP 4 OTHER
    //FIND MAXIMUM ERROR BETWEEN CUDA AND VECTORIZED FORCES{
    //VECTORIZED. Prep for Polak{
    tbegin = chrono::high_resolution_clock::now();
    floatingpoint curGrad = searchDirDotSearchDir();
    Ms_isminimizationstate = true;
    Ms_issafestate = false;
<<<<<<< HEAD
    Ms_isminimizationstate = isForceBelowTol;
=======
    Ms_isminimizationstate = ! isForceBelowTol;
>>>>>>> 239bf015
    bool ETOLexittstatus = false;
    //
#ifdef DETAILEDOUTPUT
    std::cout<<"printing beads & forces"<<endl;
    long i = 0;
    long index = 0;
    for(auto b:Bead::getBeads()){
        std::cout<<b->getId()<<" "<< b->coord <<" "
                "" << b->force <<endl;
    }
    std::cout<<"printed beads & forces"<<endl;
#endif
    //
#endif

#ifdef CUDATIMETRACK_MACRO
    CUDAcommon::cudatime.Tlambda = 0.0;
    CUDAcommon::cudatime.Ecount = 0;
    CUDAcommon::cudatime.TcomputeE = 0.0;
    CUDAcommon::cudatime.TcomputeF = 0.0;
    floatingpoint c1 = 0.0;
    floatingpoint c2,c3,c4,c5;
    c2 = 0.0;c3 = 0.0;c4 = 0.0;c5=0.0;
#endif
#ifdef CUDATIMETRACK
    tendII= chrono::high_resolution_clock::now();
    chrono::duration<floatingpoint> elapsed_runslice1(tendII - tbeginII);
    std::cout<<"Slice time "<<elapsed_runslice1.count()<<endl;
    tbeginII = chrono::high_resolution_clock::now();
#endif

    //CUDA based minimization begins
#ifdef CUDAACCL
    while (/* Iteration criterion */  numIter < N &&
           /* Gradient tolerance  */  (Mc_isminimizationstate[0])) {
//#ifdef CUDATIMETRACK_MACRO
//        chrono::high_resolution_clock::time_point tbeginiter, tenditer;
//        tbeginiter = chrono::high_resolution_clock::now();
//#endif
#ifdef CUDATIMETRACK
        chrono::high_resolution_clock::time_point tbegin, tend;
#endif

#ifdef ALLSYNC
        cudaDeviceSynchronize();
#endif
//PING PONG SWAP
//        CUDAcommon::handleerror(cudaStreamWaitEvent(*Msp2, *Mep1, 0));

#ifdef CUDATIMETRACK
        tbegin = chrono::high_resolution_clock::now();
#endif
        CUDAcommon::handleerror(cudaStreamSynchronize(*Msp1));
        CUDAcommon::handleerror(cudaStreamSynchronize(stream_shiftsafe));
#ifdef CUDATIMETRACK
        tend = chrono::high_resolution_clock::now();
        chrono::duration<floatingpoint> elapsed_run1(tend - tbegin);
        c5 += elapsed_run1.count();
#endif

        Msps = Msp1;
        Msp1 = Msp2;
        Msp2 = Msps;
        Meps = Mep1;
        Mep1 = Mep2;
        Mep2 = Meps;
        Mmg_ss = Mmg_s1;
        Mmg_s1 = Mmg_s2;
        Mmg_s2 = Mmg_ss;
        Msg_ss = Msg_s1;
        Msg_s1 = Msg_s2;
        Msg_s2 = Msg_ss;
//PING ENDS
#ifdef ALLSYNC
        cudaDeviceSynchronize();
#endif
        numIter++;
#if defined(SERIAL_CUDACROSSCHECK) && defined(DETAILEDOUTPUT_LAMBDA)
        std::cout<<"SL safestate "<<_safeMode<<endl;
#endif
        if(Mc_issafestate[0]) {
            _safeMode = false;
        }
#ifdef CUDATIMETRACK_MACRO
        CUDAcommon::serltime.TcomputeEiter = 0.0;
        CUDAcommon::cudatime.TcomputeEiter = 0.0;
        chrono::high_resolution_clock::time_point tLbegin, tLend;
        tLbegin = chrono::high_resolution_clock::now();
#endif
//        CUDAcommon::handleerror(cudaStreamSynchronize(*Msp2));//make sure previous iteration is done.
        //find lambda by line search, move beads
        lambda = backtrackingLineSearchCUDA(FFM, MAXDIST, LAMBDAMAX, Msg_s1);
#ifdef CUDATIMETRACK_MACRO
        tLend= chrono::high_resolution_clock::now();
        chrono::duration<floatingpoint> elapsed_runiter(tLend - tLbegin);
        std::cout<<" CUDA Iter "<<numIter<<" Lambda Time taken (s) "<<elapsed_runiter
                .count() - CUDAcommon::serltime.TcomputeEiter <<endl;
#endif
#ifdef ALLSYNC
        cudaDeviceSynchronize();
#endif

#ifdef CUDATIMETRACK
        tbegin = chrono::high_resolution_clock::now();
#endif
        CUDAmoveBeads(*Msp1, Mmg_s1);
//        CUDAcommon::handleerror(cudaEventRecord(*Mep1, *Msp1));//This seems unnecessary.
        //wait for movebeads to finish before calculating forces1

#ifdef ALLSYNC
        cudaDeviceSynchronize();
#endif
        //Synchronize to ensure forces are calculated on moved beads.
        CUDAcommon::handleerror(cudaStreamSynchronize(*Msp1));
//        CUDAcommon::handleerror(cudaStreamSynchronize(*Msp2));
        //@CUDA Get minimizaton state
        // @{
//        CGMethod::CUDAgetPolakvars(true, *Msp1, gpu_GRADTOL, Mmg_s1, Mmg_s2, Msg_s2, Mc_isminimizationstate);
        CGMethod::CUDAgetPolakvars(*Msp1, gpu_GRADTOL, Mmg_s1, Mmg_s2, Mc_isminimizationstate);
#ifdef ALLSYNC
        cudaDeviceSynchronize();
#endif
        CUDAcommon::handleerror(cudaEventRecord(*Mep1, *Msp1));
        //@}
#ifdef CUDATIMETRACK
        tend = chrono::high_resolution_clock::now();
        chrono::duration<floatingpoint> elapsed_run1b(tend - tbegin);
        c1 += elapsed_run1b.count();
#endif

#if defined(CROSSCHECK) || defined(CUDAACCL)
        cross_checkclass::Aux=true;
#endif
#ifdef ALLSYNC
        cudaDeviceSynchronize();
#endif

        cvars = CUDAcommon::getCUDAvars();
        cvars.streamvec.clear();
        CUDAcommon::cudavars = cvars;
#ifdef CUDATIMETRACK
        tbegin = chrono::high_resolution_clock::now();
#endif
        CUDAcommon::handleerror(cudaStreamSynchronize(stream_dotcopy));
#ifdef CUDATIMETRACK
        tend = chrono::high_resolution_clock::now();
        chrono::duration<floatingpoint> elapsed_run2(tend - tbegin);
        c2 += elapsed_run2.count();
#endif

        //compute new forces
        FFM.computeForces(coord.data(), force);//split and synchronize
#ifdef DETAILEDOUTPUT
        // wARNING This output is no longer safe because it assumes bead
        // coordinates start with index 0
        std::cout<<"MB printing beads & forces L "<<lambda<<endl;
        long i = 0;
        long index = 0;
        for(auto b:Bead::getBeads()){
            index = 3 * b->getIndex();

            std::cout<<b->getId()<<" "<<coord[index]<<" "<<coord[index + 1]<<" "
                    ""<<coord[index + 2]<<" "
                    ""<<forceAux[index]<<" "
                    ""<<forceAux[index + 1]<<" "<<forceAux[index + 2]<<" "<<3 *
                    b->getIndex()<<endl;
        }
        std::cout<<"MB printed beads & forces"<<endl;
#endif

#ifdef ALLSYNC
        cudaDeviceSynchronize();
#endif
#ifdef CUDATIMETRACK
        tbegin = chrono::high_resolution_clock::now();
#endif
        //wait for forces to be calculated
        for(auto strm:CUDAcommon::getCUDAvars().streamvec)
            CUDAcommon::handleerror(cudaStreamSynchronize(*strm));
#ifdef CUDATIMETRACK
        tend= chrono::high_resolution_clock::now();
        chrono::duration<floatingpoint> elapsed_run(tend - tbegin);
        CUDAcommon::cudatime.TveccomputeF.push_back(elapsed_run.count());
        CUDAcommon::cudatime.TcomputeF += elapsed_run.count();
#endif
#ifdef CUDATIMETRACK
        tbegin = chrono::high_resolution_clock::now();
#endif
//Copying forces back to Host was here.
#ifdef CUDATIMETRACK
        tend = chrono::high_resolution_clock::now();
        chrono::duration<floatingpoint> elapsed_run1c(tend - tbegin);
        c1 += elapsed_run1c.count();
#endif

#ifdef CUDATIMETRACK
        tbegin = chrono::high_resolution_clock::now();
#endif
        //compute direction CUDA
        CGMethod::CUDAallFADotFA(stream_dotcopy); //newGrad
#ifdef ALLSYNC
        cudaDeviceSynchronize();
#endif
        CGMethod::CUDAallFADotFAP(stream_dotcopy); //prevGrad
#ifdef ALLSYNC
        cudaDeviceSynchronize();
#endif
        CUDAcommon::handleerror(cudaEventRecord(event_dot,stream_dotcopy));
        CUDAcommon::handleerror(cudaStreamWaitEvent(stream_shiftsafe, event_dot,0));
//Copy forces
        FFM.CUDAcopyForces(stream_dotcopy, CUDAcommon::getCUDAvars().gpu_forceAuxP,CUDAcommon::getCUDAvars().gpu_forceAux);
#ifdef CUDATIMETRACK
        tend = chrono::high_resolution_clock::now();
        chrono::duration<floatingpoint> elapsed_run2c(tend - tbegin);
        c2 += elapsed_run2c.count();
#endif
#ifdef ALLSYNC
        cudaDeviceSynchronize();
#endif
#ifdef CUDATIMETRACK
        tbegin = chrono::high_resolution_clock::now();
#endif
        //Polak-Ribieri update beta & shift gradient
        CUDAshiftGradient(stream_shiftsafe, Mmg_s1);
#ifdef SERIAL_CUDACROSSCHECK
        CUDAcommon::handleerror(cudaStreamSynchronize(stream_shiftsafe));
#endif
/*        CUDAcommon::handleerror(cudaStreamSynchronize(*Msp2));
        //@CUDA Get minimizaton state{
//        CGMethod::CUDAgetPolakvars(true, *Msp1, gpu_GRADTOL, Mmg_s1, Mmg_s2, Msg_s2, Mc_isminimizationstate);
        CGMethod::CUDAgetPolakvars(*Msp1, gpu_GRADTOL, Mmg_s1, Mmg_s2, Mc_isminimizationstate);
#ifdef ALLSYNC
        cudaDeviceSynchronize();
#endif
        CUDAcommon::handleerror(cudaEventRecord(*Mep1, *Msp1));*/
        CGMethod::CUDAgetPolakvars2(stream_shiftsafe, Msg_s2);
#ifdef ALLSYNC
        cudaDeviceSynchronize();
#endif
        CUDAshiftGradientifSafe(stream_shiftsafe, Mmg_s1, Msg_s1);
#ifdef ALLSYNC
        cudaDeviceSynchronize();
#endif
#ifdef CUDATIMETRACK
        tend = chrono::high_resolution_clock::now();
        chrono::duration<floatingpoint> elapsed_run3(tend - tbegin);
        c3 += elapsed_run3.count();
#endif
#ifdef CUDATIMETRACK
        tbegin = chrono::high_resolution_clock::now();
#endif
        if(Mc_isminimizationstate[0]  == true){
            //Copy to host
            CUDAcommon::handleerror(cudaStreamWaitEvent(Ms3, *Mep1, 0));
//            CUDAcommon::handleerror(cudaStreamWaitEvent(Ms4, event_safe, 0));//event_safe is not attached to any event
#ifdef ALLSYNC
            cudaDeviceSynchronize();
#endif
            cudaMemcpyAsync(Mmh_stop, Mmg_s2, sizeof(bool), cudaMemcpyDeviceToHost, Ms3);
#ifdef ALLSYNC
            cudaDeviceSynchronize();
#endif
            //TODO remove later... June 7, 2018. Removed.
//            std::cout<<"safe state copy"<<endl;
//            cudaMemcpyAsync(Msh_stop, Msg_s2, sizeof(bool), cudaMemcpyDeviceToHost, Ms4);

        }
#ifdef CUDATIMETRACK
        tend = chrono::high_resolution_clock::now();
        chrono::duration<floatingpoint> elapsed_run4(tend - tbegin);
        c4 += elapsed_run4.count();
#endif
    }

#ifdef CUDATIMETRACK_MACRO
    std::cout<<"CUDA start min time taken (s) "<<CUDAcommon::cudatime.Tstartmin<<endl;
    std::cout<<"CUDA Energy time taken (s) "<<CUDAcommon::cudatime.TcomputeE<<"for total "
            "iters "<<CUDAcommon::cudatime.Ecount<<endl;
    std::cout<<"CUDA Force time taken (s) "<<CUDAcommon::cudatime.TcomputeF<<endl;
    std::cout<<"CUDA Energy time per iter (s/iter) "<<CUDAcommon::cudatime.TcomputeE/
            (floatingpoint(CUDAcommon::cudatime.Ecount))<<endl;
    std::cout<<"CUDA Split Times Iter "<<numIter<<" "<<c1<<" "<<c2<<" "<<c3<<" "<<c4<<" "
            ""<<c5<<endl;
    std::cout<<"CUDA Add "<<c5+c4+c3+c2+c1<<endl;
#endif
    std::cout<<"CUDA Total number of iterations "<<numIter<<endl;
#endif //CUDAACCL
//CUDA based minimization ends
#ifdef CUDATIMETRACK_MACRO
    floatingpoint s1 = 0.0;
    floatingpoint s2,s3,s4;
    s2 = 0.0;s3 = 0.0;s4 = 0.0;
    CUDAcommon::serltime.Tlambda = 0.0;
    CUDAcommon::serltime.Ecount = 0;
    CUDAcommon::serltime.TcomputeE = 0.0;
    CUDAcommon::serltime.TcomputeF = 0.0;
#endif
    _safeMode = false;
#ifdef OPTIMOUT
    std::cout << "----------------------------------------" << endl;
    std::cout << "maxF " << maxForce << endl;
#endif

    #ifdef TRACKDIDNOTMINIMIZE
    SysParams::Mininimization().maxF.push_back(maxForce);
    #endif

    tend = chrono::high_resolution_clock::now();
    chrono::duration<floatingpoint> elapsed_other(tend - tbegin);
    CUDAcommon::tmin.tother+= elapsed_other.count();
    //@@@} STEP 4 OTHER

#ifdef SERIAL
    while (/* Iteration criterion */  numIter < N &&
    /* Gradient tolerance  */  (Ms_isminimizationstate) &&
                                        !ETOLexittstatus) {

        //@@@{ STEP 5 OTHER
        tbegin = chrono::high_resolution_clock::now();
        if (std::is_same<floatingpoint, float>::value) {
            //set the floor of lambda (lowest lambda allowed based on maxf
            int maxForder = static_cast<int>(floor(log10(maxForce)));
            if (maxForder < 0) maxForder--;
            CGMethod::setLAMBDATOL(maxForder);
        }

        tend = chrono::high_resolution_clock::now();
        chrono::duration<floatingpoint> elapsed_other2(tend - tbegin);
        CUDAcommon::tmin.tother += elapsed_other2.count();
        //@@@} OTHER

        double beta = 0;
        double newGrad, prevGrad;
//        std::cout<<"SERL maxF "<<maxF()<<endl;

        numIter++;
#if defined(SERIAL_CUDACROSSCHECK) && defined(DETAILEDOUTPUT_LAMBDA)
        std::cout<<"SL safestate "<<_safeMode<<endl;
#endif
#ifdef CUDATIMETRACK_MACRO
        CUDAcommon::serltime.TcomputeEiter = 0.0;
        CUDAcommon::cudatime.TcomputeEiter = 0.0;
        chrono::high_resolution_clock::time_point tLbegin, tLend;
        tLbegin = chrono::high_resolution_clock::now();
#endif
#ifdef TRACKDIDNOTMINIMIZE
        SysParams::Mininimization().safeModeORnot.push_back(_safeMode);
#endif

        //@@@{ STEP 6 FIND LAMBDA
        prevlambda = lambda;
        tbegin = chrono::high_resolution_clock::now();
        bool copysafeMode = _safeMode;
        bool *dummy = nullptr;
        if (_LINESEARCHALGORITHM == "BACKTRACKING") {
            lambda = _safeMode ? safeBacktrackingLineSearch(FFM, MAXDIST, maxForce,
                                                            LAMBDAMAX, dummy,
                                                            M_ETolstate)
                                : backtrackingLineSearch(FFM, MAXDIST, maxForce,
                                                        LAMBDAMAX,
                                                        LAMBDARUNNINGAVERAGEPROBABILITY,
                                                        dummy, M_ETolstate);
        } else if (_LINESEARCHALGORITHM == "QUADRATIC") {
            lambda = _safeMode ? safeBacktrackingLineSearch(FFM, MAXDIST, maxForce,
                                                            LAMBDAMAX, dummy,
                                                            M_ETolstate)
                                : quadraticLineSearchV2(FFM, MAXDIST, maxForce,
                                                        LAMBDAMAX,
                                                        LAMBDARUNNINGAVERAGEPROBABILITY,
                                                        dummy, M_ETolstate);
        } else {
            lambda = _safeMode ? safeBacktrackingLineSearchV2(FFM, MAXDIST,
                                                                maxForce,
                                                                LAMBDAMAX, dummy,
                                                                M_ETolstate)
                                : quadraticLineSearchV2(FFM, MAXDIST, maxForce,
                                                        LAMBDAMAX,
                                                        LAMBDARUNNINGAVERAGEPROBABILITY,
                                                        dummy, M_ETolstate);
        }

        tend = chrono::high_resolution_clock::now();
        chrono::duration<floatingpoint> elapsed_lambda(tend - tbegin);
        CUDAcommon::tmin.findlambda += elapsed_lambda.count();
        #ifdef OPTIMOUT
        lambdatime += elapsed_lambda.count();
        #endif
        ////@@@@} FIND LAMBDA

#ifdef TRACKDIDNOTMINIMIZE
        SysParams::Mininimization().Lambda.push_back(lambda);
#endif

#ifdef CUDATIMETRACK_MACRO
        tLend= chrono::high_resolution_clock::now();
        chrono::duration<floatingpoint> elapsed_runiter(tLend - tLbegin);
        std::cout<<"SERL Iter "<<numIter<<" Lambda Time taken (s) "<<elapsed_runiter.count() - CUDAcommon::cudatime.TcomputeEiter<<endl;
#endif

#ifdef SERIAL_CUDACROSSCHECK
        CUDAcommon::handleerror(cudaDeviceSynchronize());
        floatingpoint cuda_lambda[1];
        CUDAcommon::handleerror(cudaMemcpy(cuda_lambda, CUDAcommon::cudavars.gpu_lambda,  sizeof(floatingpoint),
                                            cudaMemcpyDeviceToHost));
        std::cout<<"Lambda CUDA "<<cuda_lambda[0]<<" SERL "<<lambda<<endl;
#endif
#ifdef CUDATIMETRACK
        tbegin = chrono::high_resolution_clock::now();
#endif
        //@@@{ STEP7 OTHER
        if (Ms_isminimizationstate) {
#if defined(TRACKDIDNOTMINIMIZE) || defined(EVSALPHA)
            //Backup coordinate
            coordBackup = coord;
            forceBackup = force;
            calculateEvsalpha(FFM, lambda, LAMBDAMAX, searchDirDotForce());
            cout<<endl;

#endif
            tbegin = chrono::high_resolution_clock::now();
            //SERIAL VERSION
	        moveAlongSearchDir(lambda);
            tend = chrono::high_resolution_clock::now();
            chrono::duration<floatingpoint> elapsed_other3(tend - tbegin);
            CUDAcommon::tmin.tother += elapsed_other3.count();
        }
        //@@@} OTHER
#if defined(CROSSCHECK) || defined(CUDAACCL)
        cross_checkclass::Aux=true;
#endif
#ifdef CUDATIMETRACK
        tend = chrono::high_resolution_clock::now();
        chrono::duration<floatingpoint> elapsed_runs1(tend - tbegin);
        s1 += elapsed_runs1.count();
#endif
        ///@@@{ STEP 8 compute new forces
        tbegin = chrono::high_resolution_clock::now();
        FFM.computeForces(coord.data(), force);//split and synchronize
        tend = chrono::high_resolution_clock::now();
        chrono::duration<floatingpoint> elapsed_force(tend - tbegin);
        CUDAcommon::tmin.computeforces += elapsed_force.count();

        maxForce = maxF();
        isForceBelowTol = forceBelowTolerance();

        if (M_ETolstate[0] && forceBelowRelaxedTolerance(2.5)) {
            ETOLexittstatus = true;
        } else
            M_ETolstate[0] = false;
        ///@@@}
#ifdef DETAILEDOUTPUT
        // wARNING This output is no longer safe because it assumes bead
        // coordinates start with index 0
        std::cout<<"MB printing beads & forces L "<<lambda<<endl;
        long i = 0;
        long index = 0;
        for(auto b:Bead::getBeads()){
            index = 3 * b->getIndex();

            std::cout<<b->getId()<<" "<<coord[index]<<" "<<coord[index + 1]<<" "
                    ""<<coord[index + 2]<<" "
                    ""<<forceAux[index]<<" "
                    ""<<forceAux[index + 1]<<" "<<forceAux[index + 2]<<" "<<3 *
                    b->getIndex()<<endl;
        }
        std::cout<<"MB printed beads & forces"<<endl;
#endif

#ifdef CUDATIMETRACK
        tbegin = chrono::high_resolution_clock::now();
#endif
        //@@@{ STEP 9 OTHER
        tbegin = chrono::high_resolution_clock::now();
        //compute direction
//        std::cout<<"serial"<<endl;
        newGrad = forceDotForce();
        prevGrad = forceDotForcePrev();
#ifdef CUDATIMETRACK
        tend = chrono::high_resolution_clock::now();
        chrono::duration<floatingpoint> elapsed_runs2a(tend - tbegin);
        s2 += elapsed_runs2a.count();
#endif
#ifdef CUDATIMETRACK
        tbegin = chrono::high_resolution_clock::now();
#endif

        //Polak-Ribiere update
        //Max(0,betaPR) allows us to reset the direction under non-ideal circumstances.
        //The direction is reset of steepest descent direction (-gk).
        double betaPR = max<double>((double) 0.0, (newGrad - prevGrad) / curGrad);
        double betaFR = max<double>((double) 0.0, newGrad / curGrad);
        //Efficient hybrid Conjugate gradient techniques, Eq 21
        prevbeta = beta;
        if (betaPR == 0.0)
            beta = betaFR;
        else if (betaPR < 1.25 * betaFR)
            beta = betaPR;
        else
            beta = betaFR;

        //Global convergence properties of conjugate gradient methods for optimization Eq
        // 3.8
        //A SURVEY OF NONLINEAR CONJUGATE GRADIENT METHODS Section 9.
        //Allows for negative beta values.
        /*double betaPR = (newGrad - prevGrad) / curGrad;
        double betaFR = newGrad/ curGrad;
        beta = max<double>(-betaFR, min<double>(betaPR, betaFR));
        cout<<"betaPR "<<betaPR<<" betaFR "<<betaFR<<" beta "<<beta<<endl;*/

//	    cout<<"newGrad "<<newGrad<<" prevGrad "<<prevGrad<<" curGrad "
//	    <<curGrad<<" beta "<<beta<<endl;

//        cout<<"lambda "<<lambda<<" beta "<<beta<<endl;
        if (Ms_isminimizationstate)
            //shift gradient
            shiftSearchDir(beta);

        tend = chrono::high_resolution_clock::now();
        chrono::duration<floatingpoint> elapsed_other4(tend - tbegin);
        CUDAcommon::tmin.tother += elapsed_other4.count();
        //@@@} OTHER

#ifdef TRACKDIDNOTMINIMIZE
        SysParams::Mininimization().beta.push_back(beta);
        SysParams::Mininimization().maxF.push_back(maxForce);
#endif

#ifdef CUDATIMETRACK
        tend = chrono::high_resolution_clock::now();
        chrono::duration<floatingpoint> elapsed_runs3a(tend - tbegin);
        s3 += elapsed_runs3a.count();
#endif
#if defined(SERIAL_CUDACROSSCHECK) && defined(DETAILEDOUTPUT_BETA)
        std::cout<<"Shift Gradient "<<beta<<endl;
        CUDAcommon::handleerror(cudaDeviceSynchronize(),"CGPolakRibiereMethod.cu","CGPolakRibiereMethod.cu");
        std::cout<<"Beta serial "<<beta<<endl;
        std::cout<<"newGrad "<<newGrad<<" prevGrad "<<prevGrad<<" curGrad "<<curGrad<<endl;
#endif
#ifdef CUDATIMETRACK
        tbegin = chrono::high_resolution_clock::now();
#endif
#ifdef CUDATIMETRACK
        tbegin = chrono::high_resolution_clock::now();
#endif

        //@@@{ STEP 10 vectorized copy
        tbegin = chrono::high_resolution_clock::now();
        forcePrev = force;
        tend = chrono::high_resolution_clock::now();
        chrono::duration<floatingpoint> elapsed_copy2(tend - tbegin);
        CUDAcommon::tmin.copyforces += elapsed_copy2.count();
        //@@@}
#ifdef CUDATIMETRACK
        tend = chrono::high_resolution_clock::now();
        chrono::duration<floatingpoint> elapsed_runs2b(tend - tbegin);
        s2 += elapsed_runs2b.count();
#endif
#ifdef CUDATIMETRACK
        tbegin = chrono::high_resolution_clock::now();
#endif
        //direction reset if not downhill, or no progress made
        //For any iteration "k"
        //"force" are the conjugate gradient direction (dk)
        //"forceAux" are the force/steepest descent direction (-gk)
        //<-gk+1,dk+1> < 0 => gk and dk are at acute angles with one another
        /*Note: Gradient and conjugate direction should be at obtuse angles for effective
            * descent*/
        //curGrad = newGrad => gk+1.gk+1 and gk.gk are equal. Gradient has not
        // changed in magnitude.
        //Note: -grad E = ForceAux = -gk. Descent direction = dk = Force
#ifdef TRACKDIDNOTMINIMIZE
        vector<floatingpoint>gradlocal;
        gradlocal.push_back(searchDirDotForce());
        gradlocal.push_back(curGrad);
        gradlocal.push_back(newGrad);
        gradlocal.push_back(prevGrad);

        SysParams::Mininimization().gradientvec.push_back(gradlocal);
#endif

        Ms_issafestate = searchDirDotForce() <= 0 || areEqual(curGrad, newGrad);
        if (Ms_issafestate && Ms_isminimizationstate) {
            //The direction is reset of steepest descent direction (-gk).
            shiftSearchDir(0.0);
            _safeMode = true;
            #ifdef OPTIMOUT
            safestatuscount++;
            #endif
#ifdef EVSALPHA

            cout << "newGrad " << newGrad << " prevGrad " << prevGrad << " curGrad "
                    << curGrad << endl;
            cout << "beta " << beta << " prevbeta " << prevbeta << endl;
            cout << "FDotFA<0 " << (searchDirDotForce() <= 0)
                    << " curGrad==newGrad "
                    <<
                    areEqual(curGrad, newGrad) << " abs(prevGrad/newGrad)<0.1 "
                    << (abs(prevGrad / newGrad) < 0.1) << endl;
            calculateEvsalpha(FFM, lambda, LAMBDAMAX, searchDirDotForce());
            cout << endl;
#endif
        }
        //Create back up coordinates to go to in case Energy minimization fails at an
        // undeisrable state.
        if (forceBelowRelaxedTolerance(10) && numIter > N / 2) {
            copycoordsifminimumE(maxForce);
        }

#ifdef CUDATIMETRACK
        tend = chrono::high_resolution_clock::now();
        chrono::duration<floatingpoint> elapsed_runs3b(tend - tbegin);
        s3 += elapsed_runs3b.count();
#endif
#ifdef CUDATIMETRACK
        tbegin = chrono::high_resolution_clock::now();
#endif
        curGrad = newGrad;
<<<<<<< HEAD
        Ms_isminimizationstate = isForceBelowTol;
=======
        Ms_isminimizationstate = ! isForceBelowTol;
>>>>>>> 239bf015
#ifdef CUDATIMETRACK
        tend = chrono::high_resolution_clock::now();
        chrono::duration<floatingpoint> elapsed_runs1b(tend - tbegin);
        s1 += elapsed_runs1b.count();
#endif
    }// End minimization
#endif //SERIAL

#ifdef OPTIMOUT
    std::cout << "SERL Total number of iterations " <<_LINESEARCHALGORITHM<<" "<<
    numIter << endl;

#endif
#ifdef CUDATIMETRACK_MACRO
    std::cout<<"SERL Energy time taken (s) "<<CUDAcommon::serltime.TcomputeE<<" for total "
            "iters "<<CUDAcommon::serltime.Ecount<<endl;
    std::cout<<"SERL Force time taken (s) "<<CUDAcommon::serltime.TcomputeF<<endl;
    std::cout<<"SERL Energy time per iter (s/iter) "<<CUDAcommon::serltime.TcomputeE/
                                                        (floatingpoint(CUDAcommon::serltime.Ecount))
                <<endl;
    std::cout<<"SERL Split Times Iter "<<numIter<<" "<<s1<<" "<<s2<<" "<<s3<<" "<<s4<<endl;
    std::cout<<"SERL Add "<<s1+s2+s3+s4<<endl;
#endif
#ifdef CUDATIMETRACK
    tendII= chrono::high_resolution_clock::now();
    chrono::duration<floatingpoint> elapsed_runslice2(tendII - tbeginII);
    std::cout<<"Slice time "<<elapsed_runslice2.count()<<endl;
    tbeginII = chrono::high_resolution_clock::now();
#endif
    if (M_ETolstate[0]) {
        cout << endl;

        cout << "WARNING: Minimization exited when Energy Tolerance was reached at N = "
                << numIter << " steps." << endl;
        cout << "Maximum force in system = " << maxF() << endl;
        cout << "System energy..." << endl;
        #ifdef ADDITIONALINFO
        FFM.computeEnergy(coord.data(), true);
        #endif
    }

    else if (numIter >= N) {
#ifdef CUDAACCL


#endif
        //TODO think about integrating CUDA version here
        cout << endl;

        cout << "WARNING: Did not minimize in N = " << N << " steps." << endl;
        cout << "Maximum force in system = " << maxF() << endl;

#ifdef CUDAACCL
        auto cvars = CUDAcommon::getCUDAvars();
        cvars.streamvec.clear();
        CUDAcommon::cudavars = cvars;
#endif
        cout << "System energy..." << endl;
        FFM.computeEnergy(coord.data(), true);
        CUDAcommon::tmin.computeenerycallszero++;
#ifdef CUDAACCL
        for(auto strm:CUDAcommon::getCUDAvars().streamvec)
            CUDAcommon::handleerror(cudaStreamSynchronize(*strm));
#endif
        cout << endl;
        //Copy back coordinates that correspond to minimum energy
        copybackupcoordinates();

        cout << "Culprit ..." << endl;
        auto b = maxBead();
        if (b != nullptr) b->getParent()->printSelf();
    }


    #ifdef TRACKDIDNOTMINIMIZE
    if(numIter) {
        auto tempparams = SysParams::Mininimization();

        cout << "Obegin maxForce Lambda Beta SafeModestatus FDotFA curGrad NewGrad prevGrad TotalE Evec (";
        auto interactionnames = FFM.getinteractionnames();
        for (auto x:interactionnames)
            cout << x << ", ";
        cout << ")" << endl;
        for (auto i = 0; i < tempparams.maxF.size()-1; i++) {
            cout << tempparams.maxF[i] << " " << tempparams.Lambda[i] << " " << tempparams
                    .beta[i] << " " << tempparams.safeModeORnot[i] <<" ";
            for(auto j:tempparams.gradientvec[i])
                cout<< j <<" ";
            cout << tempparams.TotalE[i] << " ";
            for (auto j:tempparams.Energyvec[i]) {
                cout << j << " ";
            }
            cout << endl;
        }
        cout<<"End maxF "<<tempparams.maxF[tempparams.maxF.size()-1]<<endl;
        cout << "Oend ------------------" << endl;
    }
    #endif

    #ifdef TRACKDIDNOTMINIMIZE
    SysParams::Mininimization().beta.clear();
    SysParams::Mininimization().Lambda.clear();
    SysParams::Mininimization().Energyvec.clear();
    SysParams::Mininimization().TotalE.clear();
    SysParams::Mininimization().maxF.clear();
    SysParams::Mininimization().safeModeORnot.clear();
    SysParams::Mininimization().tempEnergyvec.clear();
    SysParams::Mininimization().gradientvec.clear();
    FFM.computeEnergy(coord.data(), false);

    #endif

#if defined(CROSSCHECK) || defined(CUDAACCL)
    cross_checkclass::Aux=false;
#endif
#ifdef CUDAACCL
    cvars = CUDAcommon::getCUDAvars();
    cvars.streamvec.clear();
    CUDAcommon::cudavars = cvars;
#endif
    result.energiesAfter = FFM.computeEnergyHRMD(coord.data());
#ifdef OPTIMOUT
    cout<<"Energy after minimization"<<endl;
    FFM.computeEnergy(coord.data(), true);
    CUDAcommon::tmin.computeenerycallszero++;
    cout<<endl;
#endif
    //final force calculation
    FFM.computeForces(coord.data(), force);
    searchDir = force;
#ifdef ALLSYNC
    cudaDeviceSynchronize();
#endif
#ifdef CUDATIMETRACK
    tbegin = chrono::high_resolution_clock::now();
#endif
#ifdef CUDAACCL
    for(auto strm:CUDAcommon::getCUDAvars().streamvec)
        CUDAcommon::handleerror(cudaStreamSynchronize(*strm));
#endif
#ifdef CUDATIMETRACK
    tend= chrono::high_resolution_clock::now();
    chrono::duration<floatingpoint> elapsed_run2(tend - tbegin);
    CUDAcommon::cudatime.TveccomputeF.push_back(elapsed_run2.count());
    CUDAcommon::cudatime.TcomputeF += elapsed_run2.count();
#endif

#ifdef CUDAACCL
    FFM.CUDAcopyForces(*Msp1, CUDAcommon::getCUDAvars().gpu_forceAux,CUDAcommon::getCUDAvars().gpu_force);
    //copy back forces and calculate load forces in CPU.
#endif
#ifdef ALLSYNC
    cudaDeviceSynchronize();
#endif

#ifdef CUDAACCL
    CUDAcommon::handleerror(cudaFreeHost(Mmh_stop));
    CUDAcommon::handleerror(cudaFree(Mmg_stop1));
    CUDAcommon::handleerror(cudaFree(Mmg_stop2));
    CUDAcommon::handleerror(cudaFree(Msg_stop1));
    CUDAcommon::handleerror(cudaFree(Msg_stop2));
    CUDAcommon::handleerror(cudaFree(gpu_GRADTOL));
    CUDAcommon::handleerror(cudaFreeHost(Msh_stop));
    CUDAcommon::handleerror(cudaStreamSynchronize(Ms1));
    CUDAcommon::handleerror(cudaStreamSynchronize(Ms2));
    CUDAcommon::handleerror(cudaStreamSynchronize(Ms3));
    CUDAcommon::handleerror(cudaStreamSynchronize(Ms4));
    if(!(CUDAcommon::getCUDAvars().conservestreams)) {
        CUDAcommon::handleerror(cudaStreamDestroy(Ms1));
        CUDAcommon::handleerror(cudaStreamDestroy(Ms2));
        CUDAcommon::handleerror(cudaStreamDestroy(Ms3));
        CUDAcommon::handleerror(cudaStreamDestroy(Ms4));
        CUDAcommon::handleerror(cudaEventDestroy(Me1));
        CUDAcommon::handleerror(cudaEventDestroy(Me2));
        CUDAcommon::handleerror(cudaEventDestroy(event_safe));
        CUDAcommon::handleerror(cudaEventDestroy(event_dot));
        CUDAcommon::handleerror(cudaStreamDestroy(stream_dotcopy));
        CUDAcommon::handleerror(cudaStreamDestroy(stream_shiftsafe));
    }
#endif
#ifdef SERIAL
    //TODO Comment during SERIAL_CUDACROSSCHECK @{
    delete [] Mc_isminimizationstate;
    delete [] Mc_issafestate;
    delete [] M_ETolstate;
    //@}
#endif
    //TODO make sure it calculates stretchforce in CUDA.
#ifdef CUDAACCL
    FFM.assignallforcemags();
#endif
    #ifdef OPTIMOUT
        cout<<"Safestatuscount "<<safestatuscount<<endl;
    #endif

    //@ STEP 11 END MINIMIZATION
    tbegin = chrono::high_resolution_clock::now();
    copyFromCGMethodData(*this);
    endMinimization();

#ifdef CUDATIMETRACK
    tendII= chrono::high_resolution_clock::now();
    chrono::duration<floatingpoint> elapsed_runslice4(tendII - tbeginII);
    std::cout<<"Slice time "<<elapsed_runslice4.count()<<endl;
    tbeginII = chrono::high_resolution_clock::now();
#endif
    FFM.computeLoadForces();

    #ifdef OPTIMOUT
    std::cout<<"End Minimization************"<<endl;
    cout<<"Time taken for lambda "<<lambdatime<<endl;
    std::cout << "----------------------------------------" << endl;
    #endif

    // compute the Hessian matrix at this point if the feature is enabled
    if(SysParams::Mechanics().hessTracking){
        int total_DOF = coord.size();
        FFM.computeHessian(coord.data(), force.data(), total_DOF, SysParams::Mechanics().hessDelta);
    }


    FFM.cleanupAllForceFields();

    tend = chrono::high_resolution_clock::now();
    chrono::duration<floatingpoint> elapsed_end(tend - tbegin);
    CUDAcommon::tmin.endminimization+= elapsed_end.count();
    //@} END MINIMIZTION

#ifdef DETAILEDOUTPUT
    std::cout<<"printing beads & forces"<<endl;
    for(auto b:Bead::getBeads()){
        std::cout<<b->getId()<<" "<< b->coord <<" "
                ""<<b->force <<endl;
    }
    std::cout<<"printed beads & forces"<<endl;
#endif


#ifdef CUDATIMETRACK
    tendII= chrono::high_resolution_clock::now();
    chrono::duration<floatingpoint> elapsed_runslice3(tendII - tbeginII);
    std::cout<<"Slice time "<<elapsed_runslice3.count()<<endl;
    tendTot= chrono::high_resolution_clock::now();
    chrono::duration<floatingpoint> elapsed_runtot(tendTot - tbeginTot);
    std::cout<<"Total Minimization time "<<elapsed_runtot.count()<<endl;
#endif

    return result;

}

void PolakRibiere::calculateEvsalpha(ForceFieldManager &FFM, floatingpoint lambda,
        floatingpoint LAMBDAMAX, floatingpoint FDotFA){
    cout<<"Printing Evslambda information "<<endl;
    cout<<"chosen lambda "<<lambda<<" prev lambda "<<prevlambda<<endl;
//	for(floatingpoint alpha=0.0;alpha<0.1;alpha=alpha+1e-4    ){
//		cout<<alpha<<" ";
//	}
//	cout<<endl;
    floatingpoint energyzerolambda = FFM.computeEnergy(coordBackup.data());
    cout<<"Energy zero lambda "<<energyzerolambda<<" "<<endl;
    cout<<"Lambda = [";
    for(floatingpoint alpha=LAMBDAMAX;alpha>=1e-4;alpha=alpha*LAMBDAREDUCE){
        cout<<alpha<<" ";
    }
    cout<<"];"<<endl;
    int count = 0;
    bool exityes = false;
    cout<<"Energy = [";
    for(floatingpoint alpha=LAMBDAMAX;alpha>=1e-4;alpha=alpha*LAMBDAREDUCE){
        //moveBeads
        const auto num = coordBackup.size();
        coordLineSearch.resize(num);
        for(size_t i = 0; i < num; ++i)
            coordLineSearch[i] = coordBackup[i] + alpha * forceBackup[i];
        floatingpoint energy = FFM.computeEnergy<true>(coordLineSearch.data());
        cout<<energy<<" ";
        if(count > 10)
            exityes = true;
        count++;
    }
    cout<<"];"<<endl;
    cout<<"Armijo = [";
    for(floatingpoint alpha=LAMBDAMAX;alpha>=1e-4;alpha=alpha*LAMBDAREDUCE){
        cout<<energyzerolambda-BACKTRACKSLOPE * alpha * FDotFA<<" ";
    }
    cout<<"];"<<endl;
    if(exityes)
        exit(EXIT_SUCCESS);
//	exit(EXIT_FAILURE);
}<|MERGE_RESOLUTION|>--- conflicted
+++ resolved
@@ -311,11 +311,7 @@
     floatingpoint curGrad = searchDirDotSearchDir();
     Ms_isminimizationstate = true;
     Ms_issafestate = false;
-<<<<<<< HEAD
-    Ms_isminimizationstate = isForceBelowTol;
-=======
     Ms_isminimizationstate = ! isForceBelowTol;
->>>>>>> 239bf015
     bool ETOLexittstatus = false;
     //
 #ifdef DETAILEDOUTPUT
@@ -933,11 +929,7 @@
         tbegin = chrono::high_resolution_clock::now();
 #endif
         curGrad = newGrad;
-<<<<<<< HEAD
-        Ms_isminimizationstate = isForceBelowTol;
-=======
         Ms_isminimizationstate = ! isForceBelowTol;
->>>>>>> 239bf015
 #ifdef CUDATIMETRACK
         tend = chrono::high_resolution_clock::now();
         chrono::duration<floatingpoint> elapsed_runs1b(tend - tbegin);
