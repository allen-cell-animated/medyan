--- conflicted
+++ resolved
@@ -70,12 +70,8 @@
 #ifdef ALLSYNC
     cudaDeviceSynchronize();
 #endif
-<<<<<<< HEAD
-    FFM.vectorizeAllForceFields(initCGMethodData(*this, GRADTOL));
-=======
     const auto si = initCGMethodData(*this, GRADTOL);
     FFM.vectorizeAllForceFields(si);
->>>>>>> 8429e18a
 
 #ifdef ALLSYNC
     cudaDeviceSynchronize();
@@ -147,18 +143,12 @@
     auto maxForce = maxF();
     bool isForceBelowTol = forceBelowTolerance();
 
-<<<<<<< HEAD
-    tend = chrono::high_resolution_clock::now();
-    chrono::duration<floatingpoint> elapsed_copy(tend - tbegin);
-    CUDAcommon::tmin.copyforces += elapsed_copy.count();
-=======
 #ifdef OPTIMOUT
     cout<<"maxForce "<<maxForce<<endl;
     tend = chrono::high_resolution_clock::now();
     chrono::duration<floatingpoint> elapsed_copy(tend - tbegin);
     CUDAcommon::tmin.copyforces += elapsed_copy.count();
 #endif
->>>>>>> 8429e18a
     result.energiesBefore = FFM.computeEnergyHRMD(coord.data());
     //@@@}
 #endif
@@ -787,12 +777,9 @@
         maxForce = maxF();
         isForceBelowTol = forceBelowTolerance();
 
-<<<<<<< HEAD
-=======
 #ifdef CROSSCHECK_CYLINDER
         CGMethod::_crosscheckdumpMechFile<<"MaxForce calculation"<<endl;
 #endif
->>>>>>> 8429e18a
         if (M_ETolstate[0] && forceBelowRelaxedTolerance(2.5)) {
             ETOLexittstatus = true;
         } else
@@ -870,13 +857,10 @@
         if (Ms_isminimizationstate)
             //shift gradient
             shiftSearchDir(beta);
-<<<<<<< HEAD
-=======
 
         #ifdef CROSSCHECK_CYLINDER
         CGMethod::_crosscheckdumpMechFile<<"shiftGradient"<<endl;
         #endif
->>>>>>> 8429e18a
 
         tend = chrono::high_resolution_clock::now();
         chrono::duration<floatingpoint> elapsed_other4(tend - tbegin);
@@ -1193,11 +1177,8 @@
     std::cout<<"Slice time "<<elapsed_runslice4.count()<<endl;
     tbeginII = chrono::high_resolution_clock::now();
 #endif
-<<<<<<< HEAD
-=======
     FFM.computeLoadForces();
     
->>>>>>> 8429e18a
 
     #ifdef OPTIMOUT
     std::cout<<"End Minimization************"<<endl;
@@ -1207,10 +1188,6 @@
 
     // compute the Hessian matrix at this point if the feature is enabled
     if(SysParams::Mechanics().hessTracking){
-<<<<<<< HEAD
-        int total_DOF = coord.size();
-        FFM.computeHessian(coord.data(), force.data(), total_DOF, SysParams::Mechanics().hessDelta);
-=======
         if(FFM.hessCounter % SysParams::Mechanics().hessSkip == 0 || tau() > SysParams::Chemistry().chemistryAlgorithm.runTime){
             
             if(tau() > 0.0){
@@ -1220,7 +1197,6 @@
         }
         
         FFM.hessCounter += 1;
->>>>>>> 8429e18a
     }
 
 
