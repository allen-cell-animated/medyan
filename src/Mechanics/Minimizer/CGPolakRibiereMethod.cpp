

//------------------------------------------------------------------
//  **MEDYAN** - Simulation Package for the Mechanochemical
//               Dynamics of Active Networks, v4.0
//
//  Copyright (2015-2018)  Papoian Lab, University of Maryland
//
//                 ALL RIGHTS RESERVED
//
//  See the MEDYAN web page for more information:
//  http://www.medyan.org
//------------------------------------------------------------------

#include "CGPolakRibiereMethod.h"

#include "ForceFieldManager.h"
#include "Composite.h"
#include "Mechanics/Minimizer/CGDataCopy.hpp"
#include "Output.h"
#include "Bubble.h"
#include "cross_check.h"
#ifdef CUDAACCL
#include "nvToolsExt.h"
#endif
#include "Structure/Bead.h"
#ifdef ADDITIONALINFO
#include "MotorGhostInteractions.h"
#endif

MinimizationResult PolakRibiere::minimize(
    ForceFieldManager &FFM, floatingpoint GRADTOL,
    floatingpoint MAXDIST, floatingpoint LAMBDAMAX,
    floatingpoint LAMBDARUNNINGAVERAGEPROBABILITY,
    string _LINESEARCHALGORITHM,
    bool steplimit
) {

    #ifdef TRACKDIDNOTMINIMIZE
    SysParams::Mininimization().beta.clear();
    SysParams::Mininimization().Lambda.clear();
    SysParams::Mininimization().Energyvec.clear();
    SysParams::Mininimization().TotalE.clear();
    SysParams::Mininimization().maxF.clear();
    SysParams::Mininimization().safeModeORnot.clear();
    SysParams::Mininimization().tempEnergyvec.clear();
    SysParams::Mininimization().gradientvec.clear();
    #endif

    MinimizationResult result;
#ifdef CUDATIMETRACK
    chrono::high_resolution_clock::time_point tbeginTot, tendTot;
    chrono::high_resolution_clock::time_point tbeginII, tendII;
    tbeginTot = chrono::high_resolution_clock::now();
    tbeginII = chrono::high_resolution_clock::now();
#endif
    //number of steps
    int N;
    if (steplimit) {
        int beadMaxStep = 3 * Bead::numBeads();
        N = (beadMaxStep > _MINNUMSTEPS ? beadMaxStep : _MINNUMSTEPS);
    } else
        N = numeric_limits<int>::max();

    //@@@{ STEP 1: Start minimization
    tbegin = chrono::high_resolution_clock::now();
    startMinimization();//TODO needs to be hostallocdefault and MemCpyAsync followed by CudaStreamSynchronize


#ifdef ALLSYNC
    cudaDeviceSynchronize();
#endif
    FFM.vectorizeAllForceFields(initCGMethodData(*this, GRADTOL));

#ifdef ALLSYNC
    cudaDeviceSynchronize();
#endif
    tend = chrono::high_resolution_clock::now();
    chrono::duration<floatingpoint> elapsed_vec(tend - tbegin);
    CUDAcommon::tmin.vectorize += elapsed_vec.count();
    //@@@} Start Minimization
#ifdef OPTIMOUT
    floatingpoint lambdatime = 0.0;
    int safestatuscount = 0;
#endif

#ifdef CUDAACCL
    cross_checkclass::Aux=false;
    auto cvars = CUDAcommon::getCUDAvars();
    cvars.streamvec.clear();
    CUDAcommon::cudavars = cvars;
#endif
#ifdef ALLSYNC
    cudaDeviceSynchronize();
#endif
    #ifdef OPTIMOUT
    cout<<"Energy before minimization"<<endl;
    FFM.computeEnergy(Bead::getDbData().coords.data(), true);
    CUDAcommon::tmin.computeenerycallszero++;
    cout<<endl;
    #endif
    //@@@{ STEP 2: COMPUTE FORCES
    tbegin = chrono::high_resolution_clock::now();
    FFM.computeForces(coord.data(), force); //split and synchronize in the end
    tend = chrono::high_resolution_clock::now();
    chrono::duration<floatingpoint> elapsed_force(tend - tbegin);
    CUDAcommon::tmin.computeforces += elapsed_force.count();
    //@@@}
    #ifdef ADDITIONALINFO
    FFM.computeEnergy(coord.data(), true);
    if(SysParams::RUNSTATE == false){
    int counter = 0;
    auto individualenergiesvec = MotorGhostInteractions::individualenergies;
    auto tpdistvec = MotorGhostInteractions::tpdistvec;
    auto eqlvec = MotorGhostInteractions::eqlvec;
    auto kstrvec = MotorGhostInteractions::kstrvec;
    for(auto l :MotorGhost::getMotorGhosts()) {
        Cylinder *cyl1 = l->getFirstCylinder();
        Cylinder *cyl2 = l->getSecondCylinder();
        float pos1 = l->getFirstPosition() * SysParams::Geometry()
                .cylinderNumMon[cyl1->getType()];
        float pos2 = l->getSecondPosition() * SysParams::Geometry()
                .cylinderNumMon[cyl2->getType()];
        cout << l->getId() << " " << l->getType() << " " << cyl1->getStableIndex() << " "
             << cyl2->getStableIndex() << " " << pos1 << " " << pos2 << " "
             << l->getMMotorGhost()->getEqLength() << " " << l->getCMotorGhost()
                     ->getDiffusingSpecies()->getName() << " " << l->getNumHeads() << " "
             << l->getnumBoundHeads() << " " << kstrvec[counter] << " " <<
             eqlvec[counter] << " " << tpdistvec[counter] << " "
                                                             ""
             << individualenergiesvec[counter] << endl;

        counter++;
    }
    }
    #endif

#ifdef SERIAL // SERIAL
    //@@@{ STEP 3: COPY FORCES
    tbegin = chrono::high_resolution_clock::now();
    searchDir = forcePrev = force;
    auto maxForce = maxF();
<<<<<<< HEAD
    bool isForceBelowTol = forceBelowTolerance();

    result.energiesBefore = FFM.computeEnergyHRMD(coord.data());

=======
    cout<<"maxForce "<<maxForce<<endl;
>>>>>>> 047a27e7
    tend = chrono::high_resolution_clock::now();
    chrono::duration<floatingpoint> elapsed_copy(tend - tbegin);
    CUDAcommon::tmin.copyforces += elapsed_copy.count();
    result.energiesBefore = FFM.computeEnergyHRMD(Bead::getDbData().coords.data());
    //@@@}
#endif
    //M as the first letter in variables signifies that it is used by minimizer
    // (as opposed to finding lambda)
    bool Ms_isminimizationstate, Ms_issafestate;
    int numIter = 0;
    floatingpoint lambda = 0.0;
#ifdef CUDAACCL
    volatile bool *Mc_isminimizationstate;
    volatile bool *Mc_issafestate;
    Ms_isminimizationstate = false;
    Ms_issafestate = false;
#endif
#ifdef SERIAL
    //TODO Comment during SERIAL_CUDACROSSCHECK @{
    bool *Mc_isminimizationstate;
    bool *Mc_issafestate;
    bool *M_ETolstate;
//    @}

    Mc_isminimizationstate = new bool[1];
    Mc_issafestate = new bool[1];
    M_ETolstate = new bool[1];
    Mc_isminimizationstate[0] = false;//points to address of Mmh_stop
    Mc_issafestate[0] = false;//points to address of Msh_stop
    M_ETolstate[0] = false;
#endif
#ifdef CUDATIMETRACK
    chrono::high_resolution_clock::time_point tbegin, tend;
#endif
#ifdef  CUDAACCL
#ifdef CUDATIMETRACK
//    chrono::high_resolution_clock::time_point tbegin, tend;
    tbegin = chrono::high_resolution_clock::now();
#endif
#ifdef ALLSYNC
    cudaDeviceSynchronize();
#endif
    for(auto strm:CUDAcommon::getCUDAvars().streamvec)
        CUDAcommon::handleerror(cudaStreamSynchronize(*strm));

#ifdef CUDATIMETRACK
    tend= chrono::high_resolution_clock::now();
    chrono::duration<floatingpoint> elapsed_run(tend - tbegin);
    CUDAcommon::cudatime.TveccomputeF.push_back(elapsed_run.count());
    CUDAcommon::cudatime.TcomputeF += elapsed_run.count();
#endif
#ifdef CUDATIMETRACK

    //Reset lambda time tracker.
    CUDAcommon::cudatime.Tlambda = 0.0;
#endif

    if(!(CUDAcommon::getCUDAvars().conservestreams) || stream1 == NULL)
        CUDAcommon::handleerror(cudaStreamCreate(&stream1));
    if(!(CUDAcommon::getCUDAvars().conservestreams) || stream1 == NULL)
        CUDAcommon::handleerror(cudaStreamCreate(&stream2));
    if(!(CUDAcommon::getCUDAvars().conservestreams) || stream1 == NULL)
        CUDAcommon::handleerror(cudaStreamCreate(&stream3));
    FFM.CUDAcopyForces(stream1, CUDAcommon::getCUDAvars().gpu_forceAux,CUDAcommon::getCUDAvars().gpu_force);//pass a
    // stream
#ifdef ALLSYNC
    cudaDeviceSynchronize();
#endif
    FFM.CUDAcopyForces(stream2, CUDAcommon::getCUDAvars().gpu_forceAuxP,CUDAcommon::getCUDAvars().gpu_force);//pass a
    // stream
#ifdef ALLSYNC
    cudaDeviceSynchronize();
#endif
    floatingpoint *gpu_GRADTOL;
    floatingpoint gradtol[1];
    gradtol[0]= GRADTOL;
    CUDAcommon::handleerror(cudaMalloc((void **) &gpu_GRADTOL, sizeof(floatingpoint)));
    CUDAcommon::handleerror(cudaMemcpy(gpu_GRADTOL, gradtol, sizeof(floatingpoint), cudaMemcpyHostToDevice));
    CGMethod::CUDAallFDotF(stream3);//curGrad //pass a stream

    //synchronize streams
    CUDAcommon::handleerror(cudaStreamSynchronize(stream1));
    CUDAcommon::handleerror(cudaStreamSynchronize(stream2));
    CUDAcommon::handleerror(cudaStreamSynchronize(stream3));
    if(!(CUDAcommon::getCUDAvars().conservestreams)) {
        CUDAcommon::handleerror(cudaStreamDestroy(stream1));
        CUDAcommon::handleerror(cudaStreamDestroy(stream2));
        CUDAcommon::handleerror(cudaStreamDestroy(stream3));
    }
//PING PONG
    bool  *Mmh_stop, *Mmg_stop1, *Mmg_stop2, *Mmg_s1, *Mmg_s2, *Mmg_ss;//minimization state
    bool  *Msh_stop, *Msg_stop1, *Msg_stop2, *Msg_s1, *Msg_s2, *Msg_ss;//safe state

    //PING PONG
    //minimization state
    cudaMalloc(&Mmg_stop1, sizeof(bool));
    cudaMalloc(&Mmg_stop2, sizeof(bool));
    cudaHostAlloc(&Mmh_stop, sizeof(bool), cudaHostAllocDefault);
    //safe state
    cudaMalloc(&Msg_stop1, sizeof(bool));
    cudaMalloc(&Msg_stop2, sizeof(bool));
    cudaHostAlloc(&Msh_stop, sizeof(bool), cudaHostAllocDefault);
    //@

    if(!(CUDAcommon::getCUDAvars().conservestreams) || Ms1 == NULL)
        CUDAcommon::handleerror(cudaStreamCreate(&Ms1));
    if(!(CUDAcommon::getCUDAvars().conservestreams) || Ms2 == NULL)
        CUDAcommon::handleerror(cudaStreamCreate(&Ms2));
    if(!(CUDAcommon::getCUDAvars().conservestreams) || Ms3 == NULL)
        CUDAcommon::handleerror(cudaStreamCreate(&Ms3));
    if(!(CUDAcommon::getCUDAvars().conservestreams) || Ms4 == NULL)
        CUDAcommon::handleerror(cudaStreamCreate(&Ms4));
    if(!(CUDAcommon::getCUDAvars().conservestreams) || Me1 == NULL)
        CUDAcommon::handleerror(cudaEventCreate(&Me1));
    if(!(CUDAcommon::getCUDAvars().conservestreams) || Me2 == NULL)
        CUDAcommon::handleerror(cudaEventCreate(&Me2));
    if(!(CUDAcommon::getCUDAvars().conservestreams) || stream_shiftsafe == NULL)
        CUDAcommon::handleerror(cudaStreamCreate(&stream_shiftsafe));
    if(!(CUDAcommon::getCUDAvars().conservestreams) || stream_dotcopy == NULL)
        CUDAcommon::handleerror(cudaStreamCreate(&stream_dotcopy));
    if(!(CUDAcommon::getCUDAvars().conservestreams) || event_safe == NULL)
        CUDAcommon::handleerror(cudaEventCreate(&event_safe));
    if(!(CUDAcommon::getCUDAvars().conservestreams) || event_dot == NULL)
        CUDAcommon::handleerror(cudaEventCreate(&event_dot));

    Mmh_stop[0] = true; //Minimizationstate //Yes = Minimize. No = Don't minimize.
    Msh_stop[0] = false; //safe state
    Mc_isminimizationstate = Mmh_stop;//points to address of Mmh_stop
    Mc_issafestate = Msh_stop;//points to address of Msh_stop

    Msp1 = &Ms1;
    Msp2 = &Ms2;
    Mep1 = &Me1;
    Mep2 = &Me2;
    Mmg_s1 = Mmg_stop1;
    Mmg_s2 = Mmg_stop2;
    Msg_s1 = Msg_stop1;
    Msg_s2 = Msg_stop2;
//set Mmg_stop1, Mmg_stop2 to true and Msg_stop1, Msg_stop2 to false.

// stick to single stream going forward.
//@CUDA Get minimizaton state{
    //calculate MAXF and allFDotFA
    CGMethod::CUDAinitializePolak(*Msp1, Mmg_s1, Mmg_s2, Msg_s1, Msg_s2);
#ifdef ALLSYNC
    cudaDeviceSynchronize();
#endif
    CGMethod::CUDAgetPolakvars(*Msp1, gpu_GRADTOL, Mmg_s1, Mmg_s2, Mc_isminimizationstate);
#ifdef ALLSYNC
    cudaDeviceSynchronize();
#endif
    CUDAcommon::handleerror(cudaEventRecord(*Mep1, *Msp1));
    CUDAcommon::handleerror(cudaGetLastError(),"CUDAgetPolakvars", "CGPolakRibiereMethod.cu");
#ifdef SERIAL_CUDACROSSCHECK
    CUDAcommon::handleerror(cudaDeviceSynchronize());
    std::cout<<"FMAX SERL "<<maxF()<<endl;
#endif
#ifdef ALLSYNC
    cudaDeviceSynchronize();
#endif
    //Copy to host
    CUDAcommon::handleerror(cudaStreamWaitEvent(Ms3, *Mep1, 0));
    cudaMemcpyAsync(Mmh_stop, Mmg_s2, sizeof(bool), cudaMemcpyDeviceToHost, Ms3);
//@}
#endif

#ifdef SERIAL //SERIAL
    //@@@{ STEP 4 OTHER
    //FIND MAXIMUM ERROR BETWEEN CUDA AND VECTORIZED FORCES{
    //VECTORIZED. Prep for Polak{
    tbegin = chrono::high_resolution_clock::now();
    floatingpoint curGrad = searchDirDotSearchDir();
    Ms_isminimizationstate = true;
    Ms_issafestate = false;
    Ms_isminimizationstate = ! isForceBelowTol;
    bool ETOLexittstatus = false;
    //
#ifdef DETAILEDOUTPUT
    std::cout<<"printing beads & forces"<<endl;
    long i = 0;
    long index = 0;
    for(auto b:Bead::getBeads()){
        std::cout<<b->getId()<<" "<< b->coord <<" "
                "" << b->force <<endl;
    }
    std::cout<<"printed beads & forces"<<endl;
#endif
    //
#endif

#ifdef CUDATIMETRACK_MACRO
    CUDAcommon::cudatime.Tlambda = 0.0;
    CUDAcommon::cudatime.Ecount = 0;
    CUDAcommon::cudatime.TcomputeE = 0.0;
    CUDAcommon::cudatime.TcomputeF = 0.0;
    floatingpoint c1 = 0.0;
    floatingpoint c2,c3,c4,c5;
    c2 = 0.0;c3 = 0.0;c4 = 0.0;c5=0.0;
#endif
#ifdef CUDATIMETRACK
    tendII= chrono::high_resolution_clock::now();
    chrono::duration<floatingpoint> elapsed_runslice1(tendII - tbeginII);
    std::cout<<"Slice time "<<elapsed_runslice1.count()<<endl;
    tbeginII = chrono::high_resolution_clock::now();
#endif

    //CUDA based minimization begins
#ifdef CUDAACCL
    while (/* Iteration criterion */  numIter < N &&
           /* Gradient tolerance  */  (Mc_isminimizationstate[0])) {
//#ifdef CUDATIMETRACK_MACRO
//        chrono::high_resolution_clock::time_point tbeginiter, tenditer;
//        tbeginiter = chrono::high_resolution_clock::now();
//#endif
#ifdef CUDATIMETRACK
        chrono::high_resolution_clock::time_point tbegin, tend;
#endif

#ifdef ALLSYNC
        cudaDeviceSynchronize();
#endif
//PING PONG SWAP
//        CUDAcommon::handleerror(cudaStreamWaitEvent(*Msp2, *Mep1, 0));

#ifdef CUDATIMETRACK
        tbegin = chrono::high_resolution_clock::now();
#endif
        CUDAcommon::handleerror(cudaStreamSynchronize(*Msp1));
        CUDAcommon::handleerror(cudaStreamSynchronize(stream_shiftsafe));
#ifdef CUDATIMETRACK
        tend = chrono::high_resolution_clock::now();
        chrono::duration<floatingpoint> elapsed_run1(tend - tbegin);
        c5 += elapsed_run1.count();
#endif

        Msps = Msp1;
        Msp1 = Msp2;
        Msp2 = Msps;
        Meps = Mep1;
        Mep1 = Mep2;
        Mep2 = Meps;
        Mmg_ss = Mmg_s1;
        Mmg_s1 = Mmg_s2;
        Mmg_s2 = Mmg_ss;
        Msg_ss = Msg_s1;
        Msg_s1 = Msg_s2;
        Msg_s2 = Msg_ss;
//PING ENDS
#ifdef ALLSYNC
        cudaDeviceSynchronize();
#endif
        numIter++;
#if defined(SERIAL_CUDACROSSCHECK) && defined(DETAILEDOUTPUT_LAMBDA)
        std::cout<<"SL safestate "<<_safeMode<<endl;
#endif
        if(Mc_issafestate[0]) {
            _safeMode = false;
        }
#ifdef CUDATIMETRACK_MACRO
        CUDAcommon::serltime.TcomputeEiter = 0.0;
        CUDAcommon::cudatime.TcomputeEiter = 0.0;
        chrono::high_resolution_clock::time_point tLbegin, tLend;
        tLbegin = chrono::high_resolution_clock::now();
#endif
//        CUDAcommon::handleerror(cudaStreamSynchronize(*Msp2));//make sure previous iteration is done.
        //find lambda by line search, move beads
        lambda = backtrackingLineSearchCUDA(FFM, MAXDIST, LAMBDAMAX, Msg_s1);
#ifdef CUDATIMETRACK_MACRO
        tLend= chrono::high_resolution_clock::now();
        chrono::duration<floatingpoint> elapsed_runiter(tLend - tLbegin);
        std::cout<<" CUDA Iter "<<numIter<<" Lambda Time taken (s) "<<elapsed_runiter
                .count() - CUDAcommon::serltime.TcomputeEiter <<endl;
#endif
#ifdef ALLSYNC
        cudaDeviceSynchronize();
#endif

#ifdef CUDATIMETRACK
        tbegin = chrono::high_resolution_clock::now();
#endif
        CUDAmoveBeads(*Msp1, Mmg_s1);
//        CUDAcommon::handleerror(cudaEventRecord(*Mep1, *Msp1));//This seems unnecessary.
        //wait for movebeads to finish before calculating forces1

#ifdef ALLSYNC
        cudaDeviceSynchronize();
#endif
        //Synchronize to ensure forces are calculated on moved beads.
        CUDAcommon::handleerror(cudaStreamSynchronize(*Msp1));
//        CUDAcommon::handleerror(cudaStreamSynchronize(*Msp2));
        //@CUDA Get minimizaton state
        // @{
//        CGMethod::CUDAgetPolakvars(true, *Msp1, gpu_GRADTOL, Mmg_s1, Mmg_s2, Msg_s2, Mc_isminimizationstate);
        CGMethod::CUDAgetPolakvars(*Msp1, gpu_GRADTOL, Mmg_s1, Mmg_s2, Mc_isminimizationstate);
#ifdef ALLSYNC
        cudaDeviceSynchronize();
#endif
        CUDAcommon::handleerror(cudaEventRecord(*Mep1, *Msp1));
        //@}
#ifdef CUDATIMETRACK
        tend = chrono::high_resolution_clock::now();
        chrono::duration<floatingpoint> elapsed_run1b(tend - tbegin);
        c1 += elapsed_run1b.count();
#endif

#if defined(CROSSCHECK) || defined(CUDAACCL)
        cross_checkclass::Aux=true;
#endif
#ifdef ALLSYNC
        cudaDeviceSynchronize();
#endif

        cvars = CUDAcommon::getCUDAvars();
        cvars.streamvec.clear();
        CUDAcommon::cudavars = cvars;
#ifdef CUDATIMETRACK
        tbegin = chrono::high_resolution_clock::now();
#endif
        CUDAcommon::handleerror(cudaStreamSynchronize(stream_dotcopy));
#ifdef CUDATIMETRACK
        tend = chrono::high_resolution_clock::now();
        chrono::duration<floatingpoint> elapsed_run2(tend - tbegin);
        c2 += elapsed_run2.count();
#endif

        //compute new forces
        FFM.computeForces(coord.data(), force);//split and synchronize
#ifdef DETAILEDOUTPUT
        // wARNING This output is no longer safe because it assumes bead
        // coordinates start with index 0
        std::cout<<"MB printing beads & forces L "<<lambda<<endl;
        long i = 0;
        long index = 0;
        for(auto b:Bead::getBeads()){
            index = 3 * b->getIndex();

            std::cout<<b->getId()<<" "<<coord[index]<<" "<<coord[index + 1]<<" "
                    ""<<coord[index + 2]<<" "
                    ""<<forceAux[index]<<" "
                    ""<<forceAux[index + 1]<<" "<<forceAux[index + 2]<<" "<<3 *
                    b->getIndex()<<endl;
        }
        std::cout<<"MB printed beads & forces"<<endl;
#endif

#ifdef ALLSYNC
        cudaDeviceSynchronize();
#endif
#ifdef CUDATIMETRACK
        tbegin = chrono::high_resolution_clock::now();
#endif
        //wait for forces to be calculated
        for(auto strm:CUDAcommon::getCUDAvars().streamvec)
            CUDAcommon::handleerror(cudaStreamSynchronize(*strm));
#ifdef CUDATIMETRACK
        tend= chrono::high_resolution_clock::now();
        chrono::duration<floatingpoint> elapsed_run(tend - tbegin);
        CUDAcommon::cudatime.TveccomputeF.push_back(elapsed_run.count());
        CUDAcommon::cudatime.TcomputeF += elapsed_run.count();
#endif
#ifdef CUDATIMETRACK
        tbegin = chrono::high_resolution_clock::now();
#endif
//Copying forces back to Host was here.
#ifdef CUDATIMETRACK
        tend = chrono::high_resolution_clock::now();
        chrono::duration<floatingpoint> elapsed_run1c(tend - tbegin);
        c1 += elapsed_run1c.count();
#endif

#ifdef CUDATIMETRACK
        tbegin = chrono::high_resolution_clock::now();
#endif
        //compute direction CUDA
        CGMethod::CUDAallFADotFA(stream_dotcopy); //newGrad
#ifdef ALLSYNC
        cudaDeviceSynchronize();
#endif
        CGMethod::CUDAallFADotFAP(stream_dotcopy); //prevGrad
#ifdef ALLSYNC
        cudaDeviceSynchronize();
#endif
        CUDAcommon::handleerror(cudaEventRecord(event_dot,stream_dotcopy));
        CUDAcommon::handleerror(cudaStreamWaitEvent(stream_shiftsafe, event_dot,0));
//Copy forces
        FFM.CUDAcopyForces(stream_dotcopy, CUDAcommon::getCUDAvars().gpu_forceAuxP,CUDAcommon::getCUDAvars().gpu_forceAux);
#ifdef CUDATIMETRACK
        tend = chrono::high_resolution_clock::now();
        chrono::duration<floatingpoint> elapsed_run2c(tend - tbegin);
        c2 += elapsed_run2c.count();
#endif
#ifdef ALLSYNC
        cudaDeviceSynchronize();
#endif
#ifdef CUDATIMETRACK
        tbegin = chrono::high_resolution_clock::now();
#endif
        //Polak-Ribieri update beta & shift gradient
        CUDAshiftGradient(stream_shiftsafe, Mmg_s1);
#ifdef SERIAL_CUDACROSSCHECK
        CUDAcommon::handleerror(cudaStreamSynchronize(stream_shiftsafe));
#endif
/*        CUDAcommon::handleerror(cudaStreamSynchronize(*Msp2));
        //@CUDA Get minimizaton state{
//        CGMethod::CUDAgetPolakvars(true, *Msp1, gpu_GRADTOL, Mmg_s1, Mmg_s2, Msg_s2, Mc_isminimizationstate);
        CGMethod::CUDAgetPolakvars(*Msp1, gpu_GRADTOL, Mmg_s1, Mmg_s2, Mc_isminimizationstate);
#ifdef ALLSYNC
        cudaDeviceSynchronize();
#endif
        CUDAcommon::handleerror(cudaEventRecord(*Mep1, *Msp1));*/
        CGMethod::CUDAgetPolakvars2(stream_shiftsafe, Msg_s2);
#ifdef ALLSYNC
        cudaDeviceSynchronize();
#endif
        CUDAshiftGradientifSafe(stream_shiftsafe, Mmg_s1, Msg_s1);
#ifdef ALLSYNC
        cudaDeviceSynchronize();
#endif
#ifdef CUDATIMETRACK
        tend = chrono::high_resolution_clock::now();
        chrono::duration<floatingpoint> elapsed_run3(tend - tbegin);
        c3 += elapsed_run3.count();
#endif
#ifdef CUDATIMETRACK
        tbegin = chrono::high_resolution_clock::now();
#endif
        if(Mc_isminimizationstate[0]  == true){
            //Copy to host
            CUDAcommon::handleerror(cudaStreamWaitEvent(Ms3, *Mep1, 0));
//            CUDAcommon::handleerror(cudaStreamWaitEvent(Ms4, event_safe, 0));//event_safe is not attached to any event
#ifdef ALLSYNC
            cudaDeviceSynchronize();
#endif
            cudaMemcpyAsync(Mmh_stop, Mmg_s2, sizeof(bool), cudaMemcpyDeviceToHost, Ms3);
#ifdef ALLSYNC
            cudaDeviceSynchronize();
#endif
            //TODO remove later... June 7, 2018. Removed.
//            std::cout<<"safe state copy"<<endl;
//            cudaMemcpyAsync(Msh_stop, Msg_s2, sizeof(bool), cudaMemcpyDeviceToHost, Ms4);

        }
#ifdef CUDATIMETRACK
        tend = chrono::high_resolution_clock::now();
        chrono::duration<floatingpoint> elapsed_run4(tend - tbegin);
        c4 += elapsed_run4.count();
#endif
    }

#ifdef CUDATIMETRACK_MACRO
    std::cout<<"CUDA start min time taken (s) "<<CUDAcommon::cudatime.Tstartmin<<endl;
    std::cout<<"CUDA Energy time taken (s) "<<CUDAcommon::cudatime.TcomputeE<<"for total "
            "iters "<<CUDAcommon::cudatime.Ecount<<endl;
    std::cout<<"CUDA Force time taken (s) "<<CUDAcommon::cudatime.TcomputeF<<endl;
    std::cout<<"CUDA Energy time per iter (s/iter) "<<CUDAcommon::cudatime.TcomputeE/
            (floatingpoint(CUDAcommon::cudatime.Ecount))<<endl;
    std::cout<<"CUDA Split Times Iter "<<numIter<<" "<<c1<<" "<<c2<<" "<<c3<<" "<<c4<<" "
            ""<<c5<<endl;
    std::cout<<"CUDA Add "<<c5+c4+c3+c2+c1<<endl;
#endif
    std::cout<<"CUDA Total number of iterations "<<numIter<<endl;
#endif //CUDAACCL
//CUDA based minimization ends
#ifdef CUDATIMETRACK_MACRO
    floatingpoint s1 = 0.0;
    floatingpoint s2,s3,s4;
    s2 = 0.0;s3 = 0.0;s4 = 0.0;
    CUDAcommon::serltime.Tlambda = 0.0;
    CUDAcommon::serltime.Ecount = 0;
    CUDAcommon::serltime.TcomputeE = 0.0;
    CUDAcommon::serltime.TcomputeF = 0.0;
#endif
    _safeMode = false;
#ifdef OPTIMOUT
    std::cout << "----------------------------------------" << endl;
    std::cout << "maxF " << maxForce << endl;
#endif

    #ifdef TRACKDIDNOTMINIMIZE
    SysParams::Mininimization().maxF.push_back(maxForce);
    #endif

    tend = chrono::high_resolution_clock::now();
    chrono::duration<floatingpoint> elapsed_other(tend - tbegin);
    CUDAcommon::tmin.tother+= elapsed_other.count();
    //@@@} STEP 4 OTHER

#ifdef SERIAL
    while (/* Iteration criterion */  numIter < N &&
    /* Gradient tolerance  */  (Ms_isminimizationstate) &&
                                        !ETOLexittstatus) {

        //@@@{ STEP 5 OTHER
        tbegin = chrono::high_resolution_clock::now();
        if (std::is_same<floatingpoint, float>::value) {
            //set the floor of lambda (lowest lambda allowed based on maxf
            int maxForder = static_cast<int>(floor(log10(maxForce)));
            if (maxForder < 0) maxForder--;
            CGMethod::setLAMBDATOL(maxForder);
        }

        tend = chrono::high_resolution_clock::now();
        chrono::duration<floatingpoint> elapsed_other2(tend - tbegin);
        CUDAcommon::tmin.tother += elapsed_other2.count();
        //@@@} OTHER

        double beta = 0;
        double newGrad, prevGrad;
//        std::cout<<"SERL maxF "<<maxF()<<endl;

        numIter++;
#if defined(SERIAL_CUDACROSSCHECK) && defined(DETAILEDOUTPUT_LAMBDA)
        std::cout<<"SL safestate "<<_safeMode<<endl;
#endif
#ifdef CUDATIMETRACK_MACRO
        CUDAcommon::serltime.TcomputeEiter = 0.0;
        CUDAcommon::cudatime.TcomputeEiter = 0.0;
        chrono::high_resolution_clock::time_point tLbegin, tLend;
        tLbegin = chrono::high_resolution_clock::now();
#endif
#ifdef TRACKDIDNOTMINIMIZE
        SysParams::Mininimization().safeModeORnot.push_back(_safeMode);
#endif

        //@@@{ STEP 6 FIND LAMBDA
        prevlambda = lambda;
        tbegin = chrono::high_resolution_clock::now();
        bool copysafeMode = _safeMode;
        bool *dummy = nullptr;
        if (_LINESEARCHALGORITHM == "BACKTRACKING") {
            lambda = _safeMode ? safeBacktrackingLineSearch(FFM, MAXDIST, maxForce,
                                                            LAMBDAMAX, dummy,
                                                            M_ETolstate)
                                : backtrackingLineSearch(FFM, MAXDIST, maxForce,
                                                        LAMBDAMAX,
                                                        LAMBDARUNNINGAVERAGEPROBABILITY,
                                                        dummy, M_ETolstate);
        } else if (_LINESEARCHALGORITHM == "QUADRATIC") {
            lambda = _safeMode ? safeBacktrackingLineSearch(FFM, MAXDIST, maxForce,
                                                            LAMBDAMAX, dummy,
                                                            M_ETolstate)
                                : quadraticLineSearchV2(FFM, MAXDIST, maxForce,
                                                        LAMBDAMAX,
                                                        LAMBDARUNNINGAVERAGEPROBABILITY,
                                                        dummy, M_ETolstate);
        } else {
            lambda = _safeMode ? safeBacktrackingLineSearchV2(FFM, MAXDIST,
                                                                maxForce,
                                                                LAMBDAMAX, dummy,
                                                                M_ETolstate)
                                : quadraticLineSearchV2(FFM, MAXDIST, maxForce,
                                                        LAMBDAMAX,
                                                        LAMBDARUNNINGAVERAGEPROBABILITY,
                                                        dummy, M_ETolstate);
        }

        tend = chrono::high_resolution_clock::now();
        chrono::duration<floatingpoint> elapsed_lambda(tend - tbegin);
        CUDAcommon::tmin.findlambda += elapsed_lambda.count();
        #ifdef OPTIMOUT
        lambdatime += elapsed_lambda.count();
        #endif
        ////@@@@} FIND LAMBDA

#ifdef TRACKDIDNOTMINIMIZE
        SysParams::Mininimization().Lambda.push_back(lambda);
#endif

#ifdef CUDATIMETRACK_MACRO
        tLend= chrono::high_resolution_clock::now();
        chrono::duration<floatingpoint> elapsed_runiter(tLend - tLbegin);
        std::cout<<"SERL Iter "<<numIter<<" Lambda Time taken (s) "<<elapsed_runiter.count() - CUDAcommon::cudatime.TcomputeEiter<<endl;
#endif

#ifdef SERIAL_CUDACROSSCHECK
        CUDAcommon::handleerror(cudaDeviceSynchronize());
        floatingpoint cuda_lambda[1];
        CUDAcommon::handleerror(cudaMemcpy(cuda_lambda, CUDAcommon::cudavars.gpu_lambda,  sizeof(floatingpoint),
                                            cudaMemcpyDeviceToHost));
        std::cout<<"Lambda CUDA "<<cuda_lambda[0]<<" SERL "<<lambda<<endl;
#endif
#ifdef CUDATIMETRACK
        tbegin = chrono::high_resolution_clock::now();
#endif
        //@@@{ STEP7 OTHER
        if (Ms_isminimizationstate) {
#if defined(TRACKDIDNOTMINIMIZE) || defined(EVSALPHA)
            //Backup coordinate
            coordBackup = coord;
            forceBackup = force;
            calculateEvsalpha(FFM, lambda, LAMBDAMAX, searchDirDotForce());
            cout<<endl;

#endif
            tbegin = chrono::high_resolution_clock::now();
            //SERIAL VERSION
	        moveAlongSearchDir(lambda);
            tend = chrono::high_resolution_clock::now();
            chrono::duration<floatingpoint> elapsed_other3(tend - tbegin);
            CUDAcommon::tmin.tother += elapsed_other3.count();
        }
        //@@@} OTHER
#if defined(CROSSCHECK) || defined(CUDAACCL)
        cross_checkclass::Aux=true;
#endif
#ifdef CUDATIMETRACK
        tend = chrono::high_resolution_clock::now();
        chrono::duration<floatingpoint> elapsed_runs1(tend - tbegin);
        s1 += elapsed_runs1.count();
#endif
        ///@@@{ STEP 8 compute new forces
        tbegin = chrono::high_resolution_clock::now();
        FFM.computeForces(coord.data(), force);//split and synchronize
        tend = chrono::high_resolution_clock::now();
        chrono::duration<floatingpoint> elapsed_force(tend - tbegin);
        CUDAcommon::tmin.computeforces += elapsed_force.count();

        maxForce = maxF();
        isForceBelowTol = forceBelowTolerance();

        if (M_ETolstate[0] && forceBelowRelaxedTolerance(2.5)) {
            ETOLexittstatus = true;
        } else
            M_ETolstate[0] = false;
        ///@@@}
#ifdef DETAILEDOUTPUT
        // wARNING This output is no longer safe because it assumes bead
        // coordinates start with index 0
        std::cout<<"MB printing beads & forces L "<<lambda<<endl;
        long i = 0;
        long index = 0;
        for(auto b:Bead::getBeads()){
            index = 3 * b->getIndex();

            std::cout<<b->getId()<<" "<<coord[index]<<" "<<coord[index + 1]<<" "
                    ""<<coord[index + 2]<<" "
                    ""<<forceAux[index]<<" "
                    ""<<forceAux[index + 1]<<" "<<forceAux[index + 2]<<" "<<3 *
                    b->getIndex()<<endl;
        }
        std::cout<<"MB printed beads & forces"<<endl;
#endif

#ifdef CUDATIMETRACK
        tbegin = chrono::high_resolution_clock::now();
#endif
        //@@@{ STEP 9 OTHER
        tbegin = chrono::high_resolution_clock::now();
        //compute direction
//        std::cout<<"serial"<<endl;
        newGrad = forceDotForce();
        prevGrad = forceDotForcePrev();
#ifdef CUDATIMETRACK
        tend = chrono::high_resolution_clock::now();
        chrono::duration<floatingpoint> elapsed_runs2a(tend - tbegin);
        s2 += elapsed_runs2a.count();
#endif
#ifdef CUDATIMETRACK
        tbegin = chrono::high_resolution_clock::now();
#endif

        //Polak-Ribiere update
        //Max(0,betaPR) allows us to reset the direction under non-ideal circumstances.
        //The direction is reset of steepest descent direction (-gk).
        double betaPR = max<double>((double) 0.0, (newGrad - prevGrad) / curGrad);
        double betaFR = max<double>((double) 0.0, newGrad / curGrad);
        //Efficient hybrid Conjugate gradient techniques, Eq 21
        prevbeta = beta;
        if (betaPR == 0.0)
            beta = betaFR;
        else if (betaPR < 1.25 * betaFR)
            beta = betaPR;
        else
            beta = betaFR;

        //Global convergence properties of conjugate gradient methods for optimization Eq
        // 3.8
        //A SURVEY OF NONLINEAR CONJUGATE GRADIENT METHODS Section 9.
        //Allows for negative beta values.
        /*double betaPR = (newGrad - prevGrad) / curGrad;
        double betaFR = newGrad/ curGrad;
        beta = max<double>(-betaFR, min<double>(betaPR, betaFR));
        cout<<"betaPR "<<betaPR<<" betaFR "<<betaFR<<" beta "<<beta<<endl;*/

//	    cout<<"newGrad "<<newGrad<<" prevGrad "<<prevGrad<<" curGrad "
//	    <<curGrad<<" beta "<<beta<<endl;

//        cout<<"lambda "<<lambda<<" beta "<<beta<<endl;
        if (Ms_isminimizationstate)
            //shift gradient
            shiftSearchDir(beta);

        tend = chrono::high_resolution_clock::now();
        chrono::duration<floatingpoint> elapsed_other4(tend - tbegin);
        CUDAcommon::tmin.tother += elapsed_other4.count();
        //@@@} OTHER

#ifdef TRACKDIDNOTMINIMIZE
        SysParams::Mininimization().beta.push_back(beta);
        SysParams::Mininimization().maxF.push_back(maxForce);
#endif

#ifdef CUDATIMETRACK
        tend = chrono::high_resolution_clock::now();
        chrono::duration<floatingpoint> elapsed_runs3a(tend - tbegin);
        s3 += elapsed_runs3a.count();
#endif
#if defined(SERIAL_CUDACROSSCHECK) && defined(DETAILEDOUTPUT_BETA)
        std::cout<<"Shift Gradient "<<beta<<endl;
        CUDAcommon::handleerror(cudaDeviceSynchronize(),"CGPolakRibiereMethod.cu","CGPolakRibiereMethod.cu");
        std::cout<<"Beta serial "<<beta<<endl;
        std::cout<<"newGrad "<<newGrad<<" prevGrad "<<prevGrad<<" curGrad "<<curGrad<<endl;
#endif
#ifdef CUDATIMETRACK
        tbegin = chrono::high_resolution_clock::now();
#endif
#ifdef CUDATIMETRACK
        tbegin = chrono::high_resolution_clock::now();
#endif

        //@@@{ STEP 10 vectorized copy
        tbegin = chrono::high_resolution_clock::now();
        forcePrev = force;
        tend = chrono::high_resolution_clock::now();
        chrono::duration<floatingpoint> elapsed_copy2(tend - tbegin);
        CUDAcommon::tmin.copyforces += elapsed_copy2.count();
        //@@@}
#ifdef CUDATIMETRACK
        tend = chrono::high_resolution_clock::now();
        chrono::duration<floatingpoint> elapsed_runs2b(tend - tbegin);
        s2 += elapsed_runs2b.count();
#endif
#ifdef CUDATIMETRACK
        tbegin = chrono::high_resolution_clock::now();
#endif
        //direction reset if not downhill, or no progress made
        //For any iteration "k"
        //"force" are the conjugate gradient direction (dk)
        //"forceAux" are the force/steepest descent direction (-gk)
        //<-gk+1,dk+1> < 0 => gk and dk are at acute angles with one another
        /*Note: Gradient and conjugate direction should be at obtuse angles for effective
            * descent*/
        //curGrad = newGrad => gk+1.gk+1 and gk.gk are equal. Gradient has not
        // changed in magnitude.
        //Note: -grad E = ForceAux = -gk. Descent direction = dk = Force
#ifdef TRACKDIDNOTMINIMIZE
        vector<floatingpoint>gradlocal;
        gradlocal.push_back(searchDirDotForce());
        gradlocal.push_back(curGrad);
        gradlocal.push_back(newGrad);
        gradlocal.push_back(prevGrad);

        SysParams::Mininimization().gradientvec.push_back(gradlocal);
#endif

        Ms_issafestate = searchDirDotForce() <= 0 || areEqual(curGrad, newGrad);
        if (Ms_issafestate && Ms_isminimizationstate) {
            //The direction is reset of steepest descent direction (-gk).
            shiftSearchDir(0.0);
            _safeMode = true;
            #ifdef OPTIMOUT
            safestatuscount++;
            #endif
#ifdef EVSALPHA

            cout << "newGrad " << newGrad << " prevGrad " << prevGrad << " curGrad "
                    << curGrad << endl;
            cout << "beta " << beta << " prevbeta " << prevbeta << endl;
            cout << "FDotFA<0 " << (searchDirDotForce() <= 0)
                    << " curGrad==newGrad "
                    <<
                    areEqual(curGrad, newGrad) << " abs(prevGrad/newGrad)<0.1 "
                    << (abs(prevGrad / newGrad) < 0.1) << endl;
            calculateEvsalpha(FFM, lambda, LAMBDAMAX, searchDirDotForce());
            cout << endl;
#endif
        }
        //Create back up coordinates to go to in case Energy minimization fails at an
        // undeisrable state.
        if (forceBelowRelaxedTolerance(10) && numIter > N / 2) {
            copycoordsifminimumE(maxForce);
        }

#ifdef CUDATIMETRACK
        tend = chrono::high_resolution_clock::now();
        chrono::duration<floatingpoint> elapsed_runs3b(tend - tbegin);
        s3 += elapsed_runs3b.count();
#endif
#ifdef CUDATIMETRACK
        tbegin = chrono::high_resolution_clock::now();
#endif
        curGrad = newGrad;
        Ms_isminimizationstate = ! isForceBelowTol;
#ifdef CUDATIMETRACK
        tend = chrono::high_resolution_clock::now();
        chrono::duration<floatingpoint> elapsed_runs1b(tend - tbegin);
        s1 += elapsed_runs1b.count();
#endif
    }// End minimization
#endif //SERIAL

#ifdef OPTIMOUT
    std::cout << "SERL Total number of iterations " <<_LINESEARCHALGORITHM<<" "<<
    numIter << endl;

#endif
#ifdef CUDATIMETRACK_MACRO
    std::cout<<"SERL Energy time taken (s) "<<CUDAcommon::serltime.TcomputeE<<" for total "
            "iters "<<CUDAcommon::serltime.Ecount<<endl;
    std::cout<<"SERL Force time taken (s) "<<CUDAcommon::serltime.TcomputeF<<endl;
    std::cout<<"SERL Energy time per iter (s/iter) "<<CUDAcommon::serltime.TcomputeE/
                                                        (floatingpoint(CUDAcommon::serltime.Ecount))
                <<endl;
    std::cout<<"SERL Split Times Iter "<<numIter<<" "<<s1<<" "<<s2<<" "<<s3<<" "<<s4<<endl;
    std::cout<<"SERL Add "<<s1+s2+s3+s4<<endl;
#endif
#ifdef CUDATIMETRACK
    tendII= chrono::high_resolution_clock::now();
    chrono::duration<floatingpoint> elapsed_runslice2(tendII - tbeginII);
    std::cout<<"Slice time "<<elapsed_runslice2.count()<<endl;
    tbeginII = chrono::high_resolution_clock::now();
#endif
    if (M_ETolstate[0]) {
        cout << endl;

        cout << "WARNING: Minimization exited when Energy Tolerance was reached at N = "
                << numIter << " steps." << endl;
        cout << "Maximum force in system = " << maxF() << endl;
        cout << "System energy..." << endl;
<<<<<<< HEAD
        #ifdef ADDITIONALINFO
        FFM.computeEnergy(coord.data(), true);
        #endif
=======
        FFM.computeEnergy(Bead::getDbData().coords.data(), true);
>>>>>>> 047a27e7
    }

    else if (numIter >= N) {
#ifdef CUDAACCL


#endif
        //TODO think about integrating CUDA version here
        cout << endl;

        cout << "WARNING: Did not minimize in N = " << N << " steps." << endl;
        cout << "Maximum force in system = " << maxF() << endl;

#ifdef CUDAACCL
        auto cvars = CUDAcommon::getCUDAvars();
        cvars.streamvec.clear();
        CUDAcommon::cudavars = cvars;
#endif
        cout << "System energy..." << endl;
        FFM.computeEnergy(coord.data(), true);
        CUDAcommon::tmin.computeenerycallszero++;
#ifdef CUDAACCL
        for(auto strm:CUDAcommon::getCUDAvars().streamvec)
            CUDAcommon::handleerror(cudaStreamSynchronize(*strm));
#endif
        cout << endl;
        //Copy back coordinates that correspond to minimum energy
        copybackupcoordinates();

        cout << "Culprit ..." << endl;
        auto b = maxBead();
        if (b != nullptr) b->getParent()->printSelf();
    }


    #ifdef TRACKDIDNOTMINIMIZE
    if(numIter) {
        auto tempparams = SysParams::Mininimization();

        cout << "Obegin maxForce Lambda Beta SafeModestatus FDotFA curGrad NewGrad prevGrad TotalE Evec (";
        auto interactionnames = FFM.getinteractionnames();
        for (auto x:interactionnames)
            cout << x << ", ";
        cout << ")" << endl;
        for (auto i = 0; i < tempparams.maxF.size()-1; i++) {
            cout << tempparams.maxF[i] << " " << tempparams.Lambda[i] << " " << tempparams
                    .beta[i] << " " << tempparams.safeModeORnot[i] <<" ";
            for(auto j:tempparams.gradientvec[i])
                cout<< j <<" ";
            cout << tempparams.TotalE[i] << " ";
            for (auto j:tempparams.Energyvec[i]) {
                cout << j << " ";
            }
            cout << endl;
        }
        cout<<"End maxF "<<tempparams.maxF[tempparams.maxF.size()-1]<<endl;
        cout << "Oend ------------------" << endl;
    }
    #endif

    #ifdef TRACKDIDNOTMINIMIZE
    SysParams::Mininimization().beta.clear();
    SysParams::Mininimization().Lambda.clear();
    SysParams::Mininimization().Energyvec.clear();
    SysParams::Mininimization().TotalE.clear();
    SysParams::Mininimization().maxF.clear();
    SysParams::Mininimization().safeModeORnot.clear();
    SysParams::Mininimization().tempEnergyvec.clear();
    SysParams::Mininimization().gradientvec.clear();
    FFM.computeEnergy(coord.data(), false);

    #endif

#if defined(CROSSCHECK) || defined(CUDAACCL)
    cross_checkclass::Aux=false;
#endif
#ifdef CUDAACCL
    cvars = CUDAcommon::getCUDAvars();
    cvars.streamvec.clear();
    CUDAcommon::cudavars = cvars;
#endif
    result.energiesAfter = FFM.computeEnergyHRMD(coord.data());
#ifdef OPTIMOUT
    cout<<"Energy after minimization"<<endl;
    FFM.computeEnergy(coord.data(), true);
    CUDAcommon::tmin.computeenerycallszero++;
    cout<<endl;
#endif
    //final force calculation
    FFM.computeForces(coord.data(), force);
    searchDir = force;
#ifdef ALLSYNC
    cudaDeviceSynchronize();
#endif
#ifdef CUDATIMETRACK
    tbegin = chrono::high_resolution_clock::now();
#endif
#ifdef CUDAACCL
    for(auto strm:CUDAcommon::getCUDAvars().streamvec)
        CUDAcommon::handleerror(cudaStreamSynchronize(*strm));
#endif
#ifdef CUDATIMETRACK
    tend= chrono::high_resolution_clock::now();
    chrono::duration<floatingpoint> elapsed_run2(tend - tbegin);
    CUDAcommon::cudatime.TveccomputeF.push_back(elapsed_run2.count());
    CUDAcommon::cudatime.TcomputeF += elapsed_run2.count();
#endif

#ifdef CUDAACCL
    FFM.CUDAcopyForces(*Msp1, CUDAcommon::getCUDAvars().gpu_forceAux,CUDAcommon::getCUDAvars().gpu_force);
    //copy back forces and calculate load forces in CPU.
#endif
#ifdef ALLSYNC
    cudaDeviceSynchronize();
#endif

#ifdef CUDAACCL
    CUDAcommon::handleerror(cudaFreeHost(Mmh_stop));
    CUDAcommon::handleerror(cudaFree(Mmg_stop1));
    CUDAcommon::handleerror(cudaFree(Mmg_stop2));
    CUDAcommon::handleerror(cudaFree(Msg_stop1));
    CUDAcommon::handleerror(cudaFree(Msg_stop2));
    CUDAcommon::handleerror(cudaFree(gpu_GRADTOL));
    CUDAcommon::handleerror(cudaFreeHost(Msh_stop));
    CUDAcommon::handleerror(cudaStreamSynchronize(Ms1));
    CUDAcommon::handleerror(cudaStreamSynchronize(Ms2));
    CUDAcommon::handleerror(cudaStreamSynchronize(Ms3));
    CUDAcommon::handleerror(cudaStreamSynchronize(Ms4));
    if(!(CUDAcommon::getCUDAvars().conservestreams)) {
        CUDAcommon::handleerror(cudaStreamDestroy(Ms1));
        CUDAcommon::handleerror(cudaStreamDestroy(Ms2));
        CUDAcommon::handleerror(cudaStreamDestroy(Ms3));
        CUDAcommon::handleerror(cudaStreamDestroy(Ms4));
        CUDAcommon::handleerror(cudaEventDestroy(Me1));
        CUDAcommon::handleerror(cudaEventDestroy(Me2));
        CUDAcommon::handleerror(cudaEventDestroy(event_safe));
        CUDAcommon::handleerror(cudaEventDestroy(event_dot));
        CUDAcommon::handleerror(cudaStreamDestroy(stream_dotcopy));
        CUDAcommon::handleerror(cudaStreamDestroy(stream_shiftsafe));
    }
#endif
#ifdef SERIAL
    //TODO Comment during SERIAL_CUDACROSSCHECK @{
    delete [] Mc_isminimizationstate;
    delete [] Mc_issafestate;
    delete [] M_ETolstate;
    //@}
#endif
    //TODO make sure it calculates stretchforce in CUDA.
#ifdef CUDAACCL
    FFM.assignallforcemags();
#endif
    #ifdef OPTIMOUT
        cout<<"Safestatuscount "<<safestatuscount<<endl;
    #endif

    //@ STEP 11 END MINIMIZATION
    tbegin = chrono::high_resolution_clock::now();
    // Copy the coordinate and force data back to the system
    copyFromCGMethodData(*this);
    endMinimization();

#ifdef CUDATIMETRACK
    tendII= chrono::high_resolution_clock::now();
    chrono::duration<floatingpoint> elapsed_runslice4(tendII - tbeginII);
    std::cout<<"Slice time "<<elapsed_runslice4.count()<<endl;
    tbeginII = chrono::high_resolution_clock::now();
#endif

    #ifdef OPTIMOUT
    std::cout<<"End Minimization************"<<endl;
    cout<<"Time taken for lambda "<<lambdatime<<endl;
    std::cout << "----------------------------------------" << endl;
    #endif

    // compute the Hessian matrix at this point if the feature is enabled
    if(SysParams::Mechanics().hessTracking){
        int total_DOF = coord.size();
        FFM.computeHessian(coord.data(), force.data(), total_DOF, SysParams::Mechanics().hessDelta);
    }


    FFM.cleanupAllForceFields();

    tend = chrono::high_resolution_clock::now();
    chrono::duration<floatingpoint> elapsed_end(tend - tbegin);
    CUDAcommon::tmin.endminimization+= elapsed_end.count();
    //@} END MINIMIZTION

#ifdef DETAILEDOUTPUT
    std::cout<<"printing beads & forces"<<endl;
    for(auto b:Bead::getBeads()){
        std::cout<<b->getId()<<" "<< b->coord <<" "
                ""<<b->force <<endl;
    }
    std::cout<<"printed beads & forces"<<endl;
#endif


#ifdef CUDATIMETRACK
    tendII= chrono::high_resolution_clock::now();
    chrono::duration<floatingpoint> elapsed_runslice3(tendII - tbeginII);
    std::cout<<"Slice time "<<elapsed_runslice3.count()<<endl;
    tendTot= chrono::high_resolution_clock::now();
    chrono::duration<floatingpoint> elapsed_runtot(tendTot - tbeginTot);
    std::cout<<"Total Minimization time "<<elapsed_runtot.count()<<endl;
#endif

    return result;

}

void PolakRibiere::calculateEvsalpha(ForceFieldManager &FFM, floatingpoint lambda,
        floatingpoint LAMBDAMAX, floatingpoint FDotFA){
    cout<<"Printing Evslambda information "<<endl;
    cout<<"chosen lambda "<<lambda<<" prev lambda "<<prevlambda<<endl;
//	for(floatingpoint alpha=0.0;alpha<0.1;alpha=alpha+1e-4    ){
//		cout<<alpha<<" ";
//	}
//	cout<<endl;
    floatingpoint energyzerolambda = FFM.computeEnergy(coordBackup.data());
    cout<<"Energy zero lambda "<<energyzerolambda<<" "<<endl;
    cout<<"Lambda = [";
    for(floatingpoint alpha=LAMBDAMAX;alpha>=1e-4;alpha=alpha*LAMBDAREDUCE){
        cout<<alpha<<" ";
    }
    cout<<"];"<<endl;
    int count = 0;
    bool exityes = false;
    cout<<"Energy = [";
    for(floatingpoint alpha=LAMBDAMAX;alpha>=1e-4;alpha=alpha*LAMBDAREDUCE){
        //moveBeads
        const auto num = coordBackup.size();
        coordLineSearch.resize(num);
        for(size_t i = 0; i < num; ++i)
            coordLineSearch[i] = coordBackup[i] + alpha * forceBackup[i];
        floatingpoint energy = FFM.computeEnergy<true>(coordLineSearch.data());
        cout<<energy<<" ";
        if(count > 10)
            exityes = true;
        count++;
    }
    cout<<"];"<<endl;
    cout<<"Armijo = [";
    for(floatingpoint alpha=LAMBDAMAX;alpha>=1e-4;alpha=alpha*LAMBDAREDUCE){
        cout<<energyzerolambda-BACKTRACKSLOPE * alpha * FDotFA<<" ";
    }
    cout<<"];"<<endl;
    if(exityes)
        exit(EXIT_SUCCESS);
//	exit(EXIT_FAILURE);
}<|MERGE_RESOLUTION|>--- conflicted
+++ resolved
@@ -140,18 +140,12 @@
     tbegin = chrono::high_resolution_clock::now();
     searchDir = forcePrev = force;
     auto maxForce = maxF();
-<<<<<<< HEAD
     bool isForceBelowTol = forceBelowTolerance();
 
-    result.energiesBefore = FFM.computeEnergyHRMD(coord.data());
-
-=======
-    cout<<"maxForce "<<maxForce<<endl;
->>>>>>> 047a27e7
     tend = chrono::high_resolution_clock::now();
     chrono::duration<floatingpoint> elapsed_copy(tend - tbegin);
     CUDAcommon::tmin.copyforces += elapsed_copy.count();
-    result.energiesBefore = FFM.computeEnergyHRMD(Bead::getDbData().coords.data());
+    result.energiesBefore = FFM.computeEnergyHRMD(coord.data());
     //@@@}
 #endif
     //M as the first letter in variables signifies that it is used by minimizer
@@ -977,13 +971,7 @@
                 << numIter << " steps." << endl;
         cout << "Maximum force in system = " << maxF() << endl;
         cout << "System energy..." << endl;
-<<<<<<< HEAD
-        #ifdef ADDITIONALINFO
         FFM.computeEnergy(coord.data(), true);
-        #endif
-=======
-        FFM.computeEnergy(Bead::getDbData().coords.data(), true);
->>>>>>> 047a27e7
     }
 
     else if (numIter >= N) {
