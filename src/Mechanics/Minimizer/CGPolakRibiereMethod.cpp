

//------------------------------------------------------------------
//  **MEDYAN** - Simulation Package for the Mechanochemical
//               Dynamics of Active Networks, v4.0
//
//  Copyright (2015-2018)  Papoian Lab, University of Maryland
//
//                 ALL RIGHTS RESERVED
//
//  See the MEDYAN web page for more information:
//  http://www.medyan.org
//------------------------------------------------------------------

#include "CGPolakRibiereMethod.h"

#include "ForceFieldManager.h"
#include "Composite.h"
#include "Output.h"
#include "Bubble.h"
#include "cross_check.h"
#ifdef CUDAACCL
#include "nvToolsExt.h"
#endif
#include "Structure/Bead.h"

MinimizationResult PolakRibiere::minimize(ForceFieldManager &FFM, floatingpoint GRADTOL,
                            floatingpoint MAXDIST, floatingpoint LAMBDAMAX,
                            floatingpoint LAMBDARUNNINGAVERAGEPROBABILITY,
                            bool steplimit){

    MinimizationResult result;
#ifdef CUDATIMETRACK
    chrono::high_resolution_clock::time_point tbeginTot, tendTot;
    chrono::high_resolution_clock::time_point tbeginII, tendII;
    tbeginTot = chrono::high_resolution_clock::now();
    tbeginII = chrono::high_resolution_clock::now();
#endif
    //number of steps
    int N;
    if(steplimit) {
        int beadMaxStep = 5 * Bead::numBeads();
        N = (beadMaxStep > _MINNUMSTEPS ? beadMaxStep : _MINNUMSTEPS);
    }
    else
        N = numeric_limits<int>::max();

    //@@@{ STEP 1: Start minimization
    tbegin = chrono::high_resolution_clock::now();
    startMinimization();//TODO needs to be hostallocdefault and MemCpyAsync followed by CudaStreamSynchronize

<<<<<<< HEAD
#ifdef ALLSYNC
    cudaDeviceSynchronize();
#endif
    FFM.vectorizeAllForceFields();//each forcefield needs to use hostallocdefault and MemCpyAsync followed by CudaStreamSynchronize
#ifdef ALLSYNC
    cudaDeviceSynchronize();
#endif
    tend = chrono::high_resolution_clock::now();
    chrono::duration<floatingpoint> elapsed_vec(tend - tbegin);
    CUDAcommon::tmin.vectorize+= elapsed_vec.count();
    //@@@} Start Minimization

#ifdef CUDAACCL
    cross_checkclass::Aux=false;
    auto cvars = CUDAcommon::getCUDAvars();
    cvars.streamvec.clear();
    CUDAcommon::cudavars = cvars;
#endif
#ifdef ALLSYNC
    cudaDeviceSynchronize();
#endif
    //@@@{ STEP 2: COMPUTE FORCES
	tbegin = chrono::high_resolution_clock::now();
    FFM.computeForces(Bead::getDbData().coords.data(), Bead::getDbData().forces.data()); //split and synchronize in the end
	tend = chrono::high_resolution_clock::now();
	chrono::duration<floatingpoint> elapsed_force(tend - tbegin);
	CUDAcommon::tmin.computeforces+= elapsed_force.count();
	//@@@}

	//Output energy
//	cout<<"Energy before minimization"<<endl;
//	FFM.computeEnergy(coord, force, 0.0, true);
=======
    FFM.vectorizeAllForceFields();//each forcefield needs to use hostallocdefault and MemCpyAsync followed by CudaStreamSynchronize

    FFM.computeForces(coord, force); //split and synchronize in the end

>>>>>>> 3756ffcd
#ifdef SERIAL // SERIAL
	//@@@{ STEP 3: COPY FORCES
	tbegin = chrono::high_resolution_clock::now();
    Bead::getDbData().forcesAux = Bead::getDbData().forces;
    Bead::getDbData().forcesAuxP = Bead::getDbData().forces;
    auto maxForce = maxF();

    result.energiesBefore = FFM.computeEnergyHRMD(Bead::getDbData().coords.data());

	tend = chrono::high_resolution_clock::now();
	chrono::duration<floatingpoint> elapsed_copy(tend - tbegin);
	CUDAcommon::tmin.copyforces+= elapsed_copy.count();
    //@@@}
#endif
    
    //M as the first letter in variables signifies that it is used by minimizer
    // (as opposed to finding lambda)
    bool Ms_isminimizationstate, Ms_issafestate;
    int numIter = 0;
<<<<<<< HEAD
    floatingpoint lambda;
#ifdef CUDAACCL
    volatile bool *Mc_isminimizationstate;
    volatile bool *Mc_issafestate;
    Ms_isminimizationstate = false;
    Ms_issafestate = false;
#endif
=======
    double lambda;
>>>>>>> 3756ffcd
#ifdef SERIAL
    //TODO Comment during SERIAL_CUDACROSSCHECK @{
    bool *Mc_isminimizationstate;
    bool *Mc_issafestate;
//    @}

    Mc_isminimizationstate = new bool[1];
    Mc_issafestate = new bool[1];
    Mc_isminimizationstate[0] = false;//points to address of Mmh_stop
    Mc_issafestate[0] = false;//points to address of Msh_stop
<<<<<<< HEAD
#endif
#ifdef CUDATIMETRACK
    chrono::high_resolution_clock::time_point tbegin, tend;
#endif
#ifdef  CUDAACCL
#ifdef CUDATIMETRACK
//    chrono::high_resolution_clock::time_point tbegin, tend;
    tbegin = chrono::high_resolution_clock::now();
#endif
#ifdef ALLSYNC
    cudaDeviceSynchronize();
#endif
    for(auto strm:CUDAcommon::getCUDAvars().streamvec)
        CUDAcommon::handleerror(cudaStreamSynchronize(*strm));

#ifdef CUDATIMETRACK
    tend= chrono::high_resolution_clock::now();
    chrono::duration<floatingpoint> elapsed_run(tend - tbegin);
    CUDAcommon::cudatime.TveccomputeF.push_back(elapsed_run.count());
    CUDAcommon::cudatime.TcomputeF += elapsed_run.count();
#endif
#ifdef CUDATIMETRACK

    //Reset lambda time tracker.
    CUDAcommon::cudatime.Tlambda = 0.0;
#endif

    if(!(CUDAcommon::getCUDAvars().conservestreams) || stream1 == NULL)
        CUDAcommon::handleerror(cudaStreamCreate(&stream1));
    if(!(CUDAcommon::getCUDAvars().conservestreams) || stream1 == NULL)
        CUDAcommon::handleerror(cudaStreamCreate(&stream2));
    if(!(CUDAcommon::getCUDAvars().conservestreams) || stream1 == NULL)
        CUDAcommon::handleerror(cudaStreamCreate(&stream3));
    FFM.CUDAcopyForces(stream1, CUDAcommon::getCUDAvars().gpu_forceAux,CUDAcommon::getCUDAvars().gpu_force);//pass a
    // stream
#ifdef ALLSYNC
    cudaDeviceSynchronize();
#endif
    FFM.CUDAcopyForces(stream2, CUDAcommon::getCUDAvars().gpu_forceAuxP,CUDAcommon::getCUDAvars().gpu_force);//pass a
    // stream
#ifdef ALLSYNC
    cudaDeviceSynchronize();
#endif
    floatingpoint *gpu_GRADTOL;
    floatingpoint gradtol[1];
    gradtol[0]= GRADTOL;
    CUDAcommon::handleerror(cudaMalloc((void **) &gpu_GRADTOL, sizeof(floatingpoint)));
    CUDAcommon::handleerror(cudaMemcpy(gpu_GRADTOL, gradtol, sizeof(floatingpoint), cudaMemcpyHostToDevice));
    CGMethod::CUDAallFDotF(stream3);//curGrad //pass a stream

    //synchronize streams
    CUDAcommon::handleerror(cudaStreamSynchronize(stream1));
    CUDAcommon::handleerror(cudaStreamSynchronize(stream2));
    CUDAcommon::handleerror(cudaStreamSynchronize(stream3));
    if(!(CUDAcommon::getCUDAvars().conservestreams)) {
        CUDAcommon::handleerror(cudaStreamDestroy(stream1));
        CUDAcommon::handleerror(cudaStreamDestroy(stream2));
        CUDAcommon::handleerror(cudaStreamDestroy(stream3));
    }
//PING PONG
    bool  *Mmh_stop, *Mmg_stop1, *Mmg_stop2, *Mmg_s1, *Mmg_s2, *Mmg_ss;//minimization state
    bool  *Msh_stop, *Msg_stop1, *Msg_stop2, *Msg_s1, *Msg_s2, *Msg_ss;//safe state

    //PING PONG
    //minimization state
    cudaMalloc(&Mmg_stop1, sizeof(bool));
    cudaMalloc(&Mmg_stop2, sizeof(bool));
    cudaHostAlloc(&Mmh_stop, sizeof(bool), cudaHostAllocDefault);
    //safe state
    cudaMalloc(&Msg_stop1, sizeof(bool));
    cudaMalloc(&Msg_stop2, sizeof(bool));
    cudaHostAlloc(&Msh_stop, sizeof(bool), cudaHostAllocDefault);
    //@

    if(!(CUDAcommon::getCUDAvars().conservestreams) || Ms1 == NULL)
        CUDAcommon::handleerror(cudaStreamCreate(&Ms1));
    if(!(CUDAcommon::getCUDAvars().conservestreams) || Ms2 == NULL)
        CUDAcommon::handleerror(cudaStreamCreate(&Ms2));
    if(!(CUDAcommon::getCUDAvars().conservestreams) || Ms3 == NULL)
        CUDAcommon::handleerror(cudaStreamCreate(&Ms3));
    if(!(CUDAcommon::getCUDAvars().conservestreams) || Ms4 == NULL)
        CUDAcommon::handleerror(cudaStreamCreate(&Ms4));
    if(!(CUDAcommon::getCUDAvars().conservestreams) || Me1 == NULL)
        CUDAcommon::handleerror(cudaEventCreate(&Me1));
    if(!(CUDAcommon::getCUDAvars().conservestreams) || Me2 == NULL)
        CUDAcommon::handleerror(cudaEventCreate(&Me2));
    if(!(CUDAcommon::getCUDAvars().conservestreams) || stream_shiftsafe == NULL)
        CUDAcommon::handleerror(cudaStreamCreate(&stream_shiftsafe));
    if(!(CUDAcommon::getCUDAvars().conservestreams) || stream_dotcopy == NULL)
        CUDAcommon::handleerror(cudaStreamCreate(&stream_dotcopy));
    if(!(CUDAcommon::getCUDAvars().conservestreams) || event_safe == NULL)
        CUDAcommon::handleerror(cudaEventCreate(&event_safe));
    if(!(CUDAcommon::getCUDAvars().conservestreams) || event_dot == NULL)
        CUDAcommon::handleerror(cudaEventCreate(&event_dot));

    Mmh_stop[0] = true; //Minimizationstate //Yes = Minimize. No = Don't minimize.
    Msh_stop[0] = false; //safe state
    Mc_isminimizationstate = Mmh_stop;//points to address of Mmh_stop
    Mc_issafestate = Msh_stop;//points to address of Msh_stop

    Msp1 = &Ms1;
    Msp2 = &Ms2;
    Mep1 = &Me1;
    Mep2 = &Me2;
    Mmg_s1 = Mmg_stop1;
    Mmg_s2 = Mmg_stop2;
    Msg_s1 = Msg_stop1;
    Msg_s2 = Msg_stop2;
//set Mmg_stop1, Mmg_stop2 to true and Msg_stop1, Msg_stop2 to false.

// stick to single stream going forward.
//@CUDA Get minimizaton state{
    //calculate MAXF and allFDotFA
    CGMethod::CUDAinitializePolak(*Msp1, Mmg_s1, Mmg_s2, Msg_s1, Msg_s2);
#ifdef ALLSYNC
    cudaDeviceSynchronize();
#endif
    CGMethod::CUDAgetPolakvars(*Msp1, gpu_GRADTOL, Mmg_s1, Mmg_s2, Mc_isminimizationstate);
#ifdef ALLSYNC
    cudaDeviceSynchronize();
#endif
    CUDAcommon::handleerror(cudaEventRecord(*Mep1, *Msp1));
    CUDAcommon::handleerror(cudaGetLastError(),"CUDAgetPolakvars", "CGPolakRibiereMethod.cu");
#ifdef SERIAL_CUDACROSSCHECK
    CUDAcommon::handleerror(cudaDeviceSynchronize());
    std::cout<<"FMAX SERL "<<maxF()<<endl;
#endif
#ifdef ALLSYNC
    cudaDeviceSynchronize();
#endif
    //Copy to host
    CUDAcommon::handleerror(cudaStreamWaitEvent(Ms3, *Mep1, 0));
    cudaMemcpyAsync(Mmh_stop, Mmg_s2, sizeof(bool), cudaMemcpyDeviceToHost, Ms3);
//@}
#endif

#ifdef SERIAL //SERIAL
	//@@@{ STEP 4 OTHER
=======

>>>>>>> 3756ffcd
    //FIND MAXIMUM ERROR BETWEEN CUDA AND VECTORIZED FORCES{
    //VECTORIZED. Prep for Polak{
	tbegin = chrono::high_resolution_clock::now();
    floatingpoint curGrad = CGMethod::allFDotF();
    Ms_isminimizationstate = true;
    Ms_issafestate = false;
    Ms_isminimizationstate = maxForce > GRADTOL;

    //
    //
#ifdef DETAILEDOUTPUT
    std::cout<<"printing beads & forces"<<endl;
    long i = 0;
    long index = 0;
    for(auto b:Bead::getBeads()){
        index = 3 * b->getStableIndex();
        std::cout<<b->getId()<<" "<< b->coordinate() <<" "
                "" << b->force() <<endl;
    }
    std::cout<<"printed beads & forces"<<endl;
#endif
    //
#endif
<<<<<<< HEAD
#ifdef CUDATIMETRACK_MACRO
    CUDAcommon::cudatime.Tlambda = 0.0;
    CUDAcommon::cudatime.Ecount = 0;
    CUDAcommon::cudatime.TcomputeE = 0.0;
    CUDAcommon::cudatime.TcomputeF = 0.0;
    floatingpoint c1 = 0.0;
    floatingpoint c2,c3,c4,c5;
    c2 = 0.0;c3 = 0.0;c4 = 0.0;c5=0.0;
#endif
#ifdef CUDATIMETRACK
    tendII= chrono::high_resolution_clock::now();
    chrono::duration<floatingpoint> elapsed_runslice1(tendII - tbeginII);
    std::cout<<"Slice time "<<elapsed_runslice1.count()<<endl;
    tbeginII = chrono::high_resolution_clock::now();
#endif
#ifdef CUDAACCL
    while (/* Iteration criterion */  numIter < N &&
           /* Gradient tolerance  */  (Mc_isminimizationstate[0])) {
//#ifdef CUDATIMETRACK_MACRO
//        chrono::high_resolution_clock::time_point tbeginiter, tenditer;
//        tbeginiter = chrono::high_resolution_clock::now();
//#endif
#ifdef CUDATIMETRACK
        chrono::high_resolution_clock::time_point tbegin, tend;
#endif

#ifdef ALLSYNC
        cudaDeviceSynchronize();
#endif
//PING PONG SWAP
//        CUDAcommon::handleerror(cudaStreamWaitEvent(*Msp2, *Mep1, 0));

#ifdef CUDATIMETRACK
        tbegin = chrono::high_resolution_clock::now();
#endif
        CUDAcommon::handleerror(cudaStreamSynchronize(*Msp1));
        CUDAcommon::handleerror(cudaStreamSynchronize(stream_shiftsafe));
#ifdef CUDATIMETRACK
        tend = chrono::high_resolution_clock::now();
        chrono::duration<floatingpoint> elapsed_run1(tend - tbegin);
        c5 += elapsed_run1.count();
#endif

        Msps = Msp1;
        Msp1 = Msp2;
        Msp2 = Msps;
        Meps = Mep1;
        Mep1 = Mep2;
        Mep2 = Meps;
        Mmg_ss = Mmg_s1;
        Mmg_s1 = Mmg_s2;
        Mmg_s2 = Mmg_ss;
        Msg_ss = Msg_s1;
        Msg_s1 = Msg_s2;
        Msg_s2 = Msg_ss;
//PING ENDS
#ifdef ALLSYNC
        cudaDeviceSynchronize();
#endif
        numIter++;
#if defined(SERIAL_CUDACROSSCHECK) && defined(DETAILEDOUTPUT_LAMBDA)
        std::cout<<"SL safestate "<<_safeMode<<endl;
#endif
        if(Mc_issafestate[0]) {
            _safeMode = false;
        }
#ifdef CUDATIMETRACK_MACRO
        CUDAcommon::serltime.TcomputeEiter = 0.0;
        CUDAcommon::cudatime.TcomputeEiter = 0.0;
        chrono::high_resolution_clock::time_point tLbegin, tLend;
        tLbegin = chrono::high_resolution_clock::now();
#endif
//        CUDAcommon::handleerror(cudaStreamSynchronize(*Msp2));//make sure previous iteration is done.
        //find lambda by line search, move beads
        lambda = backtrackingLineSearchCUDA(FFM, MAXDIST, LAMBDAMAX, Msg_s1);
#ifdef CUDATIMETRACK_MACRO
        tLend= chrono::high_resolution_clock::now();
        chrono::duration<floatingpoint> elapsed_runiter(tLend - tLbegin);
        std::cout<<" CUDA Iter "<<numIter<<" Lambda Time taken (s) "<<elapsed_runiter
                .count() - CUDAcommon::serltime.TcomputeEiter <<endl;
#endif
#ifdef ALLSYNC
        cudaDeviceSynchronize();
#endif

#ifdef CUDATIMETRACK
        tbegin = chrono::high_resolution_clock::now();
#endif
        CUDAmoveBeads(*Msp1, Mmg_s1);
//        CUDAcommon::handleerror(cudaEventRecord(*Mep1, *Msp1));//This seems unnecessary.
        //wait for movebeads to finish before calculating forces1

#ifdef ALLSYNC
        cudaDeviceSynchronize();
#endif
        //Synchronize to ensure forces are calculated on moved beads.
        CUDAcommon::handleerror(cudaStreamSynchronize(*Msp1));
//        CUDAcommon::handleerror(cudaStreamSynchronize(*Msp2));
        //@CUDA Get minimizaton state
        // @{
//        CGMethod::CUDAgetPolakvars(true, *Msp1, gpu_GRADTOL, Mmg_s1, Mmg_s2, Msg_s2, Mc_isminimizationstate);
        CGMethod::CUDAgetPolakvars(*Msp1, gpu_GRADTOL, Mmg_s1, Mmg_s2, Mc_isminimizationstate);
#ifdef ALLSYNC
        cudaDeviceSynchronize();
#endif
        CUDAcommon::handleerror(cudaEventRecord(*Mep1, *Msp1));
        //@}
#ifdef CUDATIMETRACK
        tend = chrono::high_resolution_clock::now();
        chrono::duration<floatingpoint> elapsed_run1b(tend - tbegin);
        c1 += elapsed_run1b.count();
#endif

#if defined(CROSSCHECK) || defined(CUDAACCL)
        cross_checkclass::Aux=true;
#endif
#ifdef ALLSYNC
        cudaDeviceSynchronize();
#endif

        cvars = CUDAcommon::getCUDAvars();
        cvars.streamvec.clear();
        CUDAcommon::cudavars = cvars;
#ifdef CUDATIMETRACK
        tbegin = chrono::high_resolution_clock::now();
#endif
        CUDAcommon::handleerror(cudaStreamSynchronize(stream_dotcopy));
#ifdef CUDATIMETRACK
        tend = chrono::high_resolution_clock::now();
        chrono::duration<floatingpoint> elapsed_run2(tend - tbegin);
        c2 += elapsed_run2.count();
#endif

        //compute new forces
        FFM.computeForces(Bead::getDbData().coords.data(), Bead::getDbData().forcesAux.data());//split and synchronize
#ifdef DETAILEDOUTPUT
        std::cout<<"MB printing beads & forces L "<<lambda<<endl;
        long i = 0;
        long index = 0;
        for(auto b:Bead::getBeads()){
            index = 3 * b->getStableIndex();

            std::cout<<b->getId()<<" "<<coord[index]<<" "<<coord[index + 1]<<" "
                    ""<<coord[index + 2]<<" "
                    ""<<forceAux[index]<<" "
                    ""<<forceAux[index + 1]<<" "<<forceAux[index + 2]<<" "<<3 *
                    b->getStableIndex()<<endl;
        }
        std::cout<<"MB printed beads & forces"<<endl;
#endif

#ifdef ALLSYNC
        cudaDeviceSynchronize();
#endif
#ifdef CUDATIMETRACK
        tbegin = chrono::high_resolution_clock::now();
#endif
        //wait for forces to be calculated
        for(auto strm:CUDAcommon::getCUDAvars().streamvec)
            CUDAcommon::handleerror(cudaStreamSynchronize(*strm));
#ifdef CUDATIMETRACK
        tend= chrono::high_resolution_clock::now();
        chrono::duration<floatingpoint> elapsed_run(tend - tbegin);
        CUDAcommon::cudatime.TveccomputeF.push_back(elapsed_run.count());
        CUDAcommon::cudatime.TcomputeF += elapsed_run.count();
#endif
#ifdef CUDATIMETRACK
        tbegin = chrono::high_resolution_clock::now();
#endif
//Copying forces back to Host was here.
#ifdef CUDATIMETRACK
        tend = chrono::high_resolution_clock::now();
        chrono::duration<floatingpoint> elapsed_run1c(tend - tbegin);
        c1 += elapsed_run1c.count();
#endif

#ifdef CUDATIMETRACK
        tbegin = chrono::high_resolution_clock::now();
#endif
        //compute direction CUDA
        CGMethod::CUDAallFADotFA(stream_dotcopy); //newGrad
#ifdef ALLSYNC
        cudaDeviceSynchronize();
#endif
        CGMethod::CUDAallFADotFAP(stream_dotcopy); //prevGrad
#ifdef ALLSYNC
        cudaDeviceSynchronize();
#endif
        CUDAcommon::handleerror(cudaEventRecord(event_dot,stream_dotcopy));
        CUDAcommon::handleerror(cudaStreamWaitEvent(stream_shiftsafe, event_dot,0));
//Copy forces
        FFM.CUDAcopyForces(stream_dotcopy, CUDAcommon::getCUDAvars().gpu_forceAuxP,CUDAcommon::getCUDAvars().gpu_forceAux);
#ifdef CUDATIMETRACK
        tend = chrono::high_resolution_clock::now();
        chrono::duration<floatingpoint> elapsed_run2c(tend - tbegin);
        c2 += elapsed_run2c.count();
#endif
#ifdef ALLSYNC
        cudaDeviceSynchronize();
#endif
#ifdef CUDATIMETRACK
        tbegin = chrono::high_resolution_clock::now();
#endif
        //Polak-Ribieri update beta & shift gradient
        CUDAshiftGradient(stream_shiftsafe, Mmg_s1);
#ifdef SERIAL_CUDACROSSCHECK
        CUDAcommon::handleerror(cudaStreamSynchronize(stream_shiftsafe));
#endif
/*        CUDAcommon::handleerror(cudaStreamSynchronize(*Msp2));
        //@CUDA Get minimizaton state{
//        CGMethod::CUDAgetPolakvars(true, *Msp1, gpu_GRADTOL, Mmg_s1, Mmg_s2, Msg_s2, Mc_isminimizationstate);
        CGMethod::CUDAgetPolakvars(*Msp1, gpu_GRADTOL, Mmg_s1, Mmg_s2, Mc_isminimizationstate);
#ifdef ALLSYNC
        cudaDeviceSynchronize();
#endif
        CUDAcommon::handleerror(cudaEventRecord(*Mep1, *Msp1));*/
        CGMethod::CUDAgetPolakvars2(stream_shiftsafe, Msg_s2);
#ifdef ALLSYNC
        cudaDeviceSynchronize();
#endif
        CUDAshiftGradientifSafe(stream_shiftsafe, Mmg_s1, Msg_s1);
#ifdef ALLSYNC
        cudaDeviceSynchronize();
#endif
#ifdef CUDATIMETRACK
        tend = chrono::high_resolution_clock::now();
        chrono::duration<floatingpoint> elapsed_run3(tend - tbegin);
        c3 += elapsed_run3.count();
#endif
#ifdef CUDATIMETRACK
        tbegin = chrono::high_resolution_clock::now();
#endif
        if(Mc_isminimizationstate[0]  == true){
            //Copy to host
            CUDAcommon::handleerror(cudaStreamWaitEvent(Ms3, *Mep1, 0));
//            CUDAcommon::handleerror(cudaStreamWaitEvent(Ms4, event_safe, 0));//event_safe is not attached to any event
#ifdef ALLSYNC
            cudaDeviceSynchronize();
#endif
            cudaMemcpyAsync(Mmh_stop, Mmg_s2, sizeof(bool), cudaMemcpyDeviceToHost, Ms3);
#ifdef ALLSYNC
            cudaDeviceSynchronize();
#endif
            //TODO remove later... June 7, 2018. Removed.
//            std::cout<<"safe state copy"<<endl;
//            cudaMemcpyAsync(Msh_stop, Msg_s2, sizeof(bool), cudaMemcpyDeviceToHost, Ms4);

        }
#ifdef CUDATIMETRACK
        tend = chrono::high_resolution_clock::now();
        chrono::duration<floatingpoint> elapsed_run4(tend - tbegin);
        c4 += elapsed_run4.count();
#endif
    }

#ifdef CUDATIMETRACK_MACRO
    std::cout<<"CUDA start min time taken (s) "<<CUDAcommon::cudatime.Tstartmin<<endl;
    std::cout<<"CUDA Energy time taken (s) "<<CUDAcommon::cudatime.TcomputeE<<"for total "
            "iters "<<CUDAcommon::cudatime.Ecount<<endl;
    std::cout<<"CUDA Force time taken (s) "<<CUDAcommon::cudatime.TcomputeF<<endl;
    std::cout<<"CUDA Energy time per iter (s/iter) "<<CUDAcommon::cudatime.TcomputeE/
            (floatingpoint(CUDAcommon::cudatime.Ecount))<<endl;
    std::cout<<"CUDA Split Times Iter "<<numIter<<" "<<c1<<" "<<c2<<" "<<c3<<" "<<c4<<" "
            ""<<c5<<endl;
    std::cout<<"CUDA Add "<<c5+c4+c3+c2+c1<<endl;
#endif
    std::cout<<"CUDA Total number of iterations "<<numIter<<endl;
#endif //CUDAACCL

    numIter = 0;
#ifdef CUDATIMETRACK_MACRO
    floatingpoint s1 = 0.0;
    floatingpoint s2,s3,s4;
    s2 = 0.0;s3 = 0.0;s4 = 0.0;
    CUDAcommon::serltime.Tlambda = 0.0;
    CUDAcommon::serltime.Ecount = 0;
    CUDAcommon::serltime.TcomputeE = 0.0;
    CUDAcommon::serltime.TcomputeF = 0.0;
#endif
    _safeMode = false;
#ifdef OPTIMOUT
std::cout<<"----------------------------------------"<<endl;
    std::cout<<"maxF "<<maxF()<<endl;
#endif
	tend = chrono::high_resolution_clock::now();
	chrono::duration<floatingpoint> elapsed_other(tend - tbegin);
	CUDAcommon::tmin.tother+= elapsed_other.count();
    //@@@} STEP 4 OTHER
=======
    
    numIter = 0;

//std::cout<<"----------------------------------------"<<endl;
//    std::cout<<"maxF "<<maxF()<<endl;
>>>>>>> 3756ffcd
#ifdef SERIAL
    while (/* Iteration criterion */  numIter < N &&
           /* Gradient tolerance  */  (Ms_isminimizationstate )) {

//#ifdef CUDATIMETRACK_MACRO
//        chrono::high_resolution_clock::time_point tbeginiter, tenditer;
//        tbeginiter = chrono::high_resolution_clock::now();
//#endif

		//@@@{ STEP 5 OTHER
	    tbegin = chrono::high_resolution_clock::now();
	    if(std::is_same<floatingpoint,float>::value) {
		    //set the floor of lambda (lowest lambda allowed based on maxf
		    int maxForder = static_cast<int>(floor(log10(maxForce)));
		    if (maxForder < 0) maxForder--;

		    CGMethod::setLAMBDATOL(maxForder);
	    }

	    tend = chrono::high_resolution_clock::now();
	    chrono::duration<floatingpoint> elapsed_other2(tend - tbegin);
	    CUDAcommon::tmin.tother+= elapsed_other2.count();
	    //@@@} OTHER

        floatingpoint beta, newGrad, prevGrad;
//        std::cout<<"SERL maxF "<<maxF()<<endl;

        numIter++;
<<<<<<< HEAD
#if defined(SERIAL_CUDACROSSCHECK) && defined(DETAILEDOUTPUT_LAMBDA)
        std::cout<<"SL safestate "<<_safeMode<<endl;
#endif
#ifdef CUDATIMETRACK_MACRO
        CUDAcommon::serltime.TcomputeEiter = 0.0;
        CUDAcommon::cudatime.TcomputeEiter = 0.0;
        chrono::high_resolution_clock::time_point tLbegin, tLend;
        tLbegin = chrono::high_resolution_clock::now();
#endif
		//@@@{ STEP 6 FIND LAMBDA
	    tbegin = chrono::high_resolution_clock::now();
        bool *dummy = nullptr;
	    lambda = _safeMode ? safeBacktrackingLineSearch(FFM, MAXDIST, maxForce, LAMBDAMAX, dummy)
                           : backtrackingLineSearch(FFM, MAXDIST, maxForce, LAMBDAMAX,
                                                    LAMBDARUNNINGAVERAGEPROBABILITY, dummy);
	    tend = chrono::high_resolution_clock::now();
	    chrono::duration<floatingpoint> elapsed_lambda(tend - tbegin);
	    CUDAcommon::tmin.findlambda+= elapsed_lambda.count();
	    ////@@@@} FIND LAMBDA

#ifdef CUDATIMETRACK_MACRO
        tLend= chrono::high_resolution_clock::now();
        chrono::duration<floatingpoint> elapsed_runiter(tLend - tLbegin);
        std::cout<<"SERL Iter "<<numIter<<" Lambda Time taken (s) "<<elapsed_runiter.count() - CUDAcommon::cudatime.TcomputeEiter<<endl;
#endif

#ifdef SERIAL_CUDACROSSCHECK
        CUDAcommon::handleerror(cudaDeviceSynchronize());
        floatingpoint cuda_lambda[1];
        CUDAcommon::handleerror(cudaMemcpy(cuda_lambda, CUDAcommon::cudavars.gpu_lambda,  sizeof(floatingpoint),
                                           cudaMemcpyDeviceToHost));
        std::cout<<"Lambda CUDA "<<cuda_lambda[0]<<" SERL "<<lambda<<endl;
#endif
#ifdef CUDATIMETRACK
        tbegin = chrono::high_resolution_clock::now();
#endif
        //@@@{ STEP7 OTHER
		if(Ms_isminimizationstate) {
			tbegin = chrono::high_resolution_clock::now();
	        //SERIAL VERSION
	        moveBeads(lambda);
			tend = chrono::high_resolution_clock::now();
			chrono::duration<floatingpoint> elapsed_other3(tend - tbegin);
			CUDAcommon::tmin.tother+= elapsed_other3.count();
        }
        //@@@} OTHER
#if defined(CROSSCHECK) || defined(CUDAACCL)
        cross_checkclass::Aux=true;
#endif
#ifdef CUDATIMETRACK
        tend = chrono::high_resolution_clock::now();
        chrono::duration<floatingpoint> elapsed_runs1(tend - tbegin);
        s1 += elapsed_runs1.count();
#endif
        ///@@@{ STEP 8 compute new forces
	    tbegin = chrono::high_resolution_clock::now();
        FFM.computeForces(Bead::getDbData().coords.data(), Bead::getDbData().forcesAux.data());//split and synchronize
        maxForce = maxF();
	    tend = chrono::high_resolution_clock::now();
	    chrono::duration<floatingpoint> elapsed_force(tend - tbegin);
	    CUDAcommon::tmin.computeforces+= elapsed_force.count();
        ///@@@}
=======


        bool *dummy;
        lambda = _safeMode ? safeBacktrackingLineSearch(FFM, MAXDIST, LAMBDAMAX, dummy)
                           : backtrackingLineSearch(FFM, MAXDIST, LAMBDAMAX, dummy);

        if(Ms_isminimizationstate)
            //SERIAL VERSION
            moveBeads(lambda);

        //compute new forces
        FFM.computeForces(coord, forceAux);//split and synchronize
>>>>>>> 3756ffcd
#ifdef DETAILEDOUTPUT
        std::cout<<"MB printing beads & forces L "<<lambda<<endl;
        long i = 0;
        long index = 0;
        for(auto b:Bead::getBeads()){
            index = 3 * b->getStableIndex();

            std::cout<<b->getId()<<" "<<coord[index]<<" "<<coord[index + 1]<<" "
                    ""<<coord[index + 2]<<" "
                    ""<<forceAux[index]<<" "
                    ""<<forceAux[index + 1]<<" "<<forceAux[index + 2]<<" "<<3 *
                    b->getStableIndex()<<endl;
        }
        std::cout<<"MB printed beads & forces"<<endl;
#endif
<<<<<<< HEAD
#ifdef CUDATIMETRACK
        tbegin = chrono::high_resolution_clock::now();
#endif
        //@@@{ STEP 9 OTHER
	    tbegin= chrono::high_resolution_clock::now();
=======

>>>>>>> 3756ffcd
        //compute direction
//        std::cout<<"serial"<<endl;
        newGrad = CGMethod::allFADotFA();
        prevGrad = CGMethod::allFADotFAP();
<<<<<<< HEAD
#ifdef CUDATIMETRACK
        tend = chrono::high_resolution_clock::now();
        chrono::duration<floatingpoint> elapsed_runs2a(tend - tbegin);
        s2 += elapsed_runs2a.count();
#endif
#ifdef CUDATIMETRACK
        tbegin = chrono::high_resolution_clock::now();
#endif
=======


>>>>>>> 3756ffcd
        //Polak-Ribieri update
        beta = max<floatingpoint>((floatingpoint)0.0, (newGrad - prevGrad) /
        curGrad);
//        cout<<"lambda "<<lambda<<" beta "<<beta<<endl;
        if(Ms_isminimizationstate)
            //shift gradient
            shiftGradient(beta);

<<<<<<< HEAD
        tend = chrono::high_resolution_clock::now();
	    chrono::duration<floatingpoint> elapsed_other4(tend - tbegin);
	    CUDAcommon::tmin.tother+= elapsed_other4.count();
        //@@@} OTHER

#ifdef CUDATIMETRACK
        tend = chrono::high_resolution_clock::now();
        chrono::duration<floatingpoint> elapsed_runs3a(tend - tbegin);
        s3 += elapsed_runs3a.count();
#endif
#if defined(SERIAL_CUDACROSSCHECK) && defined(DETAILEDOUTPUT_BETA)
        std::cout<<"Shift Gradient "<<beta<<endl;
        CUDAcommon::handleerror(cudaDeviceSynchronize(),"CGPolakRibiereMethod.cu","CGPolakRibiereMethod.cu");
        std::cout<<"Beta serial "<<beta<<endl;
        std::cout<<"newGrad "<<newGrad<<" prevGrad "<<prevGrad<<" curGrad "<<curGrad<<endl;
#endif
#ifdef CUDATIMETRACK
        tbegin = chrono::high_resolution_clock::now();
#endif
#ifdef CUDATIMETRACK
        tbegin = chrono::high_resolution_clock::now();
#endif

        //@@@{ STEP 10 vectorized copy
	    tbegin = chrono::high_resolution_clock::now();
        Bead::getDbData().forcesAuxP = Bead::getDbData().forcesAux;
	    tend = chrono::high_resolution_clock::now();
	    chrono::duration<floatingpoint> elapsed_copy2(tend - tbegin);
	    CUDAcommon::tmin.copyforces+= elapsed_copy2.count();
        //@@@}
#ifdef CUDATIMETRACK
        tend = chrono::high_resolution_clock::now();
        chrono::duration<floatingpoint> elapsed_runs2b(tend - tbegin);
        s2 += elapsed_runs2b.count();
#endif
#ifdef CUDATIMETRACK
        tbegin = chrono::high_resolution_clock::now();
#endif
=======
        //vectorized copy
        FFM.copyForces(forceAuxPrev, forceAux);

>>>>>>> 3756ffcd
        //direction reset if not downhill, or no progress made
        Ms_issafestate = CGMethod::allFDotFA() <= 0 || areEqual(curGrad, newGrad);
        if(Ms_issafestate && Ms_isminimizationstate ) {
            shiftGradient(0.0);
            _safeMode = true;

        }

<<<<<<< HEAD
#ifdef CUDATIMETRACK
        tend = chrono::high_resolution_clock::now();
        chrono::duration<floatingpoint> elapsed_runs3b(tend - tbegin);
        s3 += elapsed_runs3b.count();
#endif
#ifdef CUDATIMETRACK
        tbegin = chrono::high_resolution_clock::now();
#endif
=======
>>>>>>> 3756ffcd
        curGrad = newGrad;
        Ms_isminimizationstate = maxForce > GRADTOL;
<<<<<<< HEAD
#ifdef CUDATIMETRACK
        tend = chrono::high_resolution_clock::now();
        chrono::duration<floatingpoint> elapsed_runs1b(tend - tbegin);
        s1 += elapsed_runs1b.count();
#endif
    }
#endif //SERIAL
#ifdef OPTIMOUT
    std::cout<<"SERL Total number of iterations "<<numIter<<endl;
#endif
#ifdef CUDATIMETRACK_MACRO
    std::cout<<"SERL Energy time taken (s) "<<CUDAcommon::serltime.TcomputeE<<" for total "
            "iters "<<CUDAcommon::serltime.Ecount<<endl;
    std::cout<<"SERL Force time taken (s) "<<CUDAcommon::serltime.TcomputeF<<endl;
    std::cout<<"SERL Energy time per iter (s/iter) "<<CUDAcommon::serltime.TcomputeE/
                                                      (floatingpoint(CUDAcommon::serltime.Ecount))
             <<endl;
    std::cout<<"SERL Split Times Iter "<<numIter<<" "<<s1<<" "<<s2<<" "<<s3<<" "<<s4<<endl;
    std::cout<<"SERL Add "<<s1+s2+s3+s4<<endl;
#endif
#ifdef CUDATIMETRACK
    tendII= chrono::high_resolution_clock::now();
    chrono::duration<floatingpoint> elapsed_runslice2(tendII - tbeginII);
    std::cout<<"Slice time "<<elapsed_runslice2.count()<<endl;
    tbeginII = chrono::high_resolution_clock::now();
#endif
=======
        


    }
#endif //SERIAL
//    std::cout<<"SERL Total number of iterations "<<numIter<<endl;

>>>>>>> 3756ffcd
    if (numIter >= N) {
#ifdef CUDAACCL


#endif
        //TODO think about integrating CUDA version here
        cout << endl;

        cout << "WARNING: Did not minimize in N = " << N << " steps." << endl;
        cout << "Maximum force in system = " << maxF() << endl;

        cout << "Culprit ..." << endl;
        auto b = maxBead();
        if(b != nullptr) b->getParent()->printSelf();

#ifdef CUDAACCL
        auto cvars = CUDAcommon::getCUDAvars();
        cvars.streamvec.clear();
        CUDAcommon::cudavars = cvars;
#endif
        cout << "System energy..." << endl;
        FFM.computeEnergy(Bead::getDbData().coords.data(), true);
#ifdef CUDAACCL
        for(auto strm:CUDAcommon::getCUDAvars().streamvec)
            CUDAcommon::handleerror(cudaStreamSynchronize(*strm));
#endif
        cout << endl;
    }

    result.energiesAfter = FFM.computeEnergyHRMD(Bead::getDbData().coords.data());

    //final force calculation
<<<<<<< HEAD
    FFM.computeForces(Bead::getDbData().coords.data(), Bead::getDbData().forces.data());
#ifdef ALLSYNC
    cudaDeviceSynchronize();
#endif
#ifdef CUDATIMETRACK
    tbegin = chrono::high_resolution_clock::now();
#endif
#ifdef CUDAACCL
    for(auto strm:CUDAcommon::getCUDAvars().streamvec)
        CUDAcommon::handleerror(cudaStreamSynchronize(*strm));
#endif
#ifdef CUDATIMETRACK
    tend= chrono::high_resolution_clock::now();
    chrono::duration<floatingpoint> elapsed_run2(tend - tbegin);
    CUDAcommon::cudatime.TveccomputeF.push_back(elapsed_run2.count());
    CUDAcommon::cudatime.TcomputeF += elapsed_run2.count();
#endif
=======
    FFM.computeForces(coord, force);
>>>>>>> 3756ffcd

#ifdef SERIAL
    Bead::getDbData().forcesAux = Bead::getDbData().forces;

#endif

#ifdef SERIAL
    //TODO Comment during SERIAL_CUDACROSSCHECK @{
    delete [] Mc_isminimizationstate;
    delete [] Mc_issafestate;
    //@}
#endif
<<<<<<< HEAD
    //TODO make sure it calculates stretchforce in CUDA.
#ifdef CUDAACCL
    FFM.assignallforcemags();
#endif
    //@ STEP 11 END MINIMIZATION
	tbegin = chrono::high_resolution_clock::now();
    endMinimization();

#ifdef CUDATIMETRACK
    tendII= chrono::high_resolution_clock::now();
    chrono::duration<floatingpoint> elapsed_runslice4(tendII - tbeginII);
    std::cout<<"Slice time "<<elapsed_runslice4.count()<<endl;
    tbeginII = chrono::high_resolution_clock::now();
#endif
=======
 
    endMinimization();
>>>>>>> 3756ffcd
    FFM.computeLoadForces();

    // compute the Hessian matrix at this point if the feature is enabled
    if(SysParams::Mechanics().hessTracking){
        int total_DOF = Bead::getDbData().coords.size_raw();
        FFM.computeHessian(Bead::getDbData().coords.data(), Bead::getDbData().forcesAux.data(), total_DOF, SysParams::Mechanics().hessDelta);
    }

#ifdef OPTIMOUT
    std::cout<<"End Minimization************"<<endl;
#endif
    FFM.cleanupAllForceFields();
<<<<<<< HEAD
	tend = chrono::high_resolution_clock::now();
	chrono::duration<floatingpoint> elapsed_end(tend - tbegin);
	CUDAcommon::tmin.endminimization+= elapsed_end.count();
	//@} END MINIMIZTION
=======

>>>>>>> 3756ffcd
#ifdef DETAILEDOUTPUT
    std::cout<<"printing beads & forces"<<endl;
    for(auto b:Bead::getBeads()){
        std::cout<<b->getId()<<" "<< b->coordinate() <<" "
                ""<<b->force() <<endl;
    }
    std::cout<<"printed beads & forces"<<endl;
#endif

<<<<<<< HEAD
#ifdef CUDATIMETRACK
    tendII= chrono::high_resolution_clock::now();
    chrono::duration<floatingpoint> elapsed_runslice3(tendII - tbeginII);
    std::cout<<"Slice time "<<elapsed_runslice3.count()<<endl;
    tendTot= chrono::high_resolution_clock::now();
    chrono::duration<floatingpoint> elapsed_runtot(tendTot - tbeginTot);
    std::cout<<"Total Minimization time "<<elapsed_runtot.count()<<endl;
#endif

    return result;
=======
>>>>>>> 3756ffcd
}<|MERGE_RESOLUTION|>--- conflicted
+++ resolved
@@ -49,7 +49,7 @@
     tbegin = chrono::high_resolution_clock::now();
     startMinimization();//TODO needs to be hostallocdefault and MemCpyAsync followed by CudaStreamSynchronize
 
-<<<<<<< HEAD
+
 #ifdef ALLSYNC
     cudaDeviceSynchronize();
 #endif
@@ -82,12 +82,7 @@
 	//Output energy
 //	cout<<"Energy before minimization"<<endl;
 //	FFM.computeEnergy(coord, force, 0.0, true);
-=======
-    FFM.vectorizeAllForceFields();//each forcefield needs to use hostallocdefault and MemCpyAsync followed by CudaStreamSynchronize
-
-    FFM.computeForces(coord, force); //split and synchronize in the end
-
->>>>>>> 3756ffcd
+
 #ifdef SERIAL // SERIAL
 	//@@@{ STEP 3: COPY FORCES
 	tbegin = chrono::high_resolution_clock::now();
@@ -107,7 +102,7 @@
     // (as opposed to finding lambda)
     bool Ms_isminimizationstate, Ms_issafestate;
     int numIter = 0;
-<<<<<<< HEAD
+
     floatingpoint lambda;
 #ifdef CUDAACCL
     volatile bool *Mc_isminimizationstate;
@@ -115,9 +110,7 @@
     Ms_isminimizationstate = false;
     Ms_issafestate = false;
 #endif
-=======
-    double lambda;
->>>>>>> 3756ffcd
+
 #ifdef SERIAL
     //TODO Comment during SERIAL_CUDACROSSCHECK @{
     bool *Mc_isminimizationstate;
@@ -128,7 +121,7 @@
     Mc_issafestate = new bool[1];
     Mc_isminimizationstate[0] = false;//points to address of Mmh_stop
     Mc_issafestate[0] = false;//points to address of Msh_stop
-<<<<<<< HEAD
+
 #endif
 #ifdef CUDATIMETRACK
     chrono::high_resolution_clock::time_point tbegin, tend;
@@ -267,9 +260,7 @@
 
 #ifdef SERIAL //SERIAL
 	//@@@{ STEP 4 OTHER
-=======
-
->>>>>>> 3756ffcd
+
     //FIND MAXIMUM ERROR BETWEEN CUDA AND VECTORIZED FORCES{
     //VECTORIZED. Prep for Polak{
 	tbegin = chrono::high_resolution_clock::now();
@@ -293,7 +284,7 @@
 #endif
     //
 #endif
-<<<<<<< HEAD
+
 #ifdef CUDATIMETRACK_MACRO
     CUDAcommon::cudatime.Tlambda = 0.0;
     CUDAcommon::cudatime.Ecount = 0;
@@ -582,13 +573,7 @@
 	chrono::duration<floatingpoint> elapsed_other(tend - tbegin);
 	CUDAcommon::tmin.tother+= elapsed_other.count();
     //@@@} STEP 4 OTHER
-=======
-    
-    numIter = 0;
-
-//std::cout<<"----------------------------------------"<<endl;
-//    std::cout<<"maxF "<<maxF()<<endl;
->>>>>>> 3756ffcd
+
 #ifdef SERIAL
     while (/* Iteration criterion */  numIter < N &&
            /* Gradient tolerance  */  (Ms_isminimizationstate )) {
@@ -617,7 +602,7 @@
 //        std::cout<<"SERL maxF "<<maxF()<<endl;
 
         numIter++;
-<<<<<<< HEAD
+
 #if defined(SERIAL_CUDACROSSCHECK) && defined(DETAILEDOUTPUT_LAMBDA)
         std::cout<<"SL safestate "<<_safeMode<<endl;
 #endif
@@ -680,20 +665,7 @@
 	    chrono::duration<floatingpoint> elapsed_force(tend - tbegin);
 	    CUDAcommon::tmin.computeforces+= elapsed_force.count();
         ///@@@}
-=======
-
-
-        bool *dummy;
-        lambda = _safeMode ? safeBacktrackingLineSearch(FFM, MAXDIST, LAMBDAMAX, dummy)
-                           : backtrackingLineSearch(FFM, MAXDIST, LAMBDAMAX, dummy);
-
-        if(Ms_isminimizationstate)
-            //SERIAL VERSION
-            moveBeads(lambda);
-
-        //compute new forces
-        FFM.computeForces(coord, forceAux);//split and synchronize
->>>>>>> 3756ffcd
+
 #ifdef DETAILEDOUTPUT
         std::cout<<"MB printing beads & forces L "<<lambda<<endl;
         long i = 0;
@@ -709,20 +681,17 @@
         }
         std::cout<<"MB printed beads & forces"<<endl;
 #endif
-<<<<<<< HEAD
+
 #ifdef CUDATIMETRACK
         tbegin = chrono::high_resolution_clock::now();
 #endif
         //@@@{ STEP 9 OTHER
-	    tbegin= chrono::high_resolution_clock::now();
-=======
-
->>>>>>> 3756ffcd
+
         //compute direction
 //        std::cout<<"serial"<<endl;
         newGrad = CGMethod::allFADotFA();
         prevGrad = CGMethod::allFADotFAP();
-<<<<<<< HEAD
+
 #ifdef CUDATIMETRACK
         tend = chrono::high_resolution_clock::now();
         chrono::duration<floatingpoint> elapsed_runs2a(tend - tbegin);
@@ -731,10 +700,7 @@
 #ifdef CUDATIMETRACK
         tbegin = chrono::high_resolution_clock::now();
 #endif
-=======
-
-
->>>>>>> 3756ffcd
+
         //Polak-Ribieri update
         beta = max<floatingpoint>((floatingpoint)0.0, (newGrad - prevGrad) /
         curGrad);
@@ -743,7 +709,6 @@
             //shift gradient
             shiftGradient(beta);
 
-<<<<<<< HEAD
         tend = chrono::high_resolution_clock::now();
 	    chrono::duration<floatingpoint> elapsed_other4(tend - tbegin);
 	    CUDAcommon::tmin.tother+= elapsed_other4.count();
@@ -782,11 +747,7 @@
 #ifdef CUDATIMETRACK
         tbegin = chrono::high_resolution_clock::now();
 #endif
-=======
-        //vectorized copy
-        FFM.copyForces(forceAuxPrev, forceAux);
-
->>>>>>> 3756ffcd
+
         //direction reset if not downhill, or no progress made
         Ms_issafestate = CGMethod::allFDotFA() <= 0 || areEqual(curGrad, newGrad);
         if(Ms_issafestate && Ms_isminimizationstate ) {
@@ -795,7 +756,7 @@
 
         }
 
-<<<<<<< HEAD
+
 #ifdef CUDATIMETRACK
         tend = chrono::high_resolution_clock::now();
         chrono::duration<floatingpoint> elapsed_runs3b(tend - tbegin);
@@ -804,11 +765,10 @@
 #ifdef CUDATIMETRACK
         tbegin = chrono::high_resolution_clock::now();
 #endif
-=======
->>>>>>> 3756ffcd
+
         curGrad = newGrad;
         Ms_isminimizationstate = maxForce > GRADTOL;
-<<<<<<< HEAD
+
 #ifdef CUDATIMETRACK
         tend = chrono::high_resolution_clock::now();
         chrono::duration<floatingpoint> elapsed_runs1b(tend - tbegin);
@@ -835,15 +795,7 @@
     std::cout<<"Slice time "<<elapsed_runslice2.count()<<endl;
     tbeginII = chrono::high_resolution_clock::now();
 #endif
-=======
-        
-
-
-    }
-#endif //SERIAL
-//    std::cout<<"SERL Total number of iterations "<<numIter<<endl;
-
->>>>>>> 3756ffcd
+
     if (numIter >= N) {
 #ifdef CUDAACCL
 
@@ -876,7 +828,7 @@
     result.energiesAfter = FFM.computeEnergyHRMD(Bead::getDbData().coords.data());
 
     //final force calculation
-<<<<<<< HEAD
+
     FFM.computeForces(Bead::getDbData().coords.data(), Bead::getDbData().forces.data());
 #ifdef ALLSYNC
     cudaDeviceSynchronize();
@@ -894,9 +846,7 @@
     CUDAcommon::cudatime.TveccomputeF.push_back(elapsed_run2.count());
     CUDAcommon::cudatime.TcomputeF += elapsed_run2.count();
 #endif
-=======
-    FFM.computeForces(coord, force);
->>>>>>> 3756ffcd
+
 
 #ifdef SERIAL
     Bead::getDbData().forcesAux = Bead::getDbData().forces;
@@ -909,7 +859,7 @@
     delete [] Mc_issafestate;
     //@}
 #endif
-<<<<<<< HEAD
+
     //TODO make sure it calculates stretchforce in CUDA.
 #ifdef CUDAACCL
     FFM.assignallforcemags();
@@ -924,10 +874,7 @@
     std::cout<<"Slice time "<<elapsed_runslice4.count()<<endl;
     tbeginII = chrono::high_resolution_clock::now();
 #endif
-=======
- 
-    endMinimization();
->>>>>>> 3756ffcd
+
     FFM.computeLoadForces();
 
     // compute the Hessian matrix at this point if the feature is enabled
@@ -940,14 +887,12 @@
     std::cout<<"End Minimization************"<<endl;
 #endif
     FFM.cleanupAllForceFields();
-<<<<<<< HEAD
+
 	tend = chrono::high_resolution_clock::now();
 	chrono::duration<floatingpoint> elapsed_end(tend - tbegin);
 	CUDAcommon::tmin.endminimization+= elapsed_end.count();
 	//@} END MINIMIZTION
-=======
-
->>>>>>> 3756ffcd
+
 #ifdef DETAILEDOUTPUT
     std::cout<<"printing beads & forces"<<endl;
     for(auto b:Bead::getBeads()){
@@ -957,7 +902,7 @@
     std::cout<<"printed beads & forces"<<endl;
 #endif
 
-<<<<<<< HEAD
+
 #ifdef CUDATIMETRACK
     tendII= chrono::high_resolution_clock::now();
     chrono::duration<floatingpoint> elapsed_runslice3(tendII - tbeginII);
@@ -968,6 +913,5 @@
 #endif
 
     return result;
-=======
->>>>>>> 3756ffcd
+
 }