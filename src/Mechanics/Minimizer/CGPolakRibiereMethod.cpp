--- conflicted
+++ resolved
@@ -233,7 +233,6 @@
     //FIND MAXIMUM ERROR BETWEEN CUDA AND VECTORIZED FORCES{
     //VECTORIZED. Prep for Polak{
     double curGrad = CGMethod::allFDotF();
-<<<<<<< HEAD
     Ms_isminimizationstate = true;
     Ms_issafestate = false;
     Ms_isminimizationstate = maxF() > GRADTOL;
@@ -270,10 +269,6 @@
     tbeginII = chrono::high_resolution_clock::now();
 #endif
 #ifdef CUDAACCL
-=======
-
-	int numIter = 0;
->>>>>>> 16621eab
     while (/* Iteration criterion */  numIter < N &&
            /* Gradient tolerance  */  (Mc_isminimizationstate[0])) {
 //#ifdef CUDATIMETRACK_MACRO
@@ -608,7 +603,6 @@
         s1 += elapsed_runs1.count();
 #endif
         //compute new forces
-<<<<<<< HEAD
         FFM.computeForces(coord, forceAux);//split and synchronize
 #ifdef DETAILEDOUTPUT
         std::cout<<"MB printing beads & forces L "<<lambda<<endl;
@@ -628,10 +622,6 @@
 #ifdef CUDATIMETRACK
         tbegin = chrono::high_resolution_clock::now();
 #endif
-=======
-        FFM.computeForcesAux();
-
->>>>>>> 16621eab
         //compute direction
 //        std::cout<<"serial"<<endl;
         newGrad = CGMethod::allFADotFA();
@@ -646,7 +636,6 @@
 #endif
         //Polak-Ribieri update
         beta = max(0.0, (newGrad - prevGrad) / curGrad);
-<<<<<<< HEAD
         if(Ms_isminimizationstate)
             //shift gradient
             shiftGradient(beta);
@@ -677,15 +666,6 @@
 #ifdef CUDATIMETRACK
         tbegin = chrono::high_resolution_clock::now();
 #endif
-=======
-        
-        //update prev forces
-        FFM.computeForcesAuxP();
-        
-        //shift gradient
-        shiftGradient(beta);
-
->>>>>>> 16621eab
         //direction reset if not downhill, or no progress made
         Ms_issafestate = CGMethod::allFDotFA() <= 0 || areEqual(curGrad, newGrad);
         if(Ms_issafestate && Ms_isminimizationstate ) {
@@ -714,7 +694,6 @@
         s1 += elapsed_runs1b.count();
 #endif
     }
-<<<<<<< HEAD
 #endif //SERIAL
 //    std::cout<<"SERL Total number of iterations "<<numIter<<endl;
 #ifdef CUDATIMETRACK_MACRO
@@ -964,9 +943,6 @@
 
 //#endif
 //    }
-=======
-
->>>>>>> 16621eab
     if (numIter >= N) {
 #ifdef CUDAACCL
 //        FFM.CUDAcopyForces(*Msp1, CUDAcommon::getCUDAvars().gpu_forceAux,CUDAcommon::getCUDAvars().gpu_force);
@@ -1006,7 +982,6 @@
 #endif
 
     //final force calculation
-<<<<<<< HEAD
     FFM.computeForces(coord, force);
 #ifdef ALLSYNC
     cudaDeviceSynchronize();
@@ -1077,10 +1052,6 @@
     std::cout<<"Slice time "<<elapsed_runslice4.count()<<endl;
     tbeginII = chrono::high_resolution_clock::now();
 #endif
-=======
-    FFM.computeForces();
-    std::cout<<"End Minimization......"<<endl;
->>>>>>> 16621eab
     FFM.computeLoadForces();
     //std::cout<<"End Minimization************"<<endl;
     FFM.cleanupAllForceFields();
