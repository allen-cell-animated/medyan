

//------------------------------------------------------------------
//  **MEDYAN** - Simulation Package for the Mechanochemical
//               Dynamics of Active Networks, v3.2.1
//
//  Copyright (2015-2018)  Papoian Lab, University of Maryland
//
//                 ALL RIGHTS RESERVED
//
//  See the MEDYAN web page for more information:
//  http://www.medyan.org
//------------------------------------------------------------------

#include "CGPolakRibiereMethod.h"

#include "ForceFieldManager.h"
#include "Composite.h"
#include "Output.h"
#include "cross_check.h"
#ifdef CUDAACCL
#include "nvToolsExt.h"
#endif
#include "Structure/Bead.h"

void PolakRibiere::minimize(ForceFieldManager &FFM, double GRADTOL,
                            double MAXDIST, double LAMBDAMAX, bool steplimit){
#ifdef CUDATIMETRACK
    chrono::high_resolution_clock::time_point tbeginTot, tendTot;
    chrono::high_resolution_clock::time_point tbeginII, tendII;
    tbeginTot = chrono::high_resolution_clock::now();
    tbeginII = chrono::high_resolution_clock::now();
#endif
    //number of steps
    int N;
    if(steplimit) {

        int beadMaxStep = 5 * Bead::numBeads();
        N = (beadMaxStep > _MINNUMSTEPS ? beadMaxStep : _MINNUMSTEPS);
    }
    else
        N = numeric_limits<int>::max();
    startMinimization();//TODO needs to be hostallocdefault and MemCpyAsync followed by CudaStreamSynchronize
#ifdef ALLSYNC
    cudaDeviceSynchronize();
#endif
    FFM.vectorizeAllForceFields();//each forcefield needs to use hostallocdefault and MemCpyAsync followed by CudaStreamSynchronize
#ifdef ALLSYNC
    cudaDeviceSynchronize();
#endif
#ifdef CUDAACCL
    cross_checkclass::Aux=false;
    auto cvars = CUDAcommon::getCUDAvars();
    cvars.streamvec.clear();
    CUDAcommon::cudavars = cvars;
#endif
#ifdef ALLSYNC
    cudaDeviceSynchronize();
#endif
    FFM.computeForces(Bead::getDbData().coords.data(), Bead::getDbData().forces.data()); //split and synchronize in the end

#ifdef SERIAL // SERIAL
    Bead::getDbData().forcesAux = Bead::getDbData().forces;
    Bead::getDbData().forcesAuxP = Bead::getDbData().forces;

#endif
    //M as the first letter in variables signifies that it is used by minimizer
    // (as opposed to finding lambda)
    bool Ms_isminimizationstate, Ms_issafestate;
    int numIter = 0;
    double lambda;
#ifdef CUDAACCL
    volatile bool *Mc_isminimizationstate;
    volatile bool *Mc_issafestate;
    Ms_isminimizationstate = false;
    Ms_issafestate = false;

#endif
#ifdef SERIAL
    //TODO Comment during SERIAL_CUDACROSSCHECK @{
    bool *Mc_isminimizationstate;
    bool *Mc_issafestate;
//    @}

    Mc_isminimizationstate = new bool[1];
    Mc_issafestate = new bool[1];
    Mc_isminimizationstate[0] = false;//points to address of Mmh_stop
    Mc_issafestate[0] = false;//points to address of Msh_stop
#endif
#ifdef CUDATIMETRACK
    chrono::high_resolution_clock::time_point tbegin, tend;
#endif
#ifdef  CUDAACCL
#ifdef CUDATIMETRACK
//    chrono::high_resolution_clock::time_point tbegin, tend;
    tbegin = chrono::high_resolution_clock::now();
#endif
#ifdef ALLSYNC
    cudaDeviceSynchronize();
#endif
    for(auto strm:CUDAcommon::getCUDAvars().streamvec)
        CUDAcommon::handleerror(cudaStreamSynchronize(*strm));

#ifdef CUDATIMETRACK
    tend= chrono::high_resolution_clock::now();
    chrono::duration<double> elapsed_run(tend - tbegin);
    CUDAcommon::cudatime.TveccomputeF.push_back(elapsed_run.count());
    CUDAcommon::cudatime.TcomputeF += elapsed_run.count();
#endif
#ifdef CUDATIMETRACK

    //Reset lambda time tracker.
    CUDAcommon::cudatime.Tlambda = 0.0;
#endif

    if(!(CUDAcommon::getCUDAvars().conservestreams) || stream1 == NULL)
        CUDAcommon::handleerror(cudaStreamCreate(&stream1));
    if(!(CUDAcommon::getCUDAvars().conservestreams) || stream1 == NULL)
        CUDAcommon::handleerror(cudaStreamCreate(&stream2));
    if(!(CUDAcommon::getCUDAvars().conservestreams) || stream1 == NULL)
        CUDAcommon::handleerror(cudaStreamCreate(&stream3));
    FFM.CUDAcopyForces(stream1, CUDAcommon::getCUDAvars().gpu_forceAux,CUDAcommon::getCUDAvars().gpu_force);//pass a
    // stream
#ifdef ALLSYNC
    cudaDeviceSynchronize();
#endif
    FFM.CUDAcopyForces(stream2, CUDAcommon::getCUDAvars().gpu_forceAuxP,CUDAcommon::getCUDAvars().gpu_force);//pass a
    // stream
#ifdef ALLSYNC
    cudaDeviceSynchronize();
#endif
    double *gpu_GRADTOL;
    double gradtol[1];
    gradtol[0]= GRADTOL;
    CUDAcommon::handleerror(cudaMalloc((void **) &gpu_GRADTOL, sizeof(double)));
    CUDAcommon::handleerror(cudaMemcpy(gpu_GRADTOL, gradtol, sizeof(double), cudaMemcpyHostToDevice));
    CGMethod::CUDAallFDotF(stream3);//curGrad //pass a stream

    //synchronize streams
    CUDAcommon::handleerror(cudaStreamSynchronize(stream1));
    CUDAcommon::handleerror(cudaStreamSynchronize(stream2));
    CUDAcommon::handleerror(cudaStreamSynchronize(stream3));
    if(!(CUDAcommon::getCUDAvars().conservestreams)) {
        CUDAcommon::handleerror(cudaStreamDestroy(stream1));
        CUDAcommon::handleerror(cudaStreamDestroy(stream2));
        CUDAcommon::handleerror(cudaStreamDestroy(stream3));
    }
<<<<<<< HEAD
    
    FFM.updateGeometryValueWithDerivative();
	FFM.computeForces();
    startMinimization();
=======
//PING PONG
    bool  *Mmh_stop, *Mmg_stop1, *Mmg_stop2, *Mmg_s1, *Mmg_s2, *Mmg_ss;//minimization state
    bool  *Msh_stop, *Msg_stop1, *Msg_stop2, *Msg_s1, *Msg_s2, *Msg_ss;//safe state
>>>>>>> 945d73c6

    //PING PONG
    //minimization state
    cudaMalloc(&Mmg_stop1, sizeof(bool));
    cudaMalloc(&Mmg_stop2, sizeof(bool));
    cudaHostAlloc(&Mmh_stop, sizeof(bool), cudaHostAllocDefault);
    //safe state
    cudaMalloc(&Msg_stop1, sizeof(bool));
    cudaMalloc(&Msg_stop2, sizeof(bool));
    cudaHostAlloc(&Msh_stop, sizeof(bool), cudaHostAllocDefault);
    //@

    if(!(CUDAcommon::getCUDAvars().conservestreams) || Ms1 == NULL)
        CUDAcommon::handleerror(cudaStreamCreate(&Ms1));
    if(!(CUDAcommon::getCUDAvars().conservestreams) || Ms2 == NULL)
        CUDAcommon::handleerror(cudaStreamCreate(&Ms2));
    if(!(CUDAcommon::getCUDAvars().conservestreams) || Ms3 == NULL)
        CUDAcommon::handleerror(cudaStreamCreate(&Ms3));
    if(!(CUDAcommon::getCUDAvars().conservestreams) || Ms4 == NULL)
        CUDAcommon::handleerror(cudaStreamCreate(&Ms4));
    if(!(CUDAcommon::getCUDAvars().conservestreams) || Me1 == NULL)
        CUDAcommon::handleerror(cudaEventCreate(&Me1));
    if(!(CUDAcommon::getCUDAvars().conservestreams) || Me2 == NULL)
        CUDAcommon::handleerror(cudaEventCreate(&Me2));
    if(!(CUDAcommon::getCUDAvars().conservestreams) || stream_shiftsafe == NULL)
        CUDAcommon::handleerror(cudaStreamCreate(&stream_shiftsafe));
    if(!(CUDAcommon::getCUDAvars().conservestreams) || stream_dotcopy == NULL)
        CUDAcommon::handleerror(cudaStreamCreate(&stream_dotcopy));
    if(!(CUDAcommon::getCUDAvars().conservestreams) || event_safe == NULL)
        CUDAcommon::handleerror(cudaEventCreate(&event_safe));
    if(!(CUDAcommon::getCUDAvars().conservestreams) || event_dot == NULL)
        CUDAcommon::handleerror(cudaEventCreate(&event_dot));

    Mmh_stop[0] = true; //Minimizationstate //Yes = Minimize. No = Don't minimize.
    Msh_stop[0] = false; //safe state
    Mc_isminimizationstate = Mmh_stop;//points to address of Mmh_stop
    Mc_issafestate = Msh_stop;//points to address of Msh_stop

    Msp1 = &Ms1;
    Msp2 = &Ms2;
    Mep1 = &Me1;
    Mep2 = &Me2;
    Mmg_s1 = Mmg_stop1;
    Mmg_s2 = Mmg_stop2;
    Msg_s1 = Msg_stop1;
    Msg_s2 = Msg_stop2;
//set Mmg_stop1, Mmg_stop2 to true and Msg_stop1, Msg_stop2 to false.

// stick to single stream going forward.
//@CUDA Get minimizaton state{
    //calculate MAXF and allFDotFA
    CGMethod::CUDAinitializePolak(*Msp1, Mmg_s1, Mmg_s2, Msg_s1, Msg_s2);
#ifdef ALLSYNC
    cudaDeviceSynchronize();
#endif
    CGMethod::CUDAgetPolakvars(*Msp1, gpu_GRADTOL, Mmg_s1, Mmg_s2, Mc_isminimizationstate);
#ifdef ALLSYNC
    cudaDeviceSynchronize();
#endif
    CUDAcommon::handleerror(cudaEventRecord(*Mep1, *Msp1));
    CUDAcommon::handleerror(cudaGetLastError(),"CUDAgetPolakvars", "CGPolakRibiereMethod.cu");
#ifdef SERIAL_CUDACROSSCHECK
    CUDAcommon::handleerror(cudaDeviceSynchronize());
    std::cout<<"FMAX SERL "<<maxF()<<endl;
#endif
#ifdef ALLSYNC
    cudaDeviceSynchronize();
#endif
    //Copy to host
    CUDAcommon::handleerror(cudaStreamWaitEvent(Ms3, *Mep1, 0));
    cudaMemcpyAsync(Mmh_stop, Mmg_s2, sizeof(bool), cudaMemcpyDeviceToHost, Ms3);
//@}
#endif
#ifdef SERIAL //SERIAL
    //FIND MAXIMUM ERROR BETWEEN CUDA AND VECTORIZED FORCES{
    //VECTORIZED. Prep for Polak{
    double curGrad = CGMethod::allFDotF();
    Ms_isminimizationstate = true;
    Ms_issafestate = false;
    Ms_isminimizationstate = maxF() > GRADTOL;
    //}
    //
#ifdef DETAILEDOUTPUT
    std::cout<<"printing beads & forces"<<endl;
    long i = 0;
    long index = 0;
    for(auto b:Bead::getBeads()){
        index = 3 * b->getIndex();
        std::cout<<b->getId()<<" "<< b->coordinate() <<" "
                "" << b->force() <<endl;
    }
    std::cout<<"printed beads & forces"<<endl;
#endif
    //
#endif
#ifdef CUDATIMETRACK_MACRO
    CUDAcommon::cudatime.Tlambda = 0.0;
    CUDAcommon::cudatime.Ecount = 0;
    CUDAcommon::cudatime.TcomputeE = 0.0;
    CUDAcommon::cudatime.TcomputeF = 0.0;
    double c1 = 0.0;
    double c2,c3,c4,c5;
    c2 = 0.0;c3 = 0.0;c4 = 0.0;c5=0.0;
#endif
#ifdef CUDATIMETRACK
    tendII= chrono::high_resolution_clock::now();
    chrono::duration<double> elapsed_runslice1(tendII - tbeginII);
    std::cout<<"Slice time "<<elapsed_runslice1.count()<<endl;
    tbeginII = chrono::high_resolution_clock::now();
#endif
#ifdef CUDAACCL
    while (/* Iteration criterion */  numIter < N &&
           /* Gradient tolerance  */  (Mc_isminimizationstate[0])) {
//#ifdef CUDATIMETRACK_MACRO
//        chrono::high_resolution_clock::time_point tbeginiter, tenditer;
//        tbeginiter = chrono::high_resolution_clock::now();
//#endif
#ifdef CUDATIMETRACK
        chrono::high_resolution_clock::time_point tbegin, tend;
#endif

#ifdef ALLSYNC
        cudaDeviceSynchronize();
#endif
//PING PONG SWAP
//        CUDAcommon::handleerror(cudaStreamWaitEvent(*Msp2, *Mep1, 0));

#ifdef CUDATIMETRACK
        tbegin = chrono::high_resolution_clock::now();
#endif
        CUDAcommon::handleerror(cudaStreamSynchronize(*Msp1));
        CUDAcommon::handleerror(cudaStreamSynchronize(stream_shiftsafe));
#ifdef CUDATIMETRACK
        tend = chrono::high_resolution_clock::now();
        chrono::duration<double> elapsed_run1(tend - tbegin);
        c5 += elapsed_run1.count();
#endif

        Msps = Msp1;
        Msp1 = Msp2;
        Msp2 = Msps;
        Meps = Mep1;
        Mep1 = Mep2;
        Mep2 = Meps;
        Mmg_ss = Mmg_s1;
        Mmg_s1 = Mmg_s2;
        Mmg_s2 = Mmg_ss;
        Msg_ss = Msg_s1;
        Msg_s1 = Msg_s2;
        Msg_s2 = Msg_ss;
//PING ENDS
#ifdef ALLSYNC
        cudaDeviceSynchronize();
#endif
        numIter++;
#if defined(SERIAL_CUDACROSSCHECK) && defined(DETAILEDOUTPUT_LAMBDA)
        std::cout<<"SL safestate "<<_safeMode<<endl;
#endif
        if(Mc_issafestate[0]) {
            _safeMode = false;
        }
#ifdef CUDATIMETRACK_MACRO
        CUDAcommon::serltime.TcomputeEiter = 0.0;
        CUDAcommon::cudatime.TcomputeEiter = 0.0;
        chrono::high_resolution_clock::time_point tLbegin, tLend;
        tLbegin = chrono::high_resolution_clock::now();
#endif
//        CUDAcommon::handleerror(cudaStreamSynchronize(*Msp2));//make sure previous iteration is done.
        //find lambda by line search, move beads
<<<<<<< HEAD
        lambda = _safeMode ? safeBacktrackingLineSearch(FFM, MAXDIST, LAMBDAMAX)
                           : backtrackingLineSearch(FFM, MAXDIST, LAMBDAMAX);
        
        moveBeads(lambda); setBeads();
        
        // Update all geometry
        FFM.updateGeometryValueWithDerivative();
        // The unstretched local geometries have been calculated,
        // so forces could be calculated safely
        
=======
        lambda = backtrackingLineSearchCUDA(FFM, MAXDIST, LAMBDAMAX, Msg_s1);
#ifdef CUDATIMETRACK_MACRO
        tLend= chrono::high_resolution_clock::now();
        chrono::duration<double> elapsed_runiter(tLend - tLbegin);
        std::cout<<" CUDA Iter "<<numIter<<" Lambda Time taken (s) "<<elapsed_runiter
                .count() - CUDAcommon::serltime.TcomputeEiter <<endl;
#endif
#ifdef ALLSYNC
        cudaDeviceSynchronize();
#endif

#ifdef CUDATIMETRACK
        tbegin = chrono::high_resolution_clock::now();
#endif
        CUDAmoveBeads(*Msp1, Mmg_s1);
//        CUDAcommon::handleerror(cudaEventRecord(*Mep1, *Msp1));//This seems unnecessary.
        //wait for movebeads to finish before calculating forces1

#ifdef ALLSYNC
        cudaDeviceSynchronize();
#endif
        //Synchronize to ensure forces are calculated on moved beads.
        CUDAcommon::handleerror(cudaStreamSynchronize(*Msp1));
//        CUDAcommon::handleerror(cudaStreamSynchronize(*Msp2));
        //@CUDA Get minimizaton state
        // @{
//        CGMethod::CUDAgetPolakvars(true, *Msp1, gpu_GRADTOL, Mmg_s1, Mmg_s2, Msg_s2, Mc_isminimizationstate);
        CGMethod::CUDAgetPolakvars(*Msp1, gpu_GRADTOL, Mmg_s1, Mmg_s2, Mc_isminimizationstate);
#ifdef ALLSYNC
        cudaDeviceSynchronize();
#endif
        CUDAcommon::handleerror(cudaEventRecord(*Mep1, *Msp1));
        //@}
#ifdef CUDATIMETRACK
        tend = chrono::high_resolution_clock::now();
        chrono::duration<double> elapsed_run1b(tend - tbegin);
        c1 += elapsed_run1b.count();
#endif

#if defined(CROSSCHECK) || defined(CUDAACCL)
        cross_checkclass::Aux=true;
#endif
#ifdef ALLSYNC
        cudaDeviceSynchronize();
#endif

        cvars = CUDAcommon::getCUDAvars();
        cvars.streamvec.clear();
        CUDAcommon::cudavars = cvars;
#ifdef CUDATIMETRACK
        tbegin = chrono::high_resolution_clock::now();
#endif
        CUDAcommon::handleerror(cudaStreamSynchronize(stream_dotcopy));
#ifdef CUDATIMETRACK
        tend = chrono::high_resolution_clock::now();
        chrono::duration<double> elapsed_run2(tend - tbegin);
        c2 += elapsed_run2.count();
#endif

>>>>>>> 945d73c6
        //compute new forces
        FFM.computeForces(Bead::getDbData().coords.data(), Bead::getDbData().forcesAux.data());//split and synchronize
#ifdef DETAILEDOUTPUT
        std::cout<<"MB printing beads & forces L "<<lambda<<endl;
        long i = 0;
        long index = 0;
        for(auto b:Bead::getBeads()){
            index = 3 * b->getIndex();

            std::cout<<b->getId()<<" "<<coord[index]<<" "<<coord[index + 1]<<" "
                    ""<<coord[index + 2]<<" "
                    ""<<forceAux[index]<<" "
                    ""<<forceAux[index + 1]<<" "<<forceAux[index + 2]<<" "<<3 *
                    b->getIndex()<<endl;
        }
        std::cout<<"MB printed beads & forces"<<endl;
#endif

#ifdef ALLSYNC
        cudaDeviceSynchronize();
#endif
#ifdef CUDATIMETRACK
        tbegin = chrono::high_resolution_clock::now();
#endif
        //wait for forces to be calculated
        for(auto strm:CUDAcommon::getCUDAvars().streamvec)
            CUDAcommon::handleerror(cudaStreamSynchronize(*strm));
#ifdef CUDATIMETRACK
        tend= chrono::high_resolution_clock::now();
        chrono::duration<double> elapsed_run(tend - tbegin);
        CUDAcommon::cudatime.TveccomputeF.push_back(elapsed_run.count());
        CUDAcommon::cudatime.TcomputeF += elapsed_run.count();
#endif
#ifdef CUDATIMETRACK
        tbegin = chrono::high_resolution_clock::now();
#endif
//Copying forces back to Host was here.
#ifdef CUDATIMETRACK
        tend = chrono::high_resolution_clock::now();
        chrono::duration<double> elapsed_run1c(tend - tbegin);
        c1 += elapsed_run1c.count();
#endif

#ifdef CUDATIMETRACK
        tbegin = chrono::high_resolution_clock::now();
#endif
        //compute direction CUDA
        CGMethod::CUDAallFADotFA(stream_dotcopy); //newGrad
#ifdef ALLSYNC
        cudaDeviceSynchronize();
#endif
        CGMethod::CUDAallFADotFAP(stream_dotcopy); //prevGrad
#ifdef ALLSYNC
        cudaDeviceSynchronize();
#endif
        CUDAcommon::handleerror(cudaEventRecord(event_dot,stream_dotcopy));
        CUDAcommon::handleerror(cudaStreamWaitEvent(stream_shiftsafe, event_dot,0));
//Copy forces
        FFM.CUDAcopyForces(stream_dotcopy, CUDAcommon::getCUDAvars().gpu_forceAuxP,CUDAcommon::getCUDAvars().gpu_forceAux);
#ifdef CUDATIMETRACK
        tend = chrono::high_resolution_clock::now();
        chrono::duration<double> elapsed_run2c(tend - tbegin);
        c2 += elapsed_run2c.count();
#endif
#ifdef ALLSYNC
        cudaDeviceSynchronize();
#endif
#ifdef CUDATIMETRACK
        tbegin = chrono::high_resolution_clock::now();
#endif
        //Polak-Ribieri update beta & shift gradient
        CUDAshiftGradient(stream_shiftsafe, Mmg_s1);
#ifdef SERIAL_CUDACROSSCHECK
        CUDAcommon::handleerror(cudaStreamSynchronize(stream_shiftsafe));
#endif
/*        CUDAcommon::handleerror(cudaStreamSynchronize(*Msp2));
        //@CUDA Get minimizaton state{
//        CGMethod::CUDAgetPolakvars(true, *Msp1, gpu_GRADTOL, Mmg_s1, Mmg_s2, Msg_s2, Mc_isminimizationstate);
        CGMethod::CUDAgetPolakvars(*Msp1, gpu_GRADTOL, Mmg_s1, Mmg_s2, Mc_isminimizationstate);
#ifdef ALLSYNC
        cudaDeviceSynchronize();
#endif
        CUDAcommon::handleerror(cudaEventRecord(*Mep1, *Msp1));*/
        CGMethod::CUDAgetPolakvars2(stream_shiftsafe, Msg_s2);
#ifdef ALLSYNC
        cudaDeviceSynchronize();
#endif
        CUDAshiftGradientifSafe(stream_shiftsafe, Mmg_s1, Msg_s1);
#ifdef ALLSYNC
        cudaDeviceSynchronize();
#endif
#ifdef CUDATIMETRACK
        tend = chrono::high_resolution_clock::now();
        chrono::duration<double> elapsed_run3(tend - tbegin);
        c3 += elapsed_run3.count();
#endif
#ifdef CUDATIMETRACK
        tbegin = chrono::high_resolution_clock::now();
#endif
        if(Mc_isminimizationstate[0]  == true){
            //Copy to host
            CUDAcommon::handleerror(cudaStreamWaitEvent(Ms3, *Mep1, 0));
//            CUDAcommon::handleerror(cudaStreamWaitEvent(Ms4, event_safe, 0));//event_safe is not attached to any event
#ifdef ALLSYNC
            cudaDeviceSynchronize();
#endif
            cudaMemcpyAsync(Mmh_stop, Mmg_s2, sizeof(bool), cudaMemcpyDeviceToHost, Ms3);
#ifdef ALLSYNC
            cudaDeviceSynchronize();
#endif
            //TODO remove later... June 7, 2018. Removed.
//            std::cout<<"safe state copy"<<endl;
//            cudaMemcpyAsync(Msh_stop, Msg_s2, sizeof(bool), cudaMemcpyDeviceToHost, Ms4);

        }
#ifdef CUDATIMETRACK
        tend = chrono::high_resolution_clock::now();
        chrono::duration<double> elapsed_run4(tend - tbegin);
        c4 += elapsed_run4.count();
#endif
    }

#ifdef CUDATIMETRACK_MACRO
    std::cout<<"CUDA start min time taken (s) "<<CUDAcommon::cudatime.Tstartmin<<endl;
    std::cout<<"CUDA Energy time taken (s) "<<CUDAcommon::cudatime.TcomputeE<<"for total "
            "iters "<<CUDAcommon::cudatime.Ecount<<endl;
    std::cout<<"CUDA Force time taken (s) "<<CUDAcommon::cudatime.TcomputeF<<endl;
    std::cout<<"CUDA Energy time per iter (s/iter) "<<CUDAcommon::cudatime.TcomputeE/
            (double(CUDAcommon::cudatime.Ecount))<<endl;
    std::cout<<"CUDA Split Times Iter "<<numIter<<" "<<c1<<" "<<c2<<" "<<c3<<" "<<c4<<" "
            ""<<c5<<endl;
    std::cout<<"CUDA Add "<<c5+c4+c3+c2+c1<<endl;
#endif
    std::cout<<"CUDA Total number of iterations "<<numIter<<endl;
#endif //CUDAACCL

    numIter = 0;
#ifdef CUDATIMETRACK_MACRO
    double s1 = 0.0;
    double s2,s3,s4;
    s2 = 0.0;s3 = 0.0;s4 = 0.0;
    CUDAcommon::serltime.Tlambda = 0.0;
    CUDAcommon::serltime.Ecount = 0;
    CUDAcommon::serltime.TcomputeE = 0.0;
    CUDAcommon::serltime.TcomputeF = 0.0;
#endif
//std::cout<<"----------------------------------------"<<endl;
//    std::cout<<"maxF "<<maxF()<<endl;
#ifdef SERIAL
    while (/* Iteration criterion */  numIter < N &&
           /* Gradient tolerance  */  (Ms_isminimizationstate )) {
//#ifdef CUDATIMETRACK_MACRO
//        chrono::high_resolution_clock::time_point tbeginiter, tenditer;
//        tbeginiter = chrono::high_resolution_clock::now();
//#endif

        double beta, newGrad, prevGrad;
//        std::cout<<"SERL maxF "<<maxF()<<endl;

        numIter++;
#if defined(SERIAL_CUDACROSSCHECK) && defined(DETAILEDOUTPUT_LAMBDA)
        std::cout<<"SL safestate "<<_safeMode<<endl;
#endif
#ifdef CUDATIMETRACK_MACRO
        CUDAcommon::serltime.TcomputeEiter = 0.0;
        CUDAcommon::cudatime.TcomputeEiter = 0.0;
        chrono::high_resolution_clock::time_point tLbegin, tLend;
        tLbegin = chrono::high_resolution_clock::now();
#endif
        bool *dummy = nullptr;
        lambda = _safeMode ? safeBacktrackingLineSearch(FFM, MAXDIST, LAMBDAMAX, dummy)
                           : backtrackingLineSearch(FFM, MAXDIST, LAMBDAMAX, dummy);
#ifdef CUDATIMETRACK_MACRO
        tLend= chrono::high_resolution_clock::now();
        chrono::duration<double> elapsed_runiter(tLend - tLbegin);
        std::cout<<"SERL Iter "<<numIter<<" Lambda Time taken (s) "<<elapsed_runiter
                .count() - CUDAcommon::cudatime.TcomputeEiter
                 <<endl;
#endif

#ifdef SERIAL_CUDACROSSCHECK
        CUDAcommon::handleerror(cudaDeviceSynchronize());
        double cuda_lambda[1];
        CUDAcommon::handleerror(cudaMemcpy(cuda_lambda, CUDAcommon::cudavars.gpu_lambda,  sizeof(double),
                                           cudaMemcpyDeviceToHost));
        std::cout<<"Lambda CUDA "<<cuda_lambda[0]<<" SERL "<<lambda<<endl;
#endif
#ifdef CUDATIMETRACK
        tbegin = chrono::high_resolution_clock::now();
#endif
        if(Ms_isminimizationstate)
            //SERIAL VERSION
            moveBeads(lambda);

#if defined(CROSSCHECK) || defined(CUDAACCL)
        cross_checkclass::Aux=true;
#endif
#ifdef CUDATIMETRACK
        tend = chrono::high_resolution_clock::now();
        chrono::duration<double> elapsed_runs1(tend - tbegin);
        s1 += elapsed_runs1.count();
#endif
        //compute new forces
        FFM.computeForces(Bead::getDbData().coords.data(), Bead::getDbData().forcesAux.data());//split and synchronize
#ifdef DETAILEDOUTPUT
        std::cout<<"MB printing beads & forces L "<<lambda<<endl;
        long i = 0;
        long index = 0;
        for(auto b:Bead::getBeads()){
            index = 3 * b->getIndex();

            std::cout<<b->getId()<<" "<<coord[index]<<" "<<coord[index + 1]<<" "
                    ""<<coord[index + 2]<<" "
                    ""<<forceAux[index]<<" "
                    ""<<forceAux[index + 1]<<" "<<forceAux[index + 2]<<" "<<3 *
                    b->getIndex()<<endl;
        }
        std::cout<<"MB printed beads & forces"<<endl;
#endif
#ifdef CUDATIMETRACK
        tbegin = chrono::high_resolution_clock::now();
#endif
        //compute direction
//        std::cout<<"serial"<<endl;
        newGrad = CGMethod::allFADotFA();
        prevGrad = CGMethod::allFADotFAP();
#ifdef CUDATIMETRACK
        tend = chrono::high_resolution_clock::now();
        chrono::duration<double> elapsed_runs2a(tend - tbegin);
        s2 += elapsed_runs2a.count();
#endif
#ifdef CUDATIMETRACK
        tbegin = chrono::high_resolution_clock::now();
#endif
        //Polak-Ribieri update
        beta = max(0.0, (newGrad - prevGrad) / curGrad);
        if(Ms_isminimizationstate)
            //shift gradient
            shiftGradient(beta);
#ifdef CUDATIMETRACK
        tend = chrono::high_resolution_clock::now();
        chrono::duration<double> elapsed_runs3a(tend - tbegin);
        s3 += elapsed_runs3a.count();
#endif
#if defined(SERIAL_CUDACROSSCHECK) && defined(DETAILEDOUTPUT_BETA)
        std::cout<<"Shift Gradient "<<beta<<endl;
        CUDAcommon::handleerror(cudaDeviceSynchronize(),"CGPolakRibiereMethod.cu","CGPolakRibiereMethod.cu");
        std::cout<<"Beta serial "<<beta<<endl;
        std::cout<<"newGrad "<<newGrad<<" prevGrad "<<prevGrad<<" curGrad "<<curGrad<<endl;
#endif
#ifdef CUDATIMETRACK
        tbegin = chrono::high_resolution_clock::now();
#endif
#ifdef CUDATIMETRACK
        tbegin = chrono::high_resolution_clock::now();
#endif
        Bead::getDbData().forcesAuxP = Bead::getDbData().forcesAux;

#ifdef CUDATIMETRACK
        tend = chrono::high_resolution_clock::now();
        chrono::duration<double> elapsed_runs2b(tend - tbegin);
        s2 += elapsed_runs2b.count();
#endif
#ifdef CUDATIMETRACK
        tbegin = chrono::high_resolution_clock::now();
#endif
        //direction reset if not downhill, or no progress made
        Ms_issafestate = CGMethod::allFDotFA() <= 0 || areEqual(curGrad, newGrad);
        if(Ms_issafestate && Ms_isminimizationstate ) {
            shiftGradient(0.0);
            _safeMode = true;
#ifdef DETAILEDOUTPUT_LAMBDA
            std::cout<<"SERL FDOTFA "<<CGMethod::allFDotFA()<<" curGrad "<<curGrad<<" "
                    "newGrad "<<newGrad<<endl;
            std::cout<<"Shift Gradient 0.0"<<endl;
#endif
        }
#ifdef CUDATIMETRACK
        tend = chrono::high_resolution_clock::now();
        chrono::duration<double> elapsed_runs3b(tend - tbegin);
        s3 += elapsed_runs3b.count();
#endif
#ifdef CUDATIMETRACK
        tbegin = chrono::high_resolution_clock::now();
#endif
        curGrad = newGrad;
        auto maxForce = maxF();
        Ms_isminimizationstate = maxForce > GRADTOL;
#ifdef CUDATIMETRACK
        tend = chrono::high_resolution_clock::now();
        chrono::duration<double> elapsed_runs1b(tend - tbegin);
        s1 += elapsed_runs1b.count();
#endif
    }
#endif //SERIAL
//    std::cout<<"SERL Total number of iterations "<<numIter<<endl;
#ifdef CUDATIMETRACK_MACRO
    std::cout<<"SERL Energy time taken (s) "<<CUDAcommon::serltime.TcomputeE<<" for total "
            "iters "<<CUDAcommon::serltime.Ecount<<endl;
    std::cout<<"SERL Force time taken (s) "<<CUDAcommon::serltime.TcomputeF<<endl;
    std::cout<<"SERL Energy time per iter (s/iter) "<<CUDAcommon::serltime.TcomputeE/
                                                      (double(CUDAcommon::serltime.Ecount))
             <<endl;
    std::cout<<"SERL Split Times Iter "<<numIter<<" "<<s1<<" "<<s2<<" "<<s3<<" "<<s4<<endl;
    std::cout<<"SERL Add "<<s1+s2+s3+s4<<endl;
#endif
#ifdef CUDATIMETRACK
    tendII= chrono::high_resolution_clock::now();
    chrono::duration<double> elapsed_runslice2(tendII - tbeginII);
    std::cout<<"Slice time "<<elapsed_runslice2.count()<<endl;
    tbeginII = chrono::high_resolution_clock::now();
#endif
//    while (/* Iteration criterion */  numIter < N &&
//           /* Gradient tolerance  */  (Ms_isminimizationstate ||
//           Mc_isminimizationstate[0])) {
//#ifdef CUDAACCL
//#ifdef ALLSYNC
//    cudaDeviceSynchronize();
//#endif
////PING PONG SWAP
////        CUDAcommon::handleerror(cudaStreamWaitEvent(*Msp2, *Mep1, 0));
//        CUDAcommon::handleerror(cudaStreamSynchronize(*Msp1));
//        CUDAcommon::handleerror(cudaStreamSynchronize(stream_shiftsafe));
//        Msps = Msp1;
//        Msp1 = Msp2;
//        Msp2 = Msps;
//        Meps = Mep1;
//        Mep1 = Mep2;
//        Mep2 = Meps;
//        Mmg_ss = Mmg_s1;
//        Mmg_s1 = Mmg_s2;
//        Mmg_s2 = Mmg_ss;
//        Msg_ss = Msg_s1;
//        Msg_s1 = Msg_s2;
//        Msg_s2 = Msg_ss;
//#endif
//#ifdef SERIAL
//        double beta, newGrad, prevGrad;
//        std::cout<<"SERL maxF "<<maxF()<<endl;
//#endif
////PING ENDS
//#ifdef ALLSYNC
//        cudaDeviceSynchronize();
//#endif
//        numIter++;
//#if defined(SERIAL_CUDACROSSCHECK) && defined(DETAILEDOUTPUT_LAMBDA)
//        std::cout<<"SL safestate "<<_safeMode<<endl;
//#endif
//#ifdef CUDAACCL
//        if(Mc_issafestate[0]) {
//            _safeMode = false;
//        }
////        CUDAcommon::handleerror(cudaStreamSynchronize(*Msp2));//make sure previous iteration is done.
//        //find lambda by line search, move beads
//        lambda = backtrackingLineSearchCUDA(FFM, MAXDIST, LAMBDAMAX, Msg_s1);
//#endif
//#ifdef ALLSYNC
//        cudaDeviceSynchronize();
//#endif
//#ifdef SERIAL
//        bool *dummy;
//        lambda = _safeMode ? safeBacktrackingLineSearch(FFM, MAXDIST, LAMBDAMAX, dummy)
//                           : backtrackingLineSearch(FFM, MAXDIST, LAMBDAMAX, dummy);
//#endif
//#ifdef SERIAL_CUDACROSSCHECK
//
//        CUDAcommon::handleerror(cudaDeviceSynchronize());
//        double cuda_lambda[1];
//        CUDAcommon::handleerror(cudaMemcpy(cuda_lambda, CUDAcommon::cudavars.gpu_lambda,  sizeof(double),
//                                           cudaMemcpyDeviceToHost));
//        std::cout<<"Lambda CUDA "<<cuda_lambda[0]<<" SERL "<<lambda<<endl;
//#endif
//#ifdef CUDAACCL
//        CUDAmoveBeads(*Msp1, Mmg_s1);
////        CUDAcommon::handleerror(cudaEventRecord(*Mep1, *Msp1));//This seems unnecessary.
//        //wait for movebeads to finish before calculating forces1
//#ifdef ALLSYNC
//        cudaDeviceSynchronize();
//#endif
//        CUDAcommon::handleerror(cudaStreamSynchronize(*Msp1));
//#endif
//#ifdef SERIAL
//        if(Ms_isminimizationstate)
//            //SERIAL VERSION
//            moveBeads(lambda);
//#endif
//#if defined(CROSSCHECK) || defined(CUDAACCL)
//        cross_checkclass::Aux=true;
//#endif
//#ifdef ALLSYNC
//        cudaDeviceSynchronize();
//#endif
//#ifdef CUDAACCL
//        cvars = CUDAcommon::getCUDAvars();
//        cvars.streamvec.clear();
//        CUDAcommon::cudavars = cvars;
//        CUDAcommon::handleerror(cudaStreamSynchronize(stream_dotcopy));
//#endif
//        //compute new forces
//        FFM.computeForces(coord, forceAux);//split and synchronize
//#ifdef DETAILEDOUTPUT
//        std::cout<<"MB printing beads & forces L "<<lambda<<endl;
//        long i = 0;
//        long index = 0;
//        for(auto b:Bead::getBeads()){
//            index = 3 * b->getIndex();
//
//            std::cout<<b->getId()<<" "<<coord[index]<<" "<<coord[index + 1]<<" "
//                    ""<<coord[index + 2]<<" "
//                    ""<<forceAux[index]<<" "
//                    ""<<forceAux[index + 1]<<" "<<forceAux[index + 2]<<" "<<3 *
//                    b->getIndex()<<endl;
//        }
//        std::cout<<"MB printed beads & forces"<<endl;
//#endif
//#ifdef  CUDAACCL
//#ifdef CUDATIMETRACK
//        chrono::high_resolution_clock::time_point tbegin, tend;
//        tbegin = chrono::high_resolution_clock::now();
//#endif
//#ifdef ALLSYNC
//        cudaDeviceSynchronize();
//#endif
//        //wait for forces to be calculated
//        for(auto strm:CUDAcommon::getCUDAvars().streamvec)
//            CUDAcommon::handleerror(cudaStreamSynchronize(*strm));
//#ifdef CUDATIMETRACK
//        tend= chrono::high_resolution_clock::now();
//        chrono::duration<double> elapsed_run(tend - tbegin);
//        CUDAcommon::cudatime.TveccomputeF.push_back(elapsed_run.count());
//        CUDAcommon::cudatime.TcomputeF += elapsed_run.count();
//#endif
//#ifdef CUDATIMETRACK
//        std::cout<<"Time total computeForces (s) CUDA "<<CUDAcommon::cudatime
//                .TcomputeF<<" SERL "<<CUDAcommon::serltime.TcomputeF<<" factor "
//                         ""<<CUDAcommon::serltime.TcomputeF/CUDAcommon::cudatime
//                .TcomputeF<<endl;
//        std::cout<<"Time split computeForces (s) CUDA ";
//        for(auto x:CUDAcommon::cudatime.TveccomputeF)
//            std::cout<<x<<" ";
//        std::cout<<endl;
//        std::cout<<"Time split computeForces (s) SERL ";
//        for(auto x:CUDAcommon::serltime.TveccomputeF)
//            std::cout<<x<<" ";
//        std::cout<<endl;
//#endif
//        //compute direction CUDA
//        CGMethod::CUDAallFADotFA(stream_dotcopy); //newGrad
//#ifdef ALLSYNC
//        cudaDeviceSynchronize();
//#endif
//        CGMethod::CUDAallFADotFAP(stream_dotcopy); //prevGrad
//#ifdef ALLSYNC
//        cudaDeviceSynchronize();
//#endif
//
//        CUDAcommon::handleerror(cudaEventRecord(event_dot,stream_dotcopy));
//        CUDAcommon::handleerror(cudaStreamWaitEvent(stream_shiftsafe, event_dot,0));
////Copy forces
//        FFM.CUDAcopyForces(stream_dotcopy, CUDAcommon::getCUDAvars().gpu_forceAuxP,CUDAcommon::getCUDAvars().gpu_forceAux);
//#ifdef ALLSYNC
//        cudaDeviceSynchronize();
//#endif
//        //Polak-Ribieri update beta & shift gradient
//        CUDAshiftGradient(stream_shiftsafe, Mmg_s1);
//#ifdef SERIAL_CUDACROSSCHECK
//        CUDAcommon::handleerror(cudaStreamSynchronize(stream_shiftsafe));
//#endif
//        //@CUDA Get minimizaton state{
////        CGMethod::CUDAgetPolakvars(true, *Msp1, gpu_GRADTOL, Mmg_s1, Mmg_s2, Msg_s2, Mc_isminimizationstate);
//        CGMethod::CUDAgetPolakvars(*Msp1, gpu_GRADTOL, Mmg_s1, Mmg_s2, Mc_isminimizationstate);
//#ifdef ALLSYNC
//        cudaDeviceSynchronize();
//#endif
//        CUDAcommon::handleerror(cudaEventRecord(*Mep1, *Msp1));
//        CGMethod::CUDAgetPolakvars2(stream_shiftsafe, Msg_s2);
//#ifdef ALLSYNC
//        cudaDeviceSynchronize();
//#endif
//#ifdef SERIAL_CUDACROSSCHECK
//        CUDAcommon::handleerror(cudaDeviceSynchronize());
//        std::cout<<"FMAX SERL "<<maxF()<<endl;
//#endif
//        CUDAshiftGradientifSafe(stream_shiftsafe, Mmg_s1, Msg_s1);
//#ifdef ALLSYNC
//        cudaDeviceSynchronize();
//#endif
//
//        if(Mc_isminimizationstate[0]  == true){
//            //Copy to host
//            CUDAcommon::handleerror(cudaStreamWaitEvent(Ms3, *Mep1, 0));
////            CUDAcommon::handleerror(cudaStreamWaitEvent(Ms4, event_safe, 0));//event_safe is not attached to any event
//#ifdef ALLSYNC
//            cudaDeviceSynchronize();
//#endif
//            cudaMemcpyAsync(Mmh_stop, Mmg_s2, sizeof(bool), cudaMemcpyDeviceToHost, Ms3);
//#ifdef ALLSYNC
//            cudaDeviceSynchronize();
//#endif
//            //TODO remove later... June 7, 2018. Removed.
////            std::cout<<"safe state copy"<<endl;
////            cudaMemcpyAsync(Msh_stop, Msg_s2, sizeof(bool), cudaMemcpyDeviceToHost, Ms4);
//        }
//#endif
//#ifdef SERIAL
//        //compute direction
////        std::cout<<"serial"<<endl;
//        newGrad = CGMethod::allFADotFA();
//        prevGrad = CGMethod::allFADotFAP();
//
//        //Polak-Ribieri update
////        std::cout<<newGrad<<" "<<prevGrad<<" "<<curGrad<<endl;
//        beta = max(0.0, (newGrad - prevGrad) / curGrad);
//        if(Ms_isminimizationstate)
//            //shift gradient
//            shiftGradient(beta);
//#if defined(SERIAL_CUDACROSSCHECK) && defined(DETAILEDOUTPUT_BETA)
//        std::cout<<"Shift Gradient "<<beta<<endl;
//        CUDAcommon::handleerror(cudaDeviceSynchronize(),"CGPolakRibiereMethod.cu","CGPolakRibiereMethod.cu");
//        std::cout<<"Beta serial "<<beta<<endl;
//        std::cout<<"newGrad "<<newGrad<<" prevGrad "<<prevGrad<<" curGrad "<<curGrad<<endl;
//#endif
//        //vectorized copy

////        std::cout<<"copy forces serial"<<endl;
//        FFM.copyForces(forceAuxPrev, forceAux);

//        //direction reset if not downhill, or no progress made

//        Ms_issafestate = CGMethod::allFDotFA() <= 0 || areEqual(curGrad, newGrad);

//        if(Ms_issafestate && Ms_isminimizationstate ) {
//            shiftGradient(0.0);
//            _safeMode = true;
//            std::cout<<"Shift Gradient 0.0"<<endl;
//        }
//        curGrad = newGrad;

//        auto maxForce = maxF();
//        Ms_isminimizationstate = maxForce > GRADTOL;

//#endif
//    }
    if (numIter >= N) {
#ifdef CUDAACCL
//        FFM.CUDAcopyForces(*Msp1, CUDAcommon::getCUDAvars().gpu_forceAux,CUDAcommon::getCUDAvars().gpu_force);
//        //copy back forces and calculate load forces in CPU.
//        CUDAcommon::handleerror(cudaDeviceSynchronize());
#endif
        //TODO think about integrating CUDA version here
        cout << endl;

        cout << "WARNING: Did not minimize in N = " << N << " steps." << endl;
        cout << "Maximum force in system = " << maxF() << endl;

        cout << "Culprit ..." << endl;
        auto b = maxBead();
        if(b != nullptr) b->getParent()->printSelf();

#ifdef CUDAACCL
        auto cvars = CUDAcommon::getCUDAvars();
        cvars.streamvec.clear();
        CUDAcommon::cudavars = cvars;
#endif
        cout << "System energy..." << endl;
<<<<<<< HEAD
        FFM.computeEnergy();
        
=======
        FFM.computeEnergy(Bead::getDbData().coords.data(), true);
#ifdef CUDAACCL
        for(auto strm:CUDAcommon::getCUDAvars().streamvec)
            CUDAcommon::handleerror(cudaStreamSynchronize(*strm));
#endif
>>>>>>> 945d73c6
        cout << endl;
    }
#if defined(CROSSCHECK) || defined(CUDAACCL)
    cross_checkclass::Aux=false;
#endif
#ifdef CUDAACCL
    cvars = CUDAcommon::getCUDAvars();
    cvars.streamvec.clear();
    CUDAcommon::cudavars = cvars;
#endif

    //final force calculation
    FFM.computeForces(Bead::getDbData().coords.data(), Bead::getDbData().forces.data());
#ifdef ALLSYNC
    cudaDeviceSynchronize();
#endif
#ifdef CUDATIMETRACK
    tbegin = chrono::high_resolution_clock::now();
#endif
#ifdef CUDAACCL
    for(auto strm:CUDAcommon::getCUDAvars().streamvec)
        CUDAcommon::handleerror(cudaStreamSynchronize(*strm));
#endif
#ifdef CUDATIMETRACK
    tend= chrono::high_resolution_clock::now();
    chrono::duration<double> elapsed_run2(tend - tbegin);
    CUDAcommon::cudatime.TveccomputeF.push_back(elapsed_run2.count());
    CUDAcommon::cudatime.TcomputeF += elapsed_run2.count();
#endif

#ifdef CUDAACCL
    FFM.CUDAcopyForces(*Msp1, CUDAcommon::getCUDAvars().gpu_forceAux,CUDAcommon::getCUDAvars().gpu_force);
    //copy back forces and calculate load forces in CPU.
#endif
#ifdef ALLSYNC
    cudaDeviceSynchronize();
#endif
#ifdef SERIAL
    Bead::getDbData().forcesAux = Bead::getDbData().forces;

#endif
#ifdef CUDAACCL
    CUDAcommon::handleerror(cudaFreeHost(Mmh_stop));
    CUDAcommon::handleerror(cudaFree(Mmg_stop1));
    CUDAcommon::handleerror(cudaFree(Mmg_stop2));
    CUDAcommon::handleerror(cudaFree(Msg_stop1));
    CUDAcommon::handleerror(cudaFree(Msg_stop2));
    CUDAcommon::handleerror(cudaFree(gpu_GRADTOL));
    CUDAcommon::handleerror(cudaFreeHost(Msh_stop));
    CUDAcommon::handleerror(cudaStreamSynchronize(Ms1));
    CUDAcommon::handleerror(cudaStreamSynchronize(Ms2));
    CUDAcommon::handleerror(cudaStreamSynchronize(Ms3));
    CUDAcommon::handleerror(cudaStreamSynchronize(Ms4));
    if(!(CUDAcommon::getCUDAvars().conservestreams)) {
        CUDAcommon::handleerror(cudaStreamDestroy(Ms1));
        CUDAcommon::handleerror(cudaStreamDestroy(Ms2));
        CUDAcommon::handleerror(cudaStreamDestroy(Ms3));
        CUDAcommon::handleerror(cudaStreamDestroy(Ms4));
        CUDAcommon::handleerror(cudaEventDestroy(Me1));
        CUDAcommon::handleerror(cudaEventDestroy(Me2));
        CUDAcommon::handleerror(cudaEventDestroy(event_safe));
        CUDAcommon::handleerror(cudaEventDestroy(event_dot));
        CUDAcommon::handleerror(cudaStreamDestroy(stream_dotcopy));
        CUDAcommon::handleerror(cudaStreamDestroy(stream_shiftsafe));
    }
#endif
#ifdef SERIAL
    //TODO Comment during SERIAL_CUDACROSSCHECK @{
    delete [] Mc_isminimizationstate;
    delete [] Mc_issafestate;
    //@}
#endif
    //TODO make sure it calculates stretchforce in CUDA.
#ifdef CUDAACCL
    FFM.assignallforcemags();
#endif
    endMinimization();
#ifdef CUDATIMETRACK
    tendII= chrono::high_resolution_clock::now();
    chrono::duration<double> elapsed_runslice4(tendII - tbeginII);
    std::cout<<"Slice time "<<elapsed_runslice4.count()<<endl;
    tbeginII = chrono::high_resolution_clock::now();
#endif
    FFM.computeLoadForces();
    //std::cout<<"End Minimization************"<<endl;
    FFM.cleanupAllForceFields();
#ifdef DETAILEDOUTPUT
    std::cout<<"printing beads & forces"<<endl;
    for(auto b:Bead::getBeads()){
        std::cout<<b->getId()<<" "<< b->coordinate() <<" "
                ""<<b->force() <<endl;
    }
    std::cout<<"printed beads & forces"<<endl;
#endif

#ifdef CUDATIMETRACK
    tendII= chrono::high_resolution_clock::now();
    chrono::duration<double> elapsed_runslice3(tendII - tbeginII);
    std::cout<<"Slice time "<<elapsed_runslice3.count()<<endl;
    tendTot= chrono::high_resolution_clock::now();
    chrono::duration<double> elapsed_runtot(tendTot - tbeginTot);
    std::cout<<"Total Minimization time "<<elapsed_runtot.count()<<endl;
#endif
}<|MERGE_RESOLUTION|>--- conflicted
+++ resolved
@@ -145,16 +145,9 @@
         CUDAcommon::handleerror(cudaStreamDestroy(stream2));
         CUDAcommon::handleerror(cudaStreamDestroy(stream3));
     }
-<<<<<<< HEAD
-    
-    FFM.updateGeometryValueWithDerivative();
-	FFM.computeForces();
-    startMinimization();
-=======
 //PING PONG
     bool  *Mmh_stop, *Mmg_stop1, *Mmg_stop2, *Mmg_s1, *Mmg_s2, *Mmg_ss;//minimization state
     bool  *Msh_stop, *Msg_stop1, *Msg_stop2, *Msg_s1, *Msg_s2, *Msg_ss;//safe state
->>>>>>> 945d73c6
 
     //PING PONG
     //minimization state
@@ -324,18 +317,6 @@
 #endif
 //        CUDAcommon::handleerror(cudaStreamSynchronize(*Msp2));//make sure previous iteration is done.
         //find lambda by line search, move beads
-<<<<<<< HEAD
-        lambda = _safeMode ? safeBacktrackingLineSearch(FFM, MAXDIST, LAMBDAMAX)
-                           : backtrackingLineSearch(FFM, MAXDIST, LAMBDAMAX);
-        
-        moveBeads(lambda); setBeads();
-        
-        // Update all geometry
-        FFM.updateGeometryValueWithDerivative();
-        // The unstretched local geometries have been calculated,
-        // so forces could be calculated safely
-        
-=======
         lambda = backtrackingLineSearchCUDA(FFM, MAXDIST, LAMBDAMAX, Msg_s1);
 #ifdef CUDATIMETRACK_MACRO
         tLend= chrono::high_resolution_clock::now();
@@ -395,7 +376,6 @@
         c2 += elapsed_run2.count();
 #endif
 
->>>>>>> 945d73c6
         //compute new forces
         FFM.computeForces(Bead::getDbData().coords.data(), Bead::getDbData().forcesAux.data());//split and synchronize
 #ifdef DETAILEDOUTPUT
@@ -961,16 +941,11 @@
         CUDAcommon::cudavars = cvars;
 #endif
         cout << "System energy..." << endl;
-<<<<<<< HEAD
-        FFM.computeEnergy();
-        
-=======
         FFM.computeEnergy(Bead::getDbData().coords.data(), true);
 #ifdef CUDAACCL
         for(auto strm:CUDAcommon::getCUDAvars().streamvec)
             CUDAcommon::handleerror(cudaStreamSynchronize(*strm));
 #endif
->>>>>>> 945d73c6
         cout << endl;
     }
 #if defined(CROSSCHECK) || defined(CUDAACCL)
