--- conflicted
+++ resolved
@@ -59,13 +59,8 @@
             lambda = _safeMode ? safeBacktrackingLineSearch(FFM, MAXDIST, maxForce,
             		LAMBDAMAX, dummy, dummy)
                                : backtrackingLineSearch(FFM, MAXDIST, maxForce, LAMBDAMAX,
-<<<<<<< HEAD
-                                       LAMBDARUNNINGAVERAGEPROBABILITY, dummy);
+                                       LAMBDARUNNINGAVERAGEPROBABILITY, dummy, dummy);
             moveAlongSearchDir(lambda);
-=======
-                                       LAMBDARUNNINGAVERAGEPROBABILITY, dummy, dummy);
-            moveBeads(lambda);
->>>>>>> eeac7158
 
             //compute new forces
             FFM.computeForces(coord.data(), force);
