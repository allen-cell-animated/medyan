
//------------------------------------------------------------------
//  **MEDYAN** - Simulation Package for the Mechanochemical
//               Dynamics of Active Networks, v3.2.1
//
//  Copyright (2015-2018)  Papoian Lab, University of Maryland
//
//                 ALL RIGHTS RESERVED
//
//  See the MEDYAN web page for more information:
//  http://www.medyan.org
//------------------------------------------------------------------

#include "CGFletcherRievesMethod.h"

#include "ForceFieldManager.h"
#include "Composite.h"
#include "Output.h"
<<<<<<< HEAD
#include "Structure/Bead.h"
    void FletcherRieves::minimize(ForceFieldManager &FFM, double GRADTOL,
                                  double MAXDIST, double LAMBDAMAX, bool steplimit) {
=======
    void FletcherRieves::minimize(ForceFieldManager &FFM, floatingpoint GRADTOL,
                                  floatingpoint MAXDIST, floatingpoint LAMBDAMAX, bool steplimit) {
>>>>>>> 324f02ec
        //number of steps
        int N;
        if (steplimit) {
            int beadMaxStep = 5 * Bead::numBeads();
            N = (beadMaxStep > _MINNUMSTEPS ? beadMaxStep : _MINNUMSTEPS);
        } else {
            N = numeric_limits<int>::max();
        }

        startMinimization();
        FFM.vectorizeAllForceFields();

        FFM.computeForces(Bead::getDbData().coords.data(), Bead::getDbData().forces.data());
        Bead::getDbData().forcesAux = Bead::getDbData().forces;

        //compute first gradient
        floatingpoint curGrad = CGMethod::allFDotF();

        int numIter = 0;
        while (/* Iteration criterion */  numIter < N &&
                                          /* Gradient tolerance  */  maxF() > GRADTOL) {
            numIter++;
            floatingpoint lambda, beta, newGrad;

            //temporary
            bool *dummy = nullptr;
            //find lambda by line search, move beads
            lambda = _safeMode ? safeBacktrackingLineSearch(FFM, MAXDIST, LAMBDAMAX, dummy)
                               : backtrackingLineSearch(FFM, MAXDIST, LAMBDAMAX, dummy);
            moveBeads(lambda);

            //compute new forces
            FFM.computeForces(Bead::getDbData().coords.data(), Bead::getDbData().forcesAux.data());

            //compute direction
            newGrad = CGMethod::allFADotFA();

            //Fletcher-Rieves update
            beta = newGrad / curGrad;

            //shift gradient
            shiftGradient(beta);

            //direction reset if not downhill or no progress made
            if (CGMethod::allFDotFA() <= 0 || areEqual(curGrad, newGrad)) {
                shiftGradient(0.0);
                _safeMode = true;
            }

            curGrad = newGrad;
        }

        if (numIter >= N) {
            cout << endl;

            cout << "WARNING: Did not minimize in N = " << N << " steps." << endl;
            cout << "Maximum force in system = " << maxF() << endl;

            cout << "Culprit ..." << endl;
            auto b = maxBead();
            if (b != nullptr) b->getParent()->printSelf();

            cout << "System energy..." << endl;
            FFM.computeEnergy(Bead::getDbData().coords.data(), Bead::getDbData().forces.data(), 0.0, true);

            cout << endl;
        }

        //final force calculation
        FFM.computeForces(Bead::getDbData().coords.data(), Bead::getDbData().forces.data());
        Bead::getDbData().forcesAux = Bead::getDbData().forces;
        FFM.computeLoadForces();
        endMinimization();

        FFM.cleanupAllForceFields();
    }
<|MERGE_RESOLUTION|>--- conflicted
+++ resolved
@@ -16,14 +16,9 @@
 #include "ForceFieldManager.h"
 #include "Composite.h"
 #include "Output.h"
-<<<<<<< HEAD
 #include "Structure/Bead.h"
-    void FletcherRieves::minimize(ForceFieldManager &FFM, double GRADTOL,
-                                  double MAXDIST, double LAMBDAMAX, bool steplimit) {
-=======
     void FletcherRieves::minimize(ForceFieldManager &FFM, floatingpoint GRADTOL,
                                   floatingpoint MAXDIST, floatingpoint LAMBDAMAX, bool steplimit) {
->>>>>>> 324f02ec
         //number of steps
         int N;
         if (steplimit) {
