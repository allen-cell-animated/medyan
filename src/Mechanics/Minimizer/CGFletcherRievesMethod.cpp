--- conflicted
+++ resolved
@@ -17,16 +17,11 @@
 #include "Composite.h"
 #include "Output.h"
 #include "Structure/Bead.h"
-<<<<<<< HEAD
     void FletcherRieves::minimize(ForceFieldManager &FFM, floatingpoint GRADTOL,
                                   floatingpoint MAXDIST, floatingpoint LAMBDAMAX,
                                   floatingpoint LAMBDARUNNINGAVERAGEPROBABILITY,
                                   bool steplimit) {
-=======
 
-void FletcherRieves::minimize(ForceFieldManager &FFM, floatingpoint GRADTOL,
-                              floatingpoint MAXDIST, floatingpoint LAMBDAMAX, bool steplimit) {
->>>>>>> 9dc5d27e
         //number of steps
         int N;
         if (steplimit) {
@@ -55,14 +50,10 @@
             //temporary
             bool *dummy = nullptr;
             //find lambda by line search, move beads
-<<<<<<< HEAD
-            lambda = _safeMode ? safeBacktrackingLineSearch(FFM, MAXDIST, LAMBDAMAX, dummy)
-                               : backtrackingLineSearch(FFM, MAXDIST, LAMBDAMAX,
+            lambda = _safeMode ? safeBacktrackingLineSearch(FFM, MAXDIST, maxForce,
+            		LAMBDAMAX, dummy)
+                               : backtrackingLineSearch(FFM, MAXDIST, maxForce, LAMBDAMAX,
                                        LAMBDARUNNINGAVERAGEPROBABILITY, dummy);
-=======
-            lambda = _safeMode ? safeBacktrackingLineSearch(FFM, MAXDIST, maxForce, LAMBDAMAX, dummy)
-                               : backtrackingLineSearch(FFM, MAXDIST, maxForce, LAMBDAMAX, dummy);
->>>>>>> 9dc5d27e
             moveBeads(lambda);
 
             //compute new forces
