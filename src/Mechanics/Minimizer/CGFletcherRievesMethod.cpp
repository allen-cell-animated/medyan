
//------------------------------------------------------------------
//  **MEDYAN** - Simulation Package for the Mechanochemical
//               Dynamics of Active Networks, v3.2.1
//
//  Copyright (2015-2018)  Papoian Lab, University of Maryland
//
//                 ALL RIGHTS RESERVED
//
//  See the MEDYAN web page for more information:
//  http://www.medyan.org
//------------------------------------------------------------------

#include "CGFletcherRievesMethod.h"

#include "ForceFieldManager.h"
#include "Composite.h"
#include "Output.h"
#include "Structure/Bead.h"
    void FletcherRieves::minimize(ForceFieldManager &FFM, double GRADTOL,
                                  double MAXDIST, double LAMBDAMAX, bool steplimit) {
        //number of steps
        int N;
        if (steplimit) {
            int beadMaxStep = 5 * Bead::numBeads();
            N = (beadMaxStep > _MINNUMSTEPS ? beadMaxStep : _MINNUMSTEPS);
        } else {
            N = numeric_limits<int>::max();
        }

<<<<<<< HEAD
void FletcherRieves::minimize(ForceFieldManager &FFM, double GRADTOL,
                              double MAXDIST, double LAMBDAMAX, bool steplimit)
{
    //number of steps
    int N;
    if(steplimit) {
        int beadMaxStep = 5 * Bead::numBeads();
        N = (beadMaxStep > _MINNUMSTEPS ? beadMaxStep : _MINNUMSTEPS);
    }
    else {
        N = numeric_limits<int>::max();
    }
    
    FFM.updateGeometryValueWithDerivative();
    FFM.computeForces();
    startMinimization();
    
    //compute first gradient
    double curGrad = CGMethod::allFDotF();
    
    int numIter = 0;
    while (/* Iteration criterion */  numIter < N &&
           /* Gradient tolerance  */  maxF() > GRADTOL) {
        numIter++;
        double lambda, beta, newGrad;
        
        //find lambda by line search, move beads
        lambda = _safeMode ? safeBacktrackingLineSearch(FFM, MAXDIST, LAMBDAMAX)
                           : backtrackingLineSearch(FFM, MAXDIST, LAMBDAMAX);
        moveBeads(lambda); setBeads();
        
        // Update all geometry
        FFM.updateGeometryValueWithDerivative();
        // The unstretched local geometries have been calculated,
        // so forces could be calculated safely

        //compute new forces
        FFM.computeForcesAux();
        
        //compute direction
        newGrad = CGMethod::allFADotFA();
        
        //Fletcher-Rieves update
        beta = newGrad / curGrad;
        
        //shift gradient
        shiftGradient(beta);
        
        //direction reset if not downhill or no progress made
        if(CGMethod::allFDotFA() <= 0 || areEqual(curGrad, newGrad)) {
            shiftGradient(0.0);
            _safeMode = true;
        }
        
        curGrad = newGrad;
    }
    
    if (numIter >= N) {
        cout << endl;
        
        cout << "WARNING: Did not minimize in N = " << N << " steps." << endl;
        cout << "Maximum force in system = " << maxF() << endl;
        
        cout << "Culprit ..." << endl;
        auto b = maxBead();
        if(b != nullptr) b->getParent()->printSelf();
        
        cout << "System energy..." << endl;
        FFM.computeEnergy();
        
        cout << endl;
=======
        startMinimization();
        FFM.vectorizeAllForceFields();

        FFM.computeForces(Bead::getDbData().coords.data(), Bead::getDbData().forces.data());
        Bead::getDbData().forcesAux = Bead::getDbData().forces;

        //compute first gradient
        double curGrad = CGMethod::allFDotF();

        int numIter = 0;
        while (/* Iteration criterion */  numIter < N &&
                                          /* Gradient tolerance  */  maxF() > GRADTOL) {
            numIter++;
            double lambda, beta, newGrad;

            //temporary
            bool *dummy = nullptr;
            //find lambda by line search, move beads
            lambda = _safeMode ? safeBacktrackingLineSearch(FFM, MAXDIST, LAMBDAMAX, dummy)
                               : backtrackingLineSearch(FFM, MAXDIST, LAMBDAMAX, dummy);
            moveBeads(lambda);

            //compute new forces
            FFM.computeForces(Bead::getDbData().coords.data(), Bead::getDbData().forcesAux.data());

            //compute direction
            newGrad = CGMethod::allFADotFA();

            //Fletcher-Rieves update
            beta = newGrad / curGrad;

            //shift gradient
            shiftGradient(beta);

            //direction reset if not downhill or no progress made
            if (CGMethod::allFDotFA() <= 0 || areEqual(curGrad, newGrad)) {
                shiftGradient(0.0);
                _safeMode = true;
            }

            curGrad = newGrad;
        }

        if (numIter >= N) {
            cout << endl;

            cout << "WARNING: Did not minimize in N = " << N << " steps." << endl;
            cout << "Maximum force in system = " << maxF() << endl;

            cout << "Culprit ..." << endl;
            auto b = maxBead();
            if (b != nullptr) b->getParent()->printSelf();

            cout << "System energy..." << endl;
            FFM.computeEnergy(Bead::getDbData().coords.data(), true);

            cout << endl;
        }

        //final force calculation
        FFM.computeForces(Bead::getDbData().coords.data(), Bead::getDbData().forces.data());
        Bead::getDbData().forcesAux = Bead::getDbData().forces;
        FFM.computeLoadForces();
        endMinimization();

        FFM.cleanupAllForceFields();
>>>>>>> 945d73c6
    }
<|MERGE_RESOLUTION|>--- conflicted
+++ resolved
@@ -28,79 +28,6 @@
             N = numeric_limits<int>::max();
         }
 
-<<<<<<< HEAD
-void FletcherRieves::minimize(ForceFieldManager &FFM, double GRADTOL,
-                              double MAXDIST, double LAMBDAMAX, bool steplimit)
-{
-    //number of steps
-    int N;
-    if(steplimit) {
-        int beadMaxStep = 5 * Bead::numBeads();
-        N = (beadMaxStep > _MINNUMSTEPS ? beadMaxStep : _MINNUMSTEPS);
-    }
-    else {
-        N = numeric_limits<int>::max();
-    }
-    
-    FFM.updateGeometryValueWithDerivative();
-    FFM.computeForces();
-    startMinimization();
-    
-    //compute first gradient
-    double curGrad = CGMethod::allFDotF();
-    
-    int numIter = 0;
-    while (/* Iteration criterion */  numIter < N &&
-           /* Gradient tolerance  */  maxF() > GRADTOL) {
-        numIter++;
-        double lambda, beta, newGrad;
-        
-        //find lambda by line search, move beads
-        lambda = _safeMode ? safeBacktrackingLineSearch(FFM, MAXDIST, LAMBDAMAX)
-                           : backtrackingLineSearch(FFM, MAXDIST, LAMBDAMAX);
-        moveBeads(lambda); setBeads();
-        
-        // Update all geometry
-        FFM.updateGeometryValueWithDerivative();
-        // The unstretched local geometries have been calculated,
-        // so forces could be calculated safely
-
-        //compute new forces
-        FFM.computeForcesAux();
-        
-        //compute direction
-        newGrad = CGMethod::allFADotFA();
-        
-        //Fletcher-Rieves update
-        beta = newGrad / curGrad;
-        
-        //shift gradient
-        shiftGradient(beta);
-        
-        //direction reset if not downhill or no progress made
-        if(CGMethod::allFDotFA() <= 0 || areEqual(curGrad, newGrad)) {
-            shiftGradient(0.0);
-            _safeMode = true;
-        }
-        
-        curGrad = newGrad;
-    }
-    
-    if (numIter >= N) {
-        cout << endl;
-        
-        cout << "WARNING: Did not minimize in N = " << N << " steps." << endl;
-        cout << "Maximum force in system = " << maxF() << endl;
-        
-        cout << "Culprit ..." << endl;
-        auto b = maxBead();
-        if(b != nullptr) b->getParent()->printSelf();
-        
-        cout << "System energy..." << endl;
-        FFM.computeEnergy();
-        
-        cout << endl;
-=======
         startMinimization();
         FFM.vectorizeAllForceFields();
 
@@ -167,5 +94,4 @@
         endMinimization();
 
         FFM.cleanupAllForceFields();
->>>>>>> 945d73c6
     }
