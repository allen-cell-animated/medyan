
//------------------------------------------------------------------
//  **MEDYAN** - Simulation Package for the Mechanochemical
//               Dynamics of Active Networks, v3.2.1
//
//  Copyright (2015-2018)  Papoian Lab, University of Maryland
//
//                 ALL RIGHTS RESERVED
//
//  See the MEDYAN web page for more information:
//  http://www.medyan.org
//------------------------------------------------------------------

#include "CGSteepestDescent.h"

#include "ForceFieldManager.h"
#include "Composite.h"
#include "Output.h"
#include "Structure/Bead.h"

<<<<<<< HEAD
void SteepestDescent::minimize(ForceFieldManager &FFM, double GRADTOL,
                               double MAXDIST, double LAMBDAMAX, bool steplimit)
{
    //number of steps
    int N;
    if(steplimit) {
        int beadMaxStep = 5 * Bead::numBeads();
        N = (beadMaxStep > _MINNUMSTEPS ? beadMaxStep : _MINNUMSTEPS);
    }
    else {
        N = numeric_limits<int>::max();
    }
    
    FFM.updateGeometryValueWithDerivative();
    FFM.computeForces();
    startMinimization();
    
    int numIter = 0;
    while (/* Iteration criterion */  numIter < N &&
           /* Gradient tolerance  */  maxF() > GRADTOL) {
        
        numIter++;
        double lambda;
        
        //find lambda by line search, move beads
        lambda = backtrackingLineSearch(FFM, MAXDIST, LAMBDAMAX);
        moveBeads(lambda); setBeads();
        
        // Update all geometry
        FFM.updateGeometryValueWithDerivative();
        // The unstretched local geometries have been calculated,
        // so forces could be calculated safely
        
        //compute new forces
        FFM.computeForcesAux();
        
        //shift gradient
        shiftGradient(0.0);
    }
    
    if (numIter >= N) {
        cout << endl;
        
        cout << "WARNING: Did not minimize in N = " << N << " steps." << endl;
        cout << "Maximum force in system = " << maxF() << endl;
        
        cout << "Culprit ..." << endl;
        auto b = maxBead();
        if(b != nullptr) b->getParent()->printSelf();
        
        cout << "System energy..." << endl;
        FFM.computeEnergy();
        
        cout << endl;
=======
    void SteepestDescent::minimize(ForceFieldManager &FFM, double GRADTOL,
                                   double MAXDIST, double LAMBDAMAX, bool steplimit) {
        //number of steps
        int N;
        if (steplimit) {
            int beadMaxStep = 5 * Bead::numBeads();
            N = (beadMaxStep > _MINNUMSTEPS ? beadMaxStep : _MINNUMSTEPS);
        } else {
            N = numeric_limits<int>::max();
        }

        startMinimization();
        FFM.vectorizeAllForceFields();

        FFM.computeForces(Bead::getDbData().coords.data(), Bead::getDbData().forces.data());
        Bead::getDbData().forcesAux = Bead::getDbData().forces;

        int numIter = 0;
        while (/* Iteration criterion */  numIter < N &&
                                          /* Gradient tolerance  */  maxF() > GRADTOL) {

            numIter++;
            double lambda;

            //find lambda by line search, move beads
            bool *dummy = nullptr;
            lambda = backtrackingLineSearch(FFM, MAXDIST, LAMBDAMAX, dummy);
            moveBeads(lambda);

            //compute new forces
            FFM.computeForces(Bead::getDbData().coords.data(), Bead::getDbData().forcesAux.data());

            //shift gradient
            shiftGradient(0.0);
        }

        if (numIter >= N) {
            cout << endl;

            cout << "WARNING: Did not minimize in N = " << N << " steps." << endl;
            cout << "Maximum force in system = " << maxF() << endl;

            cout << "Culprit ..." << endl;
            auto b = maxBead();
            if (b != nullptr) b->getParent()->printSelf();

            cout << "System energy..." << endl;
            FFM.computeEnergy(Bead::getDbData().coords.data(), true);

            cout << endl;
        }

        //final force calculation
        FFM.computeForces(Bead::getDbData().coords.data(), Bead::getDbData().forces.data());
        Bead::getDbData().forcesAux = Bead::getDbData().forces;
        FFM.computeLoadForces();
        endMinimization();

        FFM.cleanupAllForceFields();
>>>>>>> 945d73c6
    }
<|MERGE_RESOLUTION|>--- conflicted
+++ resolved
@@ -18,62 +18,6 @@
 #include "Output.h"
 #include "Structure/Bead.h"
 
-<<<<<<< HEAD
-void SteepestDescent::minimize(ForceFieldManager &FFM, double GRADTOL,
-                               double MAXDIST, double LAMBDAMAX, bool steplimit)
-{
-    //number of steps
-    int N;
-    if(steplimit) {
-        int beadMaxStep = 5 * Bead::numBeads();
-        N = (beadMaxStep > _MINNUMSTEPS ? beadMaxStep : _MINNUMSTEPS);
-    }
-    else {
-        N = numeric_limits<int>::max();
-    }
-    
-    FFM.updateGeometryValueWithDerivative();
-    FFM.computeForces();
-    startMinimization();
-    
-    int numIter = 0;
-    while (/* Iteration criterion */  numIter < N &&
-           /* Gradient tolerance  */  maxF() > GRADTOL) {
-        
-        numIter++;
-        double lambda;
-        
-        //find lambda by line search, move beads
-        lambda = backtrackingLineSearch(FFM, MAXDIST, LAMBDAMAX);
-        moveBeads(lambda); setBeads();
-        
-        // Update all geometry
-        FFM.updateGeometryValueWithDerivative();
-        // The unstretched local geometries have been calculated,
-        // so forces could be calculated safely
-        
-        //compute new forces
-        FFM.computeForcesAux();
-        
-        //shift gradient
-        shiftGradient(0.0);
-    }
-    
-    if (numIter >= N) {
-        cout << endl;
-        
-        cout << "WARNING: Did not minimize in N = " << N << " steps." << endl;
-        cout << "Maximum force in system = " << maxF() << endl;
-        
-        cout << "Culprit ..." << endl;
-        auto b = maxBead();
-        if(b != nullptr) b->getParent()->printSelf();
-        
-        cout << "System energy..." << endl;
-        FFM.computeEnergy();
-        
-        cout << endl;
-=======
     void SteepestDescent::minimize(ForceFieldManager &FFM, double GRADTOL,
                                    double MAXDIST, double LAMBDAMAX, bool steplimit) {
         //number of steps
@@ -133,5 +77,4 @@
         endMinimization();
 
         FFM.cleanupAllForceFields();
->>>>>>> 945d73c6
     }
