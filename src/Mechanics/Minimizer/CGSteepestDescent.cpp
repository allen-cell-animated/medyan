
//------------------------------------------------------------------
//  **MEDYAN** - Simulation Package for the Mechanochemical
//               Dynamics of Active Networks, v4.0
//
//  Copyright (2015-2018)  Papoian Lab, University of Maryland
//
//                 ALL RIGHTS RESERVED
//
//  See the MEDYAN web page for more information:
//  http://www.medyan.org
//------------------------------------------------------------------

#include "CGSteepestDescent.h"

#include "ForceFieldManager.h"
#include "Composite.h"
#include "Mechanics/Minimizer/CGMethodDataCopy.hpp"
#include "Output.h"
#include "Structure/Bead.h"

MinimizationResult SteepestDescent::minimize(
    ForceFieldManager &FFM, floatingpoint GRADTOL,
    floatingpoint MAXDIST, floatingpoint LAMBDAMAX,
    floatingpoint LAMBDARUNNINGAVERAGEPROBABILITY,
    string _LINESEARCHALGORITHM,
    bool steplimit
) {
    
    MinimizationResult result;

        //number of steps
        int N;
        if (steplimit) {
            int beadMaxStep = 5 * Bead::numBeads();
            N = (beadMaxStep > _MINNUMSTEPS ? beadMaxStep : _MINNUMSTEPS);
        } else {
            N = numeric_limits<int>::max();
        }

<<<<<<< HEAD
    startMinimization(GRADTOL);
=======
    startMinimization();
>>>>>>> 239bf015
    FFM.vectorizeAllForceFields(initCGMethodData(*this, GRADTOL));

    FFM.computeForces(coord.data(), force);
    searchDir = force;
    auto maxForce = maxF();
    bool isForceBelowTol = forceBelowTolerance();

    result.energiesBefore = FFM.computeEnergyHRMD(coord.data());

        int numIter = 0;
        while (/* Iteration criterion */  numIter < N &&
<<<<<<< HEAD
               /* Gradient tolerance  */  isForceBelowTol) {
=======
               /* Gradient tolerance  */  ! isForceBelowTol) {
>>>>>>> 239bf015

            numIter++;
            floatingpoint lambda;

            //find lambda by line search, move beads
            bool *dummy = nullptr;
            lambda = backtrackingLineSearch(FFM, MAXDIST, maxForce, LAMBDAMAX,
                    LAMBDARUNNINGAVERAGEPROBABILITY, dummy, dummy);
            moveAlongSearchDir(lambda);

        //compute new forces
        FFM.computeForces(coord.data(), force);
        maxForce = maxF();
        isForceBelowTol = forceBelowTolerance();

        //shift gradient
        shiftSearchDir(0.0);
    }

        if (numIter >= N) {
            cout << endl;

            cout << "WARNING: Did not minimize in N = " << N << " steps." << endl;
            cout << "Maximum force in system = " << maxF() << endl;

            cout << "Culprit ..." << endl;
            auto b = maxBead();
            if (b != nullptr) b->getParent()->printSelf();

            cout << "System energy..." << endl;
            FFM.computeEnergy(coord.data(), true);

            cout << endl;
        }

    result.energiesAfter = FFM.computeEnergyHRMD(coord.data());

    //final force calculation
    FFM.computeForces(coord.data(), force);
    searchDir = force;
    FFM.computeLoadForces();
    copyFromCGMethodData(*this);
    endMinimization();

    FFM.cleanupAllForceFields();

    return result;
}
<|MERGE_RESOLUTION|>--- conflicted
+++ resolved
@@ -38,11 +38,7 @@
             N = numeric_limits<int>::max();
         }
 
-<<<<<<< HEAD
     startMinimization(GRADTOL);
-=======
-    startMinimization();
->>>>>>> 239bf015
     FFM.vectorizeAllForceFields(initCGMethodData(*this, GRADTOL));
 
     FFM.computeForces(coord.data(), force);
@@ -54,11 +50,7 @@
 
         int numIter = 0;
         while (/* Iteration criterion */  numIter < N &&
-<<<<<<< HEAD
-               /* Gradient tolerance  */  isForceBelowTol) {
-=======
                /* Gradient tolerance  */  ! isForceBelowTol) {
->>>>>>> 239bf015
 
             numIter++;
             floatingpoint lambda;
