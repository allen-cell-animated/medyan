--- conflicted
+++ resolved
@@ -18,15 +18,10 @@
 #include "Output.h"
 #include "Structure/Bead.h"
 
-<<<<<<< HEAD
     void SteepestDescent::minimize(ForceFieldManager &FFM, floatingpoint GRADTOL,
                                    floatingpoint MAXDIST, floatingpoint LAMBDAMAX,
                                    floatingpoint LAMBDARUNNINGAVERAGEPROBABILITY,
                                    bool steplimit) {
-=======
-void SteepestDescent::minimize(ForceFieldManager &FFM, floatingpoint GRADTOL,
-                               floatingpoint MAXDIST, floatingpoint LAMBDAMAX, bool steplimit) {
->>>>>>> 9dc5d27e
         //number of steps
         int N;
         if (steplimit) {
@@ -52,12 +47,8 @@
 
             //find lambda by line search, move beads
             bool *dummy = nullptr;
-<<<<<<< HEAD
-            lambda = backtrackingLineSearch(FFM, MAXDIST, LAMBDAMAX,
+            lambda = backtrackingLineSearch(FFM, MAXDIST, maxForce, LAMBDAMAX,
                     LAMBDARUNNINGAVERAGEPROBABILITY, dummy);
-=======
-            lambda = backtrackingLineSearch(FFM, MAXDIST, maxForce, LAMBDAMAX, dummy);
->>>>>>> 9dc5d27e
             moveBeads(lambda);
 
             //compute new forces
