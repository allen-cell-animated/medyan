--- conflicted
+++ resolved
@@ -7,10 +7,7 @@
 
 #include <vector>
 #include <list>
-<<<<<<< HEAD
-
-=======
->>>>>>> aaeebdef
+
 #include "FilamentStretchingHarmonic.h"
 #include "FilamentBendingHarmonic.h"
 #include "FilamentBendingCosine.h"
@@ -29,10 +26,6 @@
 #include "Structure/Bead.h"
 #ifdef SIMDBINDINGSEARCH
 #include "dist_moduleV2/dist_driver.h"
-<<<<<<< HEAD
-template <uint D>
-dist::dOut<D> SIMDoutvar(const uint dim, uint N1, std::initializer_list<float> params) {
-=======
 
 template <uint D>
 dist::dOut<D> SIMDoutvar(const uint dim, uint N1, std::initializer_list<float> params) {
@@ -51,22 +44,7 @@
     }
 }
 #endif
->>>>>>> aaeebdef
-
-	if (dim == 1) {
-		dist::dOut<1> out_serialdim(N1, params);
-		return out_serialdim;
-	}
-	else if (dim == 2) {
-		dist::dOut<2> out_serialdim(N1, params);
-		return out_serialdim;
-	}
-	else if (dim == 3){
-		dist::dOut<3> out_serialdim(N1, params);
-		return out_serialdim;
-	}
-}
-#endif
+
 using namespace mathfunc;
 struct bin{
     int binID;
