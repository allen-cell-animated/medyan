
//------------------------------------------------------------------
//  **MEDYAN** - Simulation Package for the Mechanochemical
//               Dynamics of Active Networks, v3.2.1
//
//  Copyright (2015-2018)  Papoian Lab, University of Maryland
//
//                 ALL RIGHTS RESERVED
//
//  See the MEDYAN web page for more information:
//  http://www.medyan.org
//------------------------------------------------------------------

#ifndef MEDYAN_BubbleBubbleRepulsionExp_h
#define MEDYAN_BubbleBubbleRepulsionExp_h

#include <vector>
#include <cmath>

#include "common.h"

//FORWARD DECLARATIONS
class Bead;

/// A exponential repulsive potential used by the BubbleBubbleRepulsion template.
class BubbleBubbleRepulsionExp {
    
public:
<<<<<<< HEAD
    double energy(Bead*, Bead*, double, double, double, double, bool stretched);
    double energy(Bead*, Bead*, double, double, double, double, double);
=======
    floatingpoint energy(Bead*, Bead*, floatingpoint, floatingpoint, floatingpoint, floatingpoint);
    floatingpoint energy(Bead*, Bead*, floatingpoint, floatingpoint, floatingpoint, floatingpoint, floatingpoint);
>>>>>>> c8a5f36c
    
    void forces(Bead*, Bead*, floatingpoint, floatingpoint, floatingpoint, floatingpoint);
    void forcesAux(Bead*, Bead*, floatingpoint, floatingpoint, floatingpoint, floatingpoint);
};

#endif<|MERGE_RESOLUTION|>--- conflicted
+++ resolved
@@ -26,13 +26,8 @@
 class BubbleBubbleRepulsionExp {
     
 public:
-<<<<<<< HEAD
-    double energy(Bead*, Bead*, double, double, double, double, bool stretched);
-    double energy(Bead*, Bead*, double, double, double, double, double);
-=======
-    floatingpoint energy(Bead*, Bead*, floatingpoint, floatingpoint, floatingpoint, floatingpoint);
+    floatingpoint energy(Bead*, Bead*, floatingpoint, floatingpoint, floatingpoint, floatingpoint, bool stretched);
     floatingpoint energy(Bead*, Bead*, floatingpoint, floatingpoint, floatingpoint, floatingpoint, floatingpoint);
->>>>>>> c8a5f36c
     
     void forces(Bead*, Bead*, floatingpoint, floatingpoint, floatingpoint, floatingpoint);
     void forcesAux(Bead*, Bead*, floatingpoint, floatingpoint, floatingpoint, floatingpoint);
