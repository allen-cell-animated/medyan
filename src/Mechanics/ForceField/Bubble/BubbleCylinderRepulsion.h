--- conflicted
+++ resolved
@@ -33,37 +33,33 @@
 private:
     BRepulsionInteractionType _FFType;
     BubbleCylinderNL* _neighborList; ///<Neighbor list of Bubble-Cylinder
-    
+
     int *beadSet;
     int *nneighbors;
     int *bubbleSet;
 //    int *nintvec;
-    
+
     ///Array describing the constants in calculation
-    double *krep;
-    double *slen;
-    double *radius;
+    floatingpoint *krep;
+	floatingpoint *slen;
+	floatingpoint *radius;
     int nint = 0;
 public:
     
     ///Array describing indexed set of interactions
     ///For bubble, this is a 1-bead potential + 1 fixed bubble bead
     const static int n = 1;
-    
+
     /// Constructor
     BubbleCylinderRepulsion() {
         _neighborList = new BubbleCylinderNL(SysParams::Mechanics().BubbleCutoff);
     }
     
-<<<<<<< HEAD
-    virtual floatingpoint computeEnergy(floatingpoint d);
-=======
     virtual void vectorize();
     virtual void deallocate();
->>>>>>> 3e143492
     
-    virtual double computeEnergy(double *coord, double *f, double d);
-    virtual void computeForces(double *coord, double *f);
+    virtual floatingpoint computeEnergy(floatingpoint *coord, floatingpoint *f, floatingpoint d);
+    virtual void computeForces(floatingpoint *coord, floatingpoint *f);
     //virtual void computeForcesAux(double *coord, double *f);
     
     virtual void computeLoadForces();
@@ -74,4 +70,4 @@
     virtual const string getName() {return "Bubble-Cylinder Repulsion";}
 };
 
-#endif
+#endif