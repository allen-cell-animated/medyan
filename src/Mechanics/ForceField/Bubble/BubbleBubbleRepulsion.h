
//------------------------------------------------------------------
//  **MEDYAN** - Simulation Package for the Mechanochemical
//               Dynamics of Active Networks, v3.2.1
//
//  Copyright (2015-2018)  Papoian Lab, University of Maryland
//
//                 ALL RIGHTS RESERVED
//
//  See the MEDYAN web page for more information:
//  http://www.medyan.org
//------------------------------------------------------------------

#ifndef MEDYAN_BubbleBubbleRepulsion_h
#define MEDYAN_BubbleBubbleRepulsion_h

#include <vector>

#include "common.h"

#include "BubbleInteractions.h"
#include "NeighborListImpl.h"

#include "SysParams.h"

//FORWARD DECLARATIONS
class Bead;

/// Represents a repulsive interaction between two [Bubbles](@ref Bubble).
template <class BRepulsionInteractionType>
class BubbleBubbleRepulsion : public BubbleInteractions {
    
private:
    BRepulsionInteractionType _FFType;
    BubbleBubbleNL* _neighborList; ///<Neighbor list of Bubble-Bubble
public:
    
    /// Constructor
    BubbleBubbleRepulsion() {
        _neighborList = new BubbleBubbleNL(SysParams::Mechanics().BubbleCutoff);
    }
    
<<<<<<< HEAD
    virtual floatingpoint computeEnergy(floatingpoint d);
=======
    virtual void vectorize();
    virtual void deallocate();
>>>>>>> 3e143492
    
    virtual double computeEnergy(double *coord, double *f, double d);
    virtual void computeForces(double *coord, double *f);
    //virtual void computeForcesAux(double *coord, double *f);
    
    virtual void computeLoadForces() {return;}
    
    /// Get the neighbor list for this interaction
    virtual NeighborList* getNeighborList() {return _neighborList;}
    
    virtual const string getName() {return "Bubble-Bubble Repulsion";}
};
#endif
<|MERGE_RESOLUTION|>--- conflicted
+++ resolved
@@ -40,15 +40,11 @@
         _neighborList = new BubbleBubbleNL(SysParams::Mechanics().BubbleCutoff);
     }
     
-<<<<<<< HEAD
-    virtual floatingpoint computeEnergy(floatingpoint d);
-=======
     virtual void vectorize();
     virtual void deallocate();
->>>>>>> 3e143492
     
-    virtual double computeEnergy(double *coord, double *f, double d);
-    virtual void computeForces(double *coord, double *f);
+    virtual floatingpoint computeEnergy(floatingpoint *coord, floatingpoint *f, floatingpoint d);
+    virtual void computeForces(floatingpoint *coord, floatingpoint *f);
     //virtual void computeForcesAux(double *coord, double *f);
     
     virtual void computeLoadForces() {return;}
@@ -58,4 +54,4 @@
     
     virtual const string getName() {return "Bubble-Bubble Repulsion";}
 };
-#endif
+#endif