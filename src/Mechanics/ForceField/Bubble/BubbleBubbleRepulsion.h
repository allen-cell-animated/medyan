--- conflicted
+++ resolved
@@ -43,13 +43,8 @@
     virtual void vectorize();
     virtual void deallocate();
     
-<<<<<<< HEAD
-    virtual double computeEnergy(double *coord, bool stretched) override;
-    virtual void computeForces(double *coord, double *f);
-=======
-    virtual floatingpoint computeEnergy(floatingpoint *coord, floatingpoint *f, floatingpoint d);
+    virtual floatingpoint computeEnergy(floatingpoint *coord, bool stretched) override;
     virtual void computeForces(floatingpoint *coord, floatingpoint *f);
->>>>>>> c8a5f36c
     //virtual void computeForcesAux(double *coord, double *f);
     
     virtual void computeLoadForces() {return;}
