--- conflicted
+++ resolved
@@ -23,22 +23,14 @@
 class MTOCAttachmentHarmonic {
     
 public:
-<<<<<<< HEAD
-    floatingpoint energy(Bead*, Bead*, floatingpoint, floatingpoint);
-    floatingpoint energy(Bead*, Bead*, floatingpoint, floatingpoint, floatingpoint);
-    
-    void forces(Bead*, Bead*, floatingpoint, floatingpoint);
-    void forcesAux(Bead*, Bead*, floatingpoint, floatingpoint);
-=======
-    double energy(double *coord, double *f, int *beadSet,
-                  double *kstr, double);
-    double energy(double *coord, double *f, int *beadSet,
-                  double *kstr, double, double);
-    void forces(double *coord, double *f, int *beadSet,
-                double *kstr, double);
+	floatingpoint energy(floatingpoint *coord, floatingpoint *f, int *beadSet,
+	                     floatingpoint *kstr, floatingpoint radius);
+	floatingpoint energy(floatingpoint *coord, floatingpoint *f, int *beadSet,
+	                     floatingpoint *kstr, floatingpoint, floatingpoint radius);
+    void forces(floatingpoint *coord, floatingpoint *f, int *beadSet,
+                floatingpoint *kstr, floatingpoint radius);
     
     //void forcesAux(Bead*, Bead*, double, double);
->>>>>>> 3e143492
 };
 
-#endif
+#endif