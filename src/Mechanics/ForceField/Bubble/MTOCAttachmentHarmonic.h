--- conflicted
+++ resolved
@@ -23,21 +23,14 @@
 class MTOCAttachmentHarmonic {
     
 public:
-<<<<<<< HEAD
+
     floatingpoint energy(floatingpoint *coord, int *beadSet,
                          floatingpoint *kstr, floatingpoint* radiusvec);
     floatingpoint energy(floatingpoint *coord, floatingpoint *f, int *beadSet,
                          floatingpoint *kstr, floatingpoint* radiusvec, floatingpoint d);
     void forces(floatingpoint *coord, floatingpoint *f, int *beadSet,
                 floatingpoint *kstr, floatingpoint* radiusvec);
-=======
-    double energy(double *coord, double *f, int *beadSet,
-                  double *kstr, double radius);
-    double energy(double *coord, double *f, int *beadSet,
-                  double *kstr, double radius, double d);
-    void forces(double *coord, double *f, int *beadSet,
-                double *kstr, double radius);
->>>>>>> 3756ffcd
+
     
     //void forcesAux(Bead*, Bead*, double, double);
 };
