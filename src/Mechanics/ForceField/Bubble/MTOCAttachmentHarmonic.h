--- conflicted
+++ resolved
@@ -23,21 +23,12 @@
 class MTOCAttachmentHarmonic {
     
 public:
-<<<<<<< HEAD
-    double energy(double *coord, int *beadSet,
-                  double *kstr, double);
-    double energy(double *coord, double *f, int *beadSet,
-                  double *kstr, double, double);
-    void forces(double *coord, double *f, int *beadSet,
-                double *kstr, double);
-=======
-	floatingpoint energy(floatingpoint *coord, floatingpoint *f, int *beadSet,
-	                     floatingpoint *kstr, floatingpoint radius);
-	floatingpoint energy(floatingpoint *coord, floatingpoint *f, int *beadSet,
-	                     floatingpoint *kstr, floatingpoint, floatingpoint radius);
+    floatingpoint energy(floatingpoint *coord, int *beadSet,
+                         floatingpoint *kstr, floatingpoint radius);
+    floatingpoint energy(floatingpoint *coord, floatingpoint *f, int *beadSet,
+                         floatingpoint *kstr, floatingpoint, floatingpoint radius);
     void forces(floatingpoint *coord, floatingpoint *f, int *beadSet,
                 floatingpoint *kstr, floatingpoint radius);
->>>>>>> c8a5f36c
     
     //void forcesAux(Bead*, Bead*, double, double);
 };
