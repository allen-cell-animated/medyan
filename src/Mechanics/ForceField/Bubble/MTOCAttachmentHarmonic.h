--- conflicted
+++ resolved
@@ -23,16 +23,12 @@
 class MTOCAttachmentHarmonic {
     
 public:
-<<<<<<< HEAD
-    double energy(Bead*, Bead*, double, double, bool stretched);
-=======
     double energy(double *coord, int *beadSet,
                   double *kstr, double);
     double energy(double *coord, double *f, int *beadSet,
                   double *kstr, double, double);
     void forces(double *coord, double *f, int *beadSet,
                 double *kstr, double);
->>>>>>> 945d73c6
     
     //void forcesAux(Bead*, Bead*, double, double);
 };
