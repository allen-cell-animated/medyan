--- conflicted
+++ resolved
@@ -23,17 +23,10 @@
 class MTOCAttachmentHarmonic {
     
 public:
-<<<<<<< HEAD
     floatingpoint energy(floatingpoint *coord, int *beadSet,
-                         floatingpoint *kstr, floatingpoint radius);
+                         floatingpoint *kstr, floatingpoint* radiusvec);
     floatingpoint energy(floatingpoint *coord, floatingpoint *f, int *beadSet,
-                         floatingpoint *kstr, floatingpoint, floatingpoint radius);
-=======
-	floatingpoint energy(floatingpoint *coord, floatingpoint *f, int *beadSet,
-	                     floatingpoint *kstr, floatingpoint* radiusvec);
-	floatingpoint energy(floatingpoint *coord, floatingpoint *f, int *beadSet,
-	                     floatingpoint *kstr, floatingpoint* radiusvec, floatingpoint d);
->>>>>>> b3c204db
+                         floatingpoint *kstr, floatingpoint* radiusvec, floatingpoint d);
     void forces(floatingpoint *coord, floatingpoint *f, int *beadSet,
                 floatingpoint *kstr, floatingpoint* radiusvec);
     
