--- conflicted
+++ resolved
@@ -192,27 +192,15 @@
                 bd2->lfip = 0;
                 for (int i = 0; i < cylSize; i++) {
                     
-<<<<<<< HEAD
-                    auto newCoord = vector<double>{bd2->vcoordinate()[0] + i * normal[0] * monSize,
+                    auto newCoord = vector<floatingpoint>{bd2->vcoordinate()[0] + i * normal[0] * monSize,
                         bd2->vcoordinate()[1] + i * normal[1] * monSize,
                         bd2->vcoordinate()[2] + i * normal[2] * monSize};
                     
                     // Projection magnitude ratio on the direction of the cylinder
                     // (Effective monomer size) = (monomer size) * proj
-                    double proj = dotProduct(twoPointDirection(newCoord, bd1->vcoordinate()), normal);
-                    
-                    double loadForce = _FFType.loadForces(bd1, bd2, radius, kRep, screenLength);
-=======
-                    auto newCoord = vector<floatingpoint>{bd2->coordinate[0] + i * normal[0] * monSize,
-                        bd2->coordinate[1] + i * normal[1] * monSize,
-                        bd2->coordinate[2] + i * normal[2] * monSize};
-                    
-                    // Projection magnitude ratio on the direction of the cylinder
-                    // (Effective monomer size) = (monomer size) * proj
-                    floatingpoint proj = dotProduct(twoPointDirection(newCoord, bd1->coordinate), normal);
-
+                    floatingpoint proj = dotProduct(twoPointDirection(newCoord, bd1->vcoordinate()), normal);
+                    
                     floatingpoint loadForce = _FFType.loadForces(bd1, bd2, radius, kRep, screenLength);
->>>>>>> 324f02ec
                     bd2->loadForcesP[bd2->lfip++] += proj * loadForce;
                 }
                 //reset lfi
@@ -233,27 +221,15 @@
                 bd2->lfim = 0;
                 for (int i = 0; i < cylSize; i++) {
                     
-<<<<<<< HEAD
-                    auto newCoord = vector<double>{bd2->vcoordinate()[0] + i * normal[0] * monSize,
+                    auto newCoord = vector<floatingpoint>{bd2->vcoordinate()[0] + i * normal[0] * monSize,
                         bd2->vcoordinate()[1] + i * normal[1] * monSize,
                         bd2->vcoordinate()[2] + i * normal[2] * monSize};
                     
                     // Projection magnitude ratio on the direction of the cylinder
                     // (Effective monomer size) = (monomer size) * proj
-                    double proj = dotProduct(twoPointDirection(newCoord, bd1->vcoordinate()), normal);
-                    
-                    double loadForce = _FFType.loadForces(bd1, bd2, radius, kRep, screenLength);
-=======
-                    auto newCoord = vector<floatingpoint>{bd2->coordinate[0] + i * normal[0] * monSize,
-                        bd2->coordinate[1] + i * normal[1] * monSize,
-                        bd2->coordinate[2] + i * normal[2] * monSize};
-                    
-                    // Projection magnitude ratio on the direction of the cylinder
-                    // (Effective monomer size) = (monomer size) * proj
-                    floatingpoint proj = dotProduct(twoPointDirection(newCoord, bd1->coordinate), normal);
-
+                    floatingpoint proj = dotProduct(twoPointDirection(newCoord, bd1->vcoordinate()), normal);
+                    
                     floatingpoint loadForce = _FFType.loadForces(bd1, bd2, radius, kRep, screenLength);
->>>>>>> 324f02ec
                     bd2->loadForcesM[bd2->lfim++] += proj * loadForce;
                 }
                 //reset lfi
