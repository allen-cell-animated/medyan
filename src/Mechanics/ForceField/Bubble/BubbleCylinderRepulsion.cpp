
//------------------------------------------------------------------
//  **MEDYAN** - Simulation Package for the Mechanochemical
//               Dynamics of Active Networks, v3.2.1
//
//  Copyright (2015-2018)  Papoian Lab, University of Maryland
//
//                 ALL RIGHTS RESERVED
//
//  See the MEDYAN web page for more information:
//  http://www.medyan.org
//------------------------------------------------------------------

#include "BubbleCylinderRepulsion.h"

#include "BubbleCylinderRepulsionExp.h"

#include "MTOC.h"
#include "Bubble.h"
#include "Cylinder.h"
#include "Bead.h"

#include "MathFunctions.h"

using namespace mathfunc;

template <class BRepulsionInteractionType>
void BubbleCylinderRepulsion<BRepulsionInteractionType>::vectorize() {
    //count interactions
    nint = 0;
    for (auto bb:Bubble::getBubbles()){
        for(auto &c : _neighborList->getNeighbors(bb)) {
            //if part of an MTOC, skip
            if(bb->isMTOC()) {
                
                auto mtoc = (MTOC*)bb->getParent();
                auto filaments = mtoc->getFilaments();
                
                auto f = (Filament*)c->getParent();
                
                if(find(filaments.begin(), filaments.end(), f) != filaments.end())
                    continue;
            }
            if(c->isMinusEnd()) nint++;
            nint++;
        }

    }

    //stores number of interactions per bubble
    nneighbors = new int[Bubble::getBubbles().size()];
    //stores bubble index
    bubbleSet = new int[Bubble::getBubbles().size()];
    radius = new floatingpoint[Bubble::getBubbles().size()];
    //stores cumulative number of nneighbors, for CUDA only.
//    nintvec = new int[Bubble::getBubbles().size()];
    beadSet = new int[nint];
    krep = new floatingpoint[nint];
    slen = new floatingpoint[nint];

    int idb = 0;

    int bindex = 0;
    int cumnn=0;


    for (auto bb:Bubble::getBubbles()){
        
        nneighbors[idb] = 0;
        int idx = 0;

        //total number of neighbor cylinders
        int cmax = _neighborList->getNeighbors(bb).size();
        for(int ni = 0; ni < cmax; ni++){
            //if part of an MTOC, skip
            if(bb->isMTOC()) {
                
                auto mtoc = (MTOC*)bb->getParent();
                auto filaments = mtoc->getFilaments();
                
                auto f = (Filament*)_neighborList->getNeighbors(bb)[ni]->getParent();
                
                if(find(filaments.begin(), filaments.end(), f) != filaments.end())
                    continue;
            }
            //if this neighbor cylinder contains a minusend, add the frist bead
            if(_neighborList->getNeighbors(bb)[ni]->isMinusEnd())
            {
                bindex = _neighborList->getNeighbors(bb)[ni]->getFirstBead()->getStableIndex();
                beadSet[cumnn+idx] = bindex;
                krep[cumnn+idx] = bb->getRepulsionConst();
                slen[cumnn+idx] = bb->getScreeningLength();
                idx++;
            }
            //add all second beads
            bindex = _neighborList->getNeighbors(bb)[ni]->getSecondBead()->getStableIndex();
            beadSet[cumnn + idx] = bindex;
            krep[cumnn+idx] = bb->getRepulsionConst();
            slen[cumnn+idx] = bb->getScreeningLength();
            idx++;

        }
        nneighbors[idb] = idx;
        bubbleSet[idb] = bb->getBead()->getStableIndex();
        radius[idb] = bb->getRadius();
        cumnn+=idx;
//        nintvec[idb] = cumnn;
        idb++;
    }

//    delete [] nintvec;


}

template <class BRepulsionInteractionType>
void BubbleCylinderRepulsion<BRepulsionInteractionType>::deallocate() {
    delete [] beadSet;
    delete [] bubbleSet;
    delete [] krep;
    delete [] slen;
    delete [] nneighbors;
}

template <class BRepulsionInteractionType>
floatingpoint BubbleCylinderRepulsion<BRepulsionInteractionType>::computeEnergy(floatingpoint* coord, bool stretched) {
    
    return _FFType.energy(coord, beadSet, bubbleSet, krep, slen, radius, nneighbors);

}

template <class BRepulsionInteractionType>
void BubbleCylinderRepulsion<BRepulsionInteractionType>::computeForces(floatingpoint *coord, floatingpoint *f) {

_FFType.forces(coord, f, beadSet, bubbleSet, krep, slen, radius, nneighbors);

}

template <class BRepulsionInteractionType>
void BubbleCylinderRepulsion<BRepulsionInteractionType>::computeLoadForces() {
    
    for (auto bb : Bubble::getBubbles()) {
        
        //total number of neighbor cylinders
        int cmax = _neighborList->getNeighbors(bb).size();
        for(int ni = 0; ni < cmax; ni++){
            
            //if part of an MTOC, skip
            if(bb->isMTOC()) {
                
                auto mtoc = (MTOC*)bb->getParent();
                auto filaments = mtoc->getFilaments();
                
                auto f = (Filament*) _neighborList->getNeighbors(bb)[ni]->getParent();
                
                if(find(filaments.begin(), filaments.end(), f) != filaments.end())
                continue;
            }
            
            floatingpoint kRep = bb->getRepulsionConst();
            floatingpoint screenLength = bb->getScreeningLength();
            
            floatingpoint radius = bb->getRadius();
            
            Bead* bd1 = bb->getBead();
            
            //potential acts on second bead unless this is a minus end
            Bead* bd2;
            Bead* bo;
            if(_neighborList->getNeighbors(bb)[ni]->isPlusEnd()) {
                bd2 = _neighborList->getNeighbors(bb)[ni]->getSecondBead();
                bo = _neighborList->getNeighbors(bb)[ni]->getFirstBead();
                
                ///this normal is in the direction of polymerization
                auto normal = normalizeVector(twoPointDirection(bo->vcoordinate(), bd2->vcoordinate()));
                
                //array of coordinate values to update
                auto monSize = SysParams::Geometry().monomerSize[bd2->getType()];
                auto cylSize = SysParams::Geometry().cylinderNumMon[bd2->getType()];
                
                bd2->lfip = 0;
                for (int i = 0; i < cylSize; i++) {
                    
                    auto newCoord = vector<floatingpoint>{bd2->vcoordinate()[0] + i * normal[0] * monSize,
                        bd2->vcoordinate()[1] + i * normal[1] * monSize,
                        bd2->vcoordinate()[2] + i * normal[2] * monSize};
                    
                    // Projection magnitude ratio on the direction of the cylinder
                    // (Effective monomer size) = (monomer size) * proj
<<<<<<< HEAD
                    double proj = dotProduct(twoPointDirection(newCoord, bd1->vcoordinate()), normal);
                    if(proj < 0.0) proj = 0.0;
=======
                    floatingpoint proj = dotProduct(twoPointDirection(newCoord, bd1->vcoordinate()), normal);
>>>>>>> aaa07598
                    
                    floatingpoint loadForce = _FFType.loadForces(bd1, bd2, radius, kRep, screenLength);
                    bd2->loadForcesP[bd2->lfip++] += proj * loadForce;
                }
                //reset lfi
                bd2->lfip = 0;
                
            }
            if(_neighborList->getNeighbors(bb)[ni]->isMinusEnd()) {
                bd2 = _neighborList->getNeighbors(bb)[ni]->getFirstBead();
                bo = _neighborList->getNeighbors(bb)[ni]->getSecondBead();
                
                ///this normal is in the direction of polymerization
                auto normal = normalizeVector(twoPointDirection(bo->vcoordinate(), bd2->vcoordinate()));
                
                //array of coordinate values to update
                auto monSize = SysParams::Geometry().monomerSize[bd2->getType()];
                auto cylSize = SysParams::Geometry().cylinderNumMon[bd2->getType()];
                
                bd2->lfim = 0;
                for (int i = 0; i < cylSize; i++) {
                    
                    auto newCoord = vector<floatingpoint>{bd2->vcoordinate()[0] + i * normal[0] * monSize,
                        bd2->vcoordinate()[1] + i * normal[1] * monSize,
                        bd2->vcoordinate()[2] + i * normal[2] * monSize};
                    
                    // Projection magnitude ratio on the direction of the cylinder
                    // (Effective monomer size) = (monomer size) * proj
<<<<<<< HEAD
                    double proj = dotProduct(twoPointDirection(newCoord, bd1->vcoordinate()), normal);
                    if(proj < 0.0) proj = 0.0;
=======
                    floatingpoint proj = dotProduct(twoPointDirection(newCoord, bd1->vcoordinate()), normal);
>>>>>>> aaa07598
                    
                    floatingpoint loadForce = _FFType.loadForces(bd1, bd2, radius, kRep, screenLength);
                    bd2->loadForcesM[bd2->lfim++] += proj * loadForce;
                }
                //reset lfi
                bd2->lfim = 0;
            }
        }
    }
}


///Template specializations
template floatingpoint BubbleCylinderRepulsion<BubbleCylinderRepulsionExp>::computeEnergy(floatingpoint *coord, bool stretched);
template void BubbleCylinderRepulsion<BubbleCylinderRepulsionExp>::computeForces(floatingpoint *coord, floatingpoint *f);
//template void BubbleCylinderRepulsion<BubbleCylinderRepulsionExp>::computeForcesAux(double *coord, double *f);
template void BubbleCylinderRepulsion<BubbleCylinderRepulsionExp>::computeLoadForces();
template void BubbleCylinderRepulsion<BubbleCylinderRepulsionExp>::vectorize();
template void BubbleCylinderRepulsion<BubbleCylinderRepulsionExp>::deallocate();


<|MERGE_RESOLUTION|>--- conflicted
+++ resolved
@@ -187,12 +187,8 @@
                     
                     // Projection magnitude ratio on the direction of the cylinder
                     // (Effective monomer size) = (monomer size) * proj
-<<<<<<< HEAD
-                    double proj = dotProduct(twoPointDirection(newCoord, bd1->vcoordinate()), normal);
+                    floatingpoint proj = dotProduct(twoPointDirection(newCoord, bd1->vcoordinate()), normal);
                     if(proj < 0.0) proj = 0.0;
-=======
-                    floatingpoint proj = dotProduct(twoPointDirection(newCoord, bd1->vcoordinate()), normal);
->>>>>>> aaa07598
                     
                     floatingpoint loadForce = _FFType.loadForces(bd1, bd2, radius, kRep, screenLength);
                     bd2->loadForcesP[bd2->lfip++] += proj * loadForce;
@@ -221,12 +217,8 @@
                     
                     // Projection magnitude ratio on the direction of the cylinder
                     // (Effective monomer size) = (monomer size) * proj
-<<<<<<< HEAD
-                    double proj = dotProduct(twoPointDirection(newCoord, bd1->vcoordinate()), normal);
+                    floatingpoint proj = dotProduct(twoPointDirection(newCoord, bd1->vcoordinate()), normal);
                     if(proj < 0.0) proj = 0.0;
-=======
-                    floatingpoint proj = dotProduct(twoPointDirection(newCoord, bd1->vcoordinate()), normal);
->>>>>>> aaa07598
                     
                     floatingpoint loadForce = _FFType.loadForces(bd1, bd2, radius, kRep, screenLength);
                     bd2->loadForcesM[bd2->lfim++] += proj * loadForce;
