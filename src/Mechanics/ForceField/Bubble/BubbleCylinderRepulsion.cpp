
//------------------------------------------------------------------
//  **MEDYAN** - Simulation Package for the Mechanochemical
//               Dynamics of Active Networks, v3.2.1
//
//  Copyright (2015-2018)  Papoian Lab, University of Maryland
//
//                 ALL RIGHTS RESERVED
//
//  See the MEDYAN web page for more information:
//  http://www.medyan.org
//------------------------------------------------------------------

#include "BubbleCylinderRepulsion.h"

#include "BubbleCylinderRepulsionExp.h"

#include "MTOC.h"
#include "Bubble.h"
#include "Cylinder.h"
#include "Bead.h"

#include "MathFunctions.h"

using namespace mathfunc;

template <class BRepulsionInteractionType>
double BubbleCylinderRepulsion<BRepulsionInteractionType>::computeEnergy(double d) {
    
    double U = 0.0;
    double U_i=0.0;
    
    for (auto bb: Bubble::getBubbles()) {
        
        for(auto &c : _neighborList->getNeighbors(bb)) {
            
            //if part of an MTOC, skip
            if(bb->isMTOC()) {
                
                auto mtoc = (MTOC*)bb->getParent();
                auto filaments = mtoc->getFilaments();
                
                auto f = (Filament*)c->getParent();
                
                if(find(filaments.begin(), filaments.end(), f) != filaments.end())
                    continue;
            }
            
            double kRep = bb->getRepulsionConst();
            double screenLength = bb->getScreeningLength();
            
            double radius = bb->getRadius();
            
            Bead* bd1 = bb->getBead();
            
            //potential acts on second bead unless this is a minus end
            Bead* bd2;
            if(c->isMinusEnd())
                bd2 = c->getFirstBead();
            else
                bd2 = c->getSecondBead();
            
            if (d == 0.0)
                U_i =  _FFType.energy(bd1, bd2, radius, kRep, screenLength);
            else
                U_i = _FFType.energy(bd1, bd2, radius, kRep, screenLength, d);
            
            if(fabs(U_i) == numeric_limits<double>::infinity()
               || U_i != U_i || U_i < -1.0) {
                
                //set culprits and return
                _otherCulprit = c;
                _bubbleCulprit = bb;
                
                return -1;
            }
            else
                U += U_i;
        }
    }
    
    return U;
}

template <class BRepulsionInteractionType>
void BubbleCylinderRepulsion<BRepulsionInteractionType>::computeForces() {
    
    for (auto bb : Bubble::getBubbles()) {
        
        for(auto &c : _neighborList->getNeighbors(bb)) {
            
            //if part of an MTOC, skip
            if(bb->isMTOC()) {
                
                auto mtoc = (MTOC*)bb->getParent();
                auto filaments = mtoc->getFilaments();
                
                auto f = (Filament*)c->getParent();
                
                if(find(filaments.begin(), filaments.end(), f) != filaments.end())
                    continue;
            }
            
            double kRep = bb->getRepulsionConst();
            double screenLength = bb->getScreeningLength();
            
            double radius = bb->getRadius();
            
            Bead* bd1 = bb->getBead();
            
            //potential acts on second bead unless this is a minus end
            Bead* bd2;
            if(c->isMinusEnd())
                bd2 = c->getFirstBead();
            else
                bd2 = c->getSecondBead();
            
            _FFType.forces(bd1, bd2, radius, kRep, screenLength);
            
        }
    }
}


template <class BRepulsionInteractionType>
void BubbleCylinderRepulsion<BRepulsionInteractionType>::computeForcesAux() {
    
    for (auto bb : Bubble::getBubbles()) {
        
        for(auto &c : _neighborList->getNeighbors(bb)) {
            
            //if part of an MTOC, skip
            if(bb->isMTOC()) {
                
                auto mtoc = (MTOC*)bb->getParent();
                auto filaments = mtoc->getFilaments();
                
                auto f = (Filament*)c->getParent();
                
                if(find(filaments.begin(), filaments.end(), f) != filaments.end())
                    continue;
            }
            
            double kRep = bb->getRepulsionConst();
            double screenLength = bb->getScreeningLength();
            
            double radius = bb->getRadius();
            
            Bead* bd1 = bb->getBead();
            
            //potential acts on second bead unless this is a minus end
            Bead* bd2;
            if(c->isMinusEnd())
                bd2 = c->getFirstBead();
            else
                bd2 = c->getSecondBead();
            
            _FFType.forcesAux(bd1, bd2, radius, kRep, screenLength);
            
        }
    }
}

template <class BRepulsionInteractionType>
void BubbleCylinderRepulsion<BRepulsionInteractionType>::computeLoadForces() {
    
    for (auto bb : Bubble::getBubbles()) {
        
        for(auto &c : _neighborList->getNeighbors(bb)) {
            
            //if part of an MTOC, skip
            if(bb->isMTOC()) {
                
                auto mtoc = (MTOC*)bb->getParent();
                auto filaments = mtoc->getFilaments();
                
                auto f = (Filament*)c->getParent();
                
                if(find(filaments.begin(), filaments.end(), f) != filaments.end())
                    continue;
            }
            
            double kRep = bb->getRepulsionConst();
            double screenLength = bb->getScreeningLength();
            
            double radius = bb->getRadius();
            
            Bead* bd1 = bb->getBead();
            
            //potential acts on second bead unless this is a minus end
            Bead* bd2;
            Bead* bo;
            if(c->isPlusEnd()) {
                bd2 = c->getSecondBead();
                bo = c->getFirstBead();
                
                ///this normal is in the direction of polymerization
                auto normal = normalizedVector(twoPointDirection(bo->coordinate, bd2->coordinate));
                
                //array of coordinate values to update
                auto monSize = SysParams::Geometry().monomerSize[bd2->getType()];
                auto cylSize = SysParams::Geometry().cylinderNumMon[bd2->getType()];
                
                bd2->lfip = 0;
                for (int i = 0; i < cylSize; i++) {
                    
                    auto newCoord = vector<double>{bd2->coordinate[0] + i * normal[0] * monSize,
                        bd2->coordinate[1] + i * normal[1] * monSize,
                        bd2->coordinate[2] + i * normal[2] * monSize};
                    
                    // Projection magnitude ratio on the direction of the cylinder
                    // (Effective monomer size) = (monomer size) * proj
                    double proj = dotProduct(twoPointDirection(newCoord, bd1->coordinate), normal);
                    if(proj < 0.0) proj = 0.0;
<<<<<<< HEAD

=======
>>>>>>> 3496115b
                    double loadForce = _FFType.loadForces(bd1, bd2, radius, kRep, screenLength);
                    bd2->loadForcesP[bd2->lfip++] += proj * loadForce;
                }
                //reset lfi
                bd2->lfip = 0;
                
            }
            if(c->isMinusEnd()) {
                bd2 = c->getFirstBead();
                bo = c->getSecondBead();
                
                ///this normal is in the direction of polymerization
                auto normal = normalizedVector(twoPointDirection(bo->coordinate, bd2->coordinate));
                
                //array of coordinate values to update
                auto monSize = SysParams::Geometry().monomerSize[bd2->getType()];
                auto cylSize = SysParams::Geometry().cylinderNumMon[bd2->getType()];
                
                bd2->lfim = 0;
                for (int i = 0; i < cylSize; i++) {
                    
                    auto newCoord = vector<double>{bd2->coordinate[0] + i * normal[0] * monSize,
                        bd2->coordinate[1] + i * normal[1] * monSize,
                        bd2->coordinate[2] + i * normal[2] * monSize};
                    
                    // Projection magnitude ratio on the direction of the cylinder
                    // (Effective monomer size) = (monomer size) * proj
                    double proj = dotProduct(twoPointDirection(newCoord, bd1->coordinate), normal);
                    if(proj < 0.0) proj = 0.0;
<<<<<<< HEAD

=======
>>>>>>> 3496115b
                    double loadForce = _FFType.loadForces(bd1, bd2, radius, kRep, screenLength);
                    bd2->loadForcesM[bd2->lfim++] += proj * loadForce;
                }
                //reset lfi
                bd2->lfim = 0;
            }
            
        }
    }
}


///Template specializations
template double BubbleCylinderRepulsion<BubbleCylinderRepulsionExp>::computeEnergy(double d);
template void BubbleCylinderRepulsion<BubbleCylinderRepulsionExp>::computeForces();
template void BubbleCylinderRepulsion<BubbleCylinderRepulsionExp>::computeForcesAux();
template void BubbleCylinderRepulsion<BubbleCylinderRepulsionExp>::computeLoadForces();<|MERGE_RESOLUTION|>--- conflicted
+++ resolved
@@ -212,10 +212,7 @@
                     // (Effective monomer size) = (monomer size) * proj
                     double proj = dotProduct(twoPointDirection(newCoord, bd1->coordinate), normal);
                     if(proj < 0.0) proj = 0.0;
-<<<<<<< HEAD
-
-=======
->>>>>>> 3496115b
+
                     double loadForce = _FFType.loadForces(bd1, bd2, radius, kRep, screenLength);
                     bd2->loadForcesP[bd2->lfip++] += proj * loadForce;
                 }
@@ -245,10 +242,7 @@
                     // (Effective monomer size) = (monomer size) * proj
                     double proj = dotProduct(twoPointDirection(newCoord, bd1->coordinate), normal);
                     if(proj < 0.0) proj = 0.0;
-<<<<<<< HEAD
-
-=======
->>>>>>> 3496115b
+
                     double loadForce = _FFType.loadForces(bd1, bd2, radius, kRep, screenLength);
                     bd2->loadForcesM[bd2->lfim++] += proj * loadForce;
                 }
