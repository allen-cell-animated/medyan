--- conflicted
+++ resolved
@@ -123,24 +123,9 @@
 }
 
 template <class BRepulsionInteractionType>
-<<<<<<< HEAD
 floatingpoint BubbleCylinderRepulsion<BRepulsionInteractionType>::computeEnergy(floatingpoint* coord, bool stretched) {
     
     return _FFType.energy(coord, beadSet, bubbleSet, krep, slen, radius, nneighbors);
-=======
-floatingpoint BubbleCylinderRepulsion<BRepulsionInteractionType>::computeEnergy(floatingpoint* coord,
-														floatingpoint *f, floatingpoint d) {
-
-    floatingpoint U = (floatingpoint) 0.0;
-    if (d == 0.0) {
-        U = _FFType.energy(coord, f, beadSet, bubbleSet, krep, slen, radius, nneighbors);
-    }
-    else {
-        U = _FFType.energy(coord, f, beadSet, bubbleSet,krep, slen, radius, nneighbors, d);
-    }
-
-
->>>>>>> b3c204db
 
 }
 
