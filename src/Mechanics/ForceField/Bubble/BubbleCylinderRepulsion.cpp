--- conflicted
+++ resolved
@@ -25,20 +25,10 @@
 using namespace mathfunc;
 
 template <class BRepulsionInteractionType>
-<<<<<<< HEAD
-floatingpoint BubbleCylinderRepulsion<BRepulsionInteractionType>::computeEnergy(floatingpoint d) {
-
-    floatingpoint U = 0.0;
-    floatingpoint U_i=0.0;
-    
-    for (auto bb: Bubble::getBubbles()) {
-        
-=======
 void BubbleCylinderRepulsion<BRepulsionInteractionType>::vectorize() {
     //count interactions
     nint = 0;
     for (auto bb:Bubble::getBubbles()){
->>>>>>> 3e143492
         for(auto &c : _neighborList->getNeighbors(bb)) {
             //if part of an MTOC, skip
             if(bb->isMTOC()) {
@@ -51,68 +41,34 @@
                 if(find(filaments.begin(), filaments.end(), f) != filaments.end())
                     continue;
             }
-<<<<<<< HEAD
-            
-            floatingpoint kRep = bb->getRepulsionConst();
-            floatingpoint screenLength = bb->getScreeningLength();
-            
-            floatingpoint radius = bb->getRadius();
-            
-            Bead* bd1 = bb->getBead();
-            
-            //potential acts on second bead unless this is a minus end
-            Bead* bd2;
-            if(c->isMinusEnd())
-                bd2 = c->getFirstBead();
-            else
-                bd2 = c->getSecondBead();
-            
-            if (d == 0.0)
-                U_i =  _FFType.energy(bd1, bd2, radius, kRep, screenLength);
-            else
-                U_i = _FFType.energy(bd1, bd2, radius, kRep, screenLength, d);
-            
-            if(fabs(U_i) == numeric_limits<floatingpoint>::infinity()
-               || U_i != U_i || U_i < -1.0) {
-                
-                //set culprits and return
-                _otherCulprit = c;
-                _bubbleCulprit = bb;
-                
-                return -1;
-            }
-            else
-                U += U_i;
-=======
             if(c->isMinusEnd()) nint++;
             nint++;
->>>>>>> 3e143492
         }
-        
-    }
-    
+
+    }
+
     //stores number of interactions per bubble
     nneighbors = new int[Bubble::getBubbles().size()];
     //stores bubble index
     bubbleSet = new int[Bubble::getBubbles().size()];
-    radius = new double[Bubble::getBubbles().size()];
+    radius = new floatingpoint[Bubble::getBubbles().size()];
     //stores cumulative number of nneighbors, for CUDA only.
 //    nintvec = new int[Bubble::getBubbles().size()];
     beadSet = new int[nint];
-    krep = new double[nint];
-    slen = new double[nint];
-    
+    krep = new floatingpoint[nint];
+    slen = new floatingpoint[nint];
+
     int idb = 0;
-    
+
     int bindex = 0;
     int cumnn=0;
-    
-    
+
+
     for (auto bb:Bubble::getBubbles()){
         
         nneighbors[idb] = 0;
         int idx = 0;
-        
+
         //total number of neighbor cylinders
         int cmax = _neighborList->getNeighbors(bb).size();
         for(int ni = 0; ni < cmax; ni++){
@@ -127,25 +83,6 @@
                 if(find(filaments.begin(), filaments.end(), f) != filaments.end())
                     continue;
             }
-<<<<<<< HEAD
-            
-            floatingpoint kRep = bb->getRepulsionConst();
-            floatingpoint screenLength = bb->getScreeningLength();
-            
-            floatingpoint radius = bb->getRadius();
-            
-            Bead* bd1 = bb->getBead();
-            
-            //potential acts on second bead unless this is a minus end
-            Bead* bd2;
-            if(c->isMinusEnd())
-                bd2 = c->getFirstBead();
-            else
-                bd2 = c->getSecondBead();
-            
-            _FFType.forces(bd1, bd2, radius, kRep, screenLength);
-            
-=======
             //if this neighbor cylinder contains a minusend, add the frist bead
             if(_neighborList->getNeighbors(bb)[ni]->isMinusEnd())
             {
@@ -162,7 +99,6 @@
             slen[cumnn+idx] = bb->getScreeningLength();
             idx++;
 
->>>>>>> 3e143492
         }
         nneighbors[idb] = idx;
         bubbleSet[idb] = bb->getBead()->_dbIndex;
@@ -174,7 +110,7 @@
 
 //    delete [] nintvec;
 
-    
+
 }
 
 template <class BRepulsionInteractionType>
@@ -187,63 +123,28 @@
 }
 
 template <class BRepulsionInteractionType>
-double BubbleCylinderRepulsion<BRepulsionInteractionType>::computeEnergy(double* coord, double *f, double d) {
-    
-<<<<<<< HEAD
-    for (auto bb : Bubble::getBubbles()) {
-        
-        for(auto &c : _neighborList->getNeighbors(bb)) {
-            
-            //if part of an MTOC, skip
-            if(bb->isMTOC()) {
-                
-                auto mtoc = (MTOC*)bb->getParent();
-                auto filaments = mtoc->getFilaments();
-                
-                auto f = (Filament*)c->getParent();
-                
-                if(find(filaments.begin(), filaments.end(), f) != filaments.end())
-                    continue;
-            }
-            
-            floatingpoint kRep = bb->getRepulsionConst();
-            floatingpoint screenLength = bb->getScreeningLength();
-            
-            floatingpoint radius = bb->getRadius();
-            
-            Bead* bd1 = bb->getBead();
-            
-            //potential acts on second bead unless this is a minus end
-            Bead* bd2;
-            if(c->isMinusEnd())
-                bd2 = c->getFirstBead();
-            else
-                bd2 = c->getSecondBead();
-            
-            _FFType.forcesAux(bd1, bd2, radius, kRep, screenLength);
-            
-        }
-=======
-    double U = 0.0;
-    double U_i=0.0;
+floatingpoint BubbleCylinderRepulsion<BRepulsionInteractionType>::computeEnergy(floatingpoint* coord,
+														floatingpoint *f, floatingpoint d) {
+
+    floatingpoint U = 0.0;
+    floatingpoint U_i=0.0;
     if (d == 0.0) {
         U_i = _FFType.energy(coord, f, beadSet, bubbleSet, krep, slen, radius, nneighbors);
     }
     else {
         U_i = _FFType.energy(coord, f, beadSet, bubbleSet,krep, slen, radius, nneighbors, d);
->>>>>>> 3e143492
-    }
-
-
-    
+    }
+
+
+
     return U;
 }
 
 template <class BRepulsionInteractionType>
-void BubbleCylinderRepulsion<BRepulsionInteractionType>::computeForces(double *coord, double *f) {
-    
+void BubbleCylinderRepulsion<BRepulsionInteractionType>::computeForces(floatingpoint *coord, floatingpoint *f) {
+
 _FFType.forces(coord, f, beadSet, bubbleSet, krep, slen, radius, nneighbors);
-    
+
 }
 
 template <class BRepulsionInteractionType>
@@ -297,15 +198,9 @@
                     
                     // Projection magnitude ratio on the direction of the cylinder
                     // (Effective monomer size) = (monomer size) * proj
-<<<<<<< HEAD
                     floatingpoint proj = dotProduct(twoPointDirection(newCoord, bd1->coordinate), normal);
 
                     floatingpoint loadForce = _FFType.loadForces(bd1, bd2, radius, kRep, screenLength);
-=======
-                    double proj = dotProduct(twoPointDirection(newCoord, bd1->coordinate), normal);
-                    
-                    double loadForce = _FFType.loadForces(bd1, bd2, radius, kRep, screenLength);
->>>>>>> 3e143492
                     bd2->loadForcesP[bd2->lfip++] += proj * loadForce;
                 }
                 //reset lfi
@@ -332,15 +227,9 @@
                     
                     // Projection magnitude ratio on the direction of the cylinder
                     // (Effective monomer size) = (monomer size) * proj
-<<<<<<< HEAD
                     floatingpoint proj = dotProduct(twoPointDirection(newCoord, bd1->coordinate), normal);
 
                     floatingpoint loadForce = _FFType.loadForces(bd1, bd2, radius, kRep, screenLength);
-=======
-                    double proj = dotProduct(twoPointDirection(newCoord, bd1->coordinate), normal);
-                    
-                    double loadForce = _FFType.loadForces(bd1, bd2, radius, kRep, screenLength);
->>>>>>> 3e143492
                     bd2->loadForcesM[bd2->lfim++] += proj * loadForce;
                 }
                 //reset lfi
@@ -352,18 +241,11 @@
 
 
 ///Template specializations
-<<<<<<< HEAD
-template floatingpoint BubbleCylinderRepulsion<BubbleCylinderRepulsionExp>::computeEnergy(floatingpoint d);
-template void BubbleCylinderRepulsion<BubbleCylinderRepulsionExp>::computeForces();
-template void BubbleCylinderRepulsion<BubbleCylinderRepulsionExp>::computeForcesAux();
-template void BubbleCylinderRepulsion<BubbleCylinderRepulsionExp>::computeLoadForces();
-=======
-template double BubbleCylinderRepulsion<BubbleCylinderRepulsionExp>::computeEnergy(double *coord, double *f, double d);
-template void BubbleCylinderRepulsion<BubbleCylinderRepulsionExp>::computeForces(double *coord, double *f);
+template floatingpoint BubbleCylinderRepulsion<BubbleCylinderRepulsionExp>::computeEnergy(floatingpoint *coord, floatingpoint *f, floatingpoint d);
+template void BubbleCylinderRepulsion<BubbleCylinderRepulsionExp>::computeForces(floatingpoint *coord, floatingpoint *f);
 //template void BubbleCylinderRepulsion<BubbleCylinderRepulsionExp>::computeForcesAux(double *coord, double *f);
 template void BubbleCylinderRepulsion<BubbleCylinderRepulsionExp>::computeLoadForces();
 template void BubbleCylinderRepulsion<BubbleCylinderRepulsionExp>::vectorize();
 template void BubbleCylinderRepulsion<BubbleCylinderRepulsionExp>::deallocate();
 
 
->>>>>>> 3e143492
