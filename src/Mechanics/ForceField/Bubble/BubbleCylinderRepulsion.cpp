
//------------------------------------------------------------------
//  **MEDYAN** - Simulation Package for the Mechanochemical
//               Dynamics of Active Networks, v4.0
//
//  Copyright (2015-2018)  Papoian Lab, University of Maryland
//
//                 ALL RIGHTS RESERVED
//
//  See the MEDYAN web page for more information:
//  http://www.medyan.org
//------------------------------------------------------------------

#include "BubbleCylinderRepulsion.h"

#include <algorithm> // max

#include "BubbleCylinderRepulsionExp.h"

#include "MTOC.h"
#include "Bubble.h"
#include "Cylinder.h"
#include "Bead.h"

#include "MathFunctions.h"

using namespace mathfunc;

template <class BRepulsionInteractionType>
void BubbleCylinderRepulsion<BRepulsionInteractionType>::vectorize() {
    //count interactions
    nint = 0;
    for (auto bb:Bubble::getBubbles()){
        for(auto &c : _neighborList->getNeighbors(bb)) {
            //if part of an MTOC, skip
            if(bb->isMTOC()) {
                
                auto mtoc = (MTOC*)bb->getParent();
                auto filaments = mtoc->getFilaments();
                
                auto f = (Filament*)c->getParent();
                
                if(find(filaments.begin(), filaments.end(), f) != filaments.end())
                    continue;
            }
            if(c->isMinusEnd()) nint++;
            nint++;
        }

    }

    //stores number of interactions per bubble
    nneighbors = new int[Bubble::getBubbles().size()];
    //stores bubble index
    bubbleSet = new int[Bubble::getBubbles().size()];
    radius = new floatingpoint[Bubble::getBubbles().size()];
    //stores cumulative number of nneighbors, for CUDA only.
//    nintvec = new int[Bubble::getBubbles().size()];
    beadSet = new int[nint];
    krep = new floatingpoint[nint];
    slen = new floatingpoint[nint];

    int idb = 0;

    int bindex = 0;
    int cumnn=0;


    for (auto bb:Bubble::getBubbles()){
        
        nneighbors[idb] = 0;
        int idx = 0;

        //total number of neighbor cylinders
        int cmax = _neighborList->getNeighbors(bb).size();
        for(int ni = 0; ni < cmax; ni++){
            //if part of an MTOC, skip
            if(bb->isMTOC()) {
                
                auto mtoc = (MTOC*)bb->getParent();
                auto filaments = mtoc->getFilaments();
                
                auto f = (Filament*)_neighborList->getNeighbors(bb)[ni]->getParent();
                
                if(find(filaments.begin(), filaments.end(), f) != filaments.end())
                    continue;
            }
            //if this neighbor cylinder contains a minusend, add the frist bead
            if(_neighborList->getNeighbors(bb)[ni]->isMinusEnd())
            {
                bindex = _neighborList->getNeighbors(bb)[ni]->getFirstBead()->getStableIndex();
                beadSet[cumnn+idx] = bindex;
                krep[cumnn+idx] = bb->getRepulsionConst();
                slen[cumnn+idx] = bb->getScreeningLength();
                idx++;
            }
            //add all second beads
            bindex = _neighborList->getNeighbors(bb)[ni]->getSecondBead()->getStableIndex();
            beadSet[cumnn + idx] = bindex;
            krep[cumnn+idx] = bb->getRepulsionConst();
            slen[cumnn+idx] = bb->getScreeningLength();
            idx++;

        }
        nneighbors[idb] = idx;
        bubbleSet[idb] = bb->getBead()->getStableIndex();
        radius[idb] = bb->getRadius();
        cumnn+=idx;
//        nintvec[idb] = cumnn;
        idb++;
    }

//    delete [] nintvec;


}

template <class BRepulsionInteractionType>
void BubbleCylinderRepulsion<BRepulsionInteractionType>::deallocate() {
    delete [] beadSet;
    delete [] bubbleSet;
    delete [] krep;
    delete [] slen;
    delete [] nneighbors;
}

template <class BRepulsionInteractionType>
floatingpoint BubbleCylinderRepulsion<BRepulsionInteractionType>::computeEnergy(floatingpoint* coord, bool stretched) {
    
    return _FFType.energy(coord, beadSet, bubbleSet, krep, slen, radius, nneighbors);

}

template <class BRepulsionInteractionType>
void BubbleCylinderRepulsion<BRepulsionInteractionType>::computeForces(floatingpoint *coord, floatingpoint *f) {

_FFType.forces(coord, f, beadSet, bubbleSet, krep, slen, radius, nneighbors);

}

namespace {

template< typename InteractionType >
void bubbleCylinderRepulsionLoadForce(
    const InteractionType& interaction, floatingpoint radius, floatingpoint kRep, floatingpoint screenLen,
    const Bead& bo, Bead& bd, typename BubbleCylinderRepulsion< InteractionType >::LoadForceEnd end,
    Bead* bbb
) {
    using LoadForceEnd = typename BubbleCylinderRepulsion< InteractionType >::LoadForceEnd;

    auto& loadForces = (end == LoadForceEnd::Plus ? bd.loadForcesP : bd.loadForcesM);
    auto& lfi        = (end == LoadForceEnd::Plus ? bd.lfip        : bd.lfim       );

    // Direction of polymerization
    const auto dir = normalizedVector(bd.coordinate() - bo.coordinate());

    // Array of coordinate values to update
    const auto monSize = SysParams::Geometry().monomerSize   [bd.getType()];
    const auto cylSize = SysParams::Geometry().cylinderNumMon[bd.getType()];

    for (int i = 0; i < cylSize; i++) {

        const auto newCoord = bd.coordinate() + (i * monSize) * dir;

        // Projection magnitude ratio on the direction of the cylinder
        // (Effective monomer size) = (monomer size) * proj
        const auto proj = std::max< floatingpoint >(dot(normalizedVector(bbb->coordinate() - newCoord), dir), 0.0);
        const auto loadForce = interaction.loadForces(bbb, &bd, radius, kRep, screenLen);

        // The load force stored in bead also considers effective monomer size.
        loadForces[i] += proj * loadForce;
    }

    //reset lfi
    lfi = 0;

} // void bubbleCylinderRepulsionLoadForce(...)

} // namespace (anonymous)

template <class BRepulsionInteractionType>
void BubbleCylinderRepulsion<BRepulsionInteractionType>::computeLoadForces() {
    
    for (auto bb : Bubble::getBubbles()) {
        
        //total number of neighbor cylinders
        int cmax = _neighborList->getNeighbors(bb).size();
        for(int ni = 0; ni < cmax; ni++){
            
            //if part of an MTOC, skip
            if(bb->isMTOC()) {
                
                auto mtoc = (MTOC*)bb->getParent();
                auto filaments = mtoc->getFilaments();
                
                auto f = (Filament*) _neighborList->getNeighbors(bb)[ni]->getParent();
                
                if(find(filaments.begin(), filaments.end(), f) != filaments.end())
                continue;
            }
            
            floatingpoint kRep = bb->getRepulsionConst();
            floatingpoint screenLength = bb->getScreeningLength();
            
            floatingpoint radius = bb->getRadius();
            
            Bead* bd1 = bb->getBead();
            
<<<<<<< HEAD
            //potential acts on second bead unless this is a minus end
            Bead* bd2;
            Bead* bo;
            if(_neighborList->getNeighbors(bb)[ni]->isPlusEnd()) {
                bd2 = _neighborList->getNeighbors(bb)[ni]->getSecondBead();
                bo = _neighborList->getNeighbors(bb)[ni]->getFirstBead();
                
                ///this normal is in the direction of polymerization
                auto normal = normalizeVector(twoPointDirection(bo->vcoordinate(), bd2->vcoordinate()));
                
                //array of coordinate values to update
                auto monSize = SysParams::Geometry().monomerSize[bd2->getType()];
                auto cylSize = SysParams::Geometry().cylinderNumMon[bd2->getType()];
                
                bd2->lfip = 0;
                for (int i = 0; i < cylSize; i++) {
                    
                    auto newCoord = vector<floatingpoint>{bd2->vcoordinate()[0] + i * normal[0] * monSize,
                        bd2->vcoordinate()[1] + i * normal[1] * monSize,
                        bd2->vcoordinate()[2] + i * normal[2] * monSize};
                    
                    // Projection magnitude ratio on the direction of the cylinder
                    // (Effective monomer size) = (monomer size) * proj
                    floatingpoint proj = dotProduct(twoPointDirection(newCoord, bd1->vcoordinate()), normal);
                    if(proj < 0.0) proj = 0.0;
                    
                    floatingpoint loadForce = _FFType.loadForces(bd1, bd2, radius, kRep, screenLength);
                    bd2->loadForcesP[bd2->lfip++] += proj * loadForce;
                }
                //reset lfi
                bd2->lfip = 0;
                
=======
            Cylinder* c = _neighborList->getNeighbors(bb)[ni];

            if(c->isPlusEnd()) {
                bubbleCylinderRepulsionLoadForce(
                    _FFType, radius, kRep, screenLength,
                    *c->getFirstBead(), *c->getSecondBead(), LoadForceEnd::Plus,
                    bd1
                );
>>>>>>> d0c383aa
            }
            if(c->isMinusEnd()) {
                bubbleCylinderRepulsionLoadForce(
                    _FFType, radius, kRep, screenLength,
                    *c->getSecondBead(), *c->getFirstBead(), LoadForceEnd::Minus,
                    bd1
                );
            }
        }
    }
}
template< typename InteractionType >
void BubbleCylinderRepulsion< InteractionType >::computeLoadForce(Cylinder* c, LoadForceEnd end) const {
    for (auto bb : Bubble::getBubbles()) {
        
        //total number of neighbor cylinders
        int cmax = _neighborList->getNeighbors(bb).size();
        for(int ni = 0; ni < cmax; ni++){
            
            //if part of an MTOC, skip
            if(bb->isMTOC()) {
                
                auto mtoc = (MTOC*)bb->getParent();
                auto filaments = mtoc->getFilaments();
                
                auto f = (Filament*) _neighborList->getNeighbors(bb)[ni]->getParent();
                
<<<<<<< HEAD
                bd2->lfim = 0;
                for (int i = 0; i < cylSize; i++) {
                    
                    auto newCoord = vector<floatingpoint>{bd2->vcoordinate()[0] + i * normal[0] * monSize,
                        bd2->vcoordinate()[1] + i * normal[1] * monSize,
                        bd2->vcoordinate()[2] + i * normal[2] * monSize};
                    
                    // Projection magnitude ratio on the direction of the cylinder
                    // (Effective monomer size) = (monomer size) * proj
                    floatingpoint proj = dotProduct(twoPointDirection(newCoord, bd1->vcoordinate()), normal);
                    if(proj < 0.0) proj = 0.0;
                    
                    floatingpoint loadForce = _FFType.loadForces(bd1, bd2, radius, kRep, screenLength);
                    bd2->loadForcesM[bd2->lfim++] += proj * loadForce;
                }
                //reset lfi
                bd2->lfim = 0;
=======
                if(find(filaments.begin(), filaments.end(), f) != filaments.end())
                continue;
>>>>>>> d0c383aa
            }
            
            floatingpoint kRep = bb->getRepulsionConst();
            floatingpoint screenLength = bb->getScreeningLength();
            
            floatingpoint radius = bb->getRadius();
            
            Bead* bd1 = bb->getBead();
            
            Cylinder* cyl = _neighborList->getNeighbors(bb)[ni];
            if(cyl == c) {
                bubbleCylinderRepulsionLoadForce(
                    _FFType, radius, kRep, screenLength,
                    (end == LoadForceEnd::Plus ? *c->getFirstBead() : *c->getSecondBead()),
                    (end == LoadForceEnd::Plus ? *c->getSecondBead() : *c->getFirstBead()),
                    end,
                    bd1
                );
                break;
            }
        } // End loop neighbor of bb
    } // End loop bubbles
}

// Explicit template instantiations
template class BubbleCylinderRepulsion< BubbleCylinderRepulsionExp >;<|MERGE_RESOLUTION|>--- conflicted
+++ resolved
@@ -206,40 +206,6 @@
             
             Bead* bd1 = bb->getBead();
             
-<<<<<<< HEAD
-            //potential acts on second bead unless this is a minus end
-            Bead* bd2;
-            Bead* bo;
-            if(_neighborList->getNeighbors(bb)[ni]->isPlusEnd()) {
-                bd2 = _neighborList->getNeighbors(bb)[ni]->getSecondBead();
-                bo = _neighborList->getNeighbors(bb)[ni]->getFirstBead();
-                
-                ///this normal is in the direction of polymerization
-                auto normal = normalizeVector(twoPointDirection(bo->vcoordinate(), bd2->vcoordinate()));
-                
-                //array of coordinate values to update
-                auto monSize = SysParams::Geometry().monomerSize[bd2->getType()];
-                auto cylSize = SysParams::Geometry().cylinderNumMon[bd2->getType()];
-                
-                bd2->lfip = 0;
-                for (int i = 0; i < cylSize; i++) {
-                    
-                    auto newCoord = vector<floatingpoint>{bd2->vcoordinate()[0] + i * normal[0] * monSize,
-                        bd2->vcoordinate()[1] + i * normal[1] * monSize,
-                        bd2->vcoordinate()[2] + i * normal[2] * monSize};
-                    
-                    // Projection magnitude ratio on the direction of the cylinder
-                    // (Effective monomer size) = (monomer size) * proj
-                    floatingpoint proj = dotProduct(twoPointDirection(newCoord, bd1->vcoordinate()), normal);
-                    if(proj < 0.0) proj = 0.0;
-                    
-                    floatingpoint loadForce = _FFType.loadForces(bd1, bd2, radius, kRep, screenLength);
-                    bd2->loadForcesP[bd2->lfip++] += proj * loadForce;
-                }
-                //reset lfi
-                bd2->lfip = 0;
-                
-=======
             Cylinder* c = _neighborList->getNeighbors(bb)[ni];
 
             if(c->isPlusEnd()) {
@@ -248,7 +214,6 @@
                     *c->getFirstBead(), *c->getSecondBead(), LoadForceEnd::Plus,
                     bd1
                 );
->>>>>>> d0c383aa
             }
             if(c->isMinusEnd()) {
                 bubbleCylinderRepulsionLoadForce(
@@ -276,28 +241,8 @@
                 
                 auto f = (Filament*) _neighborList->getNeighbors(bb)[ni]->getParent();
                 
-<<<<<<< HEAD
-                bd2->lfim = 0;
-                for (int i = 0; i < cylSize; i++) {
-                    
-                    auto newCoord = vector<floatingpoint>{bd2->vcoordinate()[0] + i * normal[0] * monSize,
-                        bd2->vcoordinate()[1] + i * normal[1] * monSize,
-                        bd2->vcoordinate()[2] + i * normal[2] * monSize};
-                    
-                    // Projection magnitude ratio on the direction of the cylinder
-                    // (Effective monomer size) = (monomer size) * proj
-                    floatingpoint proj = dotProduct(twoPointDirection(newCoord, bd1->vcoordinate()), normal);
-                    if(proj < 0.0) proj = 0.0;
-                    
-                    floatingpoint loadForce = _FFType.loadForces(bd1, bd2, radius, kRep, screenLength);
-                    bd2->loadForcesM[bd2->lfim++] += proj * loadForce;
-                }
-                //reset lfi
-                bd2->lfim = 0;
-=======
                 if(find(filaments.begin(), filaments.end(), f) != filaments.end())
                 continue;
->>>>>>> d0c383aa
             }
             
             floatingpoint kRep = bb->getRepulsionConst();
