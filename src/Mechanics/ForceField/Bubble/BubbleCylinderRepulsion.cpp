
//------------------------------------------------------------------
//  **MEDYAN** - Simulation Package for the Mechanochemical
//               Dynamics of Active Networks, v3.2.1
//
//  Copyright (2015-2018)  Papoian Lab, University of Maryland
//
//                 ALL RIGHTS RESERVED
//
//  See the MEDYAN web page for more information:
//  http://www.medyan.org
//------------------------------------------------------------------

#include "BubbleCylinderRepulsion.h"

#include "BubbleCylinderRepulsionExp.h"

#include "MTOC.h"
#include "Bubble.h"
#include "Cylinder.h"
#include "Bead.h"

#include "MathFunctions.h"

using namespace mathfunc;

template <class BRepulsionInteractionType>
void BubbleCylinderRepulsion<BRepulsionInteractionType>::vectorize() {
    //count interactions
    nint = 0;
    for (auto bb:Bubble::getBubbles()){
        for(auto &c : _neighborList->getNeighbors(bb)) {
            //if part of an MTOC, skip
            if(bb->isMTOC()) {
                
                auto mtoc = (MTOC*)bb->getParent();
                auto filaments = mtoc->getFilaments();
                
                auto f = (Filament*)c->getParent();
                
                if(find(filaments.begin(), filaments.end(), f) != filaments.end())
                    continue;
            }
            if(c->isMinusEnd()) nint++;
            nint++;
        }

    }

    //stores number of interactions per bubble
    nneighbors = new int[Bubble::getBubbles().size()];
    //stores bubble index
    bubbleSet = new int[Bubble::getBubbles().size()];
    radius = new floatingpoint[Bubble::getBubbles().size()];
    //stores cumulative number of nneighbors, for CUDA only.
//    nintvec = new int[Bubble::getBubbles().size()];
    beadSet = new int[nint];
    krep = new floatingpoint[nint];
    slen = new floatingpoint[nint];

    int idb = 0;

    int bindex = 0;
    int cumnn=0;


    for (auto bb:Bubble::getBubbles()){
        
        nneighbors[idb] = 0;
        int idx = 0;

        //total number of neighbor cylinders
        int cmax = _neighborList->getNeighbors(bb).size();
        for(int ni = 0; ni < cmax; ni++){
            //if part of an MTOC, skip
            if(bb->isMTOC()) {
                
                auto mtoc = (MTOC*)bb->getParent();
                auto filaments = mtoc->getFilaments();
                
                auto f = (Filament*)_neighborList->getNeighbors(bb)[ni]->getParent();
                
                if(find(filaments.begin(), filaments.end(), f) != filaments.end())
                    continue;
            }
            //if this neighbor cylinder contains a minusend, add the frist bead
            if(_neighborList->getNeighbors(bb)[ni]->isMinusEnd())
            {
                bindex = _neighborList->getNeighbors(bb)[ni]->getFirstBead()->getIndex();
                beadSet[cumnn+idx] = bindex;
                krep[cumnn+idx] = bb->getRepulsionConst();
                slen[cumnn+idx] = bb->getScreeningLength();
                idx++;
            }
            //add all second beads
            bindex = _neighborList->getNeighbors(bb)[ni]->getSecondBead()->getIndex();
            beadSet[cumnn + idx] = bindex;
            krep[cumnn+idx] = bb->getRepulsionConst();
            slen[cumnn+idx] = bb->getScreeningLength();
            idx++;

        }
        nneighbors[idb] = idx;
        bubbleSet[idb] = bb->getBead()->getIndex();
        radius[idb] = bb->getRadius();
        cumnn+=idx;
//        nintvec[idb] = cumnn;
        idb++;
    }

//    delete [] nintvec;


}

template <class BRepulsionInteractionType>
void BubbleCylinderRepulsion<BRepulsionInteractionType>::deallocate() {
    delete [] beadSet;
    delete [] bubbleSet;
    delete [] krep;
    delete [] slen;
    delete [] nneighbors;
}

template <class BRepulsionInteractionType>
<<<<<<< HEAD
double BubbleCylinderRepulsion<BRepulsionInteractionType>::computeEnergy(double* coord, bool stretched) {
    
    return _FFType.energy(coord, beadSet, bubbleSet, krep, slen, radius, nneighbors);

=======
floatingpoint BubbleCylinderRepulsion<BRepulsionInteractionType>::computeEnergy(floatingpoint* coord,
														floatingpoint *f, floatingpoint d) {

    floatingpoint U = 0.0;
    floatingpoint U_i=0.0;
    if (d == 0.0) {
        U_i = _FFType.energy(coord, f, beadSet, bubbleSet, krep, slen, radius, nneighbors);
    }
    else {
        U_i = _FFType.energy(coord, f, beadSet, bubbleSet,krep, slen, radius, nneighbors, d);
    }



    return U;
>>>>>>> c8a5f36c
}

template <class BRepulsionInteractionType>
void BubbleCylinderRepulsion<BRepulsionInteractionType>::computeForces(floatingpoint *coord, floatingpoint *f) {

_FFType.forces(coord, f, beadSet, bubbleSet, krep, slen, radius, nneighbors);

}

template <class BRepulsionInteractionType>
void BubbleCylinderRepulsion<BRepulsionInteractionType>::computeLoadForces() {
    
    for (auto bb : Bubble::getBubbles()) {
        
        //total number of neighbor cylinders
        int cmax = _neighborList->getNeighbors(bb).size();
        for(int ni = 0; ni < cmax; ni++){
            
            //if part of an MTOC, skip
            if(bb->isMTOC()) {
                
                auto mtoc = (MTOC*)bb->getParent();
                auto filaments = mtoc->getFilaments();
                
                auto f = (Filament*) _neighborList->getNeighbors(bb)[ni]->getParent();
                
                if(find(filaments.begin(), filaments.end(), f) != filaments.end())
                continue;
            }
            
            floatingpoint kRep = bb->getRepulsionConst();
            floatingpoint screenLength = bb->getScreeningLength();
            
            floatingpoint radius = bb->getRadius();
            
            Bead* bd1 = bb->getBead();
            
            //potential acts on second bead unless this is a minus end
            Bead* bd2;
            Bead* bo;
            if(_neighborList->getNeighbors(bb)[ni]->isPlusEnd()) {
                bd2 = _neighborList->getNeighbors(bb)[ni]->getSecondBead();
                bo = _neighborList->getNeighbors(bb)[ni]->getFirstBead();
                
                ///this normal is in the direction of polymerization
                auto normal = normalizeVector(twoPointDirection(bo->vcoordinate(), bd2->vcoordinate()));
                
                //array of coordinate values to update
                auto monSize = SysParams::Geometry().monomerSize[bd2->getType()];
                auto cylSize = SysParams::Geometry().cylinderNumMon[bd2->getType()];
                
                bd2->lfip = 0;
                for (int i = 0; i < cylSize; i++) {
                    
                    auto newCoord = vector<floatingpoint>{bd2->vcoordinate()[0] + i * normal[0] * monSize,
                        bd2->vcoordinate()[1] + i * normal[1] * monSize,
                        bd2->vcoordinate()[2] + i * normal[2] * monSize};
                    
                    // Projection magnitude ratio on the direction of the cylinder
                    // (Effective monomer size) = (monomer size) * proj
                    floatingpoint proj = dotProduct(twoPointDirection(newCoord, bd1->vcoordinate()), normal);
                    
                    floatingpoint loadForce = _FFType.loadForces(bd1, bd2, radius, kRep, screenLength);
                    bd2->loadForcesP[bd2->lfip++] += proj * loadForce;
                }
                //reset lfi
                bd2->lfip = 0;
                
            }
            if(_neighborList->getNeighbors(bb)[ni]->isMinusEnd()) {
                bd2 = _neighborList->getNeighbors(bb)[ni]->getFirstBead();
                bo = _neighborList->getNeighbors(bb)[ni]->getSecondBead();
                
                ///this normal is in the direction of polymerization
                auto normal = normalizeVector(twoPointDirection(bo->vcoordinate(), bd2->vcoordinate()));
                
                //array of coordinate values to update
                auto monSize = SysParams::Geometry().monomerSize[bd2->getType()];
                auto cylSize = SysParams::Geometry().cylinderNumMon[bd2->getType()];
                
                bd2->lfim = 0;
                for (int i = 0; i < cylSize; i++) {
                    
                    auto newCoord = vector<floatingpoint>{bd2->vcoordinate()[0] + i * normal[0] * monSize,
                        bd2->vcoordinate()[1] + i * normal[1] * monSize,
                        bd2->vcoordinate()[2] + i * normal[2] * monSize};
                    
                    // Projection magnitude ratio on the direction of the cylinder
                    // (Effective monomer size) = (monomer size) * proj
                    floatingpoint proj = dotProduct(twoPointDirection(newCoord, bd1->vcoordinate()), normal);
                    
                    floatingpoint loadForce = _FFType.loadForces(bd1, bd2, radius, kRep, screenLength);
                    bd2->loadForcesM[bd2->lfim++] += proj * loadForce;
                }
                //reset lfi
                bd2->lfim = 0;
            }
        }
    }
}


///Template specializations
<<<<<<< HEAD
template double BubbleCylinderRepulsion<BubbleCylinderRepulsionExp>::computeEnergy(double *coord, bool stretched);
template void BubbleCylinderRepulsion<BubbleCylinderRepulsionExp>::computeForces(double *coord, double *f);
=======
template floatingpoint BubbleCylinderRepulsion<BubbleCylinderRepulsionExp>::computeEnergy(floatingpoint *coord, floatingpoint *f, floatingpoint d);
template void BubbleCylinderRepulsion<BubbleCylinderRepulsionExp>::computeForces(floatingpoint *coord, floatingpoint *f);
>>>>>>> c8a5f36c
//template void BubbleCylinderRepulsion<BubbleCylinderRepulsionExp>::computeForcesAux(double *coord, double *f);
template void BubbleCylinderRepulsion<BubbleCylinderRepulsionExp>::computeLoadForces();
template void BubbleCylinderRepulsion<BubbleCylinderRepulsionExp>::vectorize();
template void BubbleCylinderRepulsion<BubbleCylinderRepulsionExp>::deallocate();


<|MERGE_RESOLUTION|>--- conflicted
+++ resolved
@@ -123,28 +123,10 @@
 }
 
 template <class BRepulsionInteractionType>
-<<<<<<< HEAD
-double BubbleCylinderRepulsion<BRepulsionInteractionType>::computeEnergy(double* coord, bool stretched) {
+floatingpoint BubbleCylinderRepulsion<BRepulsionInteractionType>::computeEnergy(floatingpoint* coord, bool stretched) {
     
     return _FFType.energy(coord, beadSet, bubbleSet, krep, slen, radius, nneighbors);
 
-=======
-floatingpoint BubbleCylinderRepulsion<BRepulsionInteractionType>::computeEnergy(floatingpoint* coord,
-														floatingpoint *f, floatingpoint d) {
-
-    floatingpoint U = 0.0;
-    floatingpoint U_i=0.0;
-    if (d == 0.0) {
-        U_i = _FFType.energy(coord, f, beadSet, bubbleSet, krep, slen, radius, nneighbors);
-    }
-    else {
-        U_i = _FFType.energy(coord, f, beadSet, bubbleSet,krep, slen, radius, nneighbors, d);
-    }
-
-
-
-    return U;
->>>>>>> c8a5f36c
 }
 
 template <class BRepulsionInteractionType>
@@ -248,13 +230,8 @@
 
 
 ///Template specializations
-<<<<<<< HEAD
-template double BubbleCylinderRepulsion<BubbleCylinderRepulsionExp>::computeEnergy(double *coord, bool stretched);
-template void BubbleCylinderRepulsion<BubbleCylinderRepulsionExp>::computeForces(double *coord, double *f);
-=======
-template floatingpoint BubbleCylinderRepulsion<BubbleCylinderRepulsionExp>::computeEnergy(floatingpoint *coord, floatingpoint *f, floatingpoint d);
+template floatingpoint BubbleCylinderRepulsion<BubbleCylinderRepulsionExp>::computeEnergy(floatingpoint *coord, bool stretched);
 template void BubbleCylinderRepulsion<BubbleCylinderRepulsionExp>::computeForces(floatingpoint *coord, floatingpoint *f);
->>>>>>> c8a5f36c
 //template void BubbleCylinderRepulsion<BubbleCylinderRepulsionExp>::computeForcesAux(double *coord, double *f);
 template void BubbleCylinderRepulsion<BubbleCylinderRepulsionExp>::computeLoadForces();
 template void BubbleCylinderRepulsion<BubbleCylinderRepulsionExp>::vectorize();
