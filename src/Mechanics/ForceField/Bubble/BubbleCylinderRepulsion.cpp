--- conflicted
+++ resolved
@@ -25,20 +25,10 @@
 using namespace mathfunc;
 
 template <class BRepulsionInteractionType>
-<<<<<<< HEAD
-double BubbleCylinderRepulsion<BRepulsionInteractionType>::computeEnergy(bool stretched) {
-    
-    double U = 0.0;
-    double U_i=0.0;
-    
-    for (auto bb: Bubble::getBubbles()) {
-        
-=======
 void BubbleCylinderRepulsion<BRepulsionInteractionType>::vectorize() {
     //count interactions
     nint = 0;
     for (auto bb:Bubble::getBubbles()){
->>>>>>> 945d73c6
         for(auto &c : _neighborList->getNeighbors(bb)) {
             //if part of an MTOC, skip
             if(bb->isMTOC()) {
@@ -51,39 +41,8 @@
                 if(find(filaments.begin(), filaments.end(), f) != filaments.end())
                     continue;
             }
-<<<<<<< HEAD
-            
-            double kRep = bb->getRepulsionConst();
-            double screenLength = bb->getScreeningLength();
-            
-            double radius = bb->getRadius();
-            
-            Bead* bd1 = bb->getBead();
-            
-            //potential acts on second bead unless this is a minus end
-            Bead* bd2;
-            if(c->isMinusEnd())
-                bd2 = c->getFirstBead();
-            else
-                bd2 = c->getSecondBead();
-            
-            U_i =  _FFType.energy(bd1, bd2, radius, kRep, screenLength, stretched);
-            
-            if(fabs(U_i) == numeric_limits<double>::infinity()
-               || U_i != U_i || U_i < -1.0) {
-                
-                //set culprits and return
-                _otherCulprit = c;
-                _bubbleCulprit = bb;
-                
-                return -1;
-            }
-            else
-                U += U_i;
-=======
             if(c->isMinusEnd()) nint++;
             nint++;
->>>>>>> 945d73c6
         }
         
     }
@@ -228,14 +187,9 @@
                     
                     // Projection magnitude ratio on the direction of the cylinder
                     // (Effective monomer size) = (monomer size) * proj
-<<<<<<< HEAD
-                    double proj = dotProduct(twoPointDirection(newCoord, bd1->coordinate), normal);
+                    double proj = dotProduct(twoPointDirection(newCoord, bd1->vcoordinate()), normal);
                     if(proj < 0.0) proj = 0.0;
-
-=======
-                    double proj = dotProduct(twoPointDirection(newCoord, bd1->vcoordinate()), normal);
-                    
->>>>>>> 945d73c6
+                    
                     double loadForce = _FFType.loadForces(bd1, bd2, radius, kRep, screenLength);
                     bd2->loadForcesP[bd2->lfip++] += proj * loadForce;
                 }
@@ -263,14 +217,9 @@
                     
                     // Projection magnitude ratio on the direction of the cylinder
                     // (Effective monomer size) = (monomer size) * proj
-<<<<<<< HEAD
-                    double proj = dotProduct(twoPointDirection(newCoord, bd1->coordinate), normal);
+                    double proj = dotProduct(twoPointDirection(newCoord, bd1->vcoordinate()), normal);
                     if(proj < 0.0) proj = 0.0;
-
-=======
-                    double proj = dotProduct(twoPointDirection(newCoord, bd1->vcoordinate()), normal);
-                    
->>>>>>> 945d73c6
+                    
                     double loadForce = _FFType.loadForces(bd1, bd2, radius, kRep, screenLength);
                     bd2->loadForcesM[bd2->lfim++] += proj * loadForce;
                 }
@@ -283,12 +232,6 @@
 
 
 ///Template specializations
-<<<<<<< HEAD
-template double BubbleCylinderRepulsion<BubbleCylinderRepulsionExp>::computeEnergy(bool stretched);
-template void BubbleCylinderRepulsion<BubbleCylinderRepulsionExp>::computeForces();
-template void BubbleCylinderRepulsion<BubbleCylinderRepulsionExp>::computeForcesAux();
-template void BubbleCylinderRepulsion<BubbleCylinderRepulsionExp>::computeLoadForces();
-=======
 template double BubbleCylinderRepulsion<BubbleCylinderRepulsionExp>::computeEnergy(double *coord, bool stretched);
 template void BubbleCylinderRepulsion<BubbleCylinderRepulsionExp>::computeForces(double *coord, double *f);
 //template void BubbleCylinderRepulsion<BubbleCylinderRepulsionExp>::computeForcesAux(double *coord, double *f);
@@ -297,4 +240,3 @@
 template void BubbleCylinderRepulsion<BubbleCylinderRepulsionExp>::deallocate();
 
 
->>>>>>> 945d73c6
