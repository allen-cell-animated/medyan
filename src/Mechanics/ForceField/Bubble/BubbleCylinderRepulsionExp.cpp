--- conflicted
+++ resolved
@@ -21,20 +21,6 @@
 
 using namespace mathfunc;
 
-<<<<<<< HEAD
-double BubbleCylinderRepulsionExp::energy(Bead* b1, Bead* b2, double radius,
-                                          double kRep, double screenLength, bool stretched) {
-
-    const auto& c1 = stretched ? b1->getCoordinate<true>() : b1->getCoordinate<false>();
-    const auto& c2 = stretched ? b2->getCoordinate<true>() : b2->getCoordinate<false>();
-
-    double dist = twoPointDistance(c1, c2);
-    
-    double effd = dist - radius;
-    
-    double R = -effd / screenLength;
-    return kRep * exp(R);
-=======
 double BubbleCylinderRepulsionExp::energy(double *coord, int *beadSet, int *bubbleSet,
                                           double *krep, double *slen, double *radius, int *nneighbors) {
     
@@ -76,7 +62,6 @@
     }
     return U;
 
->>>>>>> 945d73c6
 }
 
 double BubbleCylinderRepulsionExp::energy(double *coord, double *f, int *beadSet, int *bubbleSet,
