--- conflicted
+++ resolved
@@ -21,13 +21,8 @@
 
 using namespace mathfunc;
 
-<<<<<<< HEAD
-double BubbleCylinderRepulsionExp::energy(double *coord, int *beadSet, int *bubbleSet,
-                                          double *krep, double *slen, double *radius, int *nneighbors) {
-=======
-floatingpoint BubbleCylinderRepulsionExp::energy(floatingpoint *coord, floatingpoint *f, int *beadSet, int *bubbleSet,
+floatingpoint BubbleCylinderRepulsionExp::energy(floatingpoint *coord, int *beadSet, int *bubbleSet,
                                                  floatingpoint *krep, floatingpoint *slen, floatingpoint *radius, int *nneighbors) {
->>>>>>> c8a5f36c
     
     int nb, nc;
 	floatingpoint *coord1, *coordb, R, r, U_i;
