
//------------------------------------------------------------------
//  **MEDYAN** - Simulation Package for the Mechanochemical
//               Dynamics of Active Networks, v3.2.1
//
//  Copyright (2015-2018)  Papoian Lab, University of Maryland
//
//                 ALL RIGHTS RESERVED
//
//  See the MEDYAN web page for more information:
//  http://www.medyan.org
//------------------------------------------------------------------

#ifndef MEDYAN_MTOCAttachment_h
#define MEDYAN_MTOCAttachment_h

#include <vector>

#include "common.h"

#include "BubbleInteractions.h"

#include "SysParams.h"

//FORWARD DECLARATIONS
class MTOC;
class Bead;

/// Represents an attachment potential of a MTOC.
template <class MTOCInteractionType>
class MTOCAttachment : public BubbleInteractions {
    
private:
    MTOCInteractionType _FFType;
    
    int *beadSet;
    ///Array describing the constants in calculation
    double *kstr;
    double *pos1;
    double *pos2;
    
    
public:
<<<<<<< HEAD
    virtual double computeEnergy(bool stretched) override;
=======
>>>>>>> 945d73c6
    
    ///Array describing indexed set of interactions
    ///For MTOC, this is a 1-bead potential
    const static int n = 1;
    
    virtual void vectorize();
    virtual void deallocate();
    
    virtual double computeEnergy(double *coord, bool stretched) override;
    virtual void computeForces(double *coord, double *f);
    //virtual void computeForcesAux(double *coord, double *f);
    
    virtual void computeLoadForces() {return;}
    
    /// Get the neighbor list for this interaction
    virtual NeighborList* getNeighborList() {return nullptr;}
    
    virtual const string getName() {return "MTOC Attachment";}
};

#endif<|MERGE_RESOLUTION|>--- conflicted
+++ resolved
@@ -41,10 +41,6 @@
     
     
 public:
-<<<<<<< HEAD
-    virtual double computeEnergy(bool stretched) override;
-=======
->>>>>>> 945d73c6
     
     ///Array describing indexed set of interactions
     ///For MTOC, this is a 1-bead potential
