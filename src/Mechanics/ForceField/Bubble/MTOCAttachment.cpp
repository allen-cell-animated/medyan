--- conflicted
+++ resolved
@@ -54,20 +54,11 @@
 
 
 template <class MTOCInteractionType>
-<<<<<<< HEAD
-double MTOCAttachment<MTOCInteractionType>::computeEnergy(double* coord, bool stretched) {
+floatingpoint MTOCAttachment<MTOCInteractionType>::computeEnergy(floatingpoint* coord, bool stretched) {
     
-    double U = 0.0;
-    double U_i=0.0;
+    floatingpoint U = 0.0;
+    floatingpoint U_i=0.0;
     
-=======
-floatingpoint MTOCAttachment<MTOCInteractionType>::computeEnergy(floatingpoint* coord,
-		floatingpoint *f, floatingpoint d) {
-
-	floatingpoint U = 0.0;
-	floatingpoint U_i=0.0;
-
->>>>>>> c8a5f36c
     //TO DO, for loop may be removed
 
     for(auto mtoc : MTOC::getMTOCs()) {
@@ -82,18 +73,9 @@
         //
         //            Bead* b2 = c->getFirstBead();
         //            double kStretch = c->getMCylinder()->getStretchingConst();
-<<<<<<< HEAD
-        double radius = mtoc->getBubble()->getRadius();
+        floatingpoint radius = mtoc->getBubble()->getRadius();
         
         U_i = _FFType.energy(coord, beadSet, kstr, radius);
-=======
-	    floatingpoint radius = mtoc->getBubble()->getRadius();
-
-        if (d == 0.0)
-        U_i = _FFType.energy(coord, f, beadSet, kstr, radius);
-        else
-        U_i = _FFType.energy(coord, f, beadSet, kstr, radius, d);
->>>>>>> c8a5f36c
     }
 
     return U_i;
@@ -162,13 +144,8 @@
 //}
 
 ///Template specializations
-<<<<<<< HEAD
-template double MTOCAttachment<MTOCAttachmentHarmonic>::computeEnergy(double *coord, bool stretched);
-template void MTOCAttachment<MTOCAttachmentHarmonic>::computeForces(double *coord, double *f);
-=======
-template floatingpoint MTOCAttachment<MTOCAttachmentHarmonic>::computeEnergy(floatingpoint *coord, floatingpoint *f, floatingpoint d);
+template floatingpoint MTOCAttachment<MTOCAttachmentHarmonic>::computeEnergy(floatingpoint *coord, bool stretched);
 template void MTOCAttachment<MTOCAttachmentHarmonic>::computeForces(floatingpoint *coord, floatingpoint *f);
->>>>>>> c8a5f36c
 //template void MTOCAttachment<MTOCAttachmentHarmonic>::computeForcesAux(double *coord, double *f);
 template void MTOCAttachment<MTOCAttachmentHarmonic>::vectorize();
 template void MTOCAttachment<MTOCAttachmentHarmonic>::deallocate();
