--- conflicted
+++ resolved
@@ -22,14 +22,7 @@
 #include "Bead.h"
 
 template <class MTOCInteractionType>
-<<<<<<< HEAD
 void MTOCAttachment<MTOCInteractionType>::vectorize() {
-=======
-double MTOCAttachment<MTOCInteractionType>::computeEnergy(double d) {
-    
-    double U = 0.0;
-    double U_i=0.0;
->>>>>>> 16621eab
     
     for(auto mtoc : MTOC::getMTOCs()) {
         beadSet = new int[n * mtoc->getFilaments().size() + 1];
