
//------------------------------------------------------------------
//  **MEDYAN** - Simulation Package for the Mechanochemical
//               Dynamics of Active Networks, v4.0
//
//  Copyright (2015-2018)  Papoian Lab, University of Maryland
//
//                 ALL RIGHTS RESERVED
//
//  See the MEDYAN web page for more information:
//  http://www.medyan.org
//------------------------------------------------------------------

#include "MTOCAttachment.h"

#include "MTOCAttachmentHarmonic.h"

#include "MTOC.h"
#include "Bubble.h"
#include "Filament.h"
#include "Cylinder.h"
#include "Bead.h"



template <class MTOCInteractionType>
void MTOCAttachment<MTOCInteractionType>::vectorize() {

<<<<<<< HEAD
        beadSet[0] = mtoc->getBubble()->getBead()->getStableIndex();
        kstr[0] = 0;
=======
	//get total number of interactions
	uint nint = 0;
	for(auto mtoc : MTOC::getMTOCs()) {
		nint += mtoc->getFilaments().size();
	}
	//create vectors
	beadSet = new int[n * nint];
	kstr = new floatingpoint[nint];
	radiusvec = new floatingpoint[nint];
	//Get the interactions
	uint interaction_counter = 0;
    for(auto mtoc : MTOC::getMTOCs()) {
>>>>>>> 99ee3b35

        for (int fIndex = 0; fIndex < mtoc->getFilaments().size(); fIndex++) {
            Filament *f = mtoc->getFilaments()[fIndex];
<<<<<<< HEAD
            
            beadSet[n * i] = f->getMinusEndCylinder()->getFirstBead()->getStableIndex();

            kstr[n * i] = f->getMinusEndCylinder()->getMCylinder()->getStretchingConst();
            
            i++;
=======
			//get mtoc bead
	        beadSet[n*interaction_counter] = mtoc->getBubble()->getBead()->_dbIndex;
            //get filament bead
            beadSet[n*interaction_counter + 1] = f->getMinusEndCylinder()->getFirstBead()
            		->_dbIndex;
			//The MTOC attachment constant is the same as stretching constant
            kstr[interaction_counter] = f->getMinusEndCylinder()->getMCylinder()->getStretchingConst();

	        interaction_counter++;
>>>>>>> 99ee3b35
        }
    }
    numInteractions = interaction_counter;
}

template <class MTOCInteractionType>
void MTOCAttachment<MTOCInteractionType>::deallocate() {

    delete [] beadSet;
    delete [] kstr;
    delete [] radiusvec;
}


template <class MTOCInteractionType>
floatingpoint MTOCAttachment<MTOCInteractionType>::computeEnergy(floatingpoint* coord,
		floatingpoint *f, floatingpoint d) {

	floatingpoint U = 0.0;
	floatingpoint U_i=0.0;
	if (d == 0.0)
		U_i = _FFType.energy(coord, f, beadSet, kstr, radiusvec);
	else
		U_i = _FFType.energy(coord, f, beadSet, kstr, radiusvec, d);
	return U_i;
}

template <class MTOCInteractionType>
void MTOCAttachment<MTOCInteractionType>::computeForces(floatingpoint *coord, floatingpoint *f) {
        _FFType.forces(coord, f, beadSet, kstr, radiusvec);

}


//template <class MTOCInteractionType>
//void MTOCAttachment<MTOCInteractionType>::computeForcesAux(double *coord, double *f) {
//    cout << "MTOCAttachment<MTOCInteractionType>::computeForcesAux should not be called in vectorized version." << endl;
//
//    for(auto mtoc : MTOC::getMTOCs()) {
//
//        Bead* b1 = mtoc->getBubble()->getBead();
//
//        for(int fIndex = 0; fIndex < mtoc->getFilaments().size(); fIndex++) {
//
//            Filament *f = mtoc->getFilaments()[fIndex];
//
//            Cylinder* c = f->getMinusEndCylinder();
//
//            Bead* b2 = c->getFirstBead();
//            double kStretch = c->getMCylinder()->getStretchingConst();
//            double radius = mtoc->getBubble()->getRadius();
//
//            _FFType.forcesAux(coord, f, beadSet, kstr);
//        }
//    }
//}

///Template specializations
template <class MTOCInteractionType>
int MTOCAttachment<MTOCInteractionType>::numInteractions;
template floatingpoint MTOCAttachment<MTOCAttachmentHarmonic>::computeEnergy(floatingpoint *coord, floatingpoint *f, floatingpoint d);
template void MTOCAttachment<MTOCAttachmentHarmonic>::computeForces(floatingpoint *coord, floatingpoint *f);
//template void MTOCAttachment<MTOCAttachmentHarmonic>::computeForcesAux(double *coord, double *f);
template void MTOCAttachment<MTOCAttachmentHarmonic>::vectorize();
template void MTOCAttachment<MTOCAttachmentHarmonic>::deallocate();
<|MERGE_RESOLUTION|>--- conflicted
+++ resolved
@@ -26,10 +26,6 @@
 template <class MTOCInteractionType>
 void MTOCAttachment<MTOCInteractionType>::vectorize() {
 
-<<<<<<< HEAD
-        beadSet[0] = mtoc->getBubble()->getBead()->getStableIndex();
-        kstr[0] = 0;
-=======
 	//get total number of interactions
 	uint nint = 0;
 	for(auto mtoc : MTOC::getMTOCs()) {
@@ -42,28 +38,18 @@
 	//Get the interactions
 	uint interaction_counter = 0;
     for(auto mtoc : MTOC::getMTOCs()) {
->>>>>>> 99ee3b35
 
         for (int fIndex = 0; fIndex < mtoc->getFilaments().size(); fIndex++) {
             Filament *f = mtoc->getFilaments()[fIndex];
-<<<<<<< HEAD
-            
-            beadSet[n * i] = f->getMinusEndCylinder()->getFirstBead()->getStableIndex();
-
-            kstr[n * i] = f->getMinusEndCylinder()->getMCylinder()->getStretchingConst();
-            
-            i++;
-=======
 			//get mtoc bead
-	        beadSet[n*interaction_counter] = mtoc->getBubble()->getBead()->_dbIndex;
+	        beadSet[n*interaction_counter] = mtoc->getBubble()->getBead()->getStableIndex();
             //get filament bead
             beadSet[n*interaction_counter + 1] = f->getMinusEndCylinder()->getFirstBead()
-            		->_dbIndex;
+            		->getStableIndex();
 			//The MTOC attachment constant is the same as stretching constant
             kstr[interaction_counter] = f->getMinusEndCylinder()->getMCylinder()->getStretchingConst();
 
 	        interaction_counter++;
->>>>>>> 99ee3b35
         }
     }
     numInteractions = interaction_counter;
