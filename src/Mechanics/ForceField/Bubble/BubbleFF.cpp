
//------------------------------------------------------------------
//  **MEDYAN** - Simulation Package for the Mechanochemical
//               Dynamics of Active Networks, v3.2.1
//
//  Copyright (2015-2018)  Papoian Lab, University of Maryland
//
//                 ALL RIGHTS RESERVED
//
//  See the MEDYAN web page for more information:
//  http://www.medyan.org
//------------------------------------------------------------------

#include "BubbleFF.h"

#include "BubbleCylinderRepulsion.h"
#include "BubbleCylinderRepulsionExp.h"

#include "BubbleBubbleRepulsion.h"
#include "BubbleBubbleRepulsionExp.h"

#include "MTOCAttachment.h"
#include "MTOCAttachmentHarmonic.h"

#include "MTOCBending.h"
#include "MTOCBendingCosine.h"

#include "Bubble.h"
#include "Bead.h"
#include "Component.h"

BubbleFF::BubbleFF (string type, string mtoc) {
    
    //general bubble interactions
    if (type == "REPULSIONEXP") {
        _bubbleInteractionVector.emplace_back(
        new BubbleCylinderRepulsion<BubbleCylinderRepulsionExp>());
        _bubbleInteractionVector.emplace_back(
        new BubbleBubbleRepulsion<BubbleBubbleRepulsionExp>());
    }
    else if(type == "") {}
    else {
        cout << "Bubble FF not recognized. Exiting." << endl;
        exit(EXIT_FAILURE);
    }
    
    //specifically for MTOC
    if (mtoc == "ATTACHMENTHARMONIC") {
        _bubbleInteractionVector.emplace_back(
        new MTOCAttachment<MTOCAttachmentHarmonic>());
    }
    else if(mtoc == "") {}
    else {
        cout << "MTOC FF not recognized. Exiting." << endl;
        exit(EXIT_FAILURE);
    }
}

void BubbleFF::vectorize() {

    for (auto &interaction : _bubbleInteractionVector)
    interaction->vectorize();
}

void BubbleFF::cleanup() {

    for (auto &interaction : _bubbleInteractionVector)
    interaction->deallocate();
}

void BubbleFF::whoIsCulprit() {
    
    cout << endl;
    
    cout << "Culprit interaction = " << _culpritInteraction->getName() << endl;
    
    cout << "Printing the culprit bubble..." << endl;
    if(_culpritInteraction->_bubbleCulprit != nullptr)
        _culpritInteraction->_bubbleCulprit->printSelf();
    
//    cout << "Printing the other culprit structure..." << endl;
//    if(_culpritInteraction->_otherCulprit != nullptr)
//        _culpritInteraction->_otherCulprit->printSelf();
    
    cout << endl;
}


<<<<<<< HEAD
double BubbleFF::computeEnergy(double *coord, bool stretched) {
    
    double U= 0.0;
    double U_i=0.0;
=======
floatingpoint BubbleFF::computeEnergy(floatingpoint *coord, floatingpoint *f, floatingpoint d) {

	floatingpoint U= 0.0;
	floatingpoint U_i=0.0;
>>>>>>> c8a5f36c
    
    for (auto &interaction : _bubbleInteractionVector) {
        
        U_i = interaction->computeEnergy(coord, stretched);
        
        if(U_i <= -1) {
            //set culprit and return
            _culpritInteraction = interaction.get();
            return -1;
        }
        else U += U_i;
        
    }
    return U;
}

void BubbleFF::computeForces(floatingpoint *coord, floatingpoint *f) {
    
    for (auto &interaction : _bubbleInteractionVector)
        interaction->computeForces(coord, f);
}

//void BubbleFF::computeForcesAux() {
//
//    for (auto &interaction : _bubbleInteractionVector)
//        interaction->computeForcesAux();
//}

void BubbleFF::computeLoadForces() {
    
    for (auto &interaction : _bubbleInteractionVector)
        interaction->computeLoadForces();
}

vector<NeighborList*> BubbleFF::getNeighborLists() {
    
    vector<NeighborList*> neighborLists;
    
    for(auto &interaction : _bubbleInteractionVector) {
        
        NeighborList* nl = interaction->getNeighborList();
        if(nl != nullptr) neighborLists.push_back(nl);
    }
    
    return neighborLists;
}<|MERGE_RESOLUTION|>--- conflicted
+++ resolved
@@ -86,17 +86,10 @@
 }
 
 
-<<<<<<< HEAD
-double BubbleFF::computeEnergy(double *coord, bool stretched) {
+floatingpoint BubbleFF::computeEnergy(floatingpoint *coord, bool stretched) {
     
-    double U= 0.0;
-    double U_i=0.0;
-=======
-floatingpoint BubbleFF::computeEnergy(floatingpoint *coord, floatingpoint *f, floatingpoint d) {
-
-	floatingpoint U= 0.0;
-	floatingpoint U_i=0.0;
->>>>>>> c8a5f36c
+    floatingpoint U= 0.0;
+    floatingpoint U_i=0.0;
     
     for (auto &interaction : _bubbleInteractionVector) {
         
