
//------------------------------------------------------------------
//  **MEDYAN** - Simulation Package for the Mechanochemical
//               Dynamics of Active Networks, v3.2.1
//
//  Copyright (2015-2018)  Papoian Lab, University of Maryland
//
//                 ALL RIGHTS RESERVED
//
//  See the MEDYAN web page for more information:
//  http://www.medyan.org
//------------------------------------------------------------------

#include "BubbleFF.h"

#include "BubbleCylinderRepulsion.h"
#include "BubbleCylinderRepulsionExp.h"

#include "BubbleBubbleRepulsion.h"
#include "BubbleBubbleRepulsionExp.h"

#include "MTOCAttachment.h"
#include "MTOCAttachmentHarmonic.h"

#include "MTOCBending.h"
#include "MTOCBendingCosine.h"

#include "Bubble.h"
#include "Bead.h"
#include "Component.h"

BubbleFF::BubbleFF (string type, string mtoc) {
    
    //general bubble interactions
    if (type == "REPULSIONEXP") {
        _bubbleInteractionVector.emplace_back(
        new BubbleCylinderRepulsion<BubbleCylinderRepulsionExp>());
        _bubbleInteractionVector.emplace_back(
        new BubbleBubbleRepulsion<BubbleBubbleRepulsionExp>());
    }
    else if(type == "") {}
    else {
        cout << "Bubble FF not recognized. Exiting." << endl;
        exit(EXIT_FAILURE);
    }
    
    //specifically for MTOC
    if (mtoc == "ATTACHMENTHARMONIC") {
        _bubbleInteractionVector.emplace_back(
        new MTOCAttachment<MTOCAttachmentHarmonic>());
        //Have both FFs for now
//        _bubbleInteractionVector.emplace_back(
//        new MTOCBending<MTOCBendingCosine>());
    }
    else if(mtoc == "") {}
    else {
        cout << "MTOC FF not recognized. Exiting." << endl;
        exit(EXIT_FAILURE);
    }
}

void BubbleFF::vectorize() {
    
    for (auto &interaction : _bubbleInteractionVector)
    interaction->vectorize();
}

void BubbleFF::cleanup() {
        
    for (auto &interaction : _bubbleInteractionVector)
    interaction->deallocate();
}

void BubbleFF::whoIsCulprit() {
    
    cout << endl;
    
    cout << "Culprit interaction = " << _culpritInteraction->getName() << endl;
    
    cout << "Printing the culprit bubble..." << endl;
    if(_culpritInteraction->_bubbleCulprit != nullptr)
        _culpritInteraction->_bubbleCulprit->printSelf();
    
//    cout << "Printing the other culprit structure..." << endl;
//    if(_culpritInteraction->_otherCulprit != nullptr)
//        _culpritInteraction->_otherCulprit->printSelf();
    
    cout << endl;
}


<<<<<<< HEAD
double BubbleFF::computeEnergy(bool stretched) {
=======
double BubbleFF::computeEnergy(double *coord, bool stretched) {
>>>>>>> 945d73c6
    
    double U= 0.0;
    double U_i=0.0;
    
    for (auto &interaction : _bubbleInteractionVector) {
        
<<<<<<< HEAD
        U_i = interaction->computeEnergy(stretched);
=======
        U_i = interaction->computeEnergy(coord, stretched);
>>>>>>> 945d73c6
        
        if(U_i <= -1) {
            //set culprit and return
            _culpritInteraction = interaction.get();
            return -1;
        }
        else U += U_i;
        
    }
    return U;
}

void BubbleFF::computeForces(double *coord, double *f) {
    
    for (auto &interaction : _bubbleInteractionVector)
        interaction->computeForces(coord, f);
}

//void BubbleFF::computeForcesAux() {
//    
//    for (auto &interaction : _bubbleInteractionVector)
//        interaction->computeForcesAux();
//}

void BubbleFF::computeLoadForces() {
    
    for (auto &interaction : _bubbleInteractionVector)
        interaction->computeLoadForces();
}

vector<NeighborList*> BubbleFF::getNeighborLists() {
    
    vector<NeighborList*> neighborLists;
    
    for(auto &interaction : _bubbleInteractionVector) {
        
        NeighborList* nl = interaction->getNeighborList();
        if(nl != nullptr) neighborLists.push_back(nl);
    }
    
    return neighborLists;
}<|MERGE_RESOLUTION|>--- conflicted
+++ resolved
@@ -89,22 +89,14 @@
 }
 
 
-<<<<<<< HEAD
-double BubbleFF::computeEnergy(bool stretched) {
-=======
 double BubbleFF::computeEnergy(double *coord, bool stretched) {
->>>>>>> 945d73c6
     
     double U= 0.0;
     double U_i=0.0;
     
     for (auto &interaction : _bubbleInteractionVector) {
         
-<<<<<<< HEAD
-        U_i = interaction->computeEnergy(stretched);
-=======
         U_i = interaction->computeEnergy(coord, stretched);
->>>>>>> 945d73c6
         
         if(U_i <= -1) {
             //set culprit and return
