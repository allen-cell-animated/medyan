
//------------------------------------------------------------------
//  **MEDYAN** - Simulation Package for the Mechanochemical
//               Dynamics of Active Networks, v4.0
//
//  Copyright (2015-2018)  Papoian Lab, University of Maryland
//
//                 ALL RIGHTS RESERVED
//
//  See the MEDYAN web page for more information:
//  http://www.medyan.org
//------------------------------------------------------------------

#include "BubbleFF.h"

#include "BubbleCylinderRepulsion.h"
#include "BubbleCylinderRepulsionExp.h"

#include "BubbleBubbleRepulsion.h"
#include "BubbleBubbleRepulsionExp.h"

#include "MTOCAttachment.h"
#include "MTOCAttachmentHarmonic.h"

#include "MTOCBending.h"
#include "MTOCBendingCosine.h"

#include "Bubble.h"
#include "Bead.h"
#include "Component.h"

BubbleFF::BubbleFF (string type, string mtoc) {
    
    //general bubble interactions
    if (type == "REPULSIONEXP") {
        _bubbleInteractionVector.emplace_back(
        new BubbleCylinderRepulsion<BubbleCylinderRepulsionExp>());
        _bubbleInteractionVector.emplace_back(
        new BubbleBubbleRepulsion<BubbleBubbleRepulsionExp>());
    }
    else if(type == "") {}
    else {
        cout << "Bubble FF not recognized. Exiting." << endl;
        exit(EXIT_FAILURE);
    }
    
    //specifically for MTOC
    if (mtoc == "ATTACHMENTHARMONIC") {
        _bubbleInteractionVector.emplace_back(
        new MTOCAttachment<MTOCAttachmentHarmonic>());
<<<<<<< HEAD
=======
        //Have both FFs for now
//        _bubbleInteractionVector.emplace_back(
//        new MTOCBending<MTOCBendingCosine>());
>>>>>>> 3756ffcd
    }
    else if(mtoc == "") {}
    else {
        cout << "MTOC FF not recognized. Exiting." << endl;
        exit(EXIT_FAILURE);
    }
}

void BubbleFF::vectorize() {

    for (auto &interaction : _bubbleInteractionVector)
    interaction->vectorize();
}

void BubbleFF::cleanup() {

    for (auto &interaction : _bubbleInteractionVector)
    interaction->deallocate();
}

void BubbleFF::whoIsCulprit() {
    
    cout << endl;
    
    cout << "Culprit interaction = " << _culpritInteraction->getName() << endl;
    
//    cout << "Printing the culprit bubble..." << endl;
//    if(_culpritInteraction->_bubbleCulprit != nullptr)
//        _culpritInteraction->_bubbleCulprit->printSelf();
    
//    cout << "Printing the other culprit structure..." << endl;
//    if(_culpritInteraction->_otherCulprit != nullptr)
//        _culpritInteraction->_otherCulprit->printSelf();
    
    cout << endl;
}


floatingpoint BubbleFF::computeEnergy(floatingpoint *coord, bool stretched) {
    
    floatingpoint U= 0.0;
    floatingpoint U_i=0.0;
    
    for (auto &interaction : _bubbleInteractionVector) {
        
        U_i = interaction->computeEnergy(coord, stretched);
        
        if(U_i <= -1) {
            //set culprit and return
            _culpritInteraction = interaction.get();
            return -1;
        }
        else U += U_i;
        
    }
    return U;
}

void BubbleFF::computeForces(floatingpoint *coord, floatingpoint *f) {
    
    for (auto &interaction : _bubbleInteractionVector)
        interaction->computeForces(coord, f);
}

//void BubbleFF::computeForcesAux() {
//
//    for (auto &interaction : _bubbleInteractionVector)
//        interaction->computeForcesAux();
//}

void BubbleFF::computeLoadForces() {
    
    for (auto &interaction : _bubbleInteractionVector)
        interaction->computeLoadForces();
}
void BubbleFF::computeLoadForce(Cylinder* c, LoadForceEnd end) const {
    for(const auto& interaction : _bubbleInteractionVector)
        interaction->computeLoadForce(c, end);
}

vector<NeighborList*> BubbleFF::getNeighborLists() {
    
    vector<NeighborList*> neighborLists;
    
    for(auto &interaction : _bubbleInteractionVector) {
        
        NeighborList* nl = interaction->getNeighborList();
        if(nl != nullptr) neighborLists.push_back(nl);
    }
    
    return neighborLists;
}<|MERGE_RESOLUTION|>--- conflicted
+++ resolved
@@ -48,12 +48,7 @@
     if (mtoc == "ATTACHMENTHARMONIC") {
         _bubbleInteractionVector.emplace_back(
         new MTOCAttachment<MTOCAttachmentHarmonic>());
-<<<<<<< HEAD
-=======
-        //Have both FFs for now
-//        _bubbleInteractionVector.emplace_back(
-//        new MTOCBending<MTOCBendingCosine>());
->>>>>>> 3756ffcd
+
     }
     else if(mtoc == "") {}
     else {
