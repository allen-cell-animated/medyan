
//------------------------------------------------------------------
//  **MEDYAN** - Simulation Package for the Mechanochemical
//               Dynamics of Active Networks, v3.2.1
//
//  Copyright (2015-2018)  Papoian Lab, University of Maryland
//
//                 ALL RIGHTS RESERVED
//
//  See the MEDYAN web page for more information:
//  http://www.medyan.org
//------------------------------------------------------------------

#include "BubbleFF.h"

#include "BubbleCylinderRepulsion.h"
#include "BubbleCylinderRepulsionExp.h"

#include "BubbleBubbleRepulsion.h"
#include "BubbleBubbleRepulsionExp.h"

#include "MTOCAttachment.h"
#include "MTOCAttachmentHarmonic.h"

#include "MTOCBending.h"
#include "MTOCBendingCosine.h"

#include "Bubble.h"
#include "Bead.h"
#include "Component.h"

BubbleFF::BubbleFF (string type, string mtoc) {
    
    //general bubble interactions
    if (type == "REPULSIONEXP") {
        _bubbleInteractionVector.emplace_back(
        new BubbleCylinderRepulsion<BubbleCylinderRepulsionExp>());
        _bubbleInteractionVector.emplace_back(
        new BubbleBubbleRepulsion<BubbleBubbleRepulsionExp>());
    }
    else if(type == "") {}
    else {
        cout << "Bubble FF not recognized. Exiting." << endl;
        exit(EXIT_FAILURE);
    }
    
    //specifically for MTOC
    if (mtoc == "ATTACHMENTHARMONIC") {
        _bubbleInteractionVector.emplace_back(
        new MTOCAttachment<MTOCAttachmentHarmonic>());
        //Have both FFs for now
//        _bubbleInteractionVector.emplace_back(
//        new MTOCBending<MTOCBendingCosine>());
    }
    else if(mtoc == "") {}
    else {
        cout << "MTOC FF not recognized. Exiting." << endl;
        exit(EXIT_FAILURE);
    }
}

void BubbleFF::vectorize() {
    
    for (auto &interaction : _bubbleInteractionVector)
    interaction->vectorize();
}

void BubbleFF::cleanup() {
        
    for (auto &interaction : _bubbleInteractionVector)
    interaction->deallocate();
}

void BubbleFF::whoIsCulprit() {
    
    cout << endl;
    
    cout << "Culprit interaction = " << _culpritInteraction->getName() << endl;
    
    cout << "Printing the culprit bubble..." << endl;
    if(_culpritInteraction->_bubbleCulprit != nullptr)
        _culpritInteraction->_bubbleCulprit->printSelf();
    
//    cout << "Printing the other culprit structure..." << endl;
//    if(_culpritInteraction->_otherCulprit != nullptr)
//        _culpritInteraction->_otherCulprit->printSelf();
    
    cout << endl;
}


<<<<<<< HEAD
floatingpoint BubbleFF::computeEnergy(floatingpoint d) {
=======
double BubbleFF::computeEnergy(double *coord, double *f, double d) {
>>>>>>> 3e143492
    
    floatingpoint U= 0.0;
    floatingpoint U_i=0.0;
    
    for (auto &interaction : _bubbleInteractionVector) {
        
        U_i = interaction->computeEnergy(coord, f, d);
        
        if(U_i <= -1) {
            //set culprit and return
            _culpritInteraction = interaction.get();
            return -1;
        }
        else U += U_i;
        
    }
    return U;
}

void BubbleFF::computeForces(double *coord, double *f) {
    
    for (auto &interaction : _bubbleInteractionVector)
        interaction->computeForces(coord, f);
}

//void BubbleFF::computeForcesAux() {
//    
//    for (auto &interaction : _bubbleInteractionVector)
//        interaction->computeForcesAux();
//}

void BubbleFF::computeLoadForces() {
    
    for (auto &interaction : _bubbleInteractionVector)
        interaction->computeLoadForces();
}

vector<NeighborList*> BubbleFF::getNeighborLists() {
    
    vector<NeighborList*> neighborLists;
    
    for(auto &interaction : _bubbleInteractionVector) {
        
        NeighborList* nl = interaction->getNeighborList();
        if(nl != nullptr) neighborLists.push_back(nl);
    }
    
    return neighborLists;
}<|MERGE_RESOLUTION|>--- conflicted
+++ resolved
@@ -48,9 +48,6 @@
     if (mtoc == "ATTACHMENTHARMONIC") {
         _bubbleInteractionVector.emplace_back(
         new MTOCAttachment<MTOCAttachmentHarmonic>());
-        //Have both FFs for now
-//        _bubbleInteractionVector.emplace_back(
-//        new MTOCBending<MTOCBendingCosine>());
     }
     else if(mtoc == "") {}
     else {
@@ -60,13 +57,13 @@
 }
 
 void BubbleFF::vectorize() {
-    
+
     for (auto &interaction : _bubbleInteractionVector)
     interaction->vectorize();
 }
 
 void BubbleFF::cleanup() {
-        
+
     for (auto &interaction : _bubbleInteractionVector)
     interaction->deallocate();
 }
@@ -89,14 +86,10 @@
 }
 
 
-<<<<<<< HEAD
-floatingpoint BubbleFF::computeEnergy(floatingpoint d) {
-=======
-double BubbleFF::computeEnergy(double *coord, double *f, double d) {
->>>>>>> 3e143492
-    
-    floatingpoint U= 0.0;
-    floatingpoint U_i=0.0;
+floatingpoint BubbleFF::computeEnergy(floatingpoint *coord, floatingpoint *f, floatingpoint d) {
+
+	floatingpoint U= 0.0;
+	floatingpoint U_i=0.0;
     
     for (auto &interaction : _bubbleInteractionVector) {
         
@@ -113,14 +106,14 @@
     return U;
 }
 
-void BubbleFF::computeForces(double *coord, double *f) {
+void BubbleFF::computeForces(floatingpoint *coord, floatingpoint *f) {
     
     for (auto &interaction : _bubbleInteractionVector)
         interaction->computeForces(coord, f);
 }
 
 //void BubbleFF::computeForcesAux() {
-//    
+//
 //    for (auto &interaction : _bubbleInteractionVector)
 //        interaction->computeForcesAux();
 //}
