
//------------------------------------------------------------------
//  **MEDYAN** - Simulation Package for the Mechanochemical
//               Dynamics of Active Networks, v3.2.1
//
//  Copyright (2015-2018)  Papoian Lab, University of Maryland
//
//                 ALL RIGHTS RESERVED
//
//  See the MEDYAN web page for more information:
//  http://www.medyan.org
//------------------------------------------------------------------

#include "MTOCAttachmentHarmonic.h"
#include "MTOCAttachment.h"
#include "Bead.h"
#include "Bubble.h"
#include "MTOC.h"

#include "MathFunctions.h"

using namespace mathfunc;

<<<<<<< HEAD
double MTOCAttachmentHarmonic::energy(double *coord, int *beadSet,
                                      double *kstr, double radius){
    
    double *coord1, *coord2, dist;
    double U = 0.0;
    
=======
floatingpoint MTOCAttachmentHarmonic::energy(floatingpoint *coord, floatingpoint *f, int *beadSet,
                                             floatingpoint *kstr, floatingpoint radius){

	floatingpoint *coord1, *coord2, dist;
	floatingpoint U = 0.0;

>>>>>>> c8a5f36c
    int n = MTOCAttachment<MTOCAttachmentHarmonic>::n;
    for(auto mtoc : MTOC::getMTOCs()) {
        int nint = mtoc->getFilaments().size();

        coord1 = &coord[3 * beadSet[0]]; //coordinate of MTOC

        for(int i = 1; i < nint + 1; i+=1){
            coord2 = &coord[3 * beadSet[n * i]];

            dist = twoPointDistance(coord1, coord2) - radius;

            U += 0.5 * kstr[i] * dist * dist;
        }
    }
    return U;
    
}

floatingpoint MTOCAttachmentHarmonic::energy(floatingpoint *coord, floatingpoint *f, int *beadSet,
                                             floatingpoint *kstr, floatingpoint radius, floatingpoint d){

	floatingpoint *coord1, *coord2, *f1, *f2, dist;
	floatingpoint U = 0.0;

    int n = MTOCAttachment<MTOCAttachmentHarmonic>::n;
    for(auto mtoc : MTOC::getMTOCs()) {
        int nint = mtoc->getFilaments().size();

        coord1 = &coord[3 * beadSet[0]]; //coordinate of MTOC
        f1 = &f[3 * beadSet[0]];

        for(int i = 1; i < nint + 1; i+=1){
            coord2 = &coord[3 * beadSet[n * i]];
            f2 = &f[3 * beadSet[n * i]];

            dist = twoPointDistanceStretched(coord1, f1,  coord2, f2, d) - radius;

            U += 0.5 * kstr[i] * dist * dist;
        }
    }
    return U;

}

void MTOCAttachmentHarmonic::forces(floatingpoint *coord, floatingpoint *f, int *beadSet,
                                    floatingpoint *kstr, floatingpoint radius){

    
    int n = MTOCAttachment<MTOCAttachmentHarmonic>::n;
    for(auto mtoc : MTOC::getMTOCs()) {
        int nint = mtoc->getFilaments().size();

	    floatingpoint *coord1, *coord2, dist, invL;
	    floatingpoint f0, *f1, *f2;

        coord1 = &coord[3 * beadSet[0]]; //coordinate of MTOC
        f1 = &f[3 * beadSet[0]];

        for(int i = 1; i < nint + 1; i+=1){
            coord2 = &coord[3 * beadSet[n * i]];
            f2 = &f[3 * beadSet[n * i]];

            dist = twoPointDistance(coord1, coord2);
            invL = 1 / dist;

            f0 = kstr[i] * ( dist - radius ) * invL;

            f2[0] +=  f0 * ( coord1[0] - coord2[0] );
            f2[1] +=  f0 * ( coord1[1] - coord2[1] );
            f2[2] +=  f0 * ( coord1[2] - coord2[2] );

            // force i-1
            f1[0] +=  f0 * ( coord2[0] - coord1[0] );
            f1[1] +=  f0 * ( coord2[1] - coord1[1] );
            f1[2] +=  f0 * ( coord2[2] - coord1[2] );

        }
    }
    
}

//void MTOCAttachmentHarmonic::forcesAux(Bead* b1, Bead* b2, double kStretch, double radius){
//
//    cout << "MTOCAttachmentHarmonic::forcesAux should not be used in vectorized version." << endl;
//
//    double dist = twoPointDistance(b1->coordinate, b2->coordinate);
//    double invL = 1 / dist;
//
//    double f0 = kStretch * ( dist - radius ) * invL;
//
//    //force on i
//    b2->forceAux[0] +=  f0 * ( b1->coordinate[0] - b2->coordinate[0] );
//    b2->forceAux[1] +=  f0 * ( b1->coordinate[1] - b2->coordinate[1] );
//    b2->forceAux[2] +=  f0 * ( b1->coordinate[2] - b2->coordinate[2] );
//
//    // force i-1
//    b1->forceAux[0] +=  f0 * ( b2->coordinate[0] - b1->coordinate[0] );
//    b1->forceAux[1] +=  f0 * ( b2->coordinate[1] - b1->coordinate[1] );
//    b1->forceAux[2] +=  f0 * ( b2->coordinate[2] - b1->coordinate[2] );
//}

<|MERGE_RESOLUTION|>--- conflicted
+++ resolved
@@ -21,21 +21,12 @@
 
 using namespace mathfunc;
 
-<<<<<<< HEAD
-double MTOCAttachmentHarmonic::energy(double *coord, int *beadSet,
-                                      double *kstr, double radius){
-    
-    double *coord1, *coord2, dist;
-    double U = 0.0;
-    
-=======
-floatingpoint MTOCAttachmentHarmonic::energy(floatingpoint *coord, floatingpoint *f, int *beadSet,
+floatingpoint MTOCAttachmentHarmonic::energy(floatingpoint *coord, int *beadSet,
                                              floatingpoint *kstr, floatingpoint radius){
 
-	floatingpoint *coord1, *coord2, dist;
-	floatingpoint U = 0.0;
+    floatingpoint *coord1, *coord2, dist;
+    floatingpoint U = 0.0;
 
->>>>>>> c8a5f36c
     int n = MTOCAttachment<MTOCAttachmentHarmonic>::n;
     for(auto mtoc : MTOC::getMTOCs()) {
         int nint = mtoc->getFilaments().size();
