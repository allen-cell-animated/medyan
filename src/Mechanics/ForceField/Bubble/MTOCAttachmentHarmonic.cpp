--- conflicted
+++ resolved
@@ -22,22 +22,13 @@
 
 using namespace mathfunc;
 
-<<<<<<< HEAD
 floatingpoint MTOCAttachmentHarmonic::energy(floatingpoint *coord, int *beadSet,
                                              floatingpoint *kstr, floatingpoint radius){
-
-    floatingpoint *coord1, *coord2, dist;
-    floatingpoint U = 0.0;
-
-=======
-floatingpoint MTOCAttachmentHarmonic::energy(floatingpoint *coord, floatingpoint *f, int *beadSet,
-                                             floatingpoint *kstr, floatingpoint* radiusvec){
 
 	floatingpoint *coord1, *coord2, dist;
 	floatingpoint U = 0.0;
 	floatingpoint U_i = 0.0;
 	//number of beads per interaction
->>>>>>> b3c204db
     int n = MTOCAttachment<MTOCAttachmentHarmonic>::n;
     //number of interactions
 	int nint = MTOCAttachment<MTOCAttachmentHarmonic>::numInteractions;
