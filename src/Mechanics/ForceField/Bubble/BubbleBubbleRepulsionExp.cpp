
//------------------------------------------------------------------
//  **MEDYAN** - Simulation Package for the Mechanochemical
//               Dynamics of Active Networks, v3.2.1
//
//  Copyright (2015-2018)  Papoian Lab, University of Maryland
//
//                 ALL RIGHTS RESERVED
//
//  See the MEDYAN web page for more information:
//  http://www.medyan.org
//------------------------------------------------------------------

#include "BubbleBubbleRepulsionExp.h"

#include "Bead.h"

#include "MathFunctions.h"

using namespace mathfunc;

<<<<<<< HEAD
double BubbleBubbleRepulsionExp::energy(Bead* b1, Bead* b2, double r1, double r2,
                                        double kRep, double screenLength, bool stretched) {
    
    double dist = distance(
        stretched ? b1->coordinateStr() : b1->coordinate(),
        stretched ? b2->coordinateStr() : b2->coordinate()
    );
=======
floatingpoint BubbleBubbleRepulsionExp::energy(Bead* b1, Bead* b2, floatingpoint r1, floatingpoint r2,
                                        floatingpoint kRep, floatingpoint screenLength) {
    
    floatingpoint dist = twoPointDistance(b1->vcoordinate(), b2->vcoordinate());
>>>>>>> c8a5f36c
    
    floatingpoint effd = dist - r1 - r2;
    
    floatingpoint R = -effd / screenLength;
    return kRep * exp(R);
}

floatingpoint BubbleBubbleRepulsionExp::energy(Bead* b1, Bead* b2, floatingpoint r1, floatingpoint r2,
                                        floatingpoint kRep, floatingpoint screenLength, floatingpoint d) {
    
    floatingpoint dist = twoPointDistanceStretched(b1->vcoordinate(), b1->vforce(),
                                            b2->vcoordinate(), b2->vforce(), d);
    floatingpoint effd = dist - r1 - r2;
    
    floatingpoint R = -effd / screenLength;
    return kRep * exp(R);
}

void BubbleBubbleRepulsionExp::forces(Bead* b1, Bead* b2, floatingpoint r1, floatingpoint r2,
                                      floatingpoint kRep, floatingpoint screenLength) {
    
    //get dist
    floatingpoint dist = twoPointDistance(b1->vcoordinate(), b2->vcoordinate());
    
    floatingpoint effd = dist - r1 - r2;
    
    floatingpoint R = -effd / screenLength;
    floatingpoint f0 = kRep * exp(R) / screenLength;
    
    //get norm
    auto norm = normalizeVector(twoPointDirection(b1->vcoordinate(), b2->vcoordinate()));

    b1->force()[0] += - f0 *norm[0];
    b1->force()[1] += - f0 *norm[1];
    b1->force()[2] += - f0 *norm[2];
    
    b2->force()[0] += f0 *norm[0];
    b2->force()[1] += f0 *norm[1];
    b2->force()[2] += f0 *norm[2];
}

void BubbleBubbleRepulsionExp::forcesAux(Bead* b1, Bead* b2, floatingpoint r1, floatingpoint r2,
                                         floatingpoint kRep, floatingpoint screenLength) {
    
    //get dist
    floatingpoint dist = twoPointDistance(b1->vcoordinate(), b2->vcoordinate());
    
    floatingpoint effd = dist - r1 - r2;
    
    floatingpoint R = -effd / screenLength;
    floatingpoint f0 = kRep * exp(R) / screenLength;
    
    //get norm
    auto norm = normalizeVector(twoPointDirection(b1->vcoordinate(), b2->vcoordinate()));
    
    b1->force()[0] += - f0 *norm[0];
    b1->force()[1] += - f0 *norm[1];
    b1->force()[2] += - f0 *norm[2];
    
    b2->force()[0] += f0 *norm[0];
    b2->force()[1] += f0 *norm[1];
    b2->force()[2] += f0 *norm[2];
    
}<|MERGE_RESOLUTION|>--- conflicted
+++ resolved
@@ -19,20 +19,13 @@
 
 using namespace mathfunc;
 
-<<<<<<< HEAD
-double BubbleBubbleRepulsionExp::energy(Bead* b1, Bead* b2, double r1, double r2,
-                                        double kRep, double screenLength, bool stretched) {
+floatingpoint BubbleBubbleRepulsionExp::energy(Bead* b1, Bead* b2, floatingpoint r1, floatingpoint r2,
+                                        floatingpoint kRep, floatingpoint screenLength, bool stretched) {
     
-    double dist = distance(
+    floatingpoint dist = distance(
         stretched ? b1->coordinateStr() : b1->coordinate(),
         stretched ? b2->coordinateStr() : b2->coordinate()
     );
-=======
-floatingpoint BubbleBubbleRepulsionExp::energy(Bead* b1, Bead* b2, floatingpoint r1, floatingpoint r2,
-                                        floatingpoint kRep, floatingpoint screenLength) {
-    
-    floatingpoint dist = twoPointDistance(b1->vcoordinate(), b2->vcoordinate());
->>>>>>> c8a5f36c
     
     floatingpoint effd = dist - r1 - r2;
     
