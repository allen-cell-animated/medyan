--- conflicted
+++ resolved
@@ -23,13 +23,8 @@
     floatingpoint kRep, floatingpoint screenLength) {
     
     floatingpoint dist = distance(
-<<<<<<< HEAD
-        makeRefVec< 3, floatingpoint >(coord + i1),
-        makeRefVec< 3, floatingpoint >(coord + i2)
-=======
         makeRefVec< 3 >(coord + i1),
         makeRefVec< 3 >(coord + i2)
->>>>>>> f0ee86c2
     );
     
     floatingpoint effd = dist - r1 - r2;
@@ -43,17 +38,10 @@
     size_t i1, size_t i2, floatingpoint r1, floatingpoint r2,
     floatingpoint kRep, floatingpoint screenLength) {
 
-<<<<<<< HEAD
-    const auto coord1 = makeRefVec< 3, floatingpoint >(coord + i1);
-    const auto coord2 = makeRefVec< 3, floatingpoint >(coord + i2);
-    auto force1 = makeRefVec< 3, floatingpoint >(force + i1);
-    auto force2 = makeRefVec< 3, floatingpoint >(force + i2);
-=======
     const auto coord1 = makeRefVec< 3 >(coord + i1);
     const auto coord2 = makeRefVec< 3 >(coord + i2);
     auto force1 = makeRefVec< 3 >(force + i1);
     auto force2 = makeRefVec< 3 >(force + i2);
->>>>>>> f0ee86c2
 
     //get dist
     floatingpoint dist = distance(coord1, coord2);
