--- conflicted
+++ resolved
@@ -21,31 +21,12 @@
 
 double BubbleBubbleRepulsionExp::energy(Bead* b1, Bead* b2, double r1, double r2,
                                         double kRep, double screenLength, bool stretched) {
-<<<<<<< HEAD
-=======
     
     double dist = distance(
         stretched ? b1->coordinateStr() : b1->coordinate(),
         stretched ? b2->coordinateStr() : b2->coordinate()
     );
     
-    double effd = dist - r1 - r2;
-    
-    double R = -effd / screenLength;
-    return kRep * exp(R);
-}
->>>>>>> 945d73c6
-
-    const auto& c1 = stretched ? b1->getCoordinate<true>() : b1->getCoordinate<false>();
-    const auto& c2 = stretched ? b2->getCoordinate<true>() : b2->getCoordinate<false>();
-
-    double dist = twoPointDistance(c1, c2);
-    
-<<<<<<< HEAD
-=======
-    double dist = twoPointDistanceStretched(b1->vcoordinate(), b1->vforce(),
-                                            b2->vcoordinate(), b2->vforce(), d);
->>>>>>> 945d73c6
     double effd = dist - r1 - r2;
     
     double R = -effd / screenLength;
