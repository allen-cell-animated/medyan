--- conflicted
+++ resolved
@@ -45,20 +45,12 @@
     /// @return Returns infinity if there was a problem with a ForceField
     /// energy calculation, such that beads will not be moved to this
     /// problematic configuration.
-<<<<<<< HEAD
     /// @param stretched - whether intermediate variables are treated as temporary or not
     template< bool stretched = false >
-    double computeEnergy(double *coord, bool verbose = false) const;
+    floatingpoint computeEnergy(floatingpoint *coord, bool verbose = false) const;
     
     /// Compute the forces of all force fields 
-    void computeForces(double *coord, double *f);
-=======
-    /// @param print - prints detailed info about energies
-    floatingpoint computeEnergy(floatingpoint *coord, floatingpoint *f, floatingpoint d, bool verbose = false);
-
-    /// Compute the forces of all force fields
     void computeForces(floatingpoint *coord, floatingpoint *f);
->>>>>>> c8a5f36c
     
     void printculprit(floatingpoint* force);
 
