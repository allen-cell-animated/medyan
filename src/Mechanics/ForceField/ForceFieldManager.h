
//------------------------------------------------------------------
//  **MEDYAN** - Simulation Package for the Mechanochemical
//               Dynamics of Active Networks, v3.2.1
//
//  Copyright (2015-2018)  Papoian Lab, University of Maryland
//
//                 ALL RIGHTS RESERVED
//
//  See the MEDYAN web page for more information:
//  http://www.medyan.org
//------------------------------------------------------------------

#ifndef MEDYAN_ForceFieldManager_h
#define MEDYAN_ForceFieldManager_h

#include <vector>

#include "common.h"

#include "ForceField.h"
#include "Bead.h"

// Forward declarations
class SubSystem;

/// A class to store and iterate over all [ForceFields](@ref ForceField).
/*!
 *  The ForceFieldManager is used to store all [ForceFields](@ref ForceField)
 *  initialized by the system, as well as iterate over these potentials and calculate
 *  total forces and energies. This class contains functions for the said calculations.
 */
class ForceFieldManager {

friend class CGMethod;

public:
<<<<<<< HEAD
    vector<ForceField*> _forceFields; ///< All forcefields in the system

    SubSystem* _subSystem; ///< Pointer to the subsystem

    ForceFieldManager(SubSystem* s) { _subSystem = s; }
    
=======
     vector<ForceField*> _forceFields; ///< All forcefields in the system

     static ForceField* _culpritForceField;

>>>>>>> aaa07598
    /// Vectorize all interactions involved in calculation
    void vectorizeAllForceFields();
    /// Deallocation of vectorized memory
    void cleanupAllForceFields();

    /// Compute the energy using all available force fields
    /// @return Returns infinity if there was a problem with a ForceField
    /// energy calculation, such that beads will not be moved to this
    /// problematic configuration.
    /// @param stretched - whether intermediate variables are treated as temporary or not
    template< bool stretched = false >
    floatingpoint computeEnergy(floatingpoint *coord, bool verbose = false) const;
    
    /// Compute the forces of all force fields 
    void computeForces(floatingpoint *coord, floatingpoint *f);
    
    void printculprit(floatingpoint* force);

#ifdef CUDAACCL
        cudaStream_t  streamF = NULL;
    /// CUDA Copy forces from f to fprev
    void CUDAcopyForces(cudaStream_t  stream, floatingpoint *f, floatingpoint *fprev);
#endif

    /// Compute the load forces on the beads. This does not update the force (xyz) vector
    /// contained by Bead, but updates the loadForce vector which contains precalculated
    /// load values based on the bead's directionality of growth in a filament.
    void computeLoadForces();
#ifdef CROSSCHECK
    /// Reset the forces of all objects
    void resetForces();
#endif
#ifdef CUDAACCL
    vector<int> blocksnthreads;
    int *gpu_nint;
    //@{
    vector<int> bntaddvec2;
    int *gpu_params;
    vector<int> params;
    //@}

#endif
    void assignallforcemags();

private:
    chrono::high_resolution_clock::time_point tbegin, tend;
};

#endif<|MERGE_RESOLUTION|>--- conflicted
+++ resolved
@@ -35,19 +35,14 @@
 friend class CGMethod;
 
 public:
-<<<<<<< HEAD
     vector<ForceField*> _forceFields; ///< All forcefields in the system
 
     SubSystem* _subSystem; ///< Pointer to the subsystem
 
     ForceFieldManager(SubSystem* s) { _subSystem = s; }
     
-=======
-     vector<ForceField*> _forceFields; ///< All forcefields in the system
+    static ForceField* _culpritForceField;
 
-     static ForceField* _culpritForceField;
-
->>>>>>> aaa07598
     /// Vectorize all interactions involved in calculation
     void vectorizeAllForceFields();
     /// Deallocation of vectorized memory
