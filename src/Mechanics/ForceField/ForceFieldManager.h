
//------------------------------------------------------------------
//  **MEDYAN** - Simulation Package for the Mechanochemical
//               Dynamics of Active Networks, v3.2.1
//
//  Copyright (2015-2018)  Papoian Lab, University of Maryland
//
//                 ALL RIGHTS RESERVED
//
//  See the MEDYAN web page for more information:
//  http://www.medyan.org
//------------------------------------------------------------------

#ifndef MEDYAN_ForceFieldManager_h
#define MEDYAN_ForceFieldManager_h

#include <vector>

#include "common.h"

#include "ForceField.h"
#include "Bead.h"

/// A class to store and iterate over all [ForceFields](@ref ForceField).
/*!
 *  The ForceFieldManager is used to store all [ForceFields](@ref ForceField)
 *  initialized by the system, as well as iterate over these potentials and calculate
 *  total forces and energies. This class contains functions for the said calculations.
 */
class ForceFieldManager {

friend class CGMethod;

public:
     vector<ForceField*> _forceFields; ///< All forcefields in the system

     static ForceField* _culpritForceField;

    /// Vectorize all interactions involved in calculation
    void vectorizeAllForceFields();
    /// Deallocation of vectorized memory
    void cleanupAllForceFields();

    /// Compute the energy using all available force fields
    /// @return Returns infinity if there was a problem with a ForceField
    /// energy calculation, such that beads will not be moved to this
    /// problematic configuration.
    /// @param print - prints detailed info about energies
    floatingpoint computeEnergy(floatingpoint *coord, floatingpoint *f, floatingpoint d, bool verbose = false);

    /// Compute the forces of all force fields
    void computeForces(floatingpoint *coord, floatingpoint *f);
    
<<<<<<< HEAD
=======
    /// Copy forces from f to fprev
    void copyForces(floatingpoint *f, floatingpoint *fprev);

    void printculprit(floatingpoint* force);

>>>>>>> 324f02ec
#ifdef CUDAACCL
        cudaStream_t  streamF = NULL;
    /// CUDA Copy forces from f to fprev
    void CUDAcopyForces(cudaStream_t  stream, floatingpoint *f, floatingpoint *fprev);
#endif

    /// Compute the load forces on the beads. This does not update the force (xyz) vector
    /// contained by Bead, but updates the loadForce vector which contains precalculated
    /// load values based on the bead's directionality of growth in a filament.
    void computeLoadForces();
#ifdef CROSSCHECK
    /// Reset the forces of all objects
    void resetForces();
#endif
#ifdef CUDAACCL
    vector<int> blocksnthreads;
    int *gpu_nint;
    //@{
    vector<int> bntaddvec2;
    int *gpu_params;
    vector<int> params;
    //@}

#endif
    void assignallforcemags();

private:
    chrono::high_resolution_clock::time_point tbegin, tend;
};

#endif<|MERGE_RESOLUTION|>--- conflicted
+++ resolved
@@ -51,14 +51,8 @@
     /// Compute the forces of all force fields
     void computeForces(floatingpoint *coord, floatingpoint *f);
     
-<<<<<<< HEAD
-=======
-    /// Copy forces from f to fprev
-    void copyForces(floatingpoint *f, floatingpoint *fprev);
-
     void printculprit(floatingpoint* force);
 
->>>>>>> 324f02ec
 #ifdef CUDAACCL
         cudaStream_t  streamF = NULL;
     /// CUDA Copy forces from f to fprev
