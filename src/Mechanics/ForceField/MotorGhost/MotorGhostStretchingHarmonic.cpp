
//------------------------------------------------------------------
//  **MEDYAN** - Simulation Package for the Mechanochemical
//               Dynamics of Active Networks, v3.2.1
//
//  Copyright (2015-2018)  Papoian Lab, University of Maryland
//
//                 ALL RIGHTS RESERVED
//
//  See the MEDYAN web page for more information:
//  http://www.medyan.org
//------------------------------------------------------------------

#include "MotorGhostStretchingHarmonic.h"
#include "MotorGhostStretching.h"
#include "MotorGhost.h"
#include "MotorGhostStretchingHarmonicCUDA.h"
#include "Bead.h"
#include "MathFunctions.h"
#include "common.h"
#include "Cylinder.h"
#include "Filament.h"
#ifdef CUDAACCL
#include <cuda.h>
#include <cuda_runtime.h>
#include "nvToolsExt.h"
#endif

using namespace mathfunc;
#ifdef CUDAACCL
void MotorGhostStretchingHarmonic::deallocate(){
//    if(!(CUDAcommon::getCUDAvars().conservestreams))
//        CUDAcommon::handleerror(cudaStreamDestroy(stream));
    CUDAcommon::handleerror(cudaFree(gU_i));
    CUDAcommon::handleerror(cudaFree(gU_sum));
    CUDAcommon::handleerror(cudaFree(gFF));
    CUDAcommon::handleerror(cudaFree(ginteraction));
}
void MotorGhostStretchingHarmonic::checkforculprit() {
    CUDAcommon::printculprit("MotorGhostStretching","MotorGhostStretchingHarmonic");
    MotorGhost* m;
    m = MotorGhost::getMotorGhosts()[CUDAcommon::getCUDAvars().culpritID[0]];
    cout<<"Printing culprit Motor information."<<endl;
    m->printSelf();
    exit(EXIT_FAILURE);
}
void MotorGhostStretchingHarmonic::optimalblocksnthreads( int nint, cudaStream_t
stream_pass){
//    //CUDA stream create
//    if(stream == NULL || !(CUDAcommon::getCUDAvars().conservestreams))
//        CUDAcommon::handleerror(cudaStreamCreate(&stream));
    stream = stream_pass;
    blocksnthreadse.clear();
    blocksnthreadsez.clear();
    blocksnthreadsf.clear();
    int blockSize;   // The launch configurator returned block size
    int minGridSize; // The minimum grid size needed to achieve the
    // maximum occupancy for a full device launch
//    int gridSize;    // The actual grid size needed, based on input size
//    unaryfn::argument_type blksize;
//    unaryfn::result_type result;
//    unaryfn ufn;
    if(nint>0) {
        cudaOccupancyMaxPotentialBlockSizeVariableSMem(&minGridSize, &blockSize,
                                                       MotorGhostStretchingHarmonicenergy, blockToSmem, 0);
//    std::cout<<(nint +blockSize -1) / blockSize<<" "<<blockSize<<endl;
//
//    cudaOccupancyMaxPotentialBlockSize( &minGridSize, &blockSize,
//                                        CUDAExclVolRepulsionenergy, 0, 0);
        blocksnthreadse.push_back((nint + blockSize - 1) / blockSize);
        blocksnthreadse.push_back(blockSize);
//    std::cout<<(nint +blockSize -1) / blockSize<<" "<<blockSize<<endl;
        blockSize = 0;

        cudaOccupancyMaxPotentialBlockSizeVariableSMem(&minGridSize, &blockSize,
//                                                       MotorGhostStretchingHarmonicenergyz, blockToSmemez, 0);
                                                       MotorGhostStretchingHarmonicenergyz, blockToSmemZero, 0);
        blocksnthreadsez.push_back((nint + blockSize - 1) / blockSize);
        blocksnthreadsez.push_back(blockSize);
        blockSize = 0;

        cudaOccupancyMaxPotentialBlockSizeVariableSMem(&minGridSize, &blockSize,
                                                       MotorGhostStretchingHarmonicforces, blockToSmemZero, 0);
//                                                       MotorGhostStretchingHarmonicforces, blockToSmem, 0);
        blocksnthreadsf.push_back((nint + blockSize - 1) / blockSize);
        blocksnthreadsf.push_back(blockSize);
        //get addition vars
        bntaddvec2.clear();
        bntaddvec2 = getaddred2bnt(nint);
        CUDAcommon::handleerror(cudaMalloc((void **) &gU_i, bntaddvec2.at(0)*sizeof(floatingpoint)));
        CUDAcommon::handleerror(cudaMemsetAsync(gU_i, 0, bntaddvec2.at(0) * sizeof
                                                                                    (floatingpoint), stream));
	    CUDAcommon::handleerror(cudaMalloc((void **) &gU_sum, sizeof(floatingpoint)));
        char a[] = "MotorGhostFF";
        char b[] = "MotorGhost Stretching Harmonic";
        CUDAcommon::handleerror(cudaMalloc((void **) &gFF, 100 * sizeof(char)));
        CUDAcommon::handleerror(cudaMalloc((void **) &ginteraction, 100 * sizeof(char)));
        CUDAcommon::handleerror(cudaMemcpy(gFF, a, 100 * sizeof(char), cudaMemcpyHostToDevice));
        CUDAcommon::handleerror(cudaMemcpy(ginteraction, b, 100 * sizeof(char), cudaMemcpyHostToDevice));

    }
    else{
        blocksnthreadse.push_back(0);
        blocksnthreadse.push_back(0);
        blocksnthreadsez.push_back(0);
        blocksnthreadsez.push_back(0);
        blocksnthreadsf.push_back(0);
        blocksnthreadsf.push_back(0);
    }

}
floatingpoint* MotorGhostStretchingHarmonic::energy(floatingpoint *coord, floatingpoint *f, int *beadSet,
                                            floatingpoint *kstr, floatingpoint *eql, floatingpoint *pos1, floatingpoint *pos2,
                                            int *params) {
//    if(blocksnthreadse[1]>0) {
//
//    MotorGhostStretchingHarmonicenergy<<<blocksnthreadse[0], blocksnthreadse[1], (12 * blocksnthreadse[1]) * sizeof
//                                                                                                                  (floatingpoint), stream>>>
//            (coord, f, beadSet, kstr, eql, pos1, pos2, params, gU_i, CUDAcommon::getCUDAvars().gculpritID,
//            CUDAcommon::getCUDAvars().gculpritFF,
//            CUDAcommon::getCUDAvars().gculpritinteraction, gFF, ginteraction);
//        auto cvars = CUDAcommon::getCUDAvars();
//        cvars.streamvec.push_back(&stream);
//        CUDAcommon::cudavars = cvars;
////        cudaEventRecord(event, stream);

//                CUDAcommon::handleerror( cudaGetLastError(), "MotorGhostStretchingHarmonicenergy",
//                                         "MotorGhostStretchingHarmonic.cu");

//        floatingpoint* gpu_Utot = CUDAcommon::getCUDAvars().gpu_energy;
//        addvector<<<1,1,0,stream>>>(gU_i,params, gU_sum, gpu_Utot);

//        CUDAcommon::handleerror( cudaGetLastError() , "MotorGhostStretchingHarmonicenergy",
//                                 "MotorGhostStretchingHarmonic.cu");

//
//    return gU_sum;}
//    else
//        return NULL;
}


floatingpoint* MotorGhostStretchingHarmonic::energy(floatingpoint *coord, floatingpoint *f, int *beadSet,
                                            floatingpoint *kstr, floatingpoint *eql, floatingpoint *pos1, floatingpoint *pos2, floatingpoint *z,
                                            int *params) {
//    if(blocksnthreadse[1]>0) {
//        MotorGhostStretchingHarmonicenergy<<<blocksnthreadse[0], blocksnthreadse[1], (12 * blocksnthreadse[1]) * sizeof
//                (floatingpoint), stream>>>
//                          (coord, f, beadSet, kstr, eql, pos1, pos2, params, gU_i, z,
//                                  CUDAcommon::getCUDAvars().gculpritID,
//                                  CUDAcommon::getCUDAvars().gculpritFF,
//                                  CUDAcommon::getCUDAvars().gculpritinteraction, gFF, ginteraction);
//        CUDAcommon::handleerror( cudaGetLastError(), "MotorGhostStretchingHarmonicenergy",
//                                 "MotorGhostStretchingHarmonic.cu");
//    }

    if(blocksnthreadsez[1]>0) {
        auto boolvarvec = CUDAcommon::cudavars.backtrackbools;
//        MotorGhostStretchingHarmonicenergyz << < blocksnthreadsez[0], blocksnthreadsez[1], (24 * blocksnthreadsez[1]) *
        MotorGhostStretchingHarmonicenergyz << < blocksnthreadsez[0], blocksnthreadsez[1], (0) *
                sizeof(floatingpoint), stream>> > (coord, f, beadSet, kstr, eql, pos1, pos2, params, gU_i, CUDAcommon::cudavars.gpu_energyvec, z,
                 CUDAcommon::getCUDAvars().gculpritID,
                 CUDAcommon::getCUDAvars().gculpritFF,
                 CUDAcommon::getCUDAvars().gculpritinteraction, gFF, ginteraction, boolvarvec.at(0),
                boolvarvec.at(1) );
    }
    if(blocksnthreadse[1]<=0 && blocksnthreadsez[1]<=0)
        return NULL;
    else{
        auto cvars = CUDAcommon::getCUDAvars();
        cvars.streamvec.push_back(&stream);
        CUDAcommon::cudavars = cvars;
#ifdef CUDA_INDIVIDUAL_ESUM
        floatingpoint* gpu_Utot = CUDAcommon::getCUDAvars().gpu_energy;
        resetfloatingpointvariableCUDA<<<1,1,0,stream>>>(gU_sum);
        addvectorred2<<<bntaddvec2.at(2),bntaddvec2.at(3), bntaddvec2.at(3) * sizeof(floatingpoint),stream>>>(gU_i,
                params, gU_sum, gpu_Utot);
#endif
        CUDAcommon::handleerror( cudaGetLastError() , "MotorGhostStretchingHarmonicenergy",
                                 "MotorGhostStretchingHarmonic.cu");
        return gU_sum;
    }
}

void MotorGhostStretchingHarmonic::forces(floatingpoint *coord, floatingpoint *f, int *beadSet,
                                          floatingpoint *kstr, floatingpoint *eql, floatingpoint *pos1, floatingpoint
                                          *pos2, int *params, floatingpoint *Mstretchforce){
    if(blocksnthreadsf[1]>0) {

        //TODO  since the number of threads needed is constant through out the minimization, consider storing the pointer.
//        CUDAcommon::handleerror(cudaMalloc((void **) &gU_i, 36 * blocksnthreads[0] * blocksnthreads[1] * sizeof
//                                                                                                                (floatingpoint)));


//        floatingpoint F_c[3*Bead::getBeads().size()];
//        floatingpoint C_c[3*Bead::getBeads().size()];
//        //TODO remove this later need not copy forces back to CPU.
//        CUDAcommon::handleerror(cudaMemcpy(F_c, f, 3 * Bead::getBeads().size() *sizeof(floatingpoint),
//                                           cudaMemcpyDeviceToHost));
//        CUDAcommon::handleerror(cudaMemcpy(C_c, coord, 3 * Bead::getBeads().size() *sizeof(floatingpoint),
//                                           cudaMemcpyDeviceToHost));
//        for(int iter=0;iter<Bead::getBeads().size();iter++) {
//            std::cout << C_c[3 * iter] << " " << C_c[3 * iter + 1] << " " << C_c[3 * iter + 2]<<" "<<F_c[3 * iter] <<
//            " " << F_c[3 * iter + 1] << " " << F_c[3 * iter + 2] <<endl;
//        }
//
//        std::cout<<"check ends "<<blocksnthreads[0]<<" "<<blocksnthreads[1]<<endl;

//        MotorGhostStretchingHarmonicforces << < blocksnthreadsf[0], blocksnthreadsf[1], (12 *
        MotorGhostStretchingHarmonicforces << < blocksnthreadsf[0], blocksnthreadsf[1], (0 *
        blocksnthreadsf[1]) * sizeof (floatingpoint), stream >> > (coord, f, beadSet, kstr, eql,
                pos1, pos2, params, Mstretchforce);
        auto cvars = CUDAcommon::getCUDAvars();
        cvars.streamvec.push_back(&stream);
        CUDAcommon::cudavars = cvars;
        //CUDAcommon::handleerror(cudaDeviceSynchronize());
        CUDAcommon::handleerror(cudaGetLastError(), "MotorGhostStretchingHarmonicforces",
                                "MotorGhostStretchingHarmonic.cu");
    }
//    CUDAcommon::handleerror(cudaEventRecord( stop, 0));
//    CUDAcommon::handleerror(cudaEventSynchronize(stop));
//    float elapsedtime;
//    CUDAcommon::handleerror(cudaEventElapsedTime(&elapsedtime, start, stop));
//    CUDAvars cvars=CUDAcommon::getCUDAvars();
//    cvars.Ccforce += elapsedtime;
//    std::cout<<"C CFM "<<elapsedtime<<endl;
//    CUDAcommon::cudavars=cvars;
//    CUDAcommon::handleerror(cudaEventDestroy(start));
//    CUDAcommon::handleerror(cudaEventDestroy(stop));
}

#endif
<<<<<<< HEAD
double MotorGhostStretchingHarmonic::energy(double *coord, int *beadSet,
                                            double *kstr, double *eql, double *pos1, double *pos2) {
=======
floatingpoint MotorGhostStretchingHarmonic::energy(floatingpoint *coord, floatingpoint *f, int *beadSet,
                                            floatingpoint *kstr, floatingpoint *eql, floatingpoint *pos1, floatingpoint *pos2) {
>>>>>>> c8a5f36c

    int n = MotorGhostStretching<MotorGhostStretchingHarmonic>::n;
    int nint = MotorGhost::getMotorGhosts().size();

    floatingpoint *coord1, *coord2, *coord3, *coord4, dist, U_i;
    floatingpoint *v1 = new floatingpoint[3];
    floatingpoint *v2 = new floatingpoint[3];

    floatingpoint U = 0;


    for(int i = 0; i < nint; i += 1) {

        coord1 = &coord[3 * beadSet[n * i]];
        coord2 = &coord[3 * beadSet[n * i + 1]];
        coord3 = &coord[3 * beadSet[n * i + 2]];
        coord4 = &coord[3 * beadSet[n * i + 3]];

        midPointCoordinate(v1, coord1, coord2, pos1[i]);
        midPointCoordinate(v2, coord3, coord4, pos2[i]);

        dist = twoPointDistance(v1, v2) - eql[i];
        U_i = 0.5 * kstr[i] * dist * dist;

        if(fabs(U_i) == numeric_limits<floatingpoint>::infinity()
           || U_i != U_i || U_i < -1.0) {

            //set culprit and return
            MotorGhostInteractions::_motorCulprit = MotorGhost::getMotorGhosts()[i];

            return -1;
        }

        U += U_i;
//        std::cout<<U_i<<endl;
    }
//    std::cout<<"MS Total energy serial "<< U <<endl;
    delete [] v1;
    delete [] v2;

    return U;
}

floatingpoint MotorGhostStretchingHarmonic::energy(floatingpoint *coord, floatingpoint * f,
        int *beadSet, floatingpoint *kstr, floatingpoint *eql, floatingpoint *pos1,
        floatingpoint *pos2, floatingpoint d){

    int n = MotorGhostStretching<MotorGhostStretchingHarmonic>::n;
    int nint = MotorGhost::getMotorGhosts().size();

    floatingpoint *coord1, *coord2, *coord3, *coord4, dist, U_i;
    floatingpoint *f1, *f2, *f3, *f4;

    floatingpoint *v1 = new floatingpoint[3];
    floatingpoint *v2 = new floatingpoint[3];

    floatingpoint U = 0.0;

    for(int i = 0; i < nint; i += 1) {

        coord1 = &coord[3 * beadSet[n * i]];
        coord2 = &coord[3 * beadSet[n * i + 1]];
        coord3 = &coord[3 * beadSet[n * i + 2]];
        coord4 = &coord[3 * beadSet[n * i + 3]];

        f1 = &f[3 * beadSet[n * i]];
        f2 = &f[3 * beadSet[n * i + 1]];
        f3 = &f[3 * beadSet[n * i + 2]];
        f4 = &f[3 * beadSet[n * i + 3]];

        midPointCoordinateStretched(v1, coord1, f1, coord2, f2, pos1[i], d);
        midPointCoordinateStretched(v2, coord3, f3, coord4, f4, pos2[i], d);

        dist = twoPointDistance(v1,  v2) - eql[i];
        U_i = 0.5 * kstr[i] * dist * dist;

//        std::cout<<v1[0]<<" "<<v1[1]<<" "<<v1[2]<<" "<<v2[0]<<" "<<v2[1]<<" "<<v2[2]<<" "<<coord1[0]<<" "
//                ""<<coord1[1]<<" "<<coord1[2]<<" "<<coord3[0]<<" "<<coord3[1]<<" "<<coord3[2]<<" "<<f1[0]<<" "
//                ""<<f1[1]<<" "<<f1[2]<<" "<<f3[0]<<" "<<f3[1]<<" "<<f3[2]<<" "<<coord2[0]<<" "<<coord2[1]<<" "
//                ""<<coord2[2]<<" "<<coord4[0]<<" "<<coord4[1]<<" "<<coord4[2]<<" "<<f2[0]<<" "<<f2[1]<<" "<<f2[2]<<" "
//                ""<<f4[0]<<" "<<f4[1]<<" "<<f4[2]<<" "<<pos1[i]<<" "<<pos2[i]<<" "<<d<<" "<<U_i<<endl;
        if(fabs(U_i) == numeric_limits<floatingpoint>::infinity()
           || U_i != U_i || U_i < -1.0) {

            //set culprit and return
            MotorGhostInteractions::_motorCulprit = MotorGhost::getMotorGhosts()[i];

            return -1;
        }

        U += U_i;
    }

//    std::cout<<"MS Total energy serial "<< U <<endl;
    delete [] v1;
    delete [] v2;

    return U;

}

void MotorGhostStretchingHarmonic::forces(floatingpoint *coord, floatingpoint *f, int *beadSet,
                                          floatingpoint *kstr, floatingpoint *eql, floatingpoint *pos1, floatingpoint *pos2
                                            , floatingpoint *stretchforce){

    int n = MotorGhostStretching<MotorGhostStretchingHarmonic>::n;
    int nint = MotorGhost::getMotorGhosts().size();

    floatingpoint *coord1, *coord2, *coord3, *coord4, dist, invL;
    floatingpoint *v1 = new floatingpoint[3];
    floatingpoint *v2 = new floatingpoint[3];

    floatingpoint f0, *f1, *f2, *f3, *f4;

    for(int i = 0; i < nint; i += 1) {

        coord1 = &coord[3 * beadSet[n * i]];
        coord2 = &coord[3 * beadSet[n * i + 1]];
        coord3 = &coord[3 * beadSet[n * i + 2]];
        coord4 = &coord[3 * beadSet[n * i + 3]];

        midPointCoordinate(v1, coord1, coord2, pos1[i]);
        midPointCoordinate(v2, coord3, coord4, pos2[i]);


        dist = twoPointDistance(v1, v2) ;
        invL = 1 / dist;

        f0 = kstr[i] * ( dist - eql[i] ) * invL;

        f1 = &f[3 * beadSet[n * i]];
        f2 = &f[3 * beadSet[n * i + 1]];
        f3 = &f[3 * beadSet[n * i + 2]];
        f4 = &f[3 * beadSet[n * i + 3]];

        //force on i
        f1[0] +=   -f0 * ( v1[0] - v2[0] ) * (1 - pos1[i]);
        f1[1] +=   -f0 * ( v1[1] - v2[1] ) * (1 - pos1[i]);
        f1[2] +=   -f0 * ( v1[2] - v2[2] ) * (1 - pos1[i]);

        // force i+1
        f2[0] +=   -f0 * ( v1[0] - v2[0] ) * (pos1[i]);
        f2[1] +=   -f0 * ( v1[1] - v2[1] ) * (pos1[i]);
        f2[2] +=   -f0 * ( v1[2] - v2[2] ) * (pos1[i]);

        //force on j
        f3[0] +=   f0 * ( v1[0] - v2[0] ) * (1 - pos2[i]);
        f3[1] +=   f0 * ( v1[1] - v2[1] ) * (1 - pos2[i]);
        f3[2] +=   f0 * ( v1[2] - v2[2] ) * (1 - pos2[i]);

        // force j+1
        f4[0] +=   f0 * ( v1[0] - v2[0] ) * (pos2[i]);
        f4[1] +=   f0 * ( v1[1] - v2[1] ) * (pos2[i]);
        f4[2] +=   f0 * ( v1[2] - v2[2] ) * (pos2[i]);
        //asign stretching force
        stretchforce[i] = f0/invL;
//        MotorGhost::getMotorGhosts()[i]->getMMotorGhost()->stretchForce = f0;

	    #ifdef CHECKFORCES_INF_NAN
	    if(checkNaN_INF(f1, 0, 2)||checkNaN_INF(f2,0,2)||checkNaN_INF(f3,0,2)
           ||checkNaN_INF(f4,0,2)){
		    cout<<"MotorGhost Stretching Force becomes infinite. Printing data "<<endl;

		    auto m = MotorGhost::getMotorGhosts()[i];
		    auto cyl1 = m->getFirstCylinder();
		    auto cyl2 = m->getSecondCylinder();
		    cout<<"mID "<<m->getId()<<" Cylinder IDs "<<cyl1->getId()<<" "<<cyl2->getId()
		    <<" with cIndex "
		    <<cyl1->getStableIndex()<<" "<<cyl2->getStableIndex()<<" and bIndex "
		    <<cyl1->getFirstBead()->getIndex()<<" "
		    <<cyl1->getSecondBead()->getIndex()<<" "
		        <<cyl2->getFirstBead()->getIndex()<<" "
		        <<cyl2->getSecondBead()->getIndex()<<endl;

		    cout<<"Printing coords"<<endl;
		    cout<<coord1[0]<<" "<<coord1[1]<<" "<<coord1[2]<<endl;
		    cout<<coord2[0]<<" "<<coord2[1]<<" "<<coord2[2]<<endl;
		    cout<<coord3[0]<<" "<<coord3[1]<<" "<<coord3[2]<<endl;
		    cout<<coord4[0]<<" "<<coord4[1]<<" "<<coord4[2]<<endl;
		    cout<<"Printing force"<<endl;
		    cout<<f1[0]<<" "<<f1[1]<<" "<<f1[2]<<endl;
		    cout<<f2[0]<<" "<<f2[1]<<" "<<f2[2]<<endl;
		    cout<<f3[0]<<" "<<f3[1]<<" "<<f3[2]<<endl;
		    cout<<f4[0]<<" "<<f4[1]<<" "<<f4[2]<<endl;
		    cout<<"Printing binary Coords"<<endl;
		    printvariablebinary(coord1,0,2);
		    printvariablebinary(coord2,0,2);
		    printvariablebinary(coord3,0,2);
		    printvariablebinary(coord4,0,2);
		    cout<<"Printing binary Force"<<endl;
		    printvariablebinary(f1,0,2);
		    printvariablebinary(f2,0,2);
		    printvariablebinary(f3,0,2);
		    printvariablebinary(f4,0,2);

		    cout<<"Printing Filament"<<endl;
		    auto F = static_cast<Filament*>(cyl1->getParent());
		    F->printSelf();
		    exit(EXIT_FAILURE);
	    }
	    #endif
    }
    delete [] v1;
    delete [] v2;

}<|MERGE_RESOLUTION|>--- conflicted
+++ resolved
@@ -230,13 +230,8 @@
 }
 
 #endif
-<<<<<<< HEAD
-double MotorGhostStretchingHarmonic::energy(double *coord, int *beadSet,
-                                            double *kstr, double *eql, double *pos1, double *pos2) {
-=======
-floatingpoint MotorGhostStretchingHarmonic::energy(floatingpoint *coord, floatingpoint *f, int *beadSet,
+floatingpoint MotorGhostStretchingHarmonic::energy(floatingpoint *coord, int *beadSet,
                                             floatingpoint *kstr, floatingpoint *eql, floatingpoint *pos1, floatingpoint *pos2) {
->>>>>>> c8a5f36c
 
     int n = MotorGhostStretching<MotorGhostStretchingHarmonic>::n;
     int nint = MotorGhost::getMotorGhosts().size();
