--- conflicted
+++ resolved
@@ -179,7 +179,6 @@
         return gU_sum;
     }
 }
-<<<<<<< HEAD
 
 void MotorGhostStretchingHarmonic::forces(double *coord, double *f, int *beadSet,
                                           double *kstr, double *eql, double *pos1, double
@@ -406,76 +405,4 @@
     delete [] v1;
     delete [] v2;
 
-=======
-// Force calculation methods:
-double MotorGhostStretchingHarmonic::forces(Bead* b1, Bead* b2, Bead* b3, Bead* b4,
-                                            double position1, double position2,
-                                            double kStretch, double eqLength){
-    
-    auto v1 = midPointCoordinate(b1->coordinate, b2->coordinate, position1);
-    auto v2 = midPointCoordinate(b3->coordinate, b4->coordinate, position2);
-    
-    double dist = twoPointDistance( v1, v2);
-    
-    double invL = 1 / dist;
-    double f0 = kStretch * ( dist - eqLength ) * invL;
-    
-    //force on i
-    b1->force[0] +=   -f0 * ( v1[0] - v2[0] ) * (1 - position1);
-    b1->force[1] +=   -f0 * ( v1[1] - v2[1] ) * (1 - position1);
-    b1->force[2] +=   -f0 * ( v1[2] - v2[2] ) * (1 - position1);
-    
-    // force i+1
-    b2->force[0] +=   -f0 * ( v1[0] - v2[0] ) * (position1);
-    b2->force[1] +=   -f0 * ( v1[1] - v2[1] ) * (position1);
-    b2->force[2] +=   -f0 * ( v1[2] - v2[2] ) * (position1);
-
-    //force on j
-    b3->force[0] +=   f0 * ( v1[0] - v2[0] ) * (1 - position2);
-    b3->force[1] +=   f0 * ( v1[1] - v2[1] ) * (1 - position2);
-    b3->force[2] +=   f0 * ( v1[2] - v2[2] ) * (1 - position2);
-    
-    // force j+1
-    b4->force[0] +=   f0 * ( v1[0] - v2[0] ) * (position2);
-    b4->force[1] +=   f0 * ( v1[1] - v2[1] ) * (position2);
-    b4->force[2] +=   f0 * ( v1[2] - v2[2] ) * (position2);
-    
-    return f0 / invL;
-}
-
-double MotorGhostStretchingHarmonic::forcesAux(Bead* b1, Bead* b2, Bead* b3, Bead* b4,
-                                               double position1, double position2,
-                                               double kStretch, double eqLength){
-    
-    auto v1 = midPointCoordinate(b1->coordinate, b2->coordinate, position1);
-    auto v2 = midPointCoordinate(b3->coordinate, b4->coordinate, position2);
-    
-    double dist = twoPointDistance( v1, v2);
-    
-    double invL = 1 / dist;
-    
-    double f0 = kStretch * ( dist - eqLength ) * invL;
-    
-    //force on i
-    b1->forceAux[0] +=   -f0 * ( v1[0] - v2[0] ) * (1 - position1);
-    b1->forceAux[1] +=   -f0 * ( v1[1] - v2[1] ) * (1 - position1);
-    b1->forceAux[2] +=   -f0 * ( v1[2] - v2[2] ) * (1 - position1);
-    
-    // force i+1
-    b2->forceAux[0] +=   -f0 * ( v1[0] - v2[0] ) * (position1);
-    b2->forceAux[1] +=   -f0 * ( v1[1] - v2[1] ) * (position1);
-    b2->forceAux[2] +=   -f0 * ( v1[2] - v2[2] ) * (position1);
-    
-    //force on j
-    b3->forceAux[0] +=   f0 * ( v1[0] - v2[0] ) * (1 - position2);
-    b3->forceAux[1] +=   f0 * ( v1[1] - v2[1] ) * (1 - position2);
-    b3->forceAux[2] +=   f0 * ( v1[2] - v2[2] ) * (1 - position2);
-    
-    // force j+1
-    b4->forceAux[0] +=   f0 * ( v1[0] - v2[0] ) * (position2);
-    b4->forceAux[1] +=   f0 * ( v1[1] - v2[1] ) * (position2);
-    b4->forceAux[2] +=   f0 * ( v1[2] - v2[2] ) * (position2);
-    
-    return f0 / invL;
->>>>>>> 16621eab
 }