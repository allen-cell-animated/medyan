
//------------------------------------------------------------------
//  **MEDYAN** - Simulation Package for the Mechanochemical
//               Dynamics of Active Networks, v3.2.1
//
//  Copyright (2015-2018)  Papoian Lab, University of Maryland
//
//                 ALL RIGHTS RESERVED
//
//  See the MEDYAN web page for more information:
//  http://www.medyan.org
//------------------------------------------------------------------

#ifndef MEDYAN_MotorGhostStretchingHarmonic_h
#define MEDYAN_MotorGhostStretchingHarmonic_h

#include "common.h"

//FORWARD DECLARATIONS
class Bead;

/// A harmonic potential used by the MotorGhostStretching template.
class MotorGhostStretchingHarmonic {
    
public:
    floatingpoint energy(floatingpoint *coord, int *beadSet,
                  floatingpoint *kstr, floatingpoint *eql, floatingpoint *pos1, floatingpoint *pos2);
    
    floatingpoint energy(floatingpoint *coord, floatingpoint * f, int *beadSet,
                  floatingpoint *kstr, floatingpoint *eql, floatingpoint *pos1, floatingpoint *pos2, floatingpoint d);
    
    void forces(floatingpoint *coord, floatingpoint *f, int *beadSet,
                floatingpoint *kstr, floatingpoint *eql, floatingpoint *pos1, floatingpoint *pos2, floatingpoint
                *stretchforce);
#ifdef CUDAACCL
    void optimalblocksnthreads(int nint, cudaStream_t stream);

    floatingpoint* energy(floatingpoint *coord, floatingpoint *f, int *beadSet, floatingpoint *kstr, floatingpoint *eql,
                  floatingpoint *pos1, floatingpoint *pos2, int *params);

    floatingpoint* energy(floatingpoint *coord, floatingpoint *f, int *beadSet, floatingpoint *kstr, floatingpoint *eql, floatingpoint *pos1, floatingpoint *pos2,
           floatingpoint *z, int *params);

    void forces(floatingpoint *coord, floatingpoint *f, int *beadSet, floatingpoint *kstr, floatingpoint *eql, floatingpoint *pos1, floatingpoint *pos2, int
    *params, floatingpoint *Mstretchforce);
    void deallocate();
    vector<int> blocksnthreadse;
    vector<int> blocksnthreadsez;
    vector<int> blocksnthreadsf;
    vector<int> bntaddvec2;
    static void checkforculprit();
    floatingpoint *gU_i;
    floatingpoint *gU_sum;
    char *gFF, *ginteraction;
    cudaStream_t stream = NULL;

#endif
#ifdef CROSSCHECK
<<<<<<< HEAD
    double energy(Bead*, Bead*, Bead*, Bead*,
                  double position1, double position2,
                  double kStretch, double eqLength, bool stretched);
=======
    floatingpoint energy(Bead*, Bead*, Bead*, Bead*,
                  floatingpoint position1, floatingpoint position2,
                  floatingpoint kStretch, floatingpoint eqLength);
    floatingpoint energy(Bead*, Bead*, Bead*, Bead*,
                  floatingpoint position1, floatingpoint position2,
                  floatingpoint kStretch, floatingpoint eqLength, floatingpoint d);
>>>>>>> aaa07598
    
    floatingpoint forces(Bead*, Bead*, Bead*, Bead*,
                  floatingpoint position1, floatingpoint position2,
                  floatingpoint kStretch, floatingpoint eqLength);
    floatingpoint forcesAux(Bead*, Bead*, Bead*, Bead*,
                     floatingpoint position1, floatingpoint position2,
                     floatingpoint kStretch, floatingpoint eqLength);
#endif
};

#endif<|MERGE_RESOLUTION|>--- conflicted
+++ resolved
@@ -1,4 +1,4 @@
-
+floatingpoint
 //------------------------------------------------------------------
 //  **MEDYAN** - Simulation Package for the Mechanochemical
 //               Dynamics of Active Networks, v3.2.1
@@ -56,18 +56,9 @@
 
 #endif
 #ifdef CROSSCHECK
-<<<<<<< HEAD
-    double energy(Bead*, Bead*, Bead*, Bead*,
-                  double position1, double position2,
-                  double kStretch, double eqLength, bool stretched);
-=======
     floatingpoint energy(Bead*, Bead*, Bead*, Bead*,
                   floatingpoint position1, floatingpoint position2,
-                  floatingpoint kStretch, floatingpoint eqLength);
-    floatingpoint energy(Bead*, Bead*, Bead*, Bead*,
-                  floatingpoint position1, floatingpoint position2,
-                  floatingpoint kStretch, floatingpoint eqLength, floatingpoint d);
->>>>>>> aaa07598
+                  floatingpoint kStretch, floatingpoint eqLength, bool stretched);
     
     floatingpoint forces(Bead*, Bead*, Bead*, Bead*,
                   floatingpoint position1, floatingpoint position2,
