--- conflicted
+++ resolved
@@ -46,10 +46,6 @@
     cout << endl;
 }
 
-<<<<<<< HEAD
-double MotorGhostFF::computeEnergy(bool stretched) {
-    
-=======
 void MotorGhostFF::vectorize() {
     //Reset stretching forces to 0.
     for(auto m:MotorGhost::getMotorGhosts()){
@@ -71,20 +67,13 @@
 
 double MotorGhostFF::computeEnergy(double *coord, bool stretched) {
 
->>>>>>> 945d73c6
     double U= 0.0;
     double U_i=0.0;
 
     for (auto &interaction : _motorGhostInteractionVector) {
-<<<<<<< HEAD
-        
-        U_i = interaction->computeEnergy(stretched);
-        
-=======
 
         U_i = interaction->computeEnergy(coord);
 
->>>>>>> 945d73c6
         if(U_i <= -1) {
             //set culprit and return
             _culpritInteraction = interaction.get();
