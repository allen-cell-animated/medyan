--- conflicted
+++ resolved
@@ -53,11 +53,6 @@
 #endif
     
 public:
-<<<<<<< HEAD
-    virtual double computeEnergy(bool stretched) override;
-    virtual void computeForces();
-    virtual void computeForcesAux();
-=======
     ///Array describing indexed set of interactions
     ///For linkers, this is a 4-bead potential
     const static int n = 4;
@@ -68,7 +63,6 @@
     
     virtual void vectorize();
     virtual void deallocate();
->>>>>>> 945d73c6
     
     
     virtual double computeEnergy(double *coord) override;
