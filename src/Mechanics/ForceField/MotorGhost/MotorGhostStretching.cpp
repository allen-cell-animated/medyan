
//------------------------------------------------------------------
//  **MEDYAN** - Simulation Package for the Mechanochemical
//               Dynamics of Active Networks, v4.0
//
//  Copyright (2015-2018)  Papoian Lab, University of Maryland
//
//                 ALL RIGHTS RESERVED
//
//  See the MEDYAN web page for more information:
//  http://www.medyan.org
//------------------------------------------------------------------

#include "MotorGhostStretching.h"

#include "MotorGhostStretchingHarmonic.h"

#include "MotorGhost.h"
#include "Cylinder.h"
#include "Bead.h"
#include "cross_check.h"
#include "CGMethod.h"
#ifdef CUDAACCL
#include "nvToolsExt.h"
#endif

template <class MStretchingInteractionType>
void MotorGhostStretching<MStretchingInteractionType>::assignforcemags() {
    for(auto m: MotorGhost::getMotorGhosts()){
        //Using += to ensure that the stretching forces are additive.
        m->getMMotorGhost()->stretchForce = stretchforce[m->getIndex()];
    }
#ifdef CUDAACCL
    floatingpoint stretchforce[MotorGhost::getMotorGhosts().size()];
    CUDAcommon::handleerror(cudaMemcpy(stretchforce, gpu_Mstretchforce,
                                       MotorGhost::getMotorGhosts().size() * sizeof(floatingpoint),
                                       cudaMemcpyDeviceToHost));
    int id = 0;
    for(auto m:MotorGhost::getMotorGhosts())
    {m->getMMotorGhost()->stretchForce = stretchforce[id];id++;}
#endif
}

template <class MStretchingInteractionType>
void MotorGhostStretching<MStretchingInteractionType>::vectorize() {

    CUDAcommon::tmin.numinteractions[3] += MotorGhost::getMotorGhosts().size();
    beadSet = new int[n * MotorGhost::getMotorGhosts().size()];
    kstr = new floatingpoint[MotorGhost::getMotorGhosts().size()];
    eql = new floatingpoint[MotorGhost::getMotorGhosts().size()];
    pos1 = new floatingpoint[MotorGhost::getMotorGhosts().size()];
    pos2 = new floatingpoint[MotorGhost::getMotorGhosts().size()];
    stretchforce = new floatingpoint[MotorGhost::getMotorGhosts().size()];

    int i = 0;

    for (auto m: MotorGhost::getMotorGhosts()) {
        /* Haoran 03/18/2019 m->getIndex() = i; */
        beadSet[n * i] = m->getFirstCylinder()->getFirstBead()->getStableIndex();
        beadSet[n * i + 1] = m->getFirstCylinder()->getSecondBead()->getStableIndex();
        beadSet[n * i + 2] = m->getSecondCylinder()->getFirstBead()->getStableIndex();
        beadSet[n * i + 3] = m->getSecondCylinder()->getSecondBead()->getStableIndex();

        kstr[i] = m->getMMotorGhost()->getStretchingConstant();
        eql[i] = m->getMMotorGhost()->getEqLength();
        pos1[i] = m->getFirstPosition();
        pos2[i] = m->getSecondPosition();
        stretchforce[i] = 0.0;

        i++;
    }

    //CUDA
#ifdef CUDAACCL
#ifdef CUDATIMETRACK
    chrono::high_resolution_clock::time_point tbegin, tend;
    tbegin = chrono::high_resolution_clock::now();
#endif
    //CUDA stream create
    if(stream == NULL || !(CUDAcommon::getCUDAvars().conservestreams))
        CUDAcommon::handleerror(cudaStreamCreate(&stream));
//    F_i = new floatingpoint[3 * Bead::getBeads().size()];
//    cudaEvent_t start, stop;
//    CUDAcommon::handleerror(cudaEventCreate( &start));
//    CUDAcommon::handleerror(cudaEventCreate( &stop));
//    CUDAcommon::handleerror(cudaEventRecord( start, 0));

    int numInteractions = MotorGhost::getMotorGhosts().size();
    _FFType.optimalblocksnthreads(numInteractions, stream);
//    blocksnthreads.clear();
//    blocksnthreads.push_back(numInteractions/THREADSPERBLOCK + 1);
//
//    if(blocksnthreads[0]==1) blocksnthreads.push_back( numInteractions);
////    if(blocksnthreads[0]==1) blocksnthreads.push_back( 32*(int(numInteractions/32 +1)) );
//    else blocksnthreads.push_back(THREADSPERBLOCK);
    CUDAcommon::handleerror(cudaMalloc((void **) &gpu_beadSet, n * numInteractions * sizeof(int)));
    CUDAcommon::handleerror(cudaMemcpyAsync(gpu_beadSet, beadSet, n * numInteractions *
                                                sizeof(int),
                                       cudaMemcpyHostToDevice, stream));

    CUDAcommon::handleerror(cudaMalloc((void **) &gpu_kstr, numInteractions * sizeof(floatingpoint)));
    CUDAcommon::handleerror(cudaMemcpyAsync(gpu_kstr, kstr, numInteractions * sizeof
                            (floatingpoint), cudaMemcpyHostToDevice, stream));

    CUDAcommon::handleerror(cudaMalloc((void **) &gpu_eql, numInteractions * sizeof(floatingpoint)));
    CUDAcommon::handleerror(cudaMemcpyAsync(gpu_eql, eql, numInteractions * sizeof(floatingpoint),
                                        cudaMemcpyHostToDevice, stream));

    CUDAcommon::handleerror(cudaMalloc((void **) &gpu_pos1, numInteractions * sizeof(floatingpoint)));
    CUDAcommon::handleerror(cudaMemcpyAsync(gpu_pos1, pos1, numInteractions * sizeof
                            (floatingpoint), cudaMemcpyHostToDevice, stream));

//    floatingpoint checkpos1[numInteractions];
//    cudaMemcpy(checkpos1, gpu_pos1, numInteractions * sizeof(floatingpoint), cudaMemcpyDeviceToHost);
//    for(auto i=0;i<numInteractions;i++) std::cout<<pos1[i]<<" "<<checkpos1[i]<<endl;

    CUDAcommon::handleerror(cudaMalloc((void **) &gpu_pos2, numInteractions * sizeof(floatingpoint)));
    CUDAcommon::handleerror(cudaMemcpyAsync(gpu_pos2, pos2, numInteractions * sizeof
                           (floatingpoint), cudaMemcpyHostToDevice, stream));
    CUDAcommon::handleerror(cudaMalloc((void **) &gpu_Mstretchforce, numInteractions *
                                                                     sizeof(floatingpoint)),"cuda data transfer",
                            "MotorGhostStretching.cu");

    vector<int> params;
    params.push_back(int(n));
    params.push_back(numInteractions);
    params.push_back(CUDAcommon::cudavars.offset_E);
    //set offset
    CUDAcommon::cudavars.offset_E += numInteractions;
//    std::cout<<"offset "<<getName()<<" "<<CUDAcommon::cudavars.offset_E<<endl;

    CUDAcommon::handleerror(cudaMalloc((void **) &gpu_params, 3 * sizeof(int)));
    CUDAcommon::handleerror(cudaMemcpyAsync(gpu_params, params.data(), 3 * sizeof(int),
                                       cudaMemcpyHostToDevice, stream));
//    CUDAcommon::cudavars.motorparams = gpu_params;
#ifdef CUDATIMETRACK
//    CUDAcommon::handleerror(cudaDeviceSynchronize(),"MotorGhostStretching.cu",
//                            "vectorizeFF");
    tend= chrono::high_resolution_clock::now();
    chrono::duration<floatingpoint> elapsed_run(tend - tbegin);
    CUDAcommon::cudatime.TvecvectorizeFF.push_back(elapsed_run.count());
    CUDAcommon::cudatime.TvectorizeFF += elapsed_run.count();
#endif
#endif

    //
}

template<class MStretchingInteractionType>
void MotorGhostStretching<MStretchingInteractionType>::deallocate() {
    for(auto m: MotorGhost::getMotorGhosts()){
        //Using += to ensure that the stretching forces are additive.
        m->getMMotorGhost()->stretchForce += stretchforce[m->getIndex()];
//        std::cout<<m->getMMotorGhost()->stretchForce<<endl;
//        cout<<stretchforce[m->_dbIndex]<<" ";
    }
    delete [] stretchforce;
    delete [] beadSet;
    delete [] kstr;
    delete [] eql;
    delete [] pos1;
    delete [] pos2;
#ifdef CUDAACCL
    if(!(CUDAcommon::getCUDAvars().conservestreams))
        CUDAcommon::handleerror(cudaStreamDestroy(stream));
    _FFType.deallocate();
    CUDAcommon::handleerror(cudaFree(gpu_beadSet));
    CUDAcommon::handleerror(cudaFree(gpu_kstr));
    CUDAcommon::handleerror(cudaFree(gpu_pos1));
    CUDAcommon::handleerror(cudaFree(gpu_pos2));
    CUDAcommon::handleerror(cudaFree(gpu_eql));
    CUDAcommon::handleerror(cudaFree(gpu_params));
    CUDAcommon::handleerror(cudaFree(gpu_Mstretchforce));
#endif
}


template <class MStretchingInteractionType>
<<<<<<< HEAD
floatingpoint MotorGhostStretching<MStretchingInteractionType>::computeEnergy(floatingpoint* coord){
    floatingpoint U_i[1], U_ii;
    floatingpoint* gU_i;
    U_ii = 0.0;
=======
floatingpoint MotorGhostStretching<MStretchingInteractionType>::computeEnergy(floatingpoint* coord, floatingpoint *f, floatingpoint d){
    floatingpoint U_ii=0.0;
>>>>>>> b3c204db
#ifdef CUDATIMETRACK
    chrono::high_resolution_clock::time_point tbegin, tend;
#endif
#ifdef CUDAACCL
//    std::cout<<"Motor size "<<MotorGhost::getMotorGhosts().size()<<endl;
#ifdef CUDATIMETRACK
    tbegin = chrono::high_resolution_clock::now();
#endif

    //has to be changed to accomodate aux force
    floatingpoint * gpu_coord=CUDAcommon::getCUDAvars().gpu_coord;
    floatingpoint * gpu_force=CUDAcommon::getCUDAvars().gpu_force;
    floatingpoint * gpu_d = CUDAcommon::getCUDAvars().gpu_lambda;


//    if(d == 0.0){
//        gU_i=_FFType.energy(gpu_coord, gpu_force, gpu_beadSet, gpu_kstr, gpu_eql, gpu_pos1, gpu_pos2, gpu_params);
//
//    }
//    else{
        gU_i=_FFType.energy(gpu_coord, gpu_force, gpu_beadSet, gpu_kstr, gpu_eql, gpu_pos1, gpu_pos2, gpu_d,
                            gpu_params);
//    }


#ifdef CUDATIMETRACK
//    CUDAcommon::handleerror(cudaDeviceSynchronize(),"MotorGhostStretching.cu", "computeEnergy");
    tend= chrono::high_resolution_clock::now();
    chrono::duration<floatingpoint> elapsed_run(tend - tbegin);
    CUDAcommon::cudatime.TveccomputeE.push_back(elapsed_run.count());
    CUDAcommon::cudatime.TcomputeE += elapsed_run.count();
    CUDAcommon::cudatime.TcomputeEiter += elapsed_run.count();
#endif

#endif
#ifdef SERIAL
#ifdef CUDATIMETRACK
    tbegin = chrono::high_resolution_clock::now();
#endif

    U_ii = _FFType.energy(coord, beadSet, kstr, eql, pos1, pos2);

#ifdef CUDATIMETRACK
    floatingpoint U_i[1], U_ii=0.0;
    floatingpoint* gU_i;
    tend= chrono::high_resolution_clock::now();
    chrono::duration<floatingpoint> elapsed_runs(tend - tbegin);
    CUDAcommon::serltime.TveccomputeE.push_back(elapsed_runs.count());
    CUDAcommon::serltime.TcomputeE += elapsed_runs.count();
    CUDAcommon::serltime.TcomputeEiter += elapsed_runs.count();
#endif
#endif

    return U_ii;
}

template <class MStretchingInteractionType>
void MotorGhostStretching<MStretchingInteractionType>::computeForces(floatingpoint *coord, floatingpoint *f) {
#ifdef CUDATIMETRACK
    chrono::high_resolution_clock::time_point tbegin, tend;
    tbegin = chrono::high_resolution_clock::now();
#endif
#ifdef CUDAACCL
    //has to be changed to accomodate aux force
    floatingpoint * gpu_coord=CUDAcommon::getCUDAvars().gpu_coord;

    floatingpoint * gpu_force;
    if(cross_checkclass::Aux){
        gpu_force=CUDAcommon::getCUDAvars().gpu_forceAux;
        _FFType.forces(gpu_coord, gpu_force, gpu_beadSet, gpu_kstr, gpu_eql, gpu_pos1,
                       gpu_pos2, gpu_params, gpu_Mstretchforce);
    }
    else {
        gpu_force = CUDAcommon::getCUDAvars().gpu_force;
        _FFType.forces(gpu_coord, gpu_force, gpu_beadSet, gpu_kstr, gpu_eql, gpu_pos1,
                       gpu_pos2, gpu_params, gpu_Mstretchforce);
    }
#endif
#ifdef CUDATIMETRACK
    tend= chrono::high_resolution_clock::now();
    chrono::duration<floatingpoint> elapsed_run(tend - tbegin);
    CUDAcommon::cudatime.TveccomputeF.push_back(elapsed_run.count());
    CUDAcommon::cudatime.TcomputeF += elapsed_run.count();
    tbegin = chrono::high_resolution_clock::now();
#endif
#ifdef SERIAL
    _FFType.forces(coord, f, beadSet, kstr, eql, pos1, pos2, stretchforce);
#endif
#ifdef CUDATIMETRACK
    tend= chrono::high_resolution_clock::now();
    chrono::duration<floatingpoint> elapsed_runs(tend - tbegin);
    CUDAcommon::serltime.TveccomputeF.push_back(elapsed_runs.count());
    CUDAcommon::serltime.TcomputeF += elapsed_runs.count();
#endif
#ifdef DETAILEDOUTPUT
    floatingpoint maxF = 0.0;
    floatingpoint mag = 0.0;
    for(int i = 0; i < CGMethod::N/3; i++) {
        mag = 0.0;
        for(int j = 0; j < 3; j++)
            mag += f[3 * i + j]*f[3 * i + j];
        mag = sqrt(mag);
//        std::cout<<"SL "<<i<<" "<<mag*mag<<" "<<forceAux[3 * i]<<" "<<forceAux[3 * i + 1]<<" "<<forceAux[3 * i +
//                2]<<endl;
        if(mag > maxF) maxF = mag;
    }
    std::cout<<"max "<<getName()<<" "<<maxF<<endl;
#endif
}


///Temlate specializations
template floatingpoint MotorGhostStretching<MotorGhostStretchingHarmonic>::computeEnergy(floatingpoint *coord);
template void MotorGhostStretching<MotorGhostStretchingHarmonic>::computeForces(floatingpoint *coord, floatingpoint *f);
template void MotorGhostStretching<MotorGhostStretchingHarmonic>::vectorize();
template void MotorGhostStretching<MotorGhostStretchingHarmonic>::deallocate();
template void MotorGhostStretching<MotorGhostStretchingHarmonic>::assignforcemags();

<|MERGE_RESOLUTION|>--- conflicted
+++ resolved
@@ -176,15 +176,8 @@
 
 
 template <class MStretchingInteractionType>
-<<<<<<< HEAD
 floatingpoint MotorGhostStretching<MStretchingInteractionType>::computeEnergy(floatingpoint* coord){
-    floatingpoint U_i[1], U_ii;
-    floatingpoint* gU_i;
-    U_ii = 0.0;
-=======
-floatingpoint MotorGhostStretching<MStretchingInteractionType>::computeEnergy(floatingpoint* coord, floatingpoint *f, floatingpoint d){
     floatingpoint U_ii=0.0;
->>>>>>> b3c204db
 #ifdef CUDATIMETRACK
     chrono::high_resolution_clock::time_point tbegin, tend;
 #endif
