
//------------------------------------------------------------------
//  **MEDYAN** - Simulation Package for the Mechanochemical
//               Dynamics of Active Networks, v3.2.1
//
//  Copyright (2015-2018)  Papoian Lab, University of Maryland
//
//                 ALL RIGHTS RESERVED
//
//  See the MEDYAN web page for more information:
//  http://www.medyan.org
//------------------------------------------------------------------

#ifndef MEDYAN_BoundaryCylinderRepulsionIn_h
#define MEDYAN_BoundaryCylinderRepulsionIn_h

#include <vector>

#include "common.h"
#ifdef CUDAACCL
#include "CUDAcommon.h"
#endif
#include "BoundaryInteractions.h"
#include "NeighborListImpl.h"

#include "SysParams.h"

//FORWARD DECLARATIONS
class BoundaryElement;
class Bead;

/// Represents a repulsive interaction between a BoundaryElement and Cylinder.
template <class BRepulsionInteractionType>
class BoundaryCylinderRepulsionIn : public BoundaryInteractions {

    private:
    BRepulsionInteractionType _FFType;
    BoundaryCylinderNL* _neighborList; ///<Neighbor list of BoundaryElement - Cylinder

    int *beadSet;

    ///Array describing the constants in calculation
    double *krep;
    double *slen;
    double *U_i;
    int nint = 0;
    ///Array describing the number of neighbors for each boundary element (num boundary elements long)
    int *nneighbors;
#ifdef CUDAACCL
    double *gU;
    cudaStream_t  stream;
    int *gpu_beadSet;
    double *gpu_krep;
    double *gpu_slen;
    double *gpu_U_i;
    int *gpu_params;
    double *gpu_beListplane;
    int *gpu_nintperbe;
    //    CUDAvars cvars;
    double *F_i;
#endif

    public:

    ///Array describing indexed set of interactions
    ///For filaments, this is a 1-bead potential
    const static int n = 1;

    /// Constructor
    BoundaryCylinderRepulsionIn() {
        _neighborList = new BoundaryCylinderNL(SysParams::Boundaries().BoundaryCutoff);
    }
<<<<<<< HEAD
    
    virtual double computeEnergy(bool stretched) override;
=======

    virtual void vectorize();
    virtual void deallocate();

    virtual double computeEnergy(double *coord) override;
>>>>>>> 945d73c6
    //@{
    /// This repulsive force calculation also updates load forces
    /// on beads within the interaction range.
    virtual void computeForces(double *coord, double *f);
    virtual void computeLoadForces();
    //@}

    /// Get the neighbor list for this interaction
    virtual NeighborList* getNeighborList() {return _neighborList;}

    virtual const string getName() {return "Boundary-Cylinder RepulsionIn";}
};
#endif<|MERGE_RESOLUTION|>--- conflicted
+++ resolved
@@ -70,16 +70,11 @@
     BoundaryCylinderRepulsionIn() {
         _neighborList = new BoundaryCylinderNL(SysParams::Boundaries().BoundaryCutoff);
     }
-<<<<<<< HEAD
-    
-    virtual double computeEnergy(bool stretched) override;
-=======
 
     virtual void vectorize();
     virtual void deallocate();
 
     virtual double computeEnergy(double *coord) override;
->>>>>>> 945d73c6
     //@{
     /// This repulsive force calculation also updates load forces
     /// on beads within the interaction range.
