--- conflicted
+++ resolved
@@ -210,10 +210,7 @@
                     // (Effective monomer size) = (monomer size) * proj
                     double proj = -dotProduct(be->normal(newCoord), normal);
                     if(proj < 0.0) proj = 0.0;
-<<<<<<< HEAD
-                
-=======
->>>>>>> 3496115b
+                
                     double loadForce = _FFType.loadForces(be->distance(newCoord), kRep, screenLength);
                     // The load force stored in bead also considers effective monomer size.
                     bd->loadForcesP[bd->lfip++] += proj * loadForce;
@@ -246,10 +243,7 @@
                     // (Effective monomer size) = (monomer size) * proj
                     double proj = -dotProduct(be->normal(newCoord), normal);
                     if(proj < 0.0) proj = 0.0;
-<<<<<<< HEAD
-
-=======
->>>>>>> 3496115b
+
                     double loadForce = _FFType.loadForces(be->distance(newCoord), kRep, screenLength);
                     // The load force stored in bead also considers effective monomer size.
                     bd->loadForcesM[bd->lfim++] += proj * loadForce;
