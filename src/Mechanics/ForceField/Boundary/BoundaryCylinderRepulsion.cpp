
//------------------------------------------------------------------
//  **MEDYAN** - Simulation Package for the Mechanochemical
//               Dynamics of Active Networks, v4.0
//
//  Copyright (2015-2018)  Papoian Lab, University of Maryland
//
//                 ALL RIGHTS RESERVED
//
//  See the MEDYAN web page for more information:
//  http://www.medyan.org
//------------------------------------------------------------------

#include "BoundaryCylinderRepulsion.h"

#include <algorithm> // max

#include "BoundaryCylinderRepulsionExp.h"
#include "BoundaryElement.h"
#include "BoundaryElementImpl.h"

#include "Bead.h"
#include "Bubble.h"
#include "Cylinder.h"

#include "MathFunctions.h"
#include "cross_check.h"
#include "CUDAcommon.h"
#include "BoundaryCylinderRepulsionCUDA.h"
#include "CGMethod.h"
#ifdef CUDAACCL
#include "nvToolsExt.h"
#endif

using namespace mathfunc;

template <class BRepulsionInteractionType>
void BoundaryCylinderRepulsion<BRepulsionInteractionType>::vectorize() {

    //count interactions
    nint = 0;
    for (auto be: BoundaryElement::getBoundaryElements())
    {

        for(auto &c : _neighborList->getNeighbors(be))
        {
            if(c->isMinusEnd()) nint++;
            nint++;
        }
    }
    CUDAcommon::tmin.numinteractions[9] += nint;
    beadSet = new int[n * nint];
    krep = new floatingpoint[nint];
    slen = new floatingpoint[nint];
    auto beList = BoundaryElement::getBoundaryElements();

    int nbe = BoundaryElement::getBoundaryElements().size();
    int i = 0;
    int ni = 0;
    int bindex = 0;

    nneighbors = new int[nbe];//stores number of interactions per boundary element.
    floatingpoint *beListplane;
    int *nintvec;
    beListplane = new floatingpoint[4 * nbe];
    nintvec = new int[nbe];//stores cumulative number of nneighbors.

    int cumnn=0;
    for (i = 0; i < nbe; i++) {

        auto be = BoundaryElement::getBoundaryElements()[i];//beList[i];
        auto nn = _neighborList->getNeighbors(be).size();

        nneighbors[i] = 0;
        auto idx = 0;

        for (ni = 0; ni < nn; ni++) {
//            auto check=false;
//            auto neighbor = _neighborList->getNeighbors(be)[ni];
            /*std::cout<<"Boundary with cindex "<<neighbor->_dcIndex<<" and ID "
                    ""<<neighbor->getID()<<" with bindices "<<neighbor->getFirstBead()
                    ->getIndex()<<" "<<neighbor->getSecondBead()->getIndex()<<endl;*/
            if(_neighborList->getNeighbors(be)[ni]->isMinusEnd())
            {
                bindex = _neighborList->getNeighbors(be)[ni]->getFirstBead()->getStableIndex();
                beadSet[cumnn+idx] = bindex;
                krep[cumnn+idx] = be->getRepulsionConst();
                slen[cumnn+idx] = be->getScreeningLength();
                idx++;
            }
            bindex = _neighborList->getNeighbors(be)[ni]->getSecondBead()->getStableIndex();
            beadSet[cumnn+idx] = bindex;
            krep[cumnn+idx] = be->getRepulsionConst();
            slen[cumnn+idx] = be->getScreeningLength();
            idx++;


//            if (_neighborList->getNeighbors(be)[ni]->isPlusEnd())
//            {bindex = _neighborList->getNeighbors(be)[ni]->getSecondBead()->getIndex();check=true;}
//            else if(_neighborList->getNeighbors(be)[ni]->isMinusEnd())
//            {bindex = _neighborList->getNeighbors(be)[ni]->getFirstBead()->getIndex();check=true;}
//                if(check){
//                    beadSet[cumnn+idx] = bindex;
//                    krep[cumnn+idx] = be->getRepulsionConst();
//                    slen[cumnn+idx] = be->getScreeningLength();
//                    idx++;
//                }
        }
        nneighbors[i]=idx;
        cumnn+=idx;
        nintvec[i] = cumnn;
#ifdef CUDAACCL
        if(dynamic_cast<PlaneBoundaryElement*>(beList[i])) {
            floatingpoint *x = new floatingpoint[4];
            beList[i]->elementeqn(x);
            beListplane[4 * i] = x[0];
            beListplane[4 * i +1] = x[1];
            beListplane[4 * i +2] = x[2];
            beListplane[4 * i +3] = x[3];
            delete [] x;
        }
        else{
            cout<<"CUDA cannot handle non-plane type boundaries. Exiting..."<<endl;
            exit(EXIT_FAILURE);
        }
#endif
    }
#ifdef CUDAACCL
#ifdef CUDATIMETRACK
    chrono::high_resolution_clock::time_point tbegin, tend;
    tbegin = chrono::high_resolution_clock::now();
#endif
    //CUDA stream create
    if(stream == NULL || !(CUDAcommon::getCUDAvars().conservestreams))
        CUDAcommon::handleerror(cudaStreamCreate(&stream));
    _FFType.optimalblocksnthreads(nint, stream);
    CUDAcommon::handleerror(cudaMalloc((void **) &gpu_beadSet, n * nint * sizeof(int)));
    CUDAcommon::handleerror(cudaMemcpyAsync(gpu_beadSet, beadSet, n * nint * sizeof(int),
                                        cudaMemcpyHostToDevice, stream));

    CUDAcommon::handleerror(cudaMalloc((void **) &gpu_krep, nint * sizeof(floatingpoint)));
    CUDAcommon::handleerror(cudaMemcpyAsync(gpu_krep, krep, nint * sizeof(floatingpoint),
                                        cudaMemcpyHostToDevice, stream));

    CUDAcommon::handleerror(cudaMalloc((void **) &gpu_slen, nint * sizeof(floatingpoint)));
    CUDAcommon::handleerror(cudaMemcpyAsync(gpu_slen, slen, nint * sizeof(floatingpoint),
                                        cudaMemcpyHostToDevice, stream));

    CUDAcommon::handleerror(cudaMalloc((void **) &gpu_nintperbe, nbe * sizeof(int)));
    CUDAcommon::handleerror(cudaMemcpyAsync(gpu_nintperbe, nintvec, nbe * sizeof(int),
                                        cudaMemcpyHostToDevice, stream));

    CUDAcommon::handleerror(cudaMalloc((void **) &gpu_beListplane, 4 * nbe * sizeof(floatingpoint)));
    CUDAcommon::handleerror(cudaMemcpyAsync(gpu_beListplane, beListplane, 4 * nbe * sizeof
                                                                                        (floatingpoint), cudaMemcpyHostToDevice));

    //PINNED memory to accelerate data transfer speed
//    CUDAcommon::handleerror(cudaHostAlloc((void**)&U_i, sizeof(floatingpoint), cudaHostAllocDefault), "cudaHOstAlloc",
//                            "BoundaryCylinderRepulsion.cu");
//    CUDAcommon::handleerror(cudaMalloc((void **) &gU, sizeof(floatingpoint)), "cudaMalloc", "BoundaryCylinderRepulsion.cu");
    vector<int> params;
    params.push_back(int(n));
    params.push_back(nint);
    params.push_back(CUDAcommon::cudavars.offset_E);
    //set offset
    CUDAcommon::cudavars.offset_E += nint;
//    std::cout<<"offset "<<getName()<<" "<<CUDAcommon::cudavars.offset_E<<endl;
    CUDAcommon::handleerror(cudaMalloc((void **) &gpu_params, 3 * sizeof(int)),"cuda data"
                                    " transfer",
                            "BoundaryCylinderRepulsion.cu");
    CUDAcommon::handleerror(cudaMemcpyAsync(gpu_params, params.data(), 3 * sizeof(int),
                                       cudaMemcpyHostToDevice, stream),
                            "cuda data transfer", "BoundaryCylinderRepulsion.cu");
#ifdef CUDATIMETRACK
//    CUDAcommon::handleerror(cudaDeviceSynchronize(),"BoundaryCylinderRepulsion.cu",
//                            "vectorizeFF");
    tend= chrono::high_resolution_clock::now();
    chrono::duration<floatingpoint> elapsed_run(tend - tbegin);
    CUDAcommon::cudatime.TvecvectorizeFF.push_back(elapsed_run.count());
    CUDAcommon::cudatime.TvectorizeFF += elapsed_run.count();
#endif
#endif
    delete [] beListplane;
    delete [] nintvec;
}

template<class BRepulsionInteractionType>
void BoundaryCylinderRepulsion<BRepulsionInteractionType>::deallocate() {

    delete [] beadSet;
    delete [] krep;
    delete [] slen;
    delete [] nneighbors;

#ifdef CUDAACCL
    if(!(CUDAcommon::getCUDAvars().conservestreams))
        CUDAcommon::handleerror(cudaStreamDestroy(stream));
    _FFType.deallocate();
//    if(nint>0) {
//        CUDAcommon::handleerror(cudaStreamDestroy(stream));
        CUDAcommon::handleerror(cudaFree(gpu_beadSet));
        CUDAcommon::handleerror(cudaFree(gpu_krep));
        CUDAcommon::handleerror(cudaFree(gpu_slen));
        CUDAcommon::handleerror(cudaFree(gpu_beListplane));
        CUDAcommon::handleerror(cudaFree(gpu_nintperbe));
        CUDAcommon::handleerror(cudaFree(gpu_params));
//        CUDAcommon::handleerror(cudaFreeHost(U_i));
//        CUDAcommon::handleerror(cudaFree(gU));
//    }
#endif
}

template <class BRepulsionInteractionType>
floatingpoint BoundaryCylinderRepulsion<BRepulsionInteractionType>::computeEnergy(floatingpoint *coord) {
    floatingpoint U_ii=0.0;

//    std::cout<<"Total boundary nint "<<nint<<endl;
#ifdef CUDATIMETRACK
    chrono::high_resolution_clock::time_point tbegin, tend;
#endif
#ifdef CUDAACCL
    floatingpoint* gU_i;
//    std::cout<<"Boundary nint "<<nint<<endl;
#ifdef CUDATIMETRACK
    tbegin = chrono::high_resolution_clock::now();
#endif
    //has to be changed to accomodate aux force
    floatingpoint * gpu_coord=CUDAcommon::getCUDAvars().gpu_coord;
    floatingpoint * gpu_force=CUDAcommon::getCUDAvars().gpu_force;
    floatingpoint * gpu_d = CUDAcommon::getCUDAvars().gpu_lambda;

//    if(d == 0.0){
//        gU_i=_FFType.energy(gpu_coord, gpu_force, gpu_beadSet, gpu_krep, gpu_slen, gpu_nintperbe, gpu_beListplane,
//                            gpu_params);
//    }
//    else{
        gU_i=_FFType.energy(gpu_coord, gpu_force, gpu_beadSet, gpu_krep, gpu_slen, gpu_nintperbe, gpu_beListplane,
                            gpu_d, gpu_params);
//    }
#ifdef CUDATIMETRACK
//    CUDAcommon::handleerror(cudaDeviceSynchronize(),"BoundaryCylinderRepulsion.cu",
//                            "computeEnergy");
    tend= chrono::high_resolution_clock::now();
    chrono::duration<floatingpoint> elapsed_run(tend - tbegin);
    CUDAcommon::cudatime.TveccomputeE.push_back(elapsed_run.count());
    CUDAcommon::cudatime.TcomputeE += elapsed_run.count();
#endif
#endif
#ifdef SERIAL
#ifdef CUDATIMETRACK
    tbegin = chrono::high_resolution_clock::now();
#endif

    U_ii = _FFType.energy(coord, beadSet, krep, slen, nneighbors);

#ifdef CUDATIMETRACK
    tend= chrono::high_resolution_clock::now();
    chrono::duration<floatingpoint> elapsed_runs(tend - tbegin);
    CUDAcommon::serltime.TveccomputeE.push_back(elapsed_runs.count());
    CUDAcommon::serltime.TcomputeE += elapsed_runs.count();
    CUDAcommon::serltime.TcomputeEiter += elapsed_runs.count();
#endif
#endif
    return U_ii;
}

template <class BRepulsionInteractionType>
void BoundaryCylinderRepulsion<BRepulsionInteractionType>::computeForces(floatingpoint *coord, floatingpoint *f) {
#ifdef CUDATIMETRACK
    chrono::high_resolution_clock::time_point tbegin, tend;
    tbegin = chrono::high_resolution_clock::now();
#endif

#ifdef CUDAACCL
    //has to be changed to accomodate aux force
    floatingpoint * gpu_coord=CUDAcommon::getCUDAvars().gpu_coord;
    floatingpoint * gpu_force;

    if(cross_checkclass::Aux){
        gpu_force=CUDAcommon::getCUDAvars().gpu_forceAux;
        _FFType.forces(gpu_coord, gpu_force, gpu_beadSet, gpu_krep, gpu_slen, gpu_nintperbe, gpu_beListplane,
                       gpu_params);
    }
    else {
        gpu_force = CUDAcommon::getCUDAvars().gpu_force;
        _FFType.forces(gpu_coord, gpu_force, gpu_beadSet, gpu_krep, gpu_slen, gpu_nintperbe, gpu_beListplane,
                       gpu_params);
    }

    //TODO remove this later need not copy forces back to CPU.
//    CUDAcommon::handleerror(cudaMemcpy(F_i, gpu_force, 3 * Bead::getBeads().size() *sizeof(floatingpoint),
//                                       cudaMemcpyDeviceToHost),"cuda data transfer", "BoundaryCylinderRepulsion.cu");
#endif
#ifdef CUDATIMETRACK
    tend= chrono::high_resolution_clock::now();
    chrono::duration<floatingpoint> elapsed_run(tend - tbegin);
    CUDAcommon::cudatime.TveccomputeF.push_back(elapsed_run.count());
    CUDAcommon::cudatime.TcomputeF += elapsed_run.count();
    tbegin = chrono::high_resolution_clock::now();
#endif
#ifdef SERIAL
    _FFType.forces(coord, f, beadSet, krep, slen, nneighbors);
#endif
#ifdef CUDATIMETRACK
    tend= chrono::high_resolution_clock::now();
    chrono::duration<floatingpoint> elapsed_runs(tend - tbegin);
    CUDAcommon::serltime.TveccomputeF.push_back(elapsed_runs.count());
    CUDAcommon::serltime.TcomputeF += elapsed_runs.count();
#endif
#ifdef DETAILEDOUTPUT
    floatingpoint maxF = 0.0;
    floatingpoint mag = 0.0;
    for(int i = 0; i < CGMethod::N/3; i++) {
        mag = 0.0;
        for(int j = 0; j < 3; j++)
            mag += f[3 * i + j]*f[3 * i + j];
        mag = sqrt(mag);
//        std::cout<<"SL "<<i<<" "<<mag*mag<<" "<<forceAux[3 * i]<<" "<<forceAux[3 * i + 1]<<" "<<forceAux[3 * i +
//                2]<<endl;
        if(mag > maxF) maxF = mag;
    }
    std::cout<<"max "<<getName()<<" "<<maxF<<endl;
#endif
}

<<<<<<< HEAD
namespace {
=======
template <class BRepulsionInteractionType>
void BoundaryCylinderRepulsion<BRepulsionInteractionType>::computeLoadForces() {
//    std::cout<<"BOUNDARY REPULSION LOAD FORCES DOES NOT USE VECTORIZED FORCES/COORDINATES"<<endl;
    double r, z, dz;
    for (auto be: BoundaryElement::getBoundaryElements()) {
>>>>>>> 3756ffcd

template< typename InteractionType >
void boundaryCylinderRepulsionLoadForce(
    const InteractionType& interaction, floatingpoint kRep, floatingpoint screenLen,
    const Bead& bo, Bead& bd, typename BoundaryCylinderRepulsion< InteractionType >::LoadForceEnd end,
    BoundaryElement* be
) {
    using LoadForceEnd = typename BoundaryCylinderRepulsion< InteractionType >::LoadForceEnd;

    auto& loadForces = (end == LoadForceEnd::Plus ? bd.loadForcesP : bd.loadForcesM);
    auto& lfi        = (end == LoadForceEnd::Plus ? bd.lfip        : bd.lfim       );

    // Direction of polymerization
    const auto dir = normalizedVector(bd.coordinate() - bo.coordinate());

    // Array of coordinate values to update
    const auto monSize = SysParams::Geometry().monomerSize   [bd.getType()];
    const auto cylSize = SysParams::Geometry().cylinderNumMon[bd.getType()];

    for (int i = 0; i < cylSize; i++) {

        const auto newCoord = bd.coordinate() + (i * monSize) * dir;

        // Projection magnitude ratio on the direction of the cylinder
        // (Effective monomer size) = (monomer size) * proj
        const auto proj = std::max< floatingpoint >(-dot(vector2Vec< 3 >(be->normal(vec2Vector(newCoord))), dir), 0.0);
        const auto loadForce = interaction.loadForces(be->distance(vec2Vector(newCoord)), kRep, screenLen);

        // The load force stored in bead also considers effective monomer size.
        loadForces[i] += proj * loadForce;
    }

    //reset lfi
    lfi = 0;

} // void boundaryRepulsionLoadForce(...)

} // namespace (anonymous)

template <class BRepulsionInteractionType>
void BoundaryCylinderRepulsion<BRepulsionInteractionType>::computeLoadForces() {
//    std::cout<<"BOUNDARY REPULSION LOAD FORCES DOES NOT USE VECTORIZED FORCES/COORDINATES"<<endl;
    for (auto be: BoundaryElement::getBoundaryElements()) {

        for(auto &c : _neighborList->getNeighbors(be)) {

<<<<<<< HEAD
            floatingpoint kRep = be->getRepulsionConst();
            floatingpoint screenLength = be->getScreeningLength();


            //potential acts on second cylinder bead unless this is a minus end
            if(c->isPlusEnd()) {
                boundaryCylinderRepulsionLoadForce(
                    _FFType, kRep, screenLength,
                    *c->getFirstBead(), *c->getSecondBead(), LoadForceEnd::Plus,
                    be
                );
=======
                    // Projection magnitude ratio on the direction of the cylinder
                    // (Effective monomer size) = (monomer size) * proj
                    double proj = -dotProduct(be->normal(newCoord), normal);
                    
                    //recheck the upper plane based on bubble position
                    r = be->distance(newCoord);
                    for (auto bb : Bubble::getBubbles()){
                        z = bb->coordinate[2] - 25;
                    }
                    dz = z - newCoord[2];
                    
                    if(dz < r){
                        r = dz;
                        proj = -dotProduct(vector<double>{0.0,0.0,-1.0}, normal);
                    }
                    
                    if(proj < 0.0) proj = 0.0;

                    double loadForce = _FFType.loadForces(r, kRep, screenLength);
                    // The load force stored in bead also considers effective monomer size.
                    bd->loadForcesP[bd->lfip++] += proj * loadForce;
                    //bd->loadForcesP[bd->lfip++] += loadForce;
                }
                //reset lfi
                bd->lfip = 0;
>>>>>>> 3756ffcd
            }

            if(c->isMinusEnd()) {
                boundaryCylinderRepulsionLoadForce(
                    _FFType, kRep, screenLength,
                    *c->getSecondBead(), *c->getFirstBead(), LoadForceEnd::Minus,
                    be
                );
            }

        }

    }
}
template< typename InteractionType >
void BoundaryCylinderRepulsion< InteractionType >::computeLoadForce(Cylinder* c, LoadForceEnd end) const {
    for (auto be : BoundaryElement::getBoundaryElements()) {

        for(auto cyl : _neighborList->getNeighbors(be)) if(c == cyl) {

            floatingpoint kRep = be->getRepulsionConst();
            floatingpoint screenLength = be->getScreeningLength();

            boundaryCylinderRepulsionLoadForce(
                _FFType, kRep, screenLength,
                (end == LoadForceEnd::Plus ? *c->getFirstBead() : *c->getSecondBead()),
                (end == LoadForceEnd::Plus ? *c->getSecondBead() : *c->getFirstBead()),
                end,
                be
            );

<<<<<<< HEAD
            break;
=======
                    // Projection magnitude ratio on the direction of the cylinder
                    // (Effective monomer size) = (monomer size) * proj
                    double proj = -dotProduct(be->normal(newCoord), normal);
                    
                    //recheck the upper plane based on bubble position
                    r = be->distance(newCoord);
                    for (auto bb : Bubble::getBubbles()){
                        z = bb->coordinate[2] - 25;
                    }
                    dz = z - newCoord[2];
                    
                    if(dz < r){
                        r = dz;
                        proj = -dotProduct(vector<double>{0.0,0.0,-1.0}, normal);
                    }
                    
                    if(proj < 0.0) proj = 0.0;
                    
                    double loadForce = _FFType.loadForces(r, kRep, screenLength);
                    // The load force stored in bead also considers effective monomer size.
                    bd->loadForcesM[bd->lfim++] += proj * loadForce;
                    //bd->loadForcesM[bd->lfim++] += loadForce;
                }
                //reset lfi
                bd->lfim = 0;
            }
>>>>>>> 3756ffcd

        }

    }
}

// Explicit template instantiations
template class BoundaryCylinderRepulsion< BoundaryCylinderRepulsionExp >;<|MERGE_RESOLUTION|>--- conflicted
+++ resolved
@@ -323,15 +323,9 @@
 #endif
 }
 
-<<<<<<< HEAD
+
 namespace {
-=======
-template <class BRepulsionInteractionType>
-void BoundaryCylinderRepulsion<BRepulsionInteractionType>::computeLoadForces() {
-//    std::cout<<"BOUNDARY REPULSION LOAD FORCES DOES NOT USE VECTORIZED FORCES/COORDINATES"<<endl;
-    double r, z, dz;
-    for (auto be: BoundaryElement::getBoundaryElements()) {
->>>>>>> 3756ffcd
+
 
 template< typename InteractionType >
 void boundaryCylinderRepulsionLoadForce(
@@ -378,7 +372,7 @@
 
         for(auto &c : _neighborList->getNeighbors(be)) {
 
-<<<<<<< HEAD
+
             floatingpoint kRep = be->getRepulsionConst();
             floatingpoint screenLength = be->getScreeningLength();
 
@@ -390,33 +384,7 @@
                     *c->getFirstBead(), *c->getSecondBead(), LoadForceEnd::Plus,
                     be
                 );
-=======
-                    // Projection magnitude ratio on the direction of the cylinder
-                    // (Effective monomer size) = (monomer size) * proj
-                    double proj = -dotProduct(be->normal(newCoord), normal);
-                    
-                    //recheck the upper plane based on bubble position
-                    r = be->distance(newCoord);
-                    for (auto bb : Bubble::getBubbles()){
-                        z = bb->coordinate[2] - 25;
-                    }
-                    dz = z - newCoord[2];
-                    
-                    if(dz < r){
-                        r = dz;
-                        proj = -dotProduct(vector<double>{0.0,0.0,-1.0}, normal);
-                    }
-                    
-                    if(proj < 0.0) proj = 0.0;
-
-                    double loadForce = _FFType.loadForces(r, kRep, screenLength);
-                    // The load force stored in bead also considers effective monomer size.
-                    bd->loadForcesP[bd->lfip++] += proj * loadForce;
-                    //bd->loadForcesP[bd->lfip++] += loadForce;
-                }
-                //reset lfi
-                bd->lfip = 0;
->>>>>>> 3756ffcd
+
             }
 
             if(c->isMinusEnd()) {
@@ -448,36 +416,8 @@
                 be
             );
 
-<<<<<<< HEAD
+
             break;
-=======
-                    // Projection magnitude ratio on the direction of the cylinder
-                    // (Effective monomer size) = (monomer size) * proj
-                    double proj = -dotProduct(be->normal(newCoord), normal);
-                    
-                    //recheck the upper plane based on bubble position
-                    r = be->distance(newCoord);
-                    for (auto bb : Bubble::getBubbles()){
-                        z = bb->coordinate[2] - 25;
-                    }
-                    dz = z - newCoord[2];
-                    
-                    if(dz < r){
-                        r = dz;
-                        proj = -dotProduct(vector<double>{0.0,0.0,-1.0}, normal);
-                    }
-                    
-                    if(proj < 0.0) proj = 0.0;
-                    
-                    double loadForce = _FFType.loadForces(r, kRep, screenLength);
-                    // The load force stored in bead also considers effective monomer size.
-                    bd->loadForcesM[bd->lfim++] += proj * loadForce;
-                    //bd->loadForcesM[bd->lfim++] += loadForce;
-                }
-                //reset lfi
-                bd->lfim = 0;
-            }
->>>>>>> 3756ffcd
 
         }
 
