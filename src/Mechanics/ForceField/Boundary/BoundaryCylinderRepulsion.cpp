--- conflicted
+++ resolved
@@ -353,15 +353,9 @@
                 bd->lfip = 0;
                 for (int i = 0; i < cylSize; i++) {
 
-<<<<<<< HEAD
-                    auto newCoord = vector<double>{bd->vcoordinate()[0] + i * normal[0] * monSize,
+                    auto newCoord = vector<floatingpoint>{bd->vcoordinate()[0] + i * normal[0] * monSize,
                                                    bd->vcoordinate()[1] + i * normal[1] * monSize,
                                                    bd->vcoordinate()[2] + i * normal[2] * monSize};
-=======
-                    auto newCoord = vector<floatingpoint>{bd->coordinate[0] + i * normal[0] * monSize,
-                                                   bd->coordinate[1] + i * normal[1] * monSize,
-                                                   bd->coordinate[2] + i * normal[2] * monSize};
->>>>>>> 324f02ec
 
                     // Projection magnitude ratio on the direction of the cylinder
                     // (Effective monomer size) = (monomer size) * proj
@@ -391,15 +385,9 @@
                 bd->lfim = 0;
                 for (int i = 0; i < cylSize; i++) {
 
-<<<<<<< HEAD
-                    auto newCoord = vector<double>{bd->vcoordinate()[0] + i * normal[0] * monSize,
+                    auto newCoord = vector<floatingpoint>{bd->vcoordinate()[0] + i * normal[0] * monSize,
                                                    bd->vcoordinate()[1] + i * normal[1] * monSize,
                                                    bd->vcoordinate()[2] + i * normal[2] * monSize};
-=======
-                    auto newCoord = vector<floatingpoint>{bd->coordinate[0] + i * normal[0] * monSize,
-                                                   bd->coordinate[1] + i * normal[1] * monSize,
-                                                   bd->coordinate[2] + i * normal[2] * monSize};
->>>>>>> 324f02ec
 
                     // Projection magnitude ratio on the direction of the cylinder
                     // (Effective monomer size) = (monomer size) * proj
