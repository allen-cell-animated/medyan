--- conflicted
+++ resolved
@@ -34,7 +34,6 @@
 using namespace mathfunc;
 
 template <class BRepulsionInteractionType>
-<<<<<<< HEAD
 void BoundaryCylinderRepulsion<BRepulsionInteractionType>::vectorize() {
 
     //count interactions
@@ -46,88 +45,6 @@
         {
             if(c->isMinusEnd()) nint++;
             nint++;
-=======
-double BoundaryCylinderRepulsion<BRepulsionInteractionType>::computeEnergy(double d) {
-    
-    double U = 0.0;
-    double U_i=0.0;
-    
-    for (auto be: BoundaryElement::getBoundaryElements()) {
-        
-        for(auto &c : _neighborList->getNeighbors(be)) {
-            
-            double kRep = be->getRepulsionConst();
-            double screenLength = be->getScreeningLength();
-            
-            //potential acts on second bead unless this is a minus end
-            Bead* bd;
-            if(c->isMinusEnd()) {
-                
-                bd = c->getFirstBead();
-                
-                if (d == 0.0)
-                    U_i =  _FFType.energy(bd, be->distance(bd->coordinate), kRep, screenLength);
-                else
-                    U_i = _FFType.energy(bd, be->stretchedDistance(bd->coordinate, bd->force, d), kRep, screenLength);
-                
-                if(fabs(U_i) == numeric_limits<double>::infinity()
-                   || U_i != U_i || U_i < -1.0) {
-                    
-                    //set culprits and return
-                    _otherCulprit = c;
-                    _boundaryElementCulprit = be;
-                    
-                    return -1;
-                }
-                else {
-                    U += U_i;
-                }
-                
-                
-                bd = c->getSecondBead();
-                    
-                if (d == 0.0)
-                    U_i =  _FFType.energy(bd, be->distance(bd->coordinate), kRep, screenLength);
-                else
-                    U_i = _FFType.energy(bd, be->stretchedDistance(bd->coordinate, bd->force, d), kRep, screenLength);
-                    
-                if(fabs(U_i) == numeric_limits<double>::infinity()
-                    || U_i != U_i || U_i < -1.0) {
-                        
-                    //set culprits and return
-                    _otherCulprit = c;
-                    _boundaryElementCulprit = be;
-                        
-                    return -1;
-                }
-                else {
-                    U += U_i;
-                }
-                    
-            }
-            
-            else {
-                bd = c->getSecondBead();
-                
-                if (d == 0.0)
-                    U_i =  _FFType.energy(bd, be->distance(bd->coordinate), kRep, screenLength);
-                else
-                    U_i = _FFType.energy(bd, be->stretchedDistance(bd->coordinate, bd->force, d), kRep, screenLength);
-                
-                if(fabs(U_i) == numeric_limits<double>::infinity()
-                   || U_i != U_i || U_i < -1.0) {
-                    
-                    //set culprits and return
-                    _otherCulprit = c;
-                    _boundaryElementCulprit = be;
-                    
-                    return -1;
-                }
-                else {
-                    U += U_i;
-                }
-            }
->>>>>>> 16621eab
         }
     }
 
@@ -435,35 +352,22 @@
                 //array of coordinate values to update
                 auto monSize = SysParams::Geometry().monomerSize[bd->getType()];
                 auto cylSize = SysParams::Geometry().cylinderNumMon[bd->getType()];
-
+                
                 bd->lfip = 0;
                 for (int i = 0; i < cylSize; i++) {
 
                     auto newCoord = vector<double>{bd->coordinate[0] + i * normal[0] * monSize,
-<<<<<<< HEAD
                                                    bd->coordinate[1] + i * normal[1] * monSize,
                                                    bd->coordinate[2] + i * normal[2] * monSize};
 
-=======
-                        bd->coordinate[1] + i * normal[1] * monSize,
-                        bd->coordinate[2] + i * normal[2] * monSize};
-                    
->>>>>>> 16621eab
                     // Projection magnitude ratio on the direction of the cylinder
                     // (Effective monomer size) = (monomer size) * proj
                     double proj = -dotProduct(be->normal(newCoord), normal);
                     if(proj < 0.0) proj = 0.0;
-<<<<<<< HEAD
-
                     double loadForce = _FFType.loadForces(be->distance(newCoord), kRep, screenLength);
                     // The load force stored in bead also considers effective monomer size.
                     bd->loadForcesP[bd->lfip++] += proj * loadForce;
                     //bd->loadForcesP[bd->lfip++] += loadForce;
-=======
-                    double loadForce = _FFType.loadForces(be->distance(newCoord), kRep, screenLength);
-                    // The load force stored in bead also considers effective monomer size.
-                    bd->loadForcesP[bd->lfip++] += proj * loadForce;
->>>>>>> 16621eab
                 }
                 //reset lfi
                 bd->lfip = 0;
@@ -480,25 +384,14 @@
                 //array of coordinate values to update
                 auto monSize = SysParams::Geometry().monomerSize[bd->getType()];
                 auto cylSize = SysParams::Geometry().cylinderNumMon[bd->getType()];
-<<<<<<< HEAD
-
-=======
-                
->>>>>>> 16621eab
 
                 bd->lfim = 0;
                 for (int i = 0; i < cylSize; i++) {
 
                     auto newCoord = vector<double>{bd->coordinate[0] + i * normal[0] * monSize,
-<<<<<<< HEAD
                                                    bd->coordinate[1] + i * normal[1] * monSize,
                                                    bd->coordinate[2] + i * normal[2] * monSize};
 
-=======
-                        bd->coordinate[1] + i * normal[1] * monSize,
-                        bd->coordinate[2] + i * normal[2] * monSize};
-                    
->>>>>>> 16621eab
                     // Projection magnitude ratio on the direction of the cylinder
                     // (Effective monomer size) = (monomer size) * proj
                     double proj = -dotProduct(be->normal(newCoord), normal);
@@ -506,10 +399,7 @@
                     double loadForce = _FFType.loadForces(be->distance(newCoord), kRep, screenLength);
                     // The load force stored in bead also considers effective monomer size.
                     bd->loadForcesM[bd->lfim++] += proj * loadForce;
-<<<<<<< HEAD
                     //bd->loadForcesM[bd->lfim++] += loadForce;
-=======
->>>>>>> 16621eab
                 }
                 //reset lfi
                 bd->lfim = 0;
