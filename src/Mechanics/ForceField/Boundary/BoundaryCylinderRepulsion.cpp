--- conflicted
+++ resolved
@@ -208,17 +208,9 @@
 }
 
 template <class BRepulsionInteractionType>
-<<<<<<< HEAD
 floatingpoint BoundaryCylinderRepulsion<BRepulsionInteractionType>::computeEnergy(floatingpoint *coord) {
-    floatingpoint U_i[1], U_ii=0.0;
-    floatingpoint* gU_i;
-    U_ii = 0.0;
-=======
-floatingpoint BoundaryCylinderRepulsion<BRepulsionInteractionType>::computeEnergy
-        (floatingpoint *coord, floatingpoint *f, floatingpoint d) {
     floatingpoint U_ii=0.0;
 
->>>>>>> b3c204db
 //    std::cout<<"Total boundary nint "<<nint<<endl;
 #ifdef CUDATIMETRACK
     chrono::high_resolution_clock::time_point tbegin, tend;
