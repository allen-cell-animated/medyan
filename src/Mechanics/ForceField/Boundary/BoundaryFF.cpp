--- conflicted
+++ resolved
@@ -92,11 +92,7 @@
 }
 
 
-<<<<<<< HEAD
-double BoundaryFF::computeEnergy(double *coord, bool stretched) {
-=======
-floatingpoint BoundaryFF::computeEnergy(floatingpoint *coord, floatingpoint *f, floatingpoint d) {
->>>>>>> c8a5f36c
+floatingpoint BoundaryFF::computeEnergy(floatingpoint *coord, bool stretched) {
     
     floatingpoint U= 0.0;
     floatingpoint U_i=0.0;
