
//------------------------------------------------------------------
//  **MEDYAN** - Simulation Package for the Mechanochemical
//               Dynamics of Active Networks, v4.0
//
//  Copyright (2015-2018)  Papoian Lab, University of Maryland
//
//                 ALL RIGHTS RESERVED
//
//  See the MEDYAN web page for more information:
//  http://www.medyan.org
//------------------------------------------------------------------

#include "BoundaryFF.h"

#include "BoundaryCylinderRepulsion.h"
#include "BoundaryCylinderRepulsionExp.h"

#include "BoundaryCylinderRepulsionIn.h"
#include "BoundaryCylinderRepulsionExpIn.h"

#include "BoundaryCylinderAFMRepulsion.h"
#include "BoundaryCylinderAFMRepulsionExp.h"

#include "BoundaryBubbleRepulsion.h"
#include "BoundaryBubbleRepulsionExp.h"

#include "BoundaryCylinderAttachment.h"
#include "BoundaryCylinderAttachmentHarmonic.h"

#include "BoundaryElement.h"
#include "Bead.h"
#include "Bubble.h"
#include "Composite.h"

BoundaryFF::BoundaryFF (string type) {
<<<<<<< HEAD
    
    if (type == "REPULSIONEXP") {
        _boundaryInteractionVector.emplace_back(
        new BoundaryCylinderRepulsion<BoundaryCylinderRepulsionExp>());

//        _boundaryInteractionVector.emplace_back(
//        new BoundaryBubbleRepulsion<BoundaryBubbleRepulsionExp>());
    }
    else if(type == "REPULSIONEXPIN") {
        _boundaryInteractionVector.emplace_back(
        new BoundaryCylinderRepulsionIn<BoundaryCylinderRepulsionExpIn>());
/*        _boundaryInteractionVector.emplace_back(
        new BoundaryBubbleRepulsion<BoundaryBubbleRepulsionExp>());*/
=======
    for(auto b : Bubble::getBubbles()){
        if(b->isAFM()){
            _boundaryInteractionVector.emplace_back(
            new BoundaryCylinderAFMRepulsion<BoundaryCylinderAFMRepulsionExp>());
            isSet = true;
            continue;
        }
>>>>>>> ad944343
    }
    if(!isSet){
        if (type == "REPULSIONEXP") {
            _boundaryInteractionVector.emplace_back(
            new BoundaryCylinderRepulsion<BoundaryCylinderRepulsionExp>());

    //        _boundaryInteractionVector.emplace_back(
    //        new BoundaryBubbleRepulsion<BoundaryBubbleRepulsionExp>());
        }
        else if(type == "REPULSIONEXPIN") {
            _boundaryInteractionVector.emplace_back(
            new BoundaryCylinderRepulsionIn<BoundaryCylinderRepulsionExpIn>());
            _boundaryInteractionVector.emplace_back(
            new BoundaryBubbleRepulsion<BoundaryBubbleRepulsionExp>());
        }
        else {
            cout << "Boundary FF not recognized. Exiting." << endl;
            exit(EXIT_FAILURE);
        }
    }
    //if pinning to boundaries
    if(SysParams::Mechanics().pinBoundaryFilaments) {
        _boundaryInteractionVector.emplace_back(
        new BoundaryCylinderAttachment<BoundaryCylinderAttachmentHarmonic>());
    }
    
    //don't change it for now
    if(SysParams::Mechanics().pinLowerBoundaryFilaments) {
        _boundaryInteractionVector.emplace_back(
        new BoundaryCylinderAttachment<BoundaryCylinderAttachmentHarmonic>());
    }
}

void BoundaryFF::vectorize() {
    
    for (auto &interaction : _boundaryInteractionVector)
        interaction->vectorize();
}

void BoundaryFF::cleanup() {
    
    for (auto &interaction : _boundaryInteractionVector)
        interaction->deallocate();
}


void BoundaryFF::whoIsCulprit() {
    
    cout << endl;
    
    cout << "Culprit interaction = " << _culpritInteraction->getName() << endl;
    
    cout << "Printing the culprit boundary element..." << endl;
    
    if(_culpritInteraction->_boundaryElementCulprit != nullptr)
        _culpritInteraction->_boundaryElementCulprit->printSelf();
    
    cout << "Printing the other culprit structure..." << endl;
    if(_culpritInteraction->_otherCulprit != nullptr)
        _culpritInteraction->_otherCulprit->printSelf();
    
    cout << endl;
}


floatingpoint BoundaryFF::computeEnergy(floatingpoint *coord, bool stretched) {
    
    floatingpoint U= 0.0;
    floatingpoint U_i=0.0;
    
    for (auto &interaction : _boundaryInteractionVector) {
        
        U_i = interaction->computeEnergy(coord);
        
        if(U_i <= -1) {
            //set culprit and return
            _culpritInteraction = interaction.get();
            return -1;
        }
        else U += U_i;
        
        
    }
    
    
    return U;
}

void BoundaryFF::computeForces(floatingpoint *coord, floatingpoint *f) {

    for (auto &interaction : _boundaryInteractionVector){
        interaction->computeForces(coord, f);

    }
    
}

void BoundaryFF::computeLoadForces() {
    
    for (auto &interaction : _boundaryInteractionVector)
        interaction->computeLoadForces();
}
void BoundaryFF::computeLoadForce(Cylinder* c, LoadForceEnd end) const {
    for(const auto& interaction : _boundaryInteractionVector)
        interaction->computeLoadForce(c, end);
}

vector<NeighborList*> BoundaryFF::getNeighborLists() {
    
    vector<NeighborList*> neighborLists;
    
    for(auto &interaction : _boundaryInteractionVector)
        neighborLists.push_back(interaction->getNeighborList());
    
    return neighborLists;
}<|MERGE_RESOLUTION|>--- conflicted
+++ resolved
@@ -34,8 +34,7 @@
 #include "Composite.h"
 
 BoundaryFF::BoundaryFF (string type) {
-<<<<<<< HEAD
-    
+
     if (type == "REPULSIONEXP") {
         _boundaryInteractionVector.emplace_back(
         new BoundaryCylinderRepulsion<BoundaryCylinderRepulsionExp>());
@@ -48,7 +47,7 @@
         new BoundaryCylinderRepulsionIn<BoundaryCylinderRepulsionExpIn>());
 /*        _boundaryInteractionVector.emplace_back(
         new BoundaryBubbleRepulsion<BoundaryBubbleRepulsionExp>());*/
-=======
+    }
     for(auto b : Bubble::getBubbles()){
         if(b->isAFM()){
             _boundaryInteractionVector.emplace_back(
@@ -56,7 +55,7 @@
             isSet = true;
             continue;
         }
->>>>>>> ad944343
+
     }
     if(!isSet){
         if (type == "REPULSIONEXP") {
