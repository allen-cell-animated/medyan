
//------------------------------------------------------------------
//  **MEDYAN** - Simulation Package for the Mechanochemical
//               Dynamics of Active Networks, v3.2.1
//
//  Copyright (2015-2018)  Papoian Lab, University of Maryland
//
//                 ALL RIGHTS RESERVED
//
//  See the MEDYAN web page for more information:
//  http://www.medyan.org
//------------------------------------------------------------------

#include "BoundaryCylinderRepulsionExpIn.h"
#include "BoundaryCylinderRepulsionIn.h"

#include "BoundaryElement.h"
#include "Bead.h"
//TODO added for temporary CUDA force.
#include "CGMethod.h"

#include "cross_check.h"
#include "Cylinder.h"
#include "MathFunctions.h"
#ifdef CUDAACCL
#include "nvToolsExt.h"
#include "CUDAcommon.h"
#include "BoundaryCylinderRepulsionExpCUDA.h"
#endif
using namespace mathfunc;
#ifdef CUDAACCL
void BoundaryCylinderRepulsionExpIn::deallocate(){
    if(!(CUDAcommon::getCUDAvars().conservestreams))
    CUDAcommon::handleerror(cudaStreamDestroy(stream));
    CUDAcommon::handleerror(cudaFree(gU_i));
    CUDAcommon::handleerror(cudaFree(gU_sum));
    CUDAcommon::handleerror(cudaFree(gFF));
    CUDAcommon::handleerror(cudaFree(ginteraction));
    //Memory alloted
    //@{
    //    size_t allocmem = 0;
<<<<<<< HEAD
    //    allocmem += (bntaddvec2.at(0) + 1) * sizeof(floatingpoint) + 200 * sizeof(char);
=======
    //    allocmem += (bntaddvec2.at(0) + 1) * sizeof(double) + 200 * sizeof(char);
>>>>>>> 3e143492
    //    auto c = CUDAcommon::getCUDAvars();
    //    c.memincuda -= allocmem;
    //    CUDAcommon::cudavars = c;
    //    std::cout<<"Total allocated memory "<<c.memincuda/1024<<endl;
    //    std::cout<<"Memory allocated 0 . Memory freed "<<allocmem/1024<<endl;
    //@}
}
void BoundaryCylinderRepulsionExpIn::optimalblocksnthreads( int nint){
    //CUDA stream create
    if(stream == NULL || !(CUDAcommon::getCUDAvars().conservestreams))
    CUDAcommon::handleerror(cudaStreamCreate(&stream));
    blocksnthreadse.clear();
    blocksnthreadsez.clear();
    blocksnthreadsf.clear();
    int blockSize;   // The launch configurator returned block size
    int minGridSize; // The minimum grid size needed to achieve the
    // maximum occupancy for a full device launch
    //    int gridSize;    // The actual grid size needed, based on input size
    //    unaryfn::argument_type blksize;
    //    unaryfn::result_type result;
    //    unaryfn ufn;
    if(nint>0) {
        cudaOccupancyMaxPotentialBlockSizeVariableSMem(&minGridSize, &blockSize,
                                                       BoundaryCylinderRepulsionExpenergy, blockToSmemF, 0);
        blocksnthreadse.push_back((nint + blockSize - 1) / blockSize);
        blocksnthreadse.push_back(blockSize);
        blockSize = 0;

        cudaOccupancyMaxPotentialBlockSizeVariableSMem(&minGridSize, &blockSize,
                                                       BoundaryCylinderRepulsionExpenergyz, blockToSmemFB3, 0);
        blocksnthreadsez.push_back((nint + blockSize - 1) / blockSize);
        blocksnthreadsez.push_back(blockSize);
        blockSize = 0;

        cudaOccupancyMaxPotentialBlockSizeVariableSMem(&minGridSize, &blockSize,
                                                       BoundaryCylinderRepulsionExpforces, blockToSmemF, 0);
        blocksnthreadsf.push_back((nint + blockSize - 1) / blockSize);
        blocksnthreadsf.push_back(blockSize);

        //get addition vars
        bntaddvec2.clear();
        bntaddvec2 = getaddred2bnt(nint);
<<<<<<< HEAD
        CUDAcommon::handleerror(cudaMalloc((void **) &gU_i, bntaddvec2.at(0)*sizeof(floatingpoint)));
        CUDAcommon::handleerror(cudaMemset(gU_i, 0, bntaddvec2.at(0) * sizeof(floatingpoint)));
        //        CUDAcommon::handleerror(cudaMalloc((void **) &gU_i, nint*sizeof(floatingpoint)));
        CUDAcommon::handleerror(cudaMalloc((void **) &gU_sum, sizeof(floatingpoint)));
=======
        CUDAcommon::handleerror(cudaMalloc((void **) &gU_i, bntaddvec2.at(0)*sizeof(double)));
        CUDAcommon::handleerror(cudaMemset(gU_i, 0, bntaddvec2.at(0) * sizeof(double)));
        //        CUDAcommon::handleerror(cudaMalloc((void **) &gU_i, nint*sizeof(double)));
        CUDAcommon::handleerror(cudaMalloc((void **) &gU_sum, sizeof(double)));
>>>>>>> 3e143492
        char a[] = "Boundary Cylinder Repulsion";
        char b[] = "Boundary Cylinder Repulsion Exp";
        CUDAcommon::handleerror(cudaMalloc((void **) &gFF, 100 * sizeof(char)));
        CUDAcommon::handleerror(cudaMalloc((void **) &ginteraction, 100 * sizeof(char)));
        CUDAcommon::handleerror(cudaMemcpy(gFF, a, 100 * sizeof(char), cudaMemcpyHostToDevice));
        CUDAcommon::handleerror(cudaMemcpy(ginteraction, b, 100 * sizeof(char), cudaMemcpyHostToDevice));
        //Memory alloted
        //@{
        //        size_t allocmem = 0;
<<<<<<< HEAD
        //        allocmem += (bntaddvec2.at(0) + 1) * sizeof(floatingpoint) + 200 * sizeof(char);
=======
        //        allocmem += (bntaddvec2.at(0) + 1) * sizeof(double) + 200 * sizeof(char);
>>>>>>> 3e143492
        //        auto c = CUDAcommon::getCUDAvars();
        //        c.memincuda += allocmem;
        //        CUDAcommon::cudavars = c;
        //        std::cout<<"Total allocated memory "<<c.memincuda/1024<<endl;
        //        std::cout<<"Memory allocated "<< allocmem/1024<<"Memory freed 0"<<endl;
        //@}
    }
    else{
        blocksnthreadse.push_back(0);
        blocksnthreadse.push_back(0);
        blocksnthreadsez.push_back(0);
        blocksnthreadsez.push_back(0);
        blocksnthreadsf.push_back(0);
        blocksnthreadsf.push_back(0);
    }

}


<<<<<<< HEAD
floatingpoint* BoundaryCylinderRepulsionExpIn::energy(floatingpoint *coord, floatingpoint *f, int *beadSet, floatingpoint *krep, floatingpoint *slen,
                                             int* nintvec, floatingpoint* beListplane, floatingpoint *z,int *params) {
=======
double* BoundaryCylinderRepulsionExpIn::energy(double *coord, double *f, int *beadSet, double *krep, double *slen,
                                             int* nintvec, double* beListplane, double *z,int *params) {
>>>>>>> 3e143492
    //    nvtxRangePushA("E_wait");
    //    CUDAcommon::handleerror(cudaStreamWaitEvent(stream, *(CUDAcommon::getCUDAvars().event), 0));
    //    nvtxRangePop();

    if(blocksnthreadse[1]>0) {

        BoundaryCylinderRepulsionExpenergy<<<blocksnthreadse[0], blocksnthreadse[1], (3 * blocksnthreadse[1]) * sizeof
<<<<<<< HEAD
        (floatingpoint), stream>>>
=======
        (double), stream>>>
>>>>>>> 3e143492
        (coord, f, beadSet, krep, slen, nintvec, beListplane, params, gU_i, z,
         CUDAcommon::getCUDAvars().gculpritID, CUDAcommon::getCUDAvars().gculpritFF,
         CUDAcommon::getCUDAvars().gculpritinteraction, gFF, ginteraction);
        CUDAcommon::handleerror( cudaGetLastError() ,"BoundaryCylinderRepulsionExpenergy", "BoundaryCylinderRepulsionExp.cu");
        //        auto cvars = CUDAcommon::getCUDAvars();
        //        cvars.streamvec.push_back(&stream);
        //        CUDAcommon::cudavars = cvars;
<<<<<<< HEAD
        //        floatingpoint* gpu_Utot = CUDAcommon::getCUDAvars().gpu_energy;
=======
        //        double* gpu_Utot = CUDAcommon::getCUDAvars().gpu_energy;
>>>>>>> 3e143492
        //        addvector<<<1,1,0,stream>>>(gU_i,params, gU_sum, gpu_Utot);
        //        CUDAcommon::handleerror( cudaGetLastError() ,"BoundaryCylinderRepulsionExpenergy", "BoundaryCylinderRepulsionExp.cu");
        //        return gU_sum;
    }

    if(blocksnthreadsez[1]>0) {
        BoundaryCylinderRepulsionExpenergyz << < blocksnthreadsez[0], blocksnthreadsez[1], (6 * blocksnthreadsez[1]) *
<<<<<<< HEAD
        sizeof(floatingpoint), stream>> >(coord, f, beadSet, krep, slen, nintvec,
=======
        sizeof(double), stream>> >(coord, f, beadSet, krep, slen, nintvec,
>>>>>>> 3e143492
                                   beListplane, params, gU_i, z, CUDAcommon::getCUDAvars().gculpritID,
                                   CUDAcommon::getCUDAvars().gculpritFF,
                                   CUDAcommon::getCUDAvars().gculpritinteraction, gFF, ginteraction);
        //        CUDAcommon::handleerror(cudaGetLastError(),"BoundaryCylinderRepulsionExpenergyz", "BoundaryCylinderRepulsionExp.cu");
        //        auto cvars = CUDAcommon::getCUDAvars();
        //        cvars.streamvec.push_back(&stream);
        //        CUDAcommon::cudavars = cvars;
<<<<<<< HEAD
        //        floatingpoint* gpu_Utot = CUDAcommon::getCUDAvars().gpu_energy;
=======
        //        double* gpu_Utot = CUDAcommon::getCUDAvars().gpu_energy;
>>>>>>> 3e143492
        //        addvector<<<1,1,0,stream>>>(gU_i,params, gU_sum, gpu_Utot);
        //        CUDAcommon::handleerror(cudaGetLastError(),"BoundaryCylinderRepulsionExpenergyz", "BoundaryCylinderRepulsionExp.cu");
        //
        //        return gU_sum;
    }
    if(blocksnthreadse[1]<=0 && blocksnthreadsez[1]<=0)
    return NULL;
    else{
        auto cvars = CUDAcommon::getCUDAvars();
        cvars.streamvec.push_back(&stream);
        CUDAcommon::cudavars = cvars;
<<<<<<< HEAD
        floatingpoint* gpu_Utot = CUDAcommon::getCUDAvars().gpu_energy;
        //        addvector<<<1,1,0,stream>>>(gU_i,params, gU_sum, gpu_Utot);
        //        cudaStreamSynchronize(stream);
        //        addvectorred<<<1,200,200*sizeof(floatingpoint),stream>>>(gU_i,params, gU_sum, gpu_Utot);
        //        cudaStreamSynchronize(stream);
        //        std::cout<<"bntaddvec "<<bntaddvec2.at(0)<<" "<<bntaddvec2.at(1)<<" "<<bntaddvec2.at(0)<<" "
        //                ""<<bntaddvec2.at(2)<<" "<<bntaddvec2.at(3)<<endl;
        resetfloatingpointvariableCUDA<<<1,1,0,stream>>>(gU_sum);
        addvectorred2<<<bntaddvec2.at(2),bntaddvec2.at(3), bntaddvec2.at(3) * sizeof(floatingpoint),stream>>>(gU_i,
=======
        double* gpu_Utot = CUDAcommon::getCUDAvars().gpu_energy;
        //        addvector<<<1,1,0,stream>>>(gU_i,params, gU_sum, gpu_Utot);
        //        cudaStreamSynchronize(stream);
        //        addvectorred<<<1,200,200*sizeof(double),stream>>>(gU_i,params, gU_sum, gpu_Utot);
        //        cudaStreamSynchronize(stream);
        //        std::cout<<"bntaddvec "<<bntaddvec2.at(0)<<" "<<bntaddvec2.at(1)<<" "<<bntaddvec2.at(0)<<" "
        //                ""<<bntaddvec2.at(2)<<" "<<bntaddvec2.at(3)<<endl;
        resetdoublevariableCUDA<<<1,1,0,stream>>>(gU_sum);
        addvectorred2<<<bntaddvec2.at(2),bntaddvec2.at(3), bntaddvec2.at(3) * sizeof(double),stream>>>(gU_i,
>>>>>>> 3e143492
                                                                                                       params, gU_sum, gpu_Utot);
        CUDAcommon::handleerror(cudaGetLastError(),"BoundaryCylinderRepulsionExpenergyz", "BoundaryCylinderRepulsionExp.cu");
        return gU_sum;
    }
<<<<<<< HEAD
}
void BoundaryCylinderRepulsionExpIn::forces(floatingpoint *coord, floatingpoint *f, int *beadSet, floatingpoint *krep, floatingpoint *slen,
                                          int* nintvec, floatingpoint* beListplane, int *params) {
    if (blocksnthreadsf[1] > 0) {
        BoundaryCylinderRepulsionExpforces << < blocksnthreadsf[0], blocksnthreadsf[1], (3 * blocksnthreadsf[1]) *
        sizeof(floatingpoint), stream >> >(coord, f, beadSet, krep, slen, nintvec,
                                    beListplane, params);
        auto cvars = CUDAcommon::getCUDAvars();
        cvars.streamvec.push_back(&stream);
        CUDAcommon::cudavars = cvars;
        CUDAcommon::handleerror(cudaGetLastError(),"BoundaryCylinderRepulsionExpforces", "BoundaryCylinderRepulsionExp.cu");
    }
}
void BoundaryCylinderRepulsionExpIn::checkforculprit() {
    CUDAcommon::printculprit("BoundaryCylinderRepulsionIn","BoundaryCylinderRepulsionExpIn");
    Cylinder *c;
    BoundaryElement* be;
    be = BoundaryElement::getBoundaryElements()[CUDAcommon::getCUDAvars().culpritID[1]];
    cout << "Printing the culprit boundary element..." << endl;
    be->printSelf();
    c = Cylinder::getCylinders()[CUDAcommon::getCUDAvars().culpritID[0]];
    cout << "Printing the other culprit structure..." << endl;
    c->printSelf();
    exit(EXIT_FAILURE);
}
#endif



floatingpoint BoundaryCylinderRepulsionExpIn::loadForces(floatingpoint r, floatingpoint kRep, floatingpoint screenLength) {

    floatingpoint R = -r/screenLength + 100.0 / screenLength;

=======
}
void BoundaryCylinderRepulsionExpIn::forces(double *coord, double *f, int *beadSet, double *krep, double *slen,
                                          int* nintvec, double* beListplane, int *params) {
    if (blocksnthreadsf[1] > 0) {
        BoundaryCylinderRepulsionExpforces << < blocksnthreadsf[0], blocksnthreadsf[1], (3 * blocksnthreadsf[1]) *
        sizeof(double), stream >> >(coord, f, beadSet, krep, slen, nintvec,
                                    beListplane, params);
        auto cvars = CUDAcommon::getCUDAvars();
        cvars.streamvec.push_back(&stream);
        CUDAcommon::cudavars = cvars;
        CUDAcommon::handleerror(cudaGetLastError(),"BoundaryCylinderRepulsionExpforces", "BoundaryCylinderRepulsionExp.cu");
    }
}
void BoundaryCylinderRepulsionExpIn::checkforculprit() {
    CUDAcommon::printculprit("BoundaryCylinderRepulsionIn","BoundaryCylinderRepulsionExpIn");
    Cylinder *c;
    BoundaryElement* be;
    be = BoundaryElement::getBoundaryElements()[CUDAcommon::getCUDAvars().culpritID[1]];
    cout << "Printing the culprit boundary element..." << endl;
    be->printSelf();
    c = Cylinder::getCylinders()[CUDAcommon::getCUDAvars().culpritID[0]];
    cout << "Printing the other culprit structure..." << endl;
    c->printSelf();
    exit(EXIT_FAILURE);
}
#endif



double BoundaryCylinderRepulsionExpIn::loadForces(double r, double kRep, double screenLength) {

    double R = -r/screenLength + 100.0 / screenLength;

>>>>>>> 3e143492
    return kRep * exp(R)/screenLength;

}

floatingpoint BoundaryCylinderRepulsionExpIn::energy(floatingpoint *coord, floatingpoint *f, int *beadSet,
                                              floatingpoint *krep, floatingpoint *slen, int *nneighbors) {

    int nb, nc;
    floatingpoint *coord1, R, r;
    floatingpoint U_i, U = 0.0;
    int Cumnc=0;
    auto beList = BoundaryElement::getBoundaryElements();
    nb = beList.size();

    for (int ib = 0; ib < nb; ib++) {

        auto be = beList[ib];
        nc = nneighbors[ib];

        for (int ic = 0; ic < nc; ic++) {

            coord1 = &coord[3 * beadSet[Cumnc + ic]];
            r = be->distance(coord1);

            R = -r / slen[Cumnc + ic] + 100/slen[Cumnc + ic];
            U_i = krep[Cumnc + ic] * exp(R);

            if (fabs(U_i) == numeric_limits<floatingpoint>::infinity()
                || U_i != U_i || U_i < -1.0) {

                cout<<"infinite boundary"<<endl;
                cout<<"U_i "<<U_i<<" krep "<<krep[Cumnc + ic]<<" R "<<R<<endl;

                //set culprit and return
                BoundaryInteractions::_boundaryElementCulprit = be;
                ///TODO
                //BoundaryInteractions::_otherCulprit;

                return -1;
            }
            U += U_i;
        }
        Cumnc += nc;
    }
    return U;
}

floatingpoint BoundaryCylinderRepulsionExpIn::energy(floatingpoint *coord, floatingpoint *f, int *beadSet,
                                              floatingpoint *krep, floatingpoint *slen, int *nneighbors, floatingpoint d) {

    int nb, nc;
    floatingpoint *coord1, R, r, U_i;
    floatingpoint *force1;
    floatingpoint U = 0.0;
    int Cumnc=0;
    auto beList = BoundaryElement::getBoundaryElements();
    nb = beList.size();

    for (int ib = 0; ib < nb; ib++) {

        auto be = beList[ib];
        nc = nneighbors[ib];

        for(int ic = 0; ic < nc; ic++) {

            coord1 = &coord[3 * beadSet[Cumnc + ic]];
            force1 = &f[3 * beadSet[Cumnc + ic]];

            r = be->stretchedDistance(coord1, force1, d);

            R = -r / slen[Cumnc + ic] + 100/slen[Cumnc + ic];

            U_i = krep[Cumnc + ic] * exp(R);

            if(fabs(U_i) == numeric_limits<floatingpoint>::infinity()
               || U_i != U_i || U_i < -1.0) {
                cout<<"infinite boundary z"<<endl;
                cout<<"U_i "<<U_i<<" krep "<<krep[Cumnc + ic]<<" R "<<R<<endl;

                //set culprit and return
                BoundaryInteractions::_boundaryElementCulprit = be;
                ///TODO
                //BoundaryInteractions::_otherCulprit;

                return -1;
            }
            U += U_i;
        }
        Cumnc+=nc;
    }
    return U;
}



void BoundaryCylinderRepulsionExpIn::forces(floatingpoint *coord, floatingpoint *f, int *beadSet,
                                            floatingpoint *krep, floatingpoint *slen, int *nneighbors) {
    int nb, nc;
    floatingpoint *coord1, R, r;
    floatingpoint *force1, f0;
    floatingpoint *F_i;

    auto beList = BoundaryElement::getBoundaryElements();
    nb = beList.size();
    int Cumnc=0;

    for (int ib = 0; ib < nb; ib++) {

        auto be = beList[ib];
        nc = nneighbors[ib];
        for(int ic = 0; ic < nc; ic++) {
            coord1 = &coord[3 * beadSet[ Cumnc + ic]];
            force1 = &f[3 * beadSet[ Cumnc + ic]];
            r = be->distance(coord1);
            auto norm = be->normal(coord1);

            R = -r / slen[Cumnc + ic] + 100/slen[Cumnc + ic];
            f0 = krep[Cumnc + ic] * exp(R)/ slen[Cumnc + ic];
/*            if(isnan(f0)||isinf(f0)||isnan(norm[0])||isinf(norm[0])||isnan(norm[1])
            ||isinf(norm[1])||isnan(norm[2])||isinf(norm[2])){
                cout<<"Culprit is BoundaryCylinderRepulsionExpIn"<<endl;
                cout<<"Forces "<<force1[0]<<" "<<force1[1]<<" "<<force1[2]<<" f0 "
                <<f0<<" norm "<<norm[0]<<" "<<norm[1]<<" "<<norm[2]<<endl;
            }*/
            force1[0] += f0 *norm[0];
            force1[1] += f0 *norm[1];
            force1[2] += f0 *norm[2];

            if(checkNaN_INF(force1, 0, 2)){
                cout<<"Boundary Cylinder ExpIn Force becomes infinite. Printing data " <<endl;

                cout<<"Printing coords"<<endl;
                cout<<coord1[0]<<" "<<coord1[1]<<" "<<coord1[2]<<endl;
                cout<<"Printing force"<<endl;
                cout<<force1[0]<<" "<<force1[1]<<" "<<force1[2]<<endl;
                cout<<"Printing binary Coords"<<endl;
                printvariablebinary(coord1,0,2);
                cout<<"Printing binary Force"<<endl;
                printvariablebinary(force1,0,2);
                exit(EXIT_FAILURE);
            }
        }
        Cumnc+=nc;
    }}<|MERGE_RESOLUTION|>--- conflicted
+++ resolved
@@ -39,11 +39,7 @@
     //Memory alloted
     //@{
     //    size_t allocmem = 0;
-<<<<<<< HEAD
     //    allocmem += (bntaddvec2.at(0) + 1) * sizeof(floatingpoint) + 200 * sizeof(char);
-=======
-    //    allocmem += (bntaddvec2.at(0) + 1) * sizeof(double) + 200 * sizeof(char);
->>>>>>> 3e143492
     //    auto c = CUDAcommon::getCUDAvars();
     //    c.memincuda -= allocmem;
     //    CUDAcommon::cudavars = c;
@@ -86,17 +82,10 @@
         //get addition vars
         bntaddvec2.clear();
         bntaddvec2 = getaddred2bnt(nint);
-<<<<<<< HEAD
         CUDAcommon::handleerror(cudaMalloc((void **) &gU_i, bntaddvec2.at(0)*sizeof(floatingpoint)));
         CUDAcommon::handleerror(cudaMemset(gU_i, 0, bntaddvec2.at(0) * sizeof(floatingpoint)));
         //        CUDAcommon::handleerror(cudaMalloc((void **) &gU_i, nint*sizeof(floatingpoint)));
         CUDAcommon::handleerror(cudaMalloc((void **) &gU_sum, sizeof(floatingpoint)));
-=======
-        CUDAcommon::handleerror(cudaMalloc((void **) &gU_i, bntaddvec2.at(0)*sizeof(double)));
-        CUDAcommon::handleerror(cudaMemset(gU_i, 0, bntaddvec2.at(0) * sizeof(double)));
-        //        CUDAcommon::handleerror(cudaMalloc((void **) &gU_i, nint*sizeof(double)));
-        CUDAcommon::handleerror(cudaMalloc((void **) &gU_sum, sizeof(double)));
->>>>>>> 3e143492
         char a[] = "Boundary Cylinder Repulsion";
         char b[] = "Boundary Cylinder Repulsion Exp";
         CUDAcommon::handleerror(cudaMalloc((void **) &gFF, 100 * sizeof(char)));
@@ -106,11 +95,7 @@
         //Memory alloted
         //@{
         //        size_t allocmem = 0;
-<<<<<<< HEAD
         //        allocmem += (bntaddvec2.at(0) + 1) * sizeof(floatingpoint) + 200 * sizeof(char);
-=======
-        //        allocmem += (bntaddvec2.at(0) + 1) * sizeof(double) + 200 * sizeof(char);
->>>>>>> 3e143492
         //        auto c = CUDAcommon::getCUDAvars();
         //        c.memincuda += allocmem;
         //        CUDAcommon::cudavars = c;
@@ -130,13 +115,8 @@
 }
 
 
-<<<<<<< HEAD
 floatingpoint* BoundaryCylinderRepulsionExpIn::energy(floatingpoint *coord, floatingpoint *f, int *beadSet, floatingpoint *krep, floatingpoint *slen,
                                              int* nintvec, floatingpoint* beListplane, floatingpoint *z,int *params) {
-=======
-double* BoundaryCylinderRepulsionExpIn::energy(double *coord, double *f, int *beadSet, double *krep, double *slen,
-                                             int* nintvec, double* beListplane, double *z,int *params) {
->>>>>>> 3e143492
     //    nvtxRangePushA("E_wait");
     //    CUDAcommon::handleerror(cudaStreamWaitEvent(stream, *(CUDAcommon::getCUDAvars().event), 0));
     //    nvtxRangePop();
@@ -144,11 +124,7 @@
     if(blocksnthreadse[1]>0) {
 
         BoundaryCylinderRepulsionExpenergy<<<blocksnthreadse[0], blocksnthreadse[1], (3 * blocksnthreadse[1]) * sizeof
-<<<<<<< HEAD
         (floatingpoint), stream>>>
-=======
-        (double), stream>>>
->>>>>>> 3e143492
         (coord, f, beadSet, krep, slen, nintvec, beListplane, params, gU_i, z,
          CUDAcommon::getCUDAvars().gculpritID, CUDAcommon::getCUDAvars().gculpritFF,
          CUDAcommon::getCUDAvars().gculpritinteraction, gFF, ginteraction);
@@ -156,11 +132,7 @@
         //        auto cvars = CUDAcommon::getCUDAvars();
         //        cvars.streamvec.push_back(&stream);
         //        CUDAcommon::cudavars = cvars;
-<<<<<<< HEAD
         //        floatingpoint* gpu_Utot = CUDAcommon::getCUDAvars().gpu_energy;
-=======
-        //        double* gpu_Utot = CUDAcommon::getCUDAvars().gpu_energy;
->>>>>>> 3e143492
         //        addvector<<<1,1,0,stream>>>(gU_i,params, gU_sum, gpu_Utot);
         //        CUDAcommon::handleerror( cudaGetLastError() ,"BoundaryCylinderRepulsionExpenergy", "BoundaryCylinderRepulsionExp.cu");
         //        return gU_sum;
@@ -168,11 +140,7 @@
 
     if(blocksnthreadsez[1]>0) {
         BoundaryCylinderRepulsionExpenergyz << < blocksnthreadsez[0], blocksnthreadsez[1], (6 * blocksnthreadsez[1]) *
-<<<<<<< HEAD
         sizeof(floatingpoint), stream>> >(coord, f, beadSet, krep, slen, nintvec,
-=======
-        sizeof(double), stream>> >(coord, f, beadSet, krep, slen, nintvec,
->>>>>>> 3e143492
                                    beListplane, params, gU_i, z, CUDAcommon::getCUDAvars().gculpritID,
                                    CUDAcommon::getCUDAvars().gculpritFF,
                                    CUDAcommon::getCUDAvars().gculpritinteraction, gFF, ginteraction);
@@ -180,11 +148,7 @@
         //        auto cvars = CUDAcommon::getCUDAvars();
         //        cvars.streamvec.push_back(&stream);
         //        CUDAcommon::cudavars = cvars;
-<<<<<<< HEAD
         //        floatingpoint* gpu_Utot = CUDAcommon::getCUDAvars().gpu_energy;
-=======
-        //        double* gpu_Utot = CUDAcommon::getCUDAvars().gpu_energy;
->>>>>>> 3e143492
         //        addvector<<<1,1,0,stream>>>(gU_i,params, gU_sum, gpu_Utot);
         //        CUDAcommon::handleerror(cudaGetLastError(),"BoundaryCylinderRepulsionExpenergyz", "BoundaryCylinderRepulsionExp.cu");
         //
@@ -196,7 +160,6 @@
         auto cvars = CUDAcommon::getCUDAvars();
         cvars.streamvec.push_back(&stream);
         CUDAcommon::cudavars = cvars;
-<<<<<<< HEAD
         floatingpoint* gpu_Utot = CUDAcommon::getCUDAvars().gpu_energy;
         //        addvector<<<1,1,0,stream>>>(gU_i,params, gU_sum, gpu_Utot);
         //        cudaStreamSynchronize(stream);
@@ -206,22 +169,10 @@
         //                ""<<bntaddvec2.at(2)<<" "<<bntaddvec2.at(3)<<endl;
         resetfloatingpointvariableCUDA<<<1,1,0,stream>>>(gU_sum);
         addvectorred2<<<bntaddvec2.at(2),bntaddvec2.at(3), bntaddvec2.at(3) * sizeof(floatingpoint),stream>>>(gU_i,
-=======
-        double* gpu_Utot = CUDAcommon::getCUDAvars().gpu_energy;
-        //        addvector<<<1,1,0,stream>>>(gU_i,params, gU_sum, gpu_Utot);
-        //        cudaStreamSynchronize(stream);
-        //        addvectorred<<<1,200,200*sizeof(double),stream>>>(gU_i,params, gU_sum, gpu_Utot);
-        //        cudaStreamSynchronize(stream);
-        //        std::cout<<"bntaddvec "<<bntaddvec2.at(0)<<" "<<bntaddvec2.at(1)<<" "<<bntaddvec2.at(0)<<" "
-        //                ""<<bntaddvec2.at(2)<<" "<<bntaddvec2.at(3)<<endl;
-        resetdoublevariableCUDA<<<1,1,0,stream>>>(gU_sum);
-        addvectorred2<<<bntaddvec2.at(2),bntaddvec2.at(3), bntaddvec2.at(3) * sizeof(double),stream>>>(gU_i,
->>>>>>> 3e143492
                                                                                                        params, gU_sum, gpu_Utot);
         CUDAcommon::handleerror(cudaGetLastError(),"BoundaryCylinderRepulsionExpenergyz", "BoundaryCylinderRepulsionExp.cu");
         return gU_sum;
     }
-<<<<<<< HEAD
 }
 void BoundaryCylinderRepulsionExpIn::forces(floatingpoint *coord, floatingpoint *f, int *beadSet, floatingpoint *krep, floatingpoint *slen,
                                           int* nintvec, floatingpoint* beListplane, int *params) {
@@ -255,43 +206,8 @@
 
     floatingpoint R = -r/screenLength + 100.0 / screenLength;
 
-=======
-}
-void BoundaryCylinderRepulsionExpIn::forces(double *coord, double *f, int *beadSet, double *krep, double *slen,
-                                          int* nintvec, double* beListplane, int *params) {
-    if (blocksnthreadsf[1] > 0) {
-        BoundaryCylinderRepulsionExpforces << < blocksnthreadsf[0], blocksnthreadsf[1], (3 * blocksnthreadsf[1]) *
-        sizeof(double), stream >> >(coord, f, beadSet, krep, slen, nintvec,
-                                    beListplane, params);
-        auto cvars = CUDAcommon::getCUDAvars();
-        cvars.streamvec.push_back(&stream);
-        CUDAcommon::cudavars = cvars;
-        CUDAcommon::handleerror(cudaGetLastError(),"BoundaryCylinderRepulsionExpforces", "BoundaryCylinderRepulsionExp.cu");
-    }
-}
-void BoundaryCylinderRepulsionExpIn::checkforculprit() {
-    CUDAcommon::printculprit("BoundaryCylinderRepulsionIn","BoundaryCylinderRepulsionExpIn");
-    Cylinder *c;
-    BoundaryElement* be;
-    be = BoundaryElement::getBoundaryElements()[CUDAcommon::getCUDAvars().culpritID[1]];
-    cout << "Printing the culprit boundary element..." << endl;
-    be->printSelf();
-    c = Cylinder::getCylinders()[CUDAcommon::getCUDAvars().culpritID[0]];
-    cout << "Printing the other culprit structure..." << endl;
-    c->printSelf();
-    exit(EXIT_FAILURE);
-}
-#endif
-
-
-
-double BoundaryCylinderRepulsionExpIn::loadForces(double r, double kRep, double screenLength) {
-
-    double R = -r/screenLength + 100.0 / screenLength;
-
->>>>>>> 3e143492
     return kRep * exp(R)/screenLength;
-
+    
 }
 
 floatingpoint BoundaryCylinderRepulsionExpIn::energy(floatingpoint *coord, floatingpoint *f, int *beadSet,
@@ -408,12 +324,6 @@
 
             R = -r / slen[Cumnc + ic] + 100/slen[Cumnc + ic];
             f0 = krep[Cumnc + ic] * exp(R)/ slen[Cumnc + ic];
-/*            if(isnan(f0)||isinf(f0)||isnan(norm[0])||isinf(norm[0])||isnan(norm[1])
-            ||isinf(norm[1])||isnan(norm[2])||isinf(norm[2])){
-                cout<<"Culprit is BoundaryCylinderRepulsionExpIn"<<endl;
-                cout<<"Forces "<<force1[0]<<" "<<force1[1]<<" "<<force1[2]<<" f0 "
-                <<f0<<" norm "<<norm[0]<<" "<<norm[1]<<" "<<norm[2]<<endl;
-            }*/
             force1[0] += f0 *norm[0];
             force1[1] += f0 *norm[1];
             force1[2] += f0 *norm[2];
