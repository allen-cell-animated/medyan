
//------------------------------------------------------------------
//  **MEDYAN** - Simulation Package for the Mechanochemical
//               Dynamics of Active Networks, v3.2.1
//
//  Copyright (2015-2018)  Papoian Lab, University of Maryland
//
//                 ALL RIGHTS RESERVED
//
//  See the MEDYAN web page for more information:
//  http://www.medyan.org
//------------------------------------------------------------------

#include "BoundaryCylinderAttachmentHarmonic.h"
#include "BoundaryCylinderAttachment.h"

#include "Bead.h"

#include "MathFunctions.h"

using namespace mathfunc;

<<<<<<< HEAD
double BoundaryCylinderAttachmentHarmonic::energy(double *coord, int *beadSet,
                                                  double *kattr, double *pins) {
=======
floatingpoint BoundaryCylinderAttachmentHarmonic::energy(floatingpoint *coord, floatingpoint *f, int *beadSet,
                                                  floatingpoint *kattr, floatingpoint *pins) {
>>>>>>> c8a5f36c
    

    int n = BoundaryCylinderAttachment<BoundaryCylinderAttachmentHarmonic>::n;
    int nint = Bead::getPinnedBeads().size();

    floatingpoint *coord1, *pin1, distsq, U_i;
    floatingpoint U = 0;

    for(int i = 0; i < nint; i += 1) {

        coord1 = &coord[3 * beadSet[n * i]];
        pin1 = &pins[3 * beadSet[n * i]];

        distsq = twoPointDistancesquared(coord1, pin1);
        U_i = 0.5 * kattr[i] * distsq;

        if(fabs(U_i) == numeric_limits<floatingpoint>::infinity()
           || U_i != U_i || U_i < -1.0) {

            //set culprit and return
            BoundaryInteractions::_otherCulprit = Bead::getPinnedBeads()[i];

            return -1;
        }

        U += U_i;
    }
    return U;
}

floatingpoint BoundaryCylinderAttachmentHarmonic::energy(floatingpoint *coord, floatingpoint *f, int *beadSet,
                                                  floatingpoint *kattr, floatingpoint *pins, floatingpoint d) {


    int n = BoundaryCylinderAttachment<BoundaryCylinderAttachmentHarmonic>::n;
    int nint = Bead::getPinnedBeads().size();

    floatingpoint *coord1, *pin1, *zero, dist, U_i;
    floatingpoint *force1;
    floatingpoint U = 0;
    zero = new floatingpoint[3]; zero[0] = 0; zero[1] = 0; zero[2] = 0;

    for(int i = 0; i < nint; i += 1) {

        coord1 = &coord[3 * beadSet[n * i]];
        force1 = &f[3 * beadSet[n * i]];

        pin1 = &pins[3 * beadSet[n * i]];

        dist = twoPointDistanceStretched(coord1, force1, pin1, zero, d);
        U_i = 0.5 * kattr[i] * dist * dist;

        if(fabs(U_i) == numeric_limits<floatingpoint>::infinity()
           || U_i != U_i || U_i < -1.0) {

            //set culprit and return
            BoundaryInteractions::_otherCulprit = Bead::getPinnedBeads()[i];

            return -1;
        }

        U += U_i;
    }
    delete zero;
    return U;
}

void BoundaryCylinderAttachmentHarmonic::forces(floatingpoint *coord, floatingpoint *f, int *beadSet,
                                                floatingpoint *kattr, floatingpoint *pins) {
    
    int n = BoundaryCylinderAttachment<BoundaryCylinderAttachmentHarmonic>::n;
    int nint = Bead::getPinnedBeads().size();

    floatingpoint *coord1, *pin1, *dir, dist, f0;
    floatingpoint *force1;
    dir = new floatingpoint[3];

    for(int i = 0; i < nint; i += 1) {

        coord1 = &coord[3 * beadSet[n * i]];
        force1 = &f[3 * beadSet[n * i]];
        pin1 = &pins[3 * beadSet[n * i]];

        dist = twoPointDistance(coord1, pin1);
        if(areEqual(dist, 0.0)) return;

        twoPointDirection(dir, coord1, pin1);
        f0 = kattr[i] * dist;

        force1[0] = f0 * dir[0];
        force1[1] = f0 * dir[1];
        force1[2] = f0 * dir[2];
    }
    delete dir;
}<|MERGE_RESOLUTION|>--- conflicted
+++ resolved
@@ -20,13 +20,8 @@
 
 using namespace mathfunc;
 
-<<<<<<< HEAD
-double BoundaryCylinderAttachmentHarmonic::energy(double *coord, int *beadSet,
-                                                  double *kattr, double *pins) {
-=======
-floatingpoint BoundaryCylinderAttachmentHarmonic::energy(floatingpoint *coord, floatingpoint *f, int *beadSet,
+floatingpoint BoundaryCylinderAttachmentHarmonic::energy(floatingpoint *coord, int *beadSet,
                                                   floatingpoint *kattr, floatingpoint *pins) {
->>>>>>> c8a5f36c
     
 
     int n = BoundaryCylinderAttachment<BoundaryCylinderAttachmentHarmonic>::n;
