
//------------------------------------------------------------------
//  **MEDYAN** - Simulation Package for the Mechanochemical
//               Dynamics of Active Networks, v4.0
//
//  Copyright (2015-2018)  Papoian Lab, University of Maryland
//
//                 ALL RIGHTS RESERVED
//
//  See the MEDYAN web page for more information:
//  http://www.medyan.org
//------------------------------------------------------------------

#include "BoundaryCylinderAttachmentHarmonic.h"
#include "BoundaryCylinderAttachment.h"

#include "Bead.h"

#include "MathFunctions.h"

using namespace mathfunc;

floatingpoint BoundaryCylinderAttachmentHarmonic::energy(
    floatingpoint *coord, int *beadSet,
    floatingpoint *kattr, const std::vector< Vec< 3, floatingpoint > >& pins
) const {
    

    int n = BoundaryCylinderAttachment<BoundaryCylinderAttachmentHarmonic>::n;
    int nint = Bead::getPinnedBeads().size();

    floatingpoint U_i;
    floatingpoint U = 0;

    for(int i = 0; i < nint; i += 1) {

<<<<<<< HEAD
        const auto coord1 = makeRefVec< 3, floatingpoint >(coord + beadSet[n * i]);
=======
        const auto coord1 = makeRefVec< 3 >(coord + beadSet[n * i]);
>>>>>>> f0ee86c2

        const auto distsq = distance2(coord1, pins[i]);
        U_i = 0.5 * kattr[i] * distsq;

        if(fabs(U_i) == numeric_limits<floatingpoint>::infinity()
           || U_i != U_i || U_i < -1.0) {

            //set culprit and return
            BoundaryInteractions::_otherCulprit = Bead::getPinnedBeads()[i];

            return -1;
        }

        U += U_i;
    }
    return U;
}

floatingpoint BoundaryCylinderAttachmentHarmonic::energy(floatingpoint *coord, floatingpoint *f, int *beadSet,
                                                  floatingpoint *kattr, floatingpoint *pins, floatingpoint d) {


    int n = BoundaryCylinderAttachment<BoundaryCylinderAttachmentHarmonic>::n;
    int nint = Bead::getPinnedBeads().size();

    floatingpoint *coord1, *pin1, *zero, dist, U_i;
    floatingpoint *force1;
    floatingpoint U = 0;
    zero = new floatingpoint[3]; zero[0] = 0; zero[1] = 0; zero[2] = 0;

    for(int i = 0; i < nint; i += 1) {

        coord1 = &coord[beadSet[n * i]];
        force1 = &f[beadSet[n * i]];

        pin1 = &pins[beadSet[n * i]];

        dist = twoPointDistanceStretched(coord1, force1, pin1, zero, d);
        U_i = 0.5 * kattr[i] * dist * dist;

        if(fabs(U_i) == numeric_limits<floatingpoint>::infinity()
           || U_i != U_i || U_i < -1.0) {

            //set culprit and return
            BoundaryInteractions::_otherCulprit = Bead::getPinnedBeads()[i];

            return -1;
        }

        U += U_i;
    }
    delete zero;
    return U;
}

void BoundaryCylinderAttachmentHarmonic::forces(
    floatingpoint *coord, floatingpoint *f, int *beadSet,
    floatingpoint *kattr, const std::vector< Vec< 3, floatingpoint > >& pins
) const {
    
    int n = BoundaryCylinderAttachment<BoundaryCylinderAttachmentHarmonic>::n;
    int nint = Bead::getPinnedBeads().size();

    for(int i = 0; i < nint; i += 1) {

<<<<<<< HEAD
        const auto coord1 = makeRefVec< 3, floatingpoint >(coord + beadSet[n * i]);
        auto       force1 = makeRefVec< 3, floatingpoint >(f     + beadSet[n * i]);
=======
        const auto coord1 = makeRefVec< 3 >(coord + beadSet[n * i]);
        auto       force1 = makeRefVec< 3 >(f     + beadSet[n * i]);
>>>>>>> f0ee86c2

        force1 += kattr[i] * (pins[i] - coord1);
    }
}<|MERGE_RESOLUTION|>--- conflicted
+++ resolved
@@ -34,11 +34,7 @@
 
     for(int i = 0; i < nint; i += 1) {
 
-<<<<<<< HEAD
-        const auto coord1 = makeRefVec< 3, floatingpoint >(coord + beadSet[n * i]);
-=======
         const auto coord1 = makeRefVec< 3 >(coord + beadSet[n * i]);
->>>>>>> f0ee86c2
 
         const auto distsq = distance2(coord1, pins[i]);
         U_i = 0.5 * kattr[i] * distsq;
@@ -104,13 +100,8 @@
 
     for(int i = 0; i < nint; i += 1) {
 
-<<<<<<< HEAD
-        const auto coord1 = makeRefVec< 3, floatingpoint >(coord + beadSet[n * i]);
-        auto       force1 = makeRefVec< 3, floatingpoint >(f     + beadSet[n * i]);
-=======
         const auto coord1 = makeRefVec< 3 >(coord + beadSet[n * i]);
         auto       force1 = makeRefVec< 3 >(f     + beadSet[n * i]);
->>>>>>> f0ee86c2
 
         force1 += kattr[i] * (pins[i] - coord1);
     }
