
//------------------------------------------------------------------
//  **MEDYAN** - Simulation Package for the Mechanochemical
//               Dynamics of Active Networks, v3.2.1
//
//  Copyright (2015-2018)  Papoian Lab, University of Maryland
//
//                 ALL RIGHTS RESERVED
//
//  See the MEDYAN web page for more information:
//  http://www.medyan.org
//------------------------------------------------------------------

#include "BoundaryCylinderAttachmentHarmonic.h"
#include "BoundaryCylinderAttachment.h"

#include "Bead.h"

#include "MathFunctions.h"

using namespace mathfunc;

<<<<<<< HEAD
double BoundaryCylinderAttachmentHarmonic::energy(Bead* b, double kAttr, bool stretched) {
    
    double dist = twoPointDistance(stretched ? b->getCoordinate<true>() : b->getCoordinate<false>(), b->pinnedPosition);
    return 0.5 * kAttr * dist * dist;
=======
double BoundaryCylinderAttachmentHarmonic::energy(double *coord, int *beadSet,
                                                  double *kattr, double *pins) {
    

    int n = BoundaryCylinderAttachment<BoundaryCylinderAttachmentHarmonic>::n;
    int nint = Bead::getPinnedBeads().size();

    double *coord1, *pin1, distsq, U_i;
    double U = 0.0;

    for(int i = 0; i < nint; i += 1) {

        coord1 = &coord[3 * beadSet[n * i]];
        pin1 = &pins[3 * beadSet[n * i]];

        distsq = twoPointDistancesquared(coord1, pin1);
        U_i = 0.5 * kattr[i] * distsq;

        if(fabs(U_i) == numeric_limits<double>::infinity()
           || U_i != U_i || U_i < -1.0) {

            //set culprit and return
            BoundaryInteractions::_otherCulprit = Bead::getPinnedBeads()[i];

            return -1;
        }

        U += U_i;
    }
    return U;
>>>>>>> 945d73c6
}

double BoundaryCylinderAttachmentHarmonic::energy(double *coord, double *f, int *beadSet,
                                                  double *kattr, double *pins, double d) {


    int n = BoundaryCylinderAttachment<BoundaryCylinderAttachmentHarmonic>::n;
    int nint = Bead::getPinnedBeads().size();

    double *coord1, *pin1, *force1, *zero, dist, U_i;
    double U = 0.0;
    zero = new double[3]; zero[0] = 0; zero[1] = 0; zero[2] = 0;

    for(int i = 0; i < nint; i += 1) {

        coord1 = &coord[3 * beadSet[n * i]];
        force1 = &f[3 * beadSet[n * i]];

        pin1 = &pins[3 * beadSet[n * i]];

        dist = twoPointDistanceStretched(coord1, force1, pin1, zero, d);
        U_i = 0.5 * kattr[i] * dist * dist;

        if(fabs(U_i) == numeric_limits<double>::infinity()
           || U_i != U_i || U_i < -1.0) {

            //set culprit and return
            BoundaryInteractions::_otherCulprit = Bead::getPinnedBeads()[i];

            return -1;
        }

        U += U_i;
    }
    delete zero;
    return U;
}

void BoundaryCylinderAttachmentHarmonic::forces(double *coord, double *f, int *beadSet,
                                                double *kattr, double *pins) {
    
    int n = BoundaryCylinderAttachment<BoundaryCylinderAttachmentHarmonic>::n;
    int nint = Bead::getPinnedBeads().size();

    double *coord1, *pin1, *force1, *dir, dist, f0;
    dir = new double[3];

    for(int i = 0; i < nint; i += 1) {

        coord1 = &coord[3 * beadSet[n * i]];
        force1 = &f[3 * beadSet[n * i]];
        pin1 = &pins[3 * beadSet[n * i]];

        dist = twoPointDistance(coord1, pin1);
        if(areEqual(dist, 0.0)) return;

        twoPointDirection(dir, coord1, pin1);
        f0 = kattr[i] * dist;

        force1[0] = f0 * dir[0];
        force1[1] = f0 * dir[1];
        force1[2] = f0 * dir[2];
    }
    delete dir;
}<|MERGE_RESOLUTION|>--- conflicted
+++ resolved
@@ -20,12 +20,6 @@
 
 using namespace mathfunc;
 
-<<<<<<< HEAD
-double BoundaryCylinderAttachmentHarmonic::energy(Bead* b, double kAttr, bool stretched) {
-    
-    double dist = twoPointDistance(stretched ? b->getCoordinate<true>() : b->getCoordinate<false>(), b->pinnedPosition);
-    return 0.5 * kAttr * dist * dist;
-=======
 double BoundaryCylinderAttachmentHarmonic::energy(double *coord, int *beadSet,
                                                   double *kattr, double *pins) {
     
@@ -56,7 +50,6 @@
         U += U_i;
     }
     return U;
->>>>>>> 945d73c6
 }
 
 double BoundaryCylinderAttachmentHarmonic::energy(double *coord, double *f, int *beadSet,
