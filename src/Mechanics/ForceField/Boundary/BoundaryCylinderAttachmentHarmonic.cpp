
//------------------------------------------------------------------
//  **MEDYAN** - Simulation Package for the Mechanochemical
//               Dynamics of Active Networks, v3.2.1
//
//  Copyright (2015-2018)  Papoian Lab, University of Maryland
//
//                 ALL RIGHTS RESERVED
//
//  See the MEDYAN web page for more information:
//  http://www.medyan.org
//------------------------------------------------------------------

#include "BoundaryCylinderAttachmentHarmonic.h"
#include "BoundaryCylinderAttachment.h"

#include "Bead.h"

#include "MathFunctions.h"

using namespace mathfunc;

floatingpoint BoundaryCylinderAttachmentHarmonic::energy(floatingpoint *coord, floatingpoint *f, int *beadSet,
                                                  floatingpoint *kattr, floatingpoint *pins) {
    

    int n = BoundaryCylinderAttachment<BoundaryCylinderAttachmentHarmonic>::n;
    int nint = Bead::getPinnedBeads().size();

<<<<<<< HEAD
    floatingpoint *coord1, *pin1, dist, U_i;
    floatingpoint U = 0;
=======
    double *coord1, *pin1, distsq, U_i;
    double U = 0.0;
>>>>>>> 3e143492

    for(int i = 0; i < nint; i += 1) {

        coord1 = &coord[3 * beadSet[n * i]];
        pin1 = &pins[3 * beadSet[n * i]];

        distsq = twoPointDistancesquared(coord1, pin1);
        U_i = 0.5 * kattr[i] * distsq;

        if(fabs(U_i) == numeric_limits<floatingpoint>::infinity()
           || U_i != U_i || U_i < -1.0) {

            //set culprit and return
            BoundaryInteractions::_otherCulprit = Bead::getPinnedBeads()[i];

            return -1;
        }

        U += U_i;
    }
    return U;
}

floatingpoint BoundaryCylinderAttachmentHarmonic::energy(floatingpoint *coord, floatingpoint *f, int *beadSet,
                                                  floatingpoint *kattr, floatingpoint *pins, floatingpoint d) {


    int n = BoundaryCylinderAttachment<BoundaryCylinderAttachmentHarmonic>::n;
    int nint = Bead::getPinnedBeads().size();

<<<<<<< HEAD
    floatingpoint *coord1, *pin1, *zero, dist, U_i;
    floatingpoint *force1;
    floatingpoint U = 0;
    zero = new floatingpoint[3]; zero[0] = 0; zero[1] = 0; zero[2] = 0;
=======
    double *coord1, *pin1, *force1, *zero, dist, U_i;
    double U = 0.0;
    zero = new double[3]; zero[0] = 0; zero[1] = 0; zero[2] = 0;
>>>>>>> 3e143492

    for(int i = 0; i < nint; i += 1) {

        coord1 = &coord[3 * beadSet[n * i]];
        force1 = &f[3 * beadSet[n * i]];

        pin1 = &pins[3 * beadSet[n * i]];

        dist = twoPointDistanceStretched(coord1, force1, pin1, zero, d);
        U_i = 0.5 * kattr[i] * dist * dist;

        if(fabs(U_i) == numeric_limits<floatingpoint>::infinity()
           || U_i != U_i || U_i < -1.0) {

            //set culprit and return
            BoundaryInteractions::_otherCulprit = Bead::getPinnedBeads()[i];

            return -1;
        }

        U += U_i;
    }
    delete zero;
    return U;
}

void BoundaryCylinderAttachmentHarmonic::forces(floatingpoint *coord, floatingpoint *f, int *beadSet,
                                                floatingpoint *kattr, floatingpoint *pins) {
    
    int n = BoundaryCylinderAttachment<BoundaryCylinderAttachmentHarmonic>::n;
    int nint = Bead::getPinnedBeads().size();

    floatingpoint *coord1, *pin1, *dir, dist, f0;
    floatingpoint *force1;
    dir = new floatingpoint[3];

    for(int i = 0; i < nint; i += 1) {

        coord1 = &coord[3 * beadSet[n * i]];
        force1 = &f[3 * beadSet[n * i]];
        pin1 = &pins[3 * beadSet[n * i]];

        dist = twoPointDistance(coord1, pin1);
        if(areEqual(dist, 0.0)) return;

        twoPointDirection(dir, coord1, pin1);
        f0 = kattr[i] * dist;

        force1[0] = f0 * dir[0];
        force1[1] = f0 * dir[1];
        force1[2] = f0 * dir[2];
    }
    delete dir;
}<|MERGE_RESOLUTION|>--- conflicted
+++ resolved
@@ -27,13 +27,8 @@
     int n = BoundaryCylinderAttachment<BoundaryCylinderAttachmentHarmonic>::n;
     int nint = Bead::getPinnedBeads().size();
 
-<<<<<<< HEAD
-    floatingpoint *coord1, *pin1, dist, U_i;
+    floatingpoint *coord1, *pin1, distsq, U_i;
     floatingpoint U = 0;
-=======
-    double *coord1, *pin1, distsq, U_i;
-    double U = 0.0;
->>>>>>> 3e143492
 
     for(int i = 0; i < nint; i += 1) {
 
@@ -64,16 +59,10 @@
     int n = BoundaryCylinderAttachment<BoundaryCylinderAttachmentHarmonic>::n;
     int nint = Bead::getPinnedBeads().size();
 
-<<<<<<< HEAD
     floatingpoint *coord1, *pin1, *zero, dist, U_i;
     floatingpoint *force1;
     floatingpoint U = 0;
     zero = new floatingpoint[3]; zero[0] = 0; zero[1] = 0; zero[2] = 0;
-=======
-    double *coord1, *pin1, *force1, *zero, dist, U_i;
-    double U = 0.0;
-    zero = new double[3]; zero[0] = 0; zero[1] = 0; zero[2] = 0;
->>>>>>> 3e143492
 
     for(int i = 0; i < nint; i += 1) {
 
