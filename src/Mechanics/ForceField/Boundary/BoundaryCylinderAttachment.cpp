
//------------------------------------------------------------------
//  **MEDYAN** - Simulation Package for the Mechanochemical
//               Dynamics of Active Networks, v3.2.1
//
//  Copyright (2015-2018)  Papoian Lab, University of Maryland
//
//                 ALL RIGHTS RESERVED
//
//  See the MEDYAN web page for more information:
//  http://www.medyan.org
//------------------------------------------------------------------

#include "BoundaryCylinderAttachment.h"

#include "BoundaryCylinderAttachmentHarmonic.h"
#include "BoundaryElement.h"

#include "Bubble.h"
#include "Bead.h"

template <class BAttachmentInteractionType>
<<<<<<< HEAD
double BoundaryCylinderAttachment<BAttachmentInteractionType>::computeEnergy(bool stretched) {
    
    double U = 0.0;
    double U_i=0.0;
=======
void BoundaryCylinderAttachment<BAttachmentInteractionType>::vectorize() {
>>>>>>> 945d73c6
    
    //first coord in beadset is bead, then pin position
    beadSet = new int[Bead::getPinnedBeads().size()];
    kattr = new double[Bead::getPinnedBeads().size()];
    
    int i = 0;
    for(auto b : Bead::getPinnedBeads()) {
<<<<<<< HEAD
    
        double kAttr = SysParams::Mechanics().pinK;
            
        U_i =  _FFType.energy(b, kAttr, stretched);
            
        if(fabs(U_i) == numeric_limits<double>::infinity()
           || U_i != U_i || U_i < -1.0) {
                
            //set culprits and return
            _otherCulprit = b;
                
            return -1;
        }
        else
        U += U_i;
=======

        beadSet[n * i] = b->getIndex();
        kattr[n * i] = SysParams::Mechanics().pinK;

        pins[3 * (n * i)] = b->getPinPosition()[0];
        pins[3 * (n * i) + 1] = b->getPinPosition()[1];
        pins[3 * (n * i) + 2] = b->getPinPosition()[2];

        i++;
>>>>>>> 945d73c6
    }
}

template <class BAttachmentInteractionType>
void BoundaryCylinderAttachment<BAttachmentInteractionType>::deallocate() {

    delete beadSet;
    delete kattr;
    delete pins;
}

template <class BAttachmentInteractionType>
double BoundaryCylinderAttachment<BAttachmentInteractionType>::computeEnergy(double *coord) {

    return _FFType.energy(coord, beadSet, kattr, pins);

}

template <class BAttachmentInteractionType>
void BoundaryCylinderAttachment<BAttachmentInteractionType>::computeForces(double *coord, double *f) {

    _FFType.forces(coord, f, beadSet, kattr, pins);
}

///Template specializations
<<<<<<< HEAD
template double BoundaryCylinderAttachment<BoundaryCylinderAttachmentHarmonic>::computeEnergy(bool stretched);
template void BoundaryCylinderAttachment<BoundaryCylinderAttachmentHarmonic>::computeForces();
template void BoundaryCylinderAttachment<BoundaryCylinderAttachmentHarmonic>::computeForcesAux();
=======
template double BoundaryCylinderAttachment<BoundaryCylinderAttachmentHarmonic>::computeEnergy(double *coord);
template void BoundaryCylinderAttachment<BoundaryCylinderAttachmentHarmonic>::computeForces(double *coord, double *f);
template void BoundaryCylinderAttachment<BoundaryCylinderAttachmentHarmonic>::vectorize();
template void BoundaryCylinderAttachment<BoundaryCylinderAttachmentHarmonic>::deallocate();
>>>>>>> 945d73c6
<|MERGE_RESOLUTION|>--- conflicted
+++ resolved
@@ -20,14 +20,7 @@
 #include "Bead.h"
 
 template <class BAttachmentInteractionType>
-<<<<<<< HEAD
-double BoundaryCylinderAttachment<BAttachmentInteractionType>::computeEnergy(bool stretched) {
-    
-    double U = 0.0;
-    double U_i=0.0;
-=======
 void BoundaryCylinderAttachment<BAttachmentInteractionType>::vectorize() {
->>>>>>> 945d73c6
     
     //first coord in beadset is bead, then pin position
     beadSet = new int[Bead::getPinnedBeads().size()];
@@ -35,23 +28,6 @@
     
     int i = 0;
     for(auto b : Bead::getPinnedBeads()) {
-<<<<<<< HEAD
-    
-        double kAttr = SysParams::Mechanics().pinK;
-            
-        U_i =  _FFType.energy(b, kAttr, stretched);
-            
-        if(fabs(U_i) == numeric_limits<double>::infinity()
-           || U_i != U_i || U_i < -1.0) {
-                
-            //set culprits and return
-            _otherCulprit = b;
-                
-            return -1;
-        }
-        else
-        U += U_i;
-=======
 
         beadSet[n * i] = b->getIndex();
         kattr[n * i] = SysParams::Mechanics().pinK;
@@ -61,7 +37,6 @@
         pins[3 * (n * i) + 2] = b->getPinPosition()[2];
 
         i++;
->>>>>>> 945d73c6
     }
 }
 
@@ -87,13 +62,7 @@
 }
 
 ///Template specializations
-<<<<<<< HEAD
-template double BoundaryCylinderAttachment<BoundaryCylinderAttachmentHarmonic>::computeEnergy(bool stretched);
-template void BoundaryCylinderAttachment<BoundaryCylinderAttachmentHarmonic>::computeForces();
-template void BoundaryCylinderAttachment<BoundaryCylinderAttachmentHarmonic>::computeForcesAux();
-=======
 template double BoundaryCylinderAttachment<BoundaryCylinderAttachmentHarmonic>::computeEnergy(double *coord);
 template void BoundaryCylinderAttachment<BoundaryCylinderAttachmentHarmonic>::computeForces(double *coord, double *f);
 template void BoundaryCylinderAttachment<BoundaryCylinderAttachmentHarmonic>::vectorize();
-template void BoundaryCylinderAttachment<BoundaryCylinderAttachmentHarmonic>::deallocate();
->>>>>>> 945d73c6
+template void BoundaryCylinderAttachment<BoundaryCylinderAttachmentHarmonic>::deallocate();