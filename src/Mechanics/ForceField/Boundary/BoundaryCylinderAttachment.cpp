
//------------------------------------------------------------------
//  **MEDYAN** - Simulation Package for the Mechanochemical
//               Dynamics of Active Networks, v3.2.1
//
//  Copyright (2015-2018)  Papoian Lab, University of Maryland
//
//                 ALL RIGHTS RESERVED
//
//  See the MEDYAN web page for more information:
//  http://www.medyan.org
//------------------------------------------------------------------

#include "BoundaryCylinderAttachment.h"

#include "BoundaryCylinderAttachmentHarmonic.h"
#include "BoundaryElement.h"

#include "Bubble.h"
#include "Bead.h"

template <class BAttachmentInteractionType>
<<<<<<< HEAD
void BoundaryCylinderAttachment<BAttachmentInteractionType>::vectorize() {
=======
double BoundaryCylinderAttachment<BAttachmentInteractionType>::computeEnergy(double d) {
    
    double U = 0.0;
    double U_i=0.0;
>>>>>>> 16621eab
    
    //first coord in beadset is bead, then pin position
    beadSet = new int[Bead::getPinnedBeads().size()];
    kattr = new double[Bead::getPinnedBeads().size()];
    
    int i = 0;
    for(auto b : Bead::getPinnedBeads()) {

        beadSet[n * i] = b->_dbIndex;
        kattr[n * i] = SysParams::Mechanics().pinK;

        pins[3 * (n * i)] = b->getPinPosition()[0];
        pins[3 * (n * i) + 1] = b->getPinPosition()[1];
        pins[3 * (n * i) + 2] = b->getPinPosition()[2];

        i++;
    }
}

template <class BAttachmentInteractionType>
void BoundaryCylinderAttachment<BAttachmentInteractionType>::deallocate() {

    delete beadSet;
    delete kattr;
    delete pins;
}

template <class BAttachmentInteractionType>
double BoundaryCylinderAttachment<BAttachmentInteractionType>::computeEnergy(double *coord, double *f, double d) {


    double U;

    if (d == 0.0)
        U =  _FFType.energy(coord, f, beadSet, kattr, pins);
    else
        U =  _FFType.energy(coord, f, beadSet, kattr, pins, d);

    return U;
}

template <class BAttachmentInteractionType>
void BoundaryCylinderAttachment<BAttachmentInteractionType>::computeForces(double *coord, double *f) {

    _FFType.forces(coord, f, beadSet, kattr, pins);
}

///Template specializations
template double BoundaryCylinderAttachment<BoundaryCylinderAttachmentHarmonic>::computeEnergy(double *coord, double *f, double d);
template void BoundaryCylinderAttachment<BoundaryCylinderAttachmentHarmonic>::computeForces(double *coord, double *f);
template void BoundaryCylinderAttachment<BoundaryCylinderAttachmentHarmonic>::vectorize();
template void BoundaryCylinderAttachment<BoundaryCylinderAttachmentHarmonic>::deallocate();<|MERGE_RESOLUTION|>--- conflicted
+++ resolved
@@ -20,14 +20,7 @@
 #include "Bead.h"
 
 template <class BAttachmentInteractionType>
-<<<<<<< HEAD
 void BoundaryCylinderAttachment<BAttachmentInteractionType>::vectorize() {
-=======
-double BoundaryCylinderAttachment<BAttachmentInteractionType>::computeEnergy(double d) {
-    
-    double U = 0.0;
-    double U_i=0.0;
->>>>>>> 16621eab
     
     //first coord in beadset is bead, then pin position
     beadSet = new int[Bead::getPinnedBeads().size()];
