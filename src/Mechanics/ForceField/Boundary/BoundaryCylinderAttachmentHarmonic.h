--- conflicted
+++ resolved
@@ -26,17 +26,10 @@
 class BoundaryCylinderAttachmentHarmonic {
     
 public:
-<<<<<<< HEAD
-    double energy(double *coord, int *beadSet,
-                  double *kattr, double *pins);
-    double energy(double *coord, double *f, int *beadSet,
-                  double *kattr, double *pins, double d);
-=======
-    floatingpoint energy(floatingpoint *coord, floatingpoint *f, int *beadSet,
+    floatingpoint energy(floatingpoint *coord, int *beadSet,
                   floatingpoint *kattr, floatingpoint *pins);
     floatingpoint energy(floatingpoint *coord, floatingpoint *f, int *beadSet,
                   floatingpoint *kattr, floatingpoint *pins, floatingpoint d);
->>>>>>> c8a5f36c
     
     void forces(floatingpoint *coord, floatingpoint *f, int *beadSet,
                 floatingpoint *kattr, floatingpoint *pins);
