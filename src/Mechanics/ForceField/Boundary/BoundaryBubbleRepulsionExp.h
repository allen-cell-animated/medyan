
//------------------------------------------------------------------
//  **MEDYAN** - Simulation Package for the Mechanochemical
//               Dynamics of Active Networks, v3.2.1
//
//  Copyright (2015-2018)  Papoian Lab, University of Maryland
//
//                 ALL RIGHTS RESERVED
//
//  See the MEDYAN web page for more information:
//  http://www.medyan.org
//------------------------------------------------------------------

#ifndef MEDYAN_BoundaryBubbleRepulsionExp_h
#define MEDYAN_BoundaryBubbleRepulsionExp_h

#include <vector>
#include <cmath>

#include "common.h"

//FORWARD DECLARATIONS
class Bead;
class BoundaryElement;

/// A exponential repulsive potential used by the BoundaryBubbleRepulsion template.
class BoundaryBubbleRepulsionExp {
    
public:
<<<<<<< HEAD
    double energy(double *coord, int *beadSet,
                  double *krep, double *slen, int *nneighbors);
    
    double energy(double *coord, double *f, int *beadSet,
                  double *krep, double *slen, int *nnneighbors, double d);
    
    void forces(double *coord, double *f, int *beadSet,
                double *krep, double *slen, int *nneighbors);
=======
    floatingpoint energy(floatingpoint *coord, floatingpoint *f, int *beadSet,
                  floatingpoint *krep, floatingpoint *slen, int *nneighbors);

    floatingpoint energy(floatingpoint *coord, floatingpoint *f, int *beadSet,
                  floatingpoint *krep, floatingpoint *slen, int *nnneighbors, floatingpoint d);

    void forces(floatingpoint *coord, floatingpoint *f, int *beadSet,
                floatingpoint *krep, floatingpoint *slen, int *nneighbors);
>>>>>>> c8a5f36c

};

#endif<|MERGE_RESOLUTION|>--- conflicted
+++ resolved
@@ -27,25 +27,14 @@
 class BoundaryBubbleRepulsionExp {
     
 public:
-<<<<<<< HEAD
-    double energy(double *coord, int *beadSet,
-                  double *krep, double *slen, int *nneighbors);
+    floatingpoint energy(floatingpoint *coord, int *beadSet,
+                  floatingpoint *krep, floatingpoint *slen, int *nneighbors);
     
-    double energy(double *coord, double *f, int *beadSet,
-                  double *krep, double *slen, int *nnneighbors, double d);
-    
-    void forces(double *coord, double *f, int *beadSet,
-                double *krep, double *slen, int *nneighbors);
-=======
-    floatingpoint energy(floatingpoint *coord, floatingpoint *f, int *beadSet,
-                  floatingpoint *krep, floatingpoint *slen, int *nneighbors);
-
     floatingpoint energy(floatingpoint *coord, floatingpoint *f, int *beadSet,
                   floatingpoint *krep, floatingpoint *slen, int *nnneighbors, floatingpoint d);
-
+    
     void forces(floatingpoint *coord, floatingpoint *f, int *beadSet,
                 floatingpoint *krep, floatingpoint *slen, int *nneighbors);
->>>>>>> c8a5f36c
 
 };
 
