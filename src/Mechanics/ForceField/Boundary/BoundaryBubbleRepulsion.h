--- conflicted
+++ resolved
@@ -53,11 +53,7 @@
         _neighborList = new BoundaryBubbleNL(SysParams::Boundaries().BoundaryCutoff);
     }
     
-<<<<<<< HEAD
-    virtual double computeEnergy(bool stretched) override;
-=======
     virtual double computeEnergy(double *coord) override;
->>>>>>> 945d73c6
    
     virtual void computeForces(double *coord, double *f);
     //virtual void computeForcesAux();
