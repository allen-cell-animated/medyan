
//------------------------------------------------------------------
//  **MEDYAN** - Simulation Package for the Mechanochemical
//               Dynamics of Active Networks, v3.2.1
//
//  Copyright (2015-2018)  Papoian Lab, University of Maryland
//
//                 ALL RIGHTS RESERVED
//
//  See the MEDYAN web page for more information:
//  http://www.medyan.org
//------------------------------------------------------------------

#include "BoundaryCylinderRepulsionIn.h"

#include "BoundaryCylinderRepulsionExpIn.h"
#include "BoundaryElement.h"
#include "BoundaryElementImpl.h"

#include "Bead.h"
#include "Cylinder.h"

#include "MathFunctions.h"
#include "cross_check.h"
//TODO
//CUDA is not implemented
#ifdef CUDAACCL
#include "CUDAcommon.h"
#include "BoundaryCylinderRepulsionCUDA.h"
#endif
#include "CGMethod.h"
#ifdef CUDAACCL
#include "nvToolsExt.h"
#endif

using namespace mathfunc;

template <class BRepulsionInteractionType>
void BoundaryCylinderRepulsionIn<BRepulsionInteractionType>::vectorize() {

    //count interactions
    nint = 0;
    for (auto be: BoundaryElement::getBoundaryElements())
    {
        for(auto &c : _neighborList->getNeighbors(be))
        {
            if(c->isMinusEnd()) nint++;
            nint++;
        }
    }

    beadSet = new int[n * nint];
    krep = new floatingpoint[nint];
    slen = new floatingpoint[nint];
    auto beList = BoundaryElement::getBoundaryElements();

    int nbe = BoundaryElement::getBoundaryElements().size();
    int i = 0;
    int ni = 0;
    int bindex = 0;

    nneighbors = new int[nbe];//stores number of interactions per boundary element.
    floatingpoint *beListplane;
    int *nintvec;
    beListplane = new floatingpoint[4 * nbe];
    nintvec = new int[nbe];//stores cumulative number of nneighbors.

    int cumnn=0;
    for (i = 0; i < nbe; i++) {

        auto be = BoundaryElement::getBoundaryElements()[i];//beList[i];
        auto nn = _neighborList->getNeighbors(be).size();

        nneighbors[i] = 0;
        auto idx = 0;

        for (ni = 0; ni < nn; ni++) {
//            auto check=false;
//            auto neighbor = _neighborList->getNeighbors(be)[ni];
            /*std::cout<<"Boundary with cindex "<<neighbor->_dcIndex<<" and ID "
                    ""<<neighbor->getID()<<" with bindices "<<neighbor->getFirstBead()
                    ->_dbIndex<<" "<<neighbor->getSecondBead()->_dbIndex<<endl;*/
            if(_neighborList->getNeighbors(be)[ni]->isMinusEnd())
            {
                bindex = _neighborList->getNeighbors(be)[ni]->getFirstBead()->_dbIndex;
                beadSet[cumnn+idx] = bindex;
                krep[cumnn+idx] = be->getRepulsionConst();
                slen[cumnn+idx] = be->getScreeningLength();
                idx++;
            }
            bindex = _neighborList->getNeighbors(be)[ni]->getSecondBead()->_dbIndex;
            beadSet[cumnn+idx] = bindex;
            krep[cumnn+idx] = be->getRepulsionConst();
            slen[cumnn+idx] = be->getScreeningLength();
            idx++;


//            if (_neighborList->getNeighbors(be)[ni]->isPlusEnd())
//            {bindex = _neighborList->getNeighbors(be)[ni]->getSecondBead()->_dbIndex;check=true;}
//            else if(_neighborList->getNeighbors(be)[ni]->isMinusEnd())
//            {bindex = _neighborList->getNeighbors(be)[ni]->getFirstBead()->_dbIndex;check=true;}
//                if(check){
//                    beadSet[cumnn+idx] = bindex;
//                    krep[cumnn+idx] = be->getRepulsionConst();
//                    slen[cumnn+idx] = be->getScreeningLength();
//                    idx++;
//                }
        }
        nneighbors[i]=idx;
        cumnn+=idx;
        nintvec[i] = cumnn;
#ifdef CUDAACCL
        if(dynamic_cast<PlaneBoundaryElement*>(beList[i])) {
            floatingpoint *x = new floatingpoint[4];
            beList[i]->elementeqn(x);
            beListplane[4 * i] = x[0];
            beListplane[4 * i +1] = x[1];
            beListplane[4 * i +2] = x[2];
            beListplane[4 * i +3] = x[3];
            delete [] x;
        }
        else{
            cout<<"CUDA cannot handle non-plane type boundaries. Exiting..."<<endl;
            exit(EXIT_FAILURE);
        }
#endif
    }

#ifdef CUDAACCL
    #ifdef CUDATIMETRACK
    chrono::high_resolution_clock::time_point tbegin, tend;
    tbegin = chrono::high_resolution_clock::now();
#endif
    //CUDA stream create
    if(stream == NULL || !(CUDAcommon::getCUDAvars().conservestreams))
        CUDAcommon::handleerror(cudaStreamCreate(&stream));
    _FFType.optimalblocksnthreads(nint, stream);
    CUDAcommon::handleerror(cudaMalloc((void **) &gpu_beadSet, n * nint * sizeof(int)));
    CUDAcommon::handleerror(cudaMemcpyAsync(gpu_beadSet, beadSet, n * nint * sizeof(int),
                                        cudaMemcpyHostToDevice, stream));

    CUDAcommon::handleerror(cudaMalloc((void **) &gpu_krep, nint * sizeof(floatingpoint)));
    CUDAcommon::handleerror(cudaMemcpyAsync(gpu_krep, krep, nint * sizeof(floatingpoint),
                                        cudaMemcpyHostToDevice, stream));

    CUDAcommon::handleerror(cudaMalloc((void **) &gpu_slen, nint * sizeof(floatingpoint)));
    CUDAcommon::handleerror(cudaMemcpyAsync(gpu_slen, slen, nint * sizeof(floatingpoint),
                                        cudaMemcpyHostToDevice, stream));

    CUDAcommon::handleerror(cudaMalloc((void **) &gpu_nintperbe, nbe * sizeof(int)));
    CUDAcommon::handleerror(cudaMemcpyAsync(gpu_nintperbe, nintvec, nbe * sizeof(int),
                                        cudaMemcpyHostToDevice, stream));

    CUDAcommon::handleerror(cudaMalloc((void **) &gpu_beListplane, 4 * nbe * sizeof(floatingpoint)));
    CUDAcommon::handleerror(cudaMemcpyAsync(gpu_beListplane, beListplane, 4 * nbe * sizeof
                                                                                        (floatingpoint), cudaMemcpyHostToDevice));

    //PINNED memory to accelerate data transfer speed
//    CUDAcommon::handleerror(cudaHostAlloc((void**)&U_i, sizeof(floatingpoint), cudaHostAllocDefault), "cudaHOstAlloc",
//                            "BoundaryCylinderRepulsion.cu");
//    CUDAcommon::handleerror(cudaMalloc((void **) &gU, sizeof(floatingpoint)), "cudaMalloc", "BoundaryCylinderRepulsion.cu");
    vector<int> params;
    params.push_back(int(n));
    params.push_back(nint);
    params.push_back(CUDAcommon::cudavars.offset_E);
    //set offset
    CUDAcommon::cudavars.offset_E += nint;
//    std::cout<<"offset "<<getName()<<" "<<CUDAcommon::cudavars.offset_E<<endl;
    CUDAcommon::handleerror(cudaMalloc((void **) &gpu_params, 3 * sizeof(int)),"cuda data"
                                    " transfer",
                            "BoundaryCylinderRepulsion.cu");
    CUDAcommon::handleerror(cudaMemcpyAsync(gpu_params, params.data(), 3 * sizeof(int),
                                       cudaMemcpyHostToDevice, stream),
                            "cuda data transfer", "BoundaryCylinderRepulsion.cu");
#ifdef CUDATIMETRACK
//    CUDAcommon::handleerror(cudaDeviceSynchronize(),"BoundaryCylinderRepulsion.cu",
//                            "vectorizeFF");
    tend= chrono::high_resolution_clock::now();
    chrono::duration<floatingpoint> elapsed_run(tend - tbegin);
    CUDAcommon::cudatime.TvecvectorizeFF.push_back(elapsed_run.count());
    CUDAcommon::cudatime.TvectorizeFF += elapsed_run.count();
#endif
#endif
    delete [] beListplane;
    delete [] nintvec;
}

template<class BRepulsionInteractionType>
void BoundaryCylinderRepulsionIn<BRepulsionInteractionType>::deallocate() {

    delete [] beadSet;
    delete [] krep;
    delete [] slen;
    delete [] nneighbors;

#ifdef CUDAACCL
    if(!(CUDAcommon::getCUDAvars().conservestreams))
        CUDAcommon::handleerror(cudaStreamDestroy(stream));
    _FFType.deallocate();
//    if(nint>0) {
//        CUDAcommon::handleerror(cudaStreamDestroy(stream));
        CUDAcommon::handleerror(cudaFree(gpu_beadSet));
        CUDAcommon::handleerror(cudaFree(gpu_krep));
        CUDAcommon::handleerror(cudaFree(gpu_slen));
        CUDAcommon::handleerror(cudaFree(gpu_beListplane));
        CUDAcommon::handleerror(cudaFree(gpu_nintperbe));
        CUDAcommon::handleerror(cudaFree(gpu_params));
//        CUDAcommon::handleerror(cudaFreeHost(U_i));
//        CUDAcommon::handleerror(cudaFree(gU));
//    }
#endif
}

template <class BRepulsionInteractionType>
floatingpoint BoundaryCylinderRepulsionIn<BRepulsionInteractionType>::computeEnergy
(floatingpoint *coord, floatingpoint *f, floatingpoint d) {
    floatingpoint U_i[1], U_ii=0.0;
    floatingpoint* gU_i;
    U_ii = 0.0;
//    std::cout<<"Total boundary nint "<<nint<<endl;
#ifdef CUDATIMETRACK
    chrono::high_resolution_clock::time_point tbegin, tend;
#endif
#ifdef CUDAACCL
    //    std::cout<<"Boundary nint "<<nint<<endl;
#ifdef CUDATIMETRACK
    tbegin = chrono::high_resolution_clock::now();
#endif
    //has to be changed to accomodate aux force
    floatingpoint * gpu_coord=CUDAcommon::getCUDAvars().gpu_coord;
    floatingpoint * gpu_force=CUDAcommon::getCUDAvars().gpu_force;
    floatingpoint * gpu_d = CUDAcommon::getCUDAvars().gpu_lambda;

//    if(d == 0.0){
//        gU_i=_FFType.energy(gpu_coord, gpu_force, gpu_beadSet, gpu_krep, gpu_slen, gpu_nintperbe, gpu_beListplane,
//                            gpu_params);
//    }
//    else{
        gU_i=_FFType.energy(gpu_coord, gpu_force, gpu_beadSet, gpu_krep, gpu_slen, gpu_nintperbe, gpu_beListplane,
                            gpu_d, gpu_params);
//    }
#ifdef CUDATIMETRACK
//    CUDAcommon::handleerror(cudaDeviceSynchronize(),"BoundaryCylinderRepulsion.cu",
//                            "computeEnergy");
    tend= chrono::high_resolution_clock::now();
    chrono::duration<floatingpoint> elapsed_run(tend - tbegin);
    CUDAcommon::cudatime.TveccomputeE.push_back(elapsed_run.count());
    CUDAcommon::cudatime.TcomputeE += elapsed_run.count();
#endif
#endif
#ifdef SERIAL
#ifdef CUDATIMETRACK
    tbegin = chrono::high_resolution_clock::now();
#endif
    if (d == 0.0) {
        U_ii = _FFType.energy(coord, f, beadSet, krep, slen, nneighbors);
    }
    else {
        U_ii = _FFType.energy(coord, f, beadSet, krep, slen, nneighbors, d);
    }
#ifdef CUDATIMETRACK
    tend= chrono::high_resolution_clock::now();
    chrono::duration<floatingpoint> elapsed_runs(tend - tbegin);
    CUDAcommon::serltime.TveccomputeE.push_back(elapsed_runs.count());
    CUDAcommon::serltime.TcomputeE += elapsed_runs.count();
    CUDAcommon::serltime.TcomputeEiter += elapsed_runs.count();
#endif
#endif
    return U_ii;
}

template <class BRepulsionInteractionType>
void BoundaryCylinderRepulsionIn<BRepulsionInteractionType>::computeForces(floatingpoint *coord,
                                                                           floatingpoint *f) {
#ifdef CUDATIMETRACK
    chrono::high_resolution_clock::time_point tbegin, tend;
    tbegin = chrono::high_resolution_clock::now();
#endif

#ifdef CUDAACCL
    //has to be changed to accomodate aux force
    floatingpoint * gpu_coord=CUDAcommon::getCUDAvars().gpu_coord;
    floatingpoint * gpu_force;

    if(cross_checkclass::Aux){
        gpu_force=CUDAcommon::getCUDAvars().gpu_forceAux;
        _FFType.forces(gpu_coord, gpu_force, gpu_beadSet, gpu_krep, gpu_slen, gpu_nintperbe, gpu_beListplane,
                       gpu_params);
    }
    else {
        gpu_force = CUDAcommon::getCUDAvars().gpu_force;
        _FFType.forces(gpu_coord, gpu_force, gpu_beadSet, gpu_krep, gpu_slen, gpu_nintperbe, gpu_beListplane,
                       gpu_params);
    }

    //TODO remove this later need not copy forces back to CPU.
//    CUDAcommon::handleerror(cudaMemcpy(F_i, gpu_force, 3 * Bead::getBeads().size() *sizeof(floatingpoint),
//                                       cudaMemcpyDeviceToHost),"cuda data transfer", "BoundaryCylinderRepulsion.cu");
#endif
#ifdef CUDATIMETRACK
    tend= chrono::high_resolution_clock::now();
    chrono::duration<floatingpoint> elapsed_run(tend - tbegin);
    CUDAcommon::cudatime.TveccomputeF.push_back(elapsed_run.count());
    CUDAcommon::cudatime.TcomputeF += elapsed_run.count();
    tbegin = chrono::high_resolution_clock::now();
#endif
#ifdef SERIAL
    _FFType.forces(coord, f, beadSet, krep, slen, nneighbors);
#endif
#ifdef CUDATIMETRACK
    tend= chrono::high_resolution_clock::now();
    chrono::duration<floatingpoint> elapsed_runs(tend - tbegin);
    CUDAcommon::serltime.TveccomputeF.push_back(elapsed_runs.count());
    CUDAcommon::serltime.TcomputeF += elapsed_runs.count();
#endif
#ifdef DETAILEDOUTPUT
    floatingpoint maxF = 0.0;
    floatingpoint mag = 0.0;
    for(int i = 0; i < CGMethod::N/3; i++) {
        mag = 0.0;
        for(int j = 0; j < 3; j++)
        mag += f[3 * i + j]*f[3 * i + j];
        mag = sqrt(mag);
        //        std::cout<<"SL "<<i<<" "<<mag*mag<<" "<<forceAux[3 * i]<<" "<<forceAux[3 * i + 1]<<" "<<forceAux[3 * i +
        //                2]<<endl;
        if(mag > maxF) maxF = mag;
    }
    if(maxF > 10000.0){
        std::cout<<"max "<<getName()<<" "<<maxF<<endl;
    }
#endif
}


template <class BRepulsionInteractionType>
void BoundaryCylinderRepulsionIn<BRepulsionInteractionType>::computeLoadForces() {
    //    std::cout<<"BOUNDARY REPULSION LOAD FORCES DOES NOT USE VECTORIZED FORCES/COORDINATES"<<endl;
    for (auto be: BoundaryElement::getBoundaryElements()) {

        for(auto &c : _neighborList->getNeighbors(be)) {

            floatingpoint kRep = be->getRepulsionConst();
            floatingpoint screenLength = be->getScreeningLength();


            //potential acts on second cylinder bead unless this is a minus end
            Bead* bd;
            Bead* bo;
            if(c->isPlusEnd()) {

                bd = c->getSecondBead();
                bo = c->getFirstBead();

                ///this normal is in the direction of polymerization
                auto normal = normalizeVector(twoPointDirection(bo->coordinate, bd->coordinate));

                //array of coordinate values to update
                auto monSize = SysParams::Geometry().monomerSize[bd->getType()];
                auto cylSize = SysParams::Geometry().cylinderNumMon[bd->getType()];

                bd->lfip = 0;
                for (int i = 0; i < cylSize; i++) {

<<<<<<< HEAD
                    auto newCoord = vector<floatingpoint>{bd->coordinate[0] + i * normal[0] * monSize,
                                                   bd->coordinate[1] + i * normal[1] * monSize,
                                                   bd->coordinate[2] + i * normal[2] * monSize};

                    // Projection magnitude ratio on the direction of the cylinder
                    // (Effective monomer size) = (monomer size) * proj
                    //floatingpoint proj = -dotProduct(be->normal(newCoord), normal);
=======
                    auto newCoord = vector<double>{bd->coordinate[0] + i * normal[0] * monSize,
                        bd->coordinate[1] + i * normal[1] * monSize,
                        bd->coordinate[2] + i * normal[2] * monSize};

                    // Projection magnitude ratio on the direction of the cylinder
                    // (Effective monomer size) = (monomer size) * proj
                    //double proj = -dotProduct(be->normal(newCoord), normal);
>>>>>>> 3e143492
                    //if(proj < 0.0) proj = 0.0;

                    floatingpoint loadForce = _FFType.loadForces(be->distance(newCoord), kRep, screenLength);
                    // The load force stored in bead also considers effective monomer size.
                    //bd->loadForcesP[bd->lfip++] += proj * loadForce;
                    bd->loadForcesP[bd->lfip++] += loadForce;
                }
                //reset lfi
                bd->lfip = 0;
            }

            if(c->isMinusEnd()) {

                bd = c->getFirstBead();
                bo = c->getSecondBead();

                ///this normal is in the direction of polymerization
                auto normal = normalizeVector(twoPointDirection(bo->coordinate, bd->coordinate));

                //array of coordinate values to update
                auto monSize = SysParams::Geometry().monomerSize[bd->getType()];
                auto cylSize = SysParams::Geometry().cylinderNumMon[bd->getType()];


                bd->lfim = 0;
                for (int i = 0; i < cylSize; i++) {

<<<<<<< HEAD
                    auto newCoord = vector<floatingpoint>{bd->coordinate[0] + i * normal[0] * monSize,
                                                   bd->coordinate[1] + i * normal[1] * monSize,
                                                   bd->coordinate[2] + i * normal[2] * monSize};

                    // Projection magnitude ratio on the direction of the cylinder
                    // (Effective monomer size) = (monomer size) * proj
                    //floatingpoint proj = -dotProduct(be->normal(newCoord), normal);
                    //if(proj < 0.0) proj = 0.0;

                    floatingpoint loadForce = _FFType.loadForces(be->distance(newCoord), kRep, screenLength);
=======
                    auto newCoord = vector<double>{bd->coordinate[0] + i * normal[0] * monSize,
                        bd->coordinate[1] + i * normal[1] * monSize,
                        bd->coordinate[2] + i * normal[2] * monSize};

                    // Projection magnitude ratio on the direction of the cylinder
                    // (Effective monomer size) = (monomer size) * proj
                    //double proj = -dotProduct(be->normal(newCoord), normal);
                    //if(proj < 0.0) proj = 0.0;

                    double loadForce = _FFType.loadForces(be->distance(newCoord), kRep, screenLength);
>>>>>>> 3e143492
                    // The load force stored in bead also considers effective monomer size.
                    //bd->loadForcesM[bd->lfim++] += proj * loadForce;
                    bd->loadForcesM[bd->lfim++] += loadForce;
                }
                //reset lfi
                bd->lfim = 0;
            }

        }

    }
}

///Template specializations
<<<<<<< HEAD
template floatingpoint BoundaryCylinderRepulsionIn<BoundaryCylinderRepulsionExpIn>::computeEnergy(floatingpoint *coord, floatingpoint *f, floatingpoint d);
template void BoundaryCylinderRepulsionIn<BoundaryCylinderRepulsionExpIn>::computeForces(floatingpoint *coord, floatingpoint *f);
=======
template double BoundaryCylinderRepulsionIn<BoundaryCylinderRepulsionExpIn>::computeEnergy(double *coord, double *f, double d);
template void BoundaryCylinderRepulsionIn<BoundaryCylinderRepulsionExpIn>::computeForces(double *coord, double *f);
>>>>>>> 3e143492
template void BoundaryCylinderRepulsionIn<BoundaryCylinderRepulsionExpIn>::computeLoadForces();
template void BoundaryCylinderRepulsionIn<BoundaryCylinderRepulsionExpIn>::vectorize();
template void BoundaryCylinderRepulsionIn<BoundaryCylinderRepulsionExpIn>::deallocate();<|MERGE_RESOLUTION|>--- conflicted
+++ resolved
@@ -125,7 +125,6 @@
         }
 #endif
     }
-
 #ifdef CUDAACCL
     #ifdef CUDATIMETRACK
     chrono::high_resolution_clock::time_point tbegin, tend;
@@ -361,7 +360,6 @@
                 bd->lfip = 0;
                 for (int i = 0; i < cylSize; i++) {
 
-<<<<<<< HEAD
                     auto newCoord = vector<floatingpoint>{bd->coordinate[0] + i * normal[0] * monSize,
                                                    bd->coordinate[1] + i * normal[1] * monSize,
                                                    bd->coordinate[2] + i * normal[2] * monSize};
@@ -369,15 +367,6 @@
                     // Projection magnitude ratio on the direction of the cylinder
                     // (Effective monomer size) = (monomer size) * proj
                     //floatingpoint proj = -dotProduct(be->normal(newCoord), normal);
-=======
-                    auto newCoord = vector<double>{bd->coordinate[0] + i * normal[0] * monSize,
-                        bd->coordinate[1] + i * normal[1] * monSize,
-                        bd->coordinate[2] + i * normal[2] * monSize};
-
-                    // Projection magnitude ratio on the direction of the cylinder
-                    // (Effective monomer size) = (monomer size) * proj
-                    //double proj = -dotProduct(be->normal(newCoord), normal);
->>>>>>> 3e143492
                     //if(proj < 0.0) proj = 0.0;
 
                     floatingpoint loadForce = _FFType.loadForces(be->distance(newCoord), kRep, screenLength);
@@ -405,7 +394,6 @@
                 bd->lfim = 0;
                 for (int i = 0; i < cylSize; i++) {
 
-<<<<<<< HEAD
                     auto newCoord = vector<floatingpoint>{bd->coordinate[0] + i * normal[0] * monSize,
                                                    bd->coordinate[1] + i * normal[1] * monSize,
                                                    bd->coordinate[2] + i * normal[2] * monSize};
@@ -416,18 +404,6 @@
                     //if(proj < 0.0) proj = 0.0;
 
                     floatingpoint loadForce = _FFType.loadForces(be->distance(newCoord), kRep, screenLength);
-=======
-                    auto newCoord = vector<double>{bd->coordinate[0] + i * normal[0] * monSize,
-                        bd->coordinate[1] + i * normal[1] * monSize,
-                        bd->coordinate[2] + i * normal[2] * monSize};
-
-                    // Projection magnitude ratio on the direction of the cylinder
-                    // (Effective monomer size) = (monomer size) * proj
-                    //double proj = -dotProduct(be->normal(newCoord), normal);
-                    //if(proj < 0.0) proj = 0.0;
-
-                    double loadForce = _FFType.loadForces(be->distance(newCoord), kRep, screenLength);
->>>>>>> 3e143492
                     // The load force stored in bead also considers effective monomer size.
                     //bd->loadForcesM[bd->lfim++] += proj * loadForce;
                     bd->loadForcesM[bd->lfim++] += loadForce;
@@ -442,13 +418,8 @@
 }
 
 ///Template specializations
-<<<<<<< HEAD
 template floatingpoint BoundaryCylinderRepulsionIn<BoundaryCylinderRepulsionExpIn>::computeEnergy(floatingpoint *coord, floatingpoint *f, floatingpoint d);
 template void BoundaryCylinderRepulsionIn<BoundaryCylinderRepulsionExpIn>::computeForces(floatingpoint *coord, floatingpoint *f);
-=======
-template double BoundaryCylinderRepulsionIn<BoundaryCylinderRepulsionExpIn>::computeEnergy(double *coord, double *f, double d);
-template void BoundaryCylinderRepulsionIn<BoundaryCylinderRepulsionExpIn>::computeForces(double *coord, double *f);
->>>>>>> 3e143492
 template void BoundaryCylinderRepulsionIn<BoundaryCylinderRepulsionExpIn>::computeLoadForces();
 template void BoundaryCylinderRepulsionIn<BoundaryCylinderRepulsionExpIn>::vectorize();
 template void BoundaryCylinderRepulsionIn<BoundaryCylinderRepulsionExpIn>::deallocate();