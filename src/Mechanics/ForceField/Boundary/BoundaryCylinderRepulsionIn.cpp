--- conflicted
+++ resolved
@@ -211,16 +211,9 @@
 }
 
 template <class BRepulsionInteractionType>
-<<<<<<< HEAD
 floatingpoint BoundaryCylinderRepulsionIn<BRepulsionInteractionType>::computeEnergy(floatingpoint *coord) {
-    floatingpoint U_i[1], U_ii=0.0;
-    floatingpoint* gU_i;
-=======
-floatingpoint BoundaryCylinderRepulsionIn<BRepulsionInteractionType>::computeEnergy
-(floatingpoint *coord, floatingpoint *f, floatingpoint d) {
     floatingpoint U_ii=0.0;
     [[maybe_unused]] floatingpoint* gU_i;
->>>>>>> f10ca688
     U_ii = 0.0;
 //    std::cout<<"Total boundary nint "<<nint<<endl;
 #ifdef CUDATIMETRACK
