
//------------------------------------------------------------------
//  **MEDYAN** - Simulation Package for the Mechanochemical
//               Dynamics of Active Networks, v3.2.1
//
//  Copyright (2015-2018)  Papoian Lab, University of Maryland
//
//                 ALL RIGHTS RESERVED
//
//  See the MEDYAN web page for more information:
//  http://www.medyan.org
//------------------------------------------------------------------

#include "BoundaryCylinderRepulsionIn.h"

#include "BoundaryCylinderRepulsionExpIn.h"
#include "BoundaryElement.h"
#include "BoundaryElementImpl.h"

#include "Bead.h"
#include "Cylinder.h"

#include "MathFunctions.h"
#include "cross_check.h"
//TODO
//CUDA is not implemented
#ifdef CUDAACCL
#include "CUDAcommon.h"
#include "BoundaryCylinderRepulsionCUDA.h"
#endif
#include "CGMethod.h"
#ifdef CUDAACCL
#include "nvToolsExt.h"
#endif

using namespace mathfunc;

template <class BRepulsionInteractionType>
<<<<<<< HEAD
double BoundaryCylinderRepulsionIn<BRepulsionInteractionType>::computeEnergy(bool stretched) {
    
    double U = 0.0;
    double U_i=0.0;
    
    for (auto be: BoundaryElement::getBoundaryElements()) {
        
        for(auto &c : _neighborList->getNeighbors(be)) {
            
            double kRep = be->getRepulsionConst();
            double screenLength = be->getScreeningLength();
            
            //potential acts on second bead unless this is a minus end
            Bead* bd;
            if(c->isMinusEnd()) {
                
                bd = c->getFirstBead();
                
                U_i =  _FFType.energy(bd, be->distance(stretched ? bd->getCoordinate<true>() : bd->getCoordinate<false>()), kRep, screenLength);
                
                if(fabs(U_i) == numeric_limits<double>::infinity()
                   || U_i != U_i || U_i < -1.0) {
                    
                    //set culprits and return
                    _otherCulprit = c;
                    _boundaryElementCulprit = be;
                    
                    return -1;
                }
                else {
                    U += U_i;
                }
                
                
                bd = c->getSecondBead();
                
                U_i =  _FFType.energy(bd, be->distance(stretched ? bd->getCoordinate<true>() : bd->getCoordinate<false>()), kRep, screenLength);
                
                if(fabs(U_i) == numeric_limits<double>::infinity()
                   || U_i != U_i || U_i < -1.0) {
                    
                    //set culprits and return
                    _otherCulprit = c;
                    _boundaryElementCulprit = be;
                    
                    return -1;
                }
                else {
                    U += U_i;
                }
                
            }
            
            else {
                bd = c->getSecondBead();
                
                U_i =  _FFType.energy(bd, be->distance(stretched ? bd->getCoordinate<true>() : bd->getCoordinate<false>()), kRep, screenLength);
                
                if(fabs(U_i) == numeric_limits<double>::infinity()
                   || U_i != U_i || U_i < -1.0) {
                    
                    //set culprits and return
                    _otherCulprit = c;
                    _boundaryElementCulprit = be;
                    
                    return -1;
                }
                else {
                    U += U_i;
                }
            }
=======
void BoundaryCylinderRepulsionIn<BRepulsionInteractionType>::vectorize() {

    //count interactions
    nint = 0;
    for (auto be: BoundaryElement::getBoundaryElements())
    {
        for(auto &c : _neighborList->getNeighbors(be))
        {
            if(c->isMinusEnd()) nint++;
            nint++;
>>>>>>> 945d73c6
        }
    }

    beadSet = new int[n * nint];
    krep = new double[nint];
    slen = new double[nint];
    auto beList = BoundaryElement::getBoundaryElements();

    int nbe = BoundaryElement::getBoundaryElements().size();
    int i = 0;
    int ni = 0;
    int bindex = 0;

    nneighbors = new int[nbe];//stores number of interactions per boundary element.
    double *beListplane;
    int *nintvec;
    beListplane = new double[4 * nbe];
    nintvec = new int[nbe];//stores cumulative number of nneighbors.

    int cumnn=0;
    for (i = 0; i < nbe; i++) {

        auto be = BoundaryElement::getBoundaryElements()[i];//beList[i];
        auto nn = _neighborList->getNeighbors(be).size();

        nneighbors[i] = 0;
        auto idx = 0;

        for (ni = 0; ni < nn; ni++) {
//            auto check=false;
//            auto neighbor = _neighborList->getNeighbors(be)[ni];
            /*std::cout<<"Boundary with cindex "<<neighbor->_dcIndex<<" and ID "
                    ""<<neighbor->getID()<<" with bindices "<<neighbor->getFirstBead()
                    ->getIndex()<<" "<<neighbor->getSecondBead()->getIndex()<<endl;*/
            if(_neighborList->getNeighbors(be)[ni]->isMinusEnd())
            {
                bindex = _neighborList->getNeighbors(be)[ni]->getFirstBead()->getIndex();
                beadSet[cumnn+idx] = bindex;
                krep[cumnn+idx] = be->getRepulsionConst();
                slen[cumnn+idx] = be->getScreeningLength();
                idx++;
            }
            bindex = _neighborList->getNeighbors(be)[ni]->getSecondBead()->getIndex();
            beadSet[cumnn+idx] = bindex;
            krep[cumnn+idx] = be->getRepulsionConst();
            slen[cumnn+idx] = be->getScreeningLength();
            idx++;


//            if (_neighborList->getNeighbors(be)[ni]->isPlusEnd())
//            {bindex = _neighborList->getNeighbors(be)[ni]->getSecondBead()->getIndex();check=true;}
//            else if(_neighborList->getNeighbors(be)[ni]->isMinusEnd())
//            {bindex = _neighborList->getNeighbors(be)[ni]->getFirstBead()->getIndex();check=true;}
//                if(check){
//                    beadSet[cumnn+idx] = bindex;
//                    krep[cumnn+idx] = be->getRepulsionConst();
//                    slen[cumnn+idx] = be->getScreeningLength();
//                    idx++;
//                }
        }
        nneighbors[i]=idx;
        cumnn+=idx;
        nintvec[i] = cumnn;
#ifdef CUDAACCL
        if(dynamic_cast<PlaneBoundaryElement*>(beList[i])) {
            double *x = new double[4];
            beList[i]->elementeqn(x);
            beListplane[4 * i] = x[0];
            beListplane[4 * i +1] = x[1];
            beListplane[4 * i +2] = x[2];
            beListplane[4 * i +3] = x[3];
            delete [] x;
        }
        else{
            cout<<"CUDA cannot handle non-plane type boundaries. Exiting..."<<endl;
            exit(EXIT_FAILURE);
        }
#endif
    }

#ifdef CUDAACCL
    #ifdef CUDATIMETRACK
    chrono::high_resolution_clock::time_point tbegin, tend;
    tbegin = chrono::high_resolution_clock::now();
#endif
    //CUDA stream create
    if(stream == NULL || !(CUDAcommon::getCUDAvars().conservestreams))
        CUDAcommon::handleerror(cudaStreamCreate(&stream));
    _FFType.optimalblocksnthreads(nint, stream);
    CUDAcommon::handleerror(cudaMalloc((void **) &gpu_beadSet, n * nint * sizeof(int)));
    CUDAcommon::handleerror(cudaMemcpyAsync(gpu_beadSet, beadSet, n * nint * sizeof(int),
                                        cudaMemcpyHostToDevice, stream));

    CUDAcommon::handleerror(cudaMalloc((void **) &gpu_krep, nint * sizeof(double)));
    CUDAcommon::handleerror(cudaMemcpyAsync(gpu_krep, krep, nint * sizeof(double),
                                        cudaMemcpyHostToDevice, stream));

    CUDAcommon::handleerror(cudaMalloc((void **) &gpu_slen, nint * sizeof(double)));
    CUDAcommon::handleerror(cudaMemcpyAsync(gpu_slen, slen, nint * sizeof(double),
                                        cudaMemcpyHostToDevice, stream));

    CUDAcommon::handleerror(cudaMalloc((void **) &gpu_nintperbe, nbe * sizeof(int)));
    CUDAcommon::handleerror(cudaMemcpyAsync(gpu_nintperbe, nintvec, nbe * sizeof(int),
                                        cudaMemcpyHostToDevice, stream));

    CUDAcommon::handleerror(cudaMalloc((void **) &gpu_beListplane, 4 * nbe * sizeof(double)));
    CUDAcommon::handleerror(cudaMemcpyAsync(gpu_beListplane, beListplane, 4 * nbe * sizeof
                                                                                        (double), cudaMemcpyHostToDevice));

    //PINNED memory to accelerate data transfer speed
//    CUDAcommon::handleerror(cudaHostAlloc((void**)&U_i, sizeof(double), cudaHostAllocDefault), "cudaHOstAlloc",
//                            "BoundaryCylinderRepulsion.cu");
//    CUDAcommon::handleerror(cudaMalloc((void **) &gU, sizeof(double)), "cudaMalloc", "BoundaryCylinderRepulsion.cu");
    vector<int> params;
    params.push_back(int(n));
    params.push_back(nint);
    params.push_back(CUDAcommon::cudavars.offset_E);
    //set offset
    CUDAcommon::cudavars.offset_E += nint;
//    std::cout<<"offset "<<getName()<<" "<<CUDAcommon::cudavars.offset_E<<endl;
    CUDAcommon::handleerror(cudaMalloc((void **) &gpu_params, 3 * sizeof(int)),"cuda data"
                                    " transfer",
                            "BoundaryCylinderRepulsion.cu");
    CUDAcommon::handleerror(cudaMemcpyAsync(gpu_params, params.data(), 3 * sizeof(int),
                                       cudaMemcpyHostToDevice, stream),
                            "cuda data transfer", "BoundaryCylinderRepulsion.cu");
#ifdef CUDATIMETRACK
//    CUDAcommon::handleerror(cudaDeviceSynchronize(),"BoundaryCylinderRepulsion.cu",
//                            "vectorizeFF");
    tend= chrono::high_resolution_clock::now();
    chrono::duration<double> elapsed_run(tend - tbegin);
    CUDAcommon::cudatime.TvecvectorizeFF.push_back(elapsed_run.count());
    CUDAcommon::cudatime.TvectorizeFF += elapsed_run.count();
#endif
#endif
    delete [] beListplane;
    delete [] nintvec;
}

template<class BRepulsionInteractionType>
void BoundaryCylinderRepulsionIn<BRepulsionInteractionType>::deallocate() {

    delete [] beadSet;
    delete [] krep;
    delete [] slen;
    delete [] nneighbors;

#ifdef CUDAACCL
    if(!(CUDAcommon::getCUDAvars().conservestreams))
        CUDAcommon::handleerror(cudaStreamDestroy(stream));
    _FFType.deallocate();
//    if(nint>0) {
//        CUDAcommon::handleerror(cudaStreamDestroy(stream));
        CUDAcommon::handleerror(cudaFree(gpu_beadSet));
        CUDAcommon::handleerror(cudaFree(gpu_krep));
        CUDAcommon::handleerror(cudaFree(gpu_slen));
        CUDAcommon::handleerror(cudaFree(gpu_beListplane));
        CUDAcommon::handleerror(cudaFree(gpu_nintperbe));
        CUDAcommon::handleerror(cudaFree(gpu_params));
//        CUDAcommon::handleerror(cudaFreeHost(U_i));
//        CUDAcommon::handleerror(cudaFree(gU));
//    }
#endif
}

template <class BRepulsionInteractionType>
double BoundaryCylinderRepulsionIn<BRepulsionInteractionType>::computeEnergy(double *coord) {
    double U_i[1], U_ii=0.0;
    double* gU_i;
    U_ii = 0.0;
//    std::cout<<"Total boundary nint "<<nint<<endl;
#ifdef CUDATIMETRACK
    chrono::high_resolution_clock::time_point tbegin, tend;
#endif
#ifdef CUDAACCL
    //    std::cout<<"Boundary nint "<<nint<<endl;
#ifdef CUDATIMETRACK
    tbegin = chrono::high_resolution_clock::now();
#endif
    //has to be changed to accomodate aux force
    double * gpu_coord=CUDAcommon::getCUDAvars().gpu_coord;
    double * gpu_force=CUDAcommon::getCUDAvars().gpu_force;
    double * gpu_d = CUDAcommon::getCUDAvars().gpu_lambda;

//    if(d == 0.0){
//        gU_i=_FFType.energy(gpu_coord, gpu_force, gpu_beadSet, gpu_krep, gpu_slen, gpu_nintperbe, gpu_beListplane,
//                            gpu_params);
//    }
//    else{
        gU_i=_FFType.energy(gpu_coord, gpu_force, gpu_beadSet, gpu_krep, gpu_slen, gpu_nintperbe, gpu_beListplane,
                            gpu_d, gpu_params);
//    }
#ifdef CUDATIMETRACK
//    CUDAcommon::handleerror(cudaDeviceSynchronize(),"BoundaryCylinderRepulsion.cu",
//                            "computeEnergy");
    tend= chrono::high_resolution_clock::now();
    chrono::duration<double> elapsed_run(tend - tbegin);
    CUDAcommon::cudatime.TveccomputeE.push_back(elapsed_run.count());
    CUDAcommon::cudatime.TcomputeE += elapsed_run.count();
#endif
#endif
#ifdef SERIAL
#ifdef CUDATIMETRACK
    tbegin = chrono::high_resolution_clock::now();
#endif

    U_ii = _FFType.energy(coord, beadSet, krep, slen, nneighbors);

#ifdef CUDATIMETRACK
    tend= chrono::high_resolution_clock::now();
    chrono::duration<double> elapsed_runs(tend - tbegin);
    CUDAcommon::serltime.TveccomputeE.push_back(elapsed_runs.count());
    CUDAcommon::serltime.TcomputeE += elapsed_runs.count();
    CUDAcommon::serltime.TcomputeEiter += elapsed_runs.count();
#endif
#endif
    return U_ii;
}

template <class BRepulsionInteractionType>
void BoundaryCylinderRepulsionIn<BRepulsionInteractionType>::computeForces(double *coord,
        double *f) {
#ifdef CUDATIMETRACK
    chrono::high_resolution_clock::time_point tbegin, tend;
    tbegin = chrono::high_resolution_clock::now();
#endif

#ifdef CUDAACCL
    //has to be changed to accomodate aux force
    double * gpu_coord=CUDAcommon::getCUDAvars().gpu_coord;
    double * gpu_force;

    if(cross_checkclass::Aux){
        gpu_force=CUDAcommon::getCUDAvars().gpu_forceAux;
        _FFType.forces(gpu_coord, gpu_force, gpu_beadSet, gpu_krep, gpu_slen, gpu_nintperbe, gpu_beListplane,
                       gpu_params);
    }
    else {
        gpu_force = CUDAcommon::getCUDAvars().gpu_force;
        _FFType.forces(gpu_coord, gpu_force, gpu_beadSet, gpu_krep, gpu_slen, gpu_nintperbe, gpu_beListplane,
                       gpu_params);
    }

    //TODO remove this later need not copy forces back to CPU.
//    CUDAcommon::handleerror(cudaMemcpy(F_i, gpu_force, 3 * Bead::getBeads().size() *sizeof(double),
//                                       cudaMemcpyDeviceToHost),"cuda data transfer", "BoundaryCylinderRepulsion.cu");
#endif
#ifdef CUDATIMETRACK
    tend= chrono::high_resolution_clock::now();
    chrono::duration<double> elapsed_run(tend - tbegin);
    CUDAcommon::cudatime.TveccomputeF.push_back(elapsed_run.count());
    CUDAcommon::cudatime.TcomputeF += elapsed_run.count();
    tbegin = chrono::high_resolution_clock::now();
#endif
#ifdef SERIAL
    _FFType.forces(coord, f, beadSet, krep, slen, nneighbors);
#endif
#ifdef CUDATIMETRACK
    tend= chrono::high_resolution_clock::now();
    chrono::duration<double> elapsed_runs(tend - tbegin);
    CUDAcommon::serltime.TveccomputeF.push_back(elapsed_runs.count());
    CUDAcommon::serltime.TcomputeF += elapsed_runs.count();
#endif
#ifdef DETAILEDOUTPUT
    double maxF = 0.0;
    double mag = 0.0;
    for(int i = 0; i < CGMethod::N/3; i++) {
        mag = 0.0;
        for(int j = 0; j < 3; j++)
        mag += f[3 * i + j]*f[3 * i + j];
        mag = sqrt(mag);
        //        std::cout<<"SL "<<i<<" "<<mag*mag<<" "<<forceAux[3 * i]<<" "<<forceAux[3 * i + 1]<<" "<<forceAux[3 * i +
        //                2]<<endl;
        if(mag > maxF) maxF = mag;
    }
    if(maxF > 10000.0){
        std::cout<<"max "<<getName()<<" "<<maxF<<endl;
    }
#endif
}


template <class BRepulsionInteractionType>
void BoundaryCylinderRepulsionIn<BRepulsionInteractionType>::computeLoadForces() {
    //    std::cout<<"BOUNDARY REPULSION LOAD FORCES DOES NOT USE VECTORIZED FORCES/COORDINATES"<<endl;
    for (auto be: BoundaryElement::getBoundaryElements()) {

        for(auto &c : _neighborList->getNeighbors(be)) {

            double kRep = be->getRepulsionConst();
            double screenLength = be->getScreeningLength();


            //potential acts on second cylinder bead unless this is a minus end
            Bead* bd;
            Bead* bo;
            if(c->isPlusEnd()) {

                bd = c->getSecondBead();
                bo = c->getFirstBead();

                ///this normal is in the direction of polymerization
                auto normal = normalizeVector(twoPointDirection(bo->vcoordinate(), bd->vcoordinate()));

                //array of coordinate values to update
                auto monSize = SysParams::Geometry().monomerSize[bd->getType()];
                auto cylSize = SysParams::Geometry().cylinderNumMon[bd->getType()];

                bd->lfip = 0;
                for (int i = 0; i < cylSize; i++) {

                    auto newCoord = vector<double>{bd->vcoordinate()[0] + i * normal[0] * monSize,
                        bd->vcoordinate()[1] + i * normal[1] * monSize,
                        bd->vcoordinate()[2] + i * normal[2] * monSize};

                    // Projection magnitude ratio on the direction of the cylinder
                    // (Effective monomer size) = (monomer size) * proj
                    //double proj = -dotProduct(be->normal(newCoord), normal);
                    //if(proj < 0.0) proj = 0.0;

                    double loadForce = _FFType.loadForces(be->distance(newCoord), kRep, screenLength);
                    // The load force stored in bead also considers effective monomer size.
                    //bd->loadForcesP[bd->lfip++] += proj * loadForce;
                    bd->loadForcesP[bd->lfip++] += loadForce;
                }
                //reset lfi
                bd->lfip = 0;
            }

            if(c->isMinusEnd()) {

                bd = c->getFirstBead();
                bo = c->getSecondBead();

                ///this normal is in the direction of polymerization
                auto normal = normalizeVector(twoPointDirection(bo->vcoordinate(), bd->vcoordinate()));

                //array of coordinate values to update
                auto monSize = SysParams::Geometry().monomerSize[bd->getType()];
                auto cylSize = SysParams::Geometry().cylinderNumMon[bd->getType()];


                bd->lfim = 0;
                for (int i = 0; i < cylSize; i++) {

                    auto newCoord = vector<double>{bd->vcoordinate()[0] + i * normal[0] * monSize,
                        bd->vcoordinate()[1] + i * normal[1] * monSize,
                        bd->vcoordinate()[2] + i * normal[2] * monSize};

                    // Projection magnitude ratio on the direction of the cylinder
                    // (Effective monomer size) = (monomer size) * proj
                    //double proj = -dotProduct(be->normal(newCoord), normal);
                    //if(proj < 0.0) proj = 0.0;

                    double loadForce = _FFType.loadForces(be->distance(newCoord), kRep, screenLength);
                    // The load force stored in bead also considers effective monomer size.
                    //bd->loadForcesM[bd->lfim++] += proj * loadForce;
                    bd->loadForcesM[bd->lfim++] += loadForce;
                }
                //reset lfi
                bd->lfim = 0;
            }

        }

    }
}

///Template specializations
<<<<<<< HEAD
template double BoundaryCylinderRepulsionIn<BoundaryCylinderRepulsionExpIn>::computeEnergy(bool stretched);
template void BoundaryCylinderRepulsionIn<BoundaryCylinderRepulsionExpIn>::computeForces();
template void BoundaryCylinderRepulsionIn<BoundaryCylinderRepulsionExpIn>::computeForcesAux();
=======
template double BoundaryCylinderRepulsionIn<BoundaryCylinderRepulsionExpIn>::computeEnergy(double *coord);
template void BoundaryCylinderRepulsionIn<BoundaryCylinderRepulsionExpIn>::computeForces(double *coord, double *f);
>>>>>>> 945d73c6
template void BoundaryCylinderRepulsionIn<BoundaryCylinderRepulsionExpIn>::computeLoadForces();
template void BoundaryCylinderRepulsionIn<BoundaryCylinderRepulsionExpIn>::vectorize();
template void BoundaryCylinderRepulsionIn<BoundaryCylinderRepulsionExpIn>::deallocate();<|MERGE_RESOLUTION|>--- conflicted
+++ resolved
@@ -36,79 +36,6 @@
 using namespace mathfunc;
 
 template <class BRepulsionInteractionType>
-<<<<<<< HEAD
-double BoundaryCylinderRepulsionIn<BRepulsionInteractionType>::computeEnergy(bool stretched) {
-    
-    double U = 0.0;
-    double U_i=0.0;
-    
-    for (auto be: BoundaryElement::getBoundaryElements()) {
-        
-        for(auto &c : _neighborList->getNeighbors(be)) {
-            
-            double kRep = be->getRepulsionConst();
-            double screenLength = be->getScreeningLength();
-            
-            //potential acts on second bead unless this is a minus end
-            Bead* bd;
-            if(c->isMinusEnd()) {
-                
-                bd = c->getFirstBead();
-                
-                U_i =  _FFType.energy(bd, be->distance(stretched ? bd->getCoordinate<true>() : bd->getCoordinate<false>()), kRep, screenLength);
-                
-                if(fabs(U_i) == numeric_limits<double>::infinity()
-                   || U_i != U_i || U_i < -1.0) {
-                    
-                    //set culprits and return
-                    _otherCulprit = c;
-                    _boundaryElementCulprit = be;
-                    
-                    return -1;
-                }
-                else {
-                    U += U_i;
-                }
-                
-                
-                bd = c->getSecondBead();
-                
-                U_i =  _FFType.energy(bd, be->distance(stretched ? bd->getCoordinate<true>() : bd->getCoordinate<false>()), kRep, screenLength);
-                
-                if(fabs(U_i) == numeric_limits<double>::infinity()
-                   || U_i != U_i || U_i < -1.0) {
-                    
-                    //set culprits and return
-                    _otherCulprit = c;
-                    _boundaryElementCulprit = be;
-                    
-                    return -1;
-                }
-                else {
-                    U += U_i;
-                }
-                
-            }
-            
-            else {
-                bd = c->getSecondBead();
-                
-                U_i =  _FFType.energy(bd, be->distance(stretched ? bd->getCoordinate<true>() : bd->getCoordinate<false>()), kRep, screenLength);
-                
-                if(fabs(U_i) == numeric_limits<double>::infinity()
-                   || U_i != U_i || U_i < -1.0) {
-                    
-                    //set culprits and return
-                    _otherCulprit = c;
-                    _boundaryElementCulprit = be;
-                    
-                    return -1;
-                }
-                else {
-                    U += U_i;
-                }
-            }
-=======
 void BoundaryCylinderRepulsionIn<BRepulsionInteractionType>::vectorize() {
 
     //count interactions
@@ -119,7 +46,6 @@
         {
             if(c->isMinusEnd()) nint++;
             nint++;
->>>>>>> 945d73c6
         }
     }
 
@@ -489,14 +415,8 @@
 }
 
 ///Template specializations
-<<<<<<< HEAD
-template double BoundaryCylinderRepulsionIn<BoundaryCylinderRepulsionExpIn>::computeEnergy(bool stretched);
-template void BoundaryCylinderRepulsionIn<BoundaryCylinderRepulsionExpIn>::computeForces();
-template void BoundaryCylinderRepulsionIn<BoundaryCylinderRepulsionExpIn>::computeForcesAux();
-=======
 template double BoundaryCylinderRepulsionIn<BoundaryCylinderRepulsionExpIn>::computeEnergy(double *coord);
 template void BoundaryCylinderRepulsionIn<BoundaryCylinderRepulsionExpIn>::computeForces(double *coord, double *f);
->>>>>>> 945d73c6
 template void BoundaryCylinderRepulsionIn<BoundaryCylinderRepulsionExpIn>::computeLoadForces();
 template void BoundaryCylinderRepulsionIn<BoundaryCylinderRepulsionExpIn>::vectorize();
 template void BoundaryCylinderRepulsionIn<BoundaryCylinderRepulsionExpIn>::deallocate();