
//------------------------------------------------------------------
//  **MEDYAN** - Simulation Package for the Mechanochemical
//               Dynamics of Active Networks, v4.0
//
//  Copyright (2015-2018)  Papoian Lab, University of Maryland
//
//                 ALL RIGHTS RESERVED
//
//  See the MEDYAN web page for more information:
//  http://www.medyan.org
//------------------------------------------------------------------

#include "BoundaryCylinderRepulsionIn.h"

#include "BoundaryCylinderRepulsionExpIn.h"
#include "BoundaryElement.h"
#include "BoundaryElementImpl.h"

#include "Bead.h"
#include "Cylinder.h"

#include "MathFunctions.h"
#include "cross_check.h"
//TODO
//CUDA is not implemented
#ifdef CUDAACCL
#include "CUDAcommon.h"
#include "BoundaryCylinderRepulsionCUDA.h"
#endif
#include "CGMethod.h"
#ifdef CUDAACCL
#include "nvToolsExt.h"
#endif

using namespace mathfunc;

template <class BRepulsionInteractionType>
void BoundaryCylinderRepulsionIn<BRepulsionInteractionType>::vectorize() {

    //count interactions
    nint = 0;
    for (auto be: BoundaryElement::getBoundaryElements())
    {
        for(auto &c : _neighborList->getNeighbors(be))
        {
            if(c->isMinusEnd()) nint++;
            nint++;
        }
    }

    beadSet = new int[n * nint];
    krep = new floatingpoint[nint];
    slen = new floatingpoint[nint];
    auto beList = BoundaryElement::getBoundaryElements();

    int nbe = BoundaryElement::getBoundaryElements().size();
    int i = 0;
    int ni = 0;
    int bindex = 0;

    nneighbors = new int[nbe];//stores number of interactions per boundary element.

    floatingpoint* beListplane;
    int *nintvec;
    beListplane = new floatingpoint[4 * nbe];
    nintvec = new int[nbe];//stores cumulative number of nneighbors.

    int cumnn=0;
    for (i = 0; i < nbe; i++) {

        auto be = BoundaryElement::getBoundaryElements()[i];//beList[i];
        auto nn = _neighborList->getNeighbors(be).size();

        nneighbors[i] = 0;
        auto idx = 0;

        for (ni = 0; ni < nn; ni++) {
<<<<<<< HEAD
//            auto check=false;
//            auto neighbor = _neighborList->getNeighbors(be)[ni];
            /*std::cout<<"Boundary with cindex "<<neighbor->_dcIndex<<" and ID "
                    ""<<neighbor->getID()<<" with bindices "<<neighbor->getFirstBead()
                    ->getIndex()<<" "<<neighbor->getSecondBead()->getIndex()<<endl;*/
=======
>>>>>>> 99ee3b35
            if(_neighborList->getNeighbors(be)[ni]->isMinusEnd())
            {
                bindex = _neighborList->getNeighbors(be)[ni]->getFirstBead()->getStableIndex();
                beadSet[cumnn+idx] = bindex;
                krep[cumnn+idx] = be->getRepulsionConst();
                slen[cumnn+idx] = be->getScreeningLength();
                idx++;
            }
            bindex = _neighborList->getNeighbors(be)[ni]->getSecondBead()->getStableIndex();
            beadSet[cumnn+idx] = bindex;
            krep[cumnn+idx] = be->getRepulsionConst();
            slen[cumnn+idx] = be->getScreeningLength();
            idx++;

<<<<<<< HEAD

//            if (_neighborList->getNeighbors(be)[ni]->isPlusEnd())
//            {bindex = _neighborList->getNeighbors(be)[ni]->getSecondBead()->getIndex();check=true;}
//            else if(_neighborList->getNeighbors(be)[ni]->isMinusEnd())
//            {bindex = _neighborList->getNeighbors(be)[ni]->getFirstBead()->getIndex();check=true;}
//                if(check){
//                    beadSet[cumnn+idx] = bindex;
//                    krep[cumnn+idx] = be->getRepulsionConst();
//                    slen[cumnn+idx] = be->getScreeningLength();
//                    idx++;
//                }
=======
>>>>>>> 99ee3b35
        }
        nneighbors[i]=idx;
        cumnn+=idx;
        nintvec[i] = cumnn;
#ifdef CUDAACCL
        floatingpoint *beListplane;
        if(dynamic_cast<PlaneBoundaryElement*>(beList[i])) {
            floatingpoint *x = new floatingpoint[4];
            beList[i]->elementeqn(x);
            beListplane[4 * i] = x[0];
            beListplane[4 * i +1] = x[1];
            beListplane[4 * i +2] = x[2];
            beListplane[4 * i +3] = x[3];
            delete [] x;
        }
        else{
            cout<<"CUDA cannot handle non-plane type boundaries. Exiting..."<<endl;
            exit(EXIT_FAILURE);
        }
#endif
    }
#ifdef CUDAACCL
    #ifdef CUDATIMETRACK
    chrono::high_resolution_clock::time_point tbegin, tend;
    tbegin = chrono::high_resolution_clock::now();
#endif
    //CUDA stream create
    if(stream == NULL || !(CUDAcommon::getCUDAvars().conservestreams))
        CUDAcommon::handleerror(cudaStreamCreate(&stream));
    _FFType.optimalblocksnthreads(nint, stream);
    CUDAcommon::handleerror(cudaMalloc((void **) &gpu_beadSet, n * nint * sizeof(int)));
    CUDAcommon::handleerror(cudaMemcpyAsync(gpu_beadSet, beadSet, n * nint * sizeof(int),
                                        cudaMemcpyHostToDevice, stream));

    CUDAcommon::handleerror(cudaMalloc((void **) &gpu_krep, nint * sizeof(floatingpoint)));
    CUDAcommon::handleerror(cudaMemcpyAsync(gpu_krep, krep, nint * sizeof(floatingpoint),
                                        cudaMemcpyHostToDevice, stream));

    CUDAcommon::handleerror(cudaMalloc((void **) &gpu_slen, nint * sizeof(floatingpoint)));
    CUDAcommon::handleerror(cudaMemcpyAsync(gpu_slen, slen, nint * sizeof(floatingpoint),
                                        cudaMemcpyHostToDevice, stream));

    CUDAcommon::handleerror(cudaMalloc((void **) &gpu_nintperbe, nbe * sizeof(int)));
    CUDAcommon::handleerror(cudaMemcpyAsync(gpu_nintperbe, nintvec, nbe * sizeof(int),
                                        cudaMemcpyHostToDevice, stream));

    CUDAcommon::handleerror(cudaMalloc((void **) &gpu_beListplane, 4 * nbe * sizeof(floatingpoint)));
    CUDAcommon::handleerror(cudaMemcpyAsync(gpu_beListplane, beListplane, 4 * nbe * sizeof
                                                                                        (floatingpoint), cudaMemcpyHostToDevice));

    //PINNED memory to accelerate data transfer speed
//    CUDAcommon::handleerror(cudaHostAlloc((void**)&U_i, sizeof(floatingpoint), cudaHostAllocDefault), "cudaHOstAlloc",
//                            "BoundaryCylinderRepulsion.cu");
//    CUDAcommon::handleerror(cudaMalloc((void **) &gU, sizeof(floatingpoint)), "cudaMalloc", "BoundaryCylinderRepulsion.cu");
    vector<int> params;
    params.push_back(int(n));
    params.push_back(nint);
    params.push_back(CUDAcommon::cudavars.offset_E);
    //set offset
    CUDAcommon::cudavars.offset_E += nint;
//    std::cout<<"offset "<<getName()<<" "<<CUDAcommon::cudavars.offset_E<<endl;
    CUDAcommon::handleerror(cudaMalloc((void **) &gpu_params, 3 * sizeof(int)),"cuda data"
                                    " transfer",
                            "BoundaryCylinderRepulsion.cu");
    CUDAcommon::handleerror(cudaMemcpyAsync(gpu_params, params.data(), 3 * sizeof(int),
                                       cudaMemcpyHostToDevice, stream),
                            "cuda data transfer", "BoundaryCylinderRepulsion.cu");
#ifdef CUDATIMETRACK
//    CUDAcommon::handleerror(cudaDeviceSynchronize(),"BoundaryCylinderRepulsion.cu",
//                            "vectorizeFF");
    tend= chrono::high_resolution_clock::now();
    chrono::duration<floatingpoint> elapsed_run(tend - tbegin);
    CUDAcommon::cudatime.TvecvectorizeFF.push_back(elapsed_run.count());
    CUDAcommon::cudatime.TvectorizeFF += elapsed_run.count();
#endif
#endif
    delete [] beListplane;
    delete [] nintvec;
}

template<class BRepulsionInteractionType>
void BoundaryCylinderRepulsionIn<BRepulsionInteractionType>::deallocate() {

    delete [] beadSet;
    delete [] krep;
    delete [] slen;
    delete [] nneighbors;

#ifdef CUDAACCL
    if(!(CUDAcommon::getCUDAvars().conservestreams))
        CUDAcommon::handleerror(cudaStreamDestroy(stream));
    _FFType.deallocate();
//    if(nint>0) {
//        CUDAcommon::handleerror(cudaStreamDestroy(stream));
        CUDAcommon::handleerror(cudaFree(gpu_beadSet));
        CUDAcommon::handleerror(cudaFree(gpu_krep));
        CUDAcommon::handleerror(cudaFree(gpu_slen));
        CUDAcommon::handleerror(cudaFree(gpu_beListplane));
        CUDAcommon::handleerror(cudaFree(gpu_nintperbe));
        CUDAcommon::handleerror(cudaFree(gpu_params));
//        CUDAcommon::handleerror(cudaFreeHost(U_i));
//        CUDAcommon::handleerror(cudaFree(gU));
//    }
#endif
}

template <class BRepulsionInteractionType>
floatingpoint BoundaryCylinderRepulsionIn<BRepulsionInteractionType>::computeEnergy
(floatingpoint *coord, floatingpoint *f, floatingpoint d) {
    floatingpoint U_ii=0.0;

#ifdef CUDATIMETRACK
    chrono::high_resolution_clock::time_point tbegin, tend;
#endif
#ifdef CUDAACCL
    //    std::cout<<"Boundary nint "<<nint<<endl;
#ifdef CUDATIMETRACK
    tbegin = chrono::high_resolution_clock::now();
#endif
    //has to be changed to accomodate aux force
    floatingpoint * gpu_coord=CUDAcommon::getCUDAvars().gpu_coord;
    floatingpoint * gpu_force=CUDAcommon::getCUDAvars().gpu_force;
    floatingpoint * gpu_d = CUDAcommon::getCUDAvars().gpu_lambda;

//    if(d == 0.0){
//        gU_i=_FFType.energy(gpu_coord, gpu_force, gpu_beadSet, gpu_krep, gpu_slen, gpu_nintperbe, gpu_beListplane,
//                            gpu_params);
//    }
//    else{
        gU_i=_FFType.energy(gpu_coord, gpu_force, gpu_beadSet, gpu_krep, gpu_slen, gpu_nintperbe, gpu_beListplane,
                            gpu_d, gpu_params);
//    }
#ifdef CUDATIMETRACK
//    CUDAcommon::handleerror(cudaDeviceSynchronize(),"BoundaryCylinderRepulsion.cu",
//                            "computeEnergy");
    tend= chrono::high_resolution_clock::now();
    chrono::duration<floatingpoint> elapsed_run(tend - tbegin);
    CUDAcommon::cudatime.TveccomputeE.push_back(elapsed_run.count());
    CUDAcommon::cudatime.TcomputeE += elapsed_run.count();
#endif
#endif
#ifdef SERIAL
#ifdef CUDATIMETRACK
    tbegin = chrono::high_resolution_clock::now();
#endif
    if (d == 0.0) {
        U_ii = _FFType.energy(coord, f, beadSet, krep, slen, nneighbors);
    }
    else {
        U_ii = _FFType.energy(coord, f, beadSet, krep, slen, nneighbors, d);
    }
#ifdef CUDATIMETRACK
    floatingpoint* gU_i;
    tend= chrono::high_resolution_clock::now();
    chrono::duration<floatingpoint> elapsed_runs(tend - tbegin);
    CUDAcommon::serltime.TveccomputeE.push_back(elapsed_runs.count());
    CUDAcommon::serltime.TcomputeE += elapsed_runs.count();
    CUDAcommon::serltime.TcomputeEiter += elapsed_runs.count();
#endif
#endif
    return U_ii;
}

template <class BRepulsionInteractionType>
void BoundaryCylinderRepulsionIn<BRepulsionInteractionType>::computeForces(floatingpoint *coord,
                                                                           floatingpoint *f) {
#ifdef CUDATIMETRACK
    chrono::high_resolution_clock::time_point tbegin, tend;
    tbegin = chrono::high_resolution_clock::now();
#endif

#ifdef CUDAACCL
    //has to be changed to accomodate aux force
    floatingpoint * gpu_coord=CUDAcommon::getCUDAvars().gpu_coord;
    floatingpoint * gpu_force;

    if(cross_checkclass::Aux){
        gpu_force=CUDAcommon::getCUDAvars().gpu_forceAux;
        _FFType.forces(gpu_coord, gpu_force, gpu_beadSet, gpu_krep, gpu_slen, gpu_nintperbe, gpu_beListplane,
                       gpu_params);
    }
    else {
        gpu_force = CUDAcommon::getCUDAvars().gpu_force;
        _FFType.forces(gpu_coord, gpu_force, gpu_beadSet, gpu_krep, gpu_slen, gpu_nintperbe, gpu_beListplane,
                       gpu_params);
    }

    //TODO remove this later need not copy forces back to CPU.
//    CUDAcommon::handleerror(cudaMemcpy(F_i, gpu_force, 3 * Bead::getBeads().size() *sizeof(floatingpoint),
//                                       cudaMemcpyDeviceToHost),"cuda data transfer", "BoundaryCylinderRepulsion.cu");
#endif
#ifdef CUDATIMETRACK
    tend= chrono::high_resolution_clock::now();
    chrono::duration<floatingpoint> elapsed_run(tend - tbegin);
    CUDAcommon::cudatime.TveccomputeF.push_back(elapsed_run.count());
    CUDAcommon::cudatime.TcomputeF += elapsed_run.count();
    tbegin = chrono::high_resolution_clock::now();
#endif
#ifdef SERIAL
    _FFType.forces(coord, f, beadSet, krep, slen, nneighbors);
#endif
#ifdef CUDATIMETRACK
    tend= chrono::high_resolution_clock::now();
    chrono::duration<floatingpoint> elapsed_runs(tend - tbegin);
    CUDAcommon::serltime.TveccomputeF.push_back(elapsed_runs.count());
    CUDAcommon::serltime.TcomputeF += elapsed_runs.count();
#endif
#ifdef DETAILEDOUTPUT
    floatingpoint maxF = 0.0;
    floatingpoint mag = 0.0;
    for(int i = 0; i < CGMethod::N/3; i++) {
        mag = 0.0;
        for(int j = 0; j < 3; j++)
        mag += f[3 * i + j]*f[3 * i + j];
        mag = sqrt(mag);
        //        std::cout<<"SL "<<i<<" "<<mag*mag<<" "<<forceAux[3 * i]<<" "<<forceAux[3 * i + 1]<<" "<<forceAux[3 * i +
        //                2]<<endl;
        if(mag > maxF) maxF = mag;
    }
    if(maxF > 10000.0){
        std::cout<<"max "<<getName()<<" "<<maxF<<endl;
    }
#endif
}


template <class BRepulsionInteractionType>
void BoundaryCylinderRepulsionIn<BRepulsionInteractionType>::computeLoadForces() {
    //    std::cout<<"BOUNDARY REPULSION LOAD FORCES DOES NOT USE VECTORIZED FORCES/COORDINATES"<<endl;
    for (auto be: BoundaryElement::getBoundaryElements()) {

        for(auto &c : _neighborList->getNeighbors(be)) {

            floatingpoint kRep = be->getRepulsionConst();
            floatingpoint screenLength = be->getScreeningLength();


            //potential acts on second cylinder bead unless this is a minus end
            Bead* bd;
            Bead* bo;
            if(c->isPlusEnd()) {

                bd = c->getSecondBead();
                bo = c->getFirstBead();

                ///this normal is in the direction of polymerization
                auto normal = normalizeVector(twoPointDirection(bo->vcoordinate(), bd->vcoordinate()));

                //array of coordinate values to update
                auto monSize = SysParams::Geometry().monomerSize[bd->getType()];
                auto cylSize = SysParams::Geometry().cylinderNumMon[bd->getType()];

                bd->lfip = 0;
                for (int i = 0; i < cylSize; i++) {

                    auto newCoord = vector<floatingpoint>{bd->vcoordinate()[0] + i * normal[0] * monSize,
                        bd->vcoordinate()[1] + i * normal[1] * monSize,
                        bd->vcoordinate()[2] + i * normal[2] * monSize};

                    // Projection magnitude ratio on the direction of the cylinder
                    // (Effective monomer size) = (monomer size) * proj
                    //floatingpoint proj = -dotProduct(be->normal(newCoord), normal);
                    //if(proj < 0.0) proj = 0.0;

                    floatingpoint loadForce = _FFType.loadForces(be->distance(newCoord), kRep, screenLength);
                    // The load force stored in bead also considers effective monomer size.
                    //bd->loadForcesP[bd->lfip++] += proj * loadForce;
                    bd->loadForcesP[bd->lfip++] += loadForce;
                }
                //reset lfi
                bd->lfip = 0;
            }

            if(c->isMinusEnd()) {

                bd = c->getFirstBead();
                bo = c->getSecondBead();

                ///this normal is in the direction of polymerization
                auto normal = normalizeVector(twoPointDirection(bo->vcoordinate(), bd->vcoordinate()));

                //array of coordinate values to update
                auto monSize = SysParams::Geometry().monomerSize[bd->getType()];
                auto cylSize = SysParams::Geometry().cylinderNumMon[bd->getType()];


                bd->lfim = 0;
                for (int i = 0; i < cylSize; i++) {

                    auto newCoord = vector<floatingpoint>{bd->vcoordinate()[0] + i * normal[0] * monSize,
                        bd->vcoordinate()[1] + i * normal[1] * monSize,
                        bd->vcoordinate()[2] + i * normal[2] * monSize};

                    // Projection magnitude ratio on the direction of the cylinder
                    // (Effective monomer size) = (monomer size) * proj
                    //floatingpoint proj = -dotProduct(be->normal(newCoord), normal);
                    //if(proj < 0.0) proj = 0.0;

                    floatingpoint loadForce = _FFType.loadForces(be->distance(newCoord), kRep, screenLength);
                    // The load force stored in bead also considers effective monomer size.
                    //bd->loadForcesM[bd->lfim++] += proj * loadForce;
                    bd->loadForcesM[bd->lfim++] += loadForce;
                }
                //reset lfi
                bd->lfim = 0;
            }

        }

    }
}

///Template specializations
template floatingpoint BoundaryCylinderRepulsionIn<BoundaryCylinderRepulsionExpIn>::computeEnergy(floatingpoint *coord, floatingpoint *f, floatingpoint d);
template void BoundaryCylinderRepulsionIn<BoundaryCylinderRepulsionExpIn>::computeForces(floatingpoint *coord, floatingpoint *f);
template void BoundaryCylinderRepulsionIn<BoundaryCylinderRepulsionExpIn>::computeLoadForces();
template void BoundaryCylinderRepulsionIn<BoundaryCylinderRepulsionExpIn>::vectorize();
template void BoundaryCylinderRepulsionIn<BoundaryCylinderRepulsionExpIn>::deallocate();<|MERGE_RESOLUTION|>--- conflicted
+++ resolved
@@ -76,14 +76,6 @@
         auto idx = 0;
 
         for (ni = 0; ni < nn; ni++) {
-<<<<<<< HEAD
-//            auto check=false;
-//            auto neighbor = _neighborList->getNeighbors(be)[ni];
-            /*std::cout<<"Boundary with cindex "<<neighbor->_dcIndex<<" and ID "
-                    ""<<neighbor->getID()<<" with bindices "<<neighbor->getFirstBead()
-                    ->getIndex()<<" "<<neighbor->getSecondBead()->getIndex()<<endl;*/
-=======
->>>>>>> 99ee3b35
             if(_neighborList->getNeighbors(be)[ni]->isMinusEnd())
             {
                 bindex = _neighborList->getNeighbors(be)[ni]->getFirstBead()->getStableIndex();
@@ -98,20 +90,6 @@
             slen[cumnn+idx] = be->getScreeningLength();
             idx++;
 
-<<<<<<< HEAD
-
-//            if (_neighborList->getNeighbors(be)[ni]->isPlusEnd())
-//            {bindex = _neighborList->getNeighbors(be)[ni]->getSecondBead()->getIndex();check=true;}
-//            else if(_neighborList->getNeighbors(be)[ni]->isMinusEnd())
-//            {bindex = _neighborList->getNeighbors(be)[ni]->getFirstBead()->getIndex();check=true;}
-//                if(check){
-//                    beadSet[cumnn+idx] = bindex;
-//                    krep[cumnn+idx] = be->getRepulsionConst();
-//                    slen[cumnn+idx] = be->getScreeningLength();
-//                    idx++;
-//                }
-=======
->>>>>>> 99ee3b35
         }
         nneighbors[i]=idx;
         cumnn+=idx;
