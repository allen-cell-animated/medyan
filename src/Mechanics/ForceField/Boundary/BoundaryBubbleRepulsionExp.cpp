--- conflicted
+++ resolved
@@ -17,51 +17,38 @@
 
 #include "Bead.h"
 
-<<<<<<< HEAD
-floatingpoint BoundaryBubbleRepulsionExp::energy(Bead* b, floatingpoint r, floatingpoint r0,
-                                          floatingpoint kRep, floatingpoint screenLength) {
-    floatingpoint R = -(r - r0) / screenLength;
-    return kRep * exp(R);
-}
-
-void BoundaryBubbleRepulsionExp::forces(Bead* b, floatingpoint r, floatingpoint r0,
-                                        vector<floatingpoint>& norm, floatingpoint kRep,
-                                        floatingpoint screenLength) {
-    
-    floatingpoint R = -(r - r0) / screenLength;
-    floatingpoint f0 = kRep * exp(R) / screenLength;
-=======
-double BoundaryBubbleRepulsionExp::energy(double *coord, double *f, int *beadSet, double *krep, double *slen, int *nneighbors) {
+floatingpoint BoundaryBubbleRepulsionExp::energy(floatingpoint *coord, floatingpoint *f,
+		int *beadSet, floatingpoint *krep, floatingpoint *slen, int *nneighbors) {
     int nb, nc;
-    double *coord1, R, r, U_i;
-    double U = 0.0;
+	floatingpoint *coord1, R, r, U_i;
+	floatingpoint U = 0.0;
     int Cumnc=0;
     auto beList = BoundaryElement::getBoundaryElements();
     nb = beList.size();
-    
+
     for (int ib = 0; ib < nb; ib++) {
-        
+
         auto be = beList[ib];
         nc = nneighbors[ib];
-        
+
         for (int ic = 0; ic < nc; ic++) {
-            
+
             coord1 = &coord[3 * beadSet[Cumnc + ic]];
             r = be->distance(coord1);
-            
+
             //Boundary-Bubble repulsion only considers the distance between
             //boundary element and the bubble center.
             R = -r / slen[Cumnc + ic];
             U_i = krep[Cumnc + ic] * exp(R);
-            
-            if (fabs(U_i) == numeric_limits<double>::infinity()
+
+            if (fabs(U_i) == numeric_limits<floatingpoint>::infinity()
                 || U_i != U_i || U_i < -1.0) {
-                
+
                 //set culprit and return
                 BoundaryInteractions::_boundaryElementCulprit = be;
                 ///TODO
                 //BoundaryInteractions::_otherCulprit;
-                
+
                 return -1;
             }
             U += U_i;
@@ -72,40 +59,40 @@
 
 }
 
-double BoundaryBubbleRepulsionExp::energy(double *coord, double *f, int *beadSet, double *krep, double *slen, int *nneighbors, double d) {
+floatingpoint BoundaryBubbleRepulsionExp::energy(floatingpoint *coord, floatingpoint *f,
+		int *beadSet, floatingpoint *krep, floatingpoint *slen, int *nneighbors, floatingpoint d) {
     int nb, nc;
-    double *coord1, *force1, R, r, U_i;
-    double U = 0.0;
+	floatingpoint *coord1, *force1, R, r, U_i;
+	floatingpoint U = 0.0;
     int Cumnc=0;
     auto beList = BoundaryElement::getBoundaryElements();
     nb = beList.size();
->>>>>>> 3e143492
     
     for (int ib = 0; ib < nb; ib++) {
-        
+
         auto be = beList[ib];
         nc = nneighbors[ib];
-        
+
         for (int ic = 0; ic < nc; ic++) {
-            
+
             coord1 = &coord[3 * beadSet[Cumnc + ic]];
             force1 = &f[3 * beadSet[Cumnc + ic]];
-            
+
             r = be->stretchedDistance(coord1, force1, d);
-            
+
             //Boundary-Bubble repulsion only considers the distance between
             //boundary element and the bubble center.
             R = -r / slen[Cumnc + ic];
             U_i = krep[Cumnc + ic] * exp(R);
-            
-            if (fabs(U_i) == numeric_limits<double>::infinity()
+
+            if (fabs(U_i) == numeric_limits<floatingpoint>::infinity()
                 || U_i != U_i || U_i < -1.0) {
-                
+
                 //set culprit and return
                 BoundaryInteractions::_boundaryElementCulprit = be;
                 ///TODO
                 //BoundaryInteractions::_otherCulprit;
-                
+
                 return -1;
             }
             U += U_i;
@@ -116,25 +103,17 @@
     
 }
 
-<<<<<<< HEAD
-void BoundaryBubbleRepulsionExp::forcesAux(Bead* b, floatingpoint r, floatingpoint r0,
-                                           vector<floatingpoint>& norm, floatingpoint kRep,
-                                           floatingpoint screenLength) {
-    
-    floatingpoint R = -(r - r0) / screenLength;
-    floatingpoint f0 = kRep * exp(R) / screenLength;
-=======
-void BoundaryBubbleRepulsionExp::forces(double *coord, double *f, int *beadSet, double *krep, double *slen, int *nneighbors) {
+void BoundaryBubbleRepulsionExp::forces(floatingpoint *coord, floatingpoint *f,
+		int *beadSet, floatingpoint *krep, floatingpoint *slen, int *nneighbors) {
     
     int nb, nc;
-    double *coord1, *force1, R, r, f0;
+	floatingpoint *coord1, *force1, R, r, f0;
     auto beList = BoundaryElement::getBoundaryElements();
     nb = beList.size();
     int Cumnc=0;
->>>>>>> 3e143492
     
     for (int ib = 0; ib < nb; ib++) {
-        
+
         auto be = beList[ib];
         nc = nneighbors[ib];
         for(int ic = 0; ic < nc; ic++) {
@@ -142,13 +121,13 @@
             force1 = &f[3 * beadSet[ Cumnc + ic]];
             r = be->distance(coord1);
             auto norm = be->normal(coord1);
-            
+
             R = -r / slen[Cumnc + ic];
             f0 = krep[Cumnc + ic] * exp(R)/ slen[Cumnc + ic];
             force1[0] += f0 *norm[0];
             force1[1] += f0 *norm[1];
             force1[2] += f0 *norm[2];
-            
+
         }
         Cumnc+=nc;
     }
