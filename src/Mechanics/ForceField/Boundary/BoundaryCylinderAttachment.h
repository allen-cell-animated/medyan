
//------------------------------------------------------------------
//  **MEDYAN** - Simulation Package for the Mechanochemical
//               Dynamics of Active Networks, v3.2.1
//
//  Copyright (2015-2018)  Papoian Lab, University of Maryland
//
//                 ALL RIGHTS RESERVED
//
//  See the MEDYAN web page for more information:
//  http://www.medyan.org
//------------------------------------------------------------------

#ifndef MEDYAN_BoundaryCylinderAttachment_h
#define MEDYAN_BoundaryCylinderAttachment_h

#include <vector>

#include "common.h"

#include "BoundaryInteractions.h"

#include "SysParams.h"

//FORWARD DECLARATIONS
class BoundaryElement;
class Bead;

/// Represents an attractive interaction between a cylinder and its pin point near a boundary.
/// @note - This BoundaryInteractions implementation really does not involve Boundaries at all.
///         The pinned position of the beads is preset by the special protocol in which Bead
///         elements are chosen with the criteria of being a certain distance away from the Boundary.
///         In reality, any Bead could be pinned at a certain position, but for now associating
///         this potential with a Boundary makes more sense.

template <class BAttachmentInteractionType>
class BoundaryCylinderAttachment : public BoundaryInteractions {
    
private:
    BAttachmentInteractionType _FFType;
    
    int *beadSet;
    
    ///Array describing the constants in calculation
    floatingpoint *kattr;
    floatingpoint *pins; ///< coordinates of pins for each bead
    
public:
    
    ///Array describing indexed set of interactions
    ///For filaments, this is a 1-point potential (only the active bead is updated)
    const static int n = 1;
    
    virtual void vectorize();
    virtual void deallocate();
    
<<<<<<< HEAD
    virtual double computeEnergy(double *coord) override;
=======
    virtual floatingpoint computeEnergy(floatingpoint *coord, floatingpoint *f, floatingpoint d);
>>>>>>> c8a5f36c
    //@{
    /// Tepulsive force calculation
    virtual void computeForces(floatingpoint *coord, floatingpoint *f);
    virtual void computeLoadForces() {};
    //@}
    
    /// Get the neighbor list for this interaction
    virtual NeighborList* getNeighborList() {return nullptr;}
    
    virtual const string getName() {return "Boundary-Cylinder Attachment";}
};
#endif<|MERGE_RESOLUTION|>--- conflicted
+++ resolved
@@ -54,11 +54,7 @@
     virtual void vectorize();
     virtual void deallocate();
     
-<<<<<<< HEAD
-    virtual double computeEnergy(double *coord) override;
-=======
-    virtual floatingpoint computeEnergy(floatingpoint *coord, floatingpoint *f, floatingpoint d);
->>>>>>> c8a5f36c
+    virtual floatingpoint computeEnergy(floatingpoint *coord) override;
     //@{
     /// Tepulsive force calculation
     virtual void computeForces(floatingpoint *coord, floatingpoint *f);
