
//------------------------------------------------------------------
//  **MEDYAN** - Simulation Package for the Mechanochemical
//               Dynamics of Active Networks, v3.2.1
//
//  Copyright (2015-2018)  Papoian Lab, University of Maryland
//
//                 ALL RIGHTS RESERVED
//
//  See the MEDYAN web page for more information:
//  http://www.medyan.org
//------------------------------------------------------------------

#ifndef MEDYAN_BoundaryCylinderAttachment_h
#define MEDYAN_BoundaryCylinderAttachment_h

#include <vector>

#include "common.h"

#include "BoundaryInteractions.h"

#include "SysParams.h"

//FORWARD DECLARATIONS
class BoundaryElement;
class Bead;

/// Represents an attractive interaction between a cylinder and its pin point near a boundary.
/// @note - This BoundaryInteractions implementation really does not involve Boundaries at all.
///         The pinned position of the beads is preset by the special protocol in which Bead
///         elements are chosen with the criteria of being a certain distance away from the Boundary.
///         In reality, any Bead could be pinned at a certain position, but for now associating
///         this potential with a Boundary makes more sense.

template <class BAttachmentInteractionType>
class BoundaryCylinderAttachment : public BoundaryInteractions {
    
private:
    BAttachmentInteractionType _FFType;
    
    int *beadSet;
    
    ///Array describing the constants in calculation
    double *kattr;
    double *pins; ///< coordinates of pins for each bead
    
public:
    
<<<<<<< HEAD
    virtual double computeEnergy(bool stretched) override;
=======
    ///Array describing indexed set of interactions
    ///For filaments, this is a 1-point potential (only the active bead is updated)
    const static int n = 1;
>>>>>>> 945d73c6
    
    virtual void vectorize();
    virtual void deallocate();
    
    virtual double computeEnergy(double *coord) override;
    //@{
    /// Tepulsive force calculation
    virtual void computeForces(double *coord, double *f);
    virtual void computeLoadForces() {};
    //@}
    
    /// Get the neighbor list for this interaction
    virtual NeighborList* getNeighborList() {return nullptr;}
    
    virtual const string getName() {return "Boundary-Cylinder Attachment";}
};
#endif<|MERGE_RESOLUTION|>--- conflicted
+++ resolved
@@ -47,13 +47,9 @@
     
 public:
     
-<<<<<<< HEAD
-    virtual double computeEnergy(bool stretched) override;
-=======
     ///Array describing indexed set of interactions
     ///For filaments, this is a 1-point potential (only the active bead is updated)
     const static int n = 1;
->>>>>>> 945d73c6
     
     virtual void vectorize();
     virtual void deallocate();
