
//------------------------------------------------------------------
//  **MEDYAN** - Simulation Package for the Mechanochemical
//               Dynamics of Active Networks, v3.2.1
//
//  Copyright (2015-2018)  Papoian Lab, University of Maryland
//
//                 ALL RIGHTS RESERVED
//
//  See the MEDYAN web page for more information:
//  http://www.medyan.org
//------------------------------------------------------------------

#include "BoundaryBubbleRepulsion.h"

#include "BoundaryBubbleRepulsionExp.h"
#include "BoundaryElement.h"

#include "Bubble.h"
#include "Bead.h"

template <class BRepulsionInteractionType>
void BoundaryBubbleRepulsion<BRepulsionInteractionType>::vectorize() {
    //count interactions
    nint = 0;
    for (auto be: BoundaryElement::getBoundaryElements())
    {
        
        for(auto &c : _neighborList->getNeighbors(be)) {
            nint++;
        }
    }
    
    beadSet = new int[n * nint];
    krep = new double[nint];
    slen = new double[nint];
    auto beList = BoundaryElement::getBoundaryElements();
    
<<<<<<< HEAD
    int nbe = BoundaryElement::getBoundaryElements().size();
    int i = 0;
    int ni = 0;
    int bindex = 0;
=======
    double U = 0.0;
    double U_i=0.0;
>>>>>>> 16621eab
    
    nneighbors = new int[nbe];//stores number of interactions per boundary element.
    double *beListplane;
    int *nintvec;
    beListplane = new double[4 * nbe];
    nintvec = new int[nbe];//stores cumulative number of nneighbors.

    int cumnn=0;
    for (i = 0; i < nbe; i++) {
        
        auto be = BoundaryElement::getBoundaryElements()[i];//beList[i];
        auto nn = _neighborList->getNeighbors(be).size();
        
        nneighbors[i] = 0;
        auto idx = 0;
        
        for (ni = 0; ni < nn; ni++) {
            
            bindex = _neighborList->getNeighbors(be)[ni]->getBead()->_dbIndex;
            beadSet[cumnn+idx] = bindex;
            krep[cumnn+idx] = be->getRepulsionConst();
            slen[cumnn+idx] = be->getScreeningLength();
            idx++;
            
            
        }
        nneighbors[i]=idx;
        cumnn+=idx;
        nintvec[i] = cumnn;
    }
    
    
}

template <class BRepulsionInteractionType>
void BoundaryBubbleRepulsion<BRepulsionInteractionType>::deallocate() {
    delete [] beadSet;
    delete [] krep;
    delete [] slen;
    delete [] nneighbors;
}

template <class BRepulsionInteractionType>
double BoundaryBubbleRepulsion<BRepulsionInteractionType>::computeEnergy(double *coord, double *f, double d) {
    
    double U_i=0.0;
    
    if (d == 0.0) {
        U_i = _FFType.energy(coord, f, beadSet, krep, slen, nneighbors);
    }
    else {
        U_i = _FFType.energy(coord, f, beadSet, krep, slen, nneighbors, d);
    }
    
    return U_i;
}

template <class BRepulsionInteractionType>
void BoundaryBubbleRepulsion<BRepulsionInteractionType>::computeForces(double *coord, double *f) {
    
    _FFType.forces(coord, f, beadSet, krep, slen, nneighbors);
}


///Template specializations
template double BoundaryBubbleRepulsion<BoundaryBubbleRepulsionExp>::computeEnergy(double *coord, double *f, double d);
template void BoundaryBubbleRepulsion<BoundaryBubbleRepulsionExp>::computeForces(double *coord, double *f);
template void BoundaryBubbleRepulsion<BoundaryBubbleRepulsionExp>::vectorize();
template void BoundaryBubbleRepulsion<BoundaryBubbleRepulsionExp>::deallocate();
<|MERGE_RESOLUTION|>--- conflicted
+++ resolved
@@ -36,15 +36,10 @@
     slen = new double[nint];
     auto beList = BoundaryElement::getBoundaryElements();
     
-<<<<<<< HEAD
     int nbe = BoundaryElement::getBoundaryElements().size();
     int i = 0;
     int ni = 0;
     int bindex = 0;
-=======
-    double U = 0.0;
-    double U_i=0.0;
->>>>>>> 16621eab
     
     nneighbors = new int[nbe];//stores number of interactions per boundary element.
     double *beListplane;
