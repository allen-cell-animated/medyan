
//------------------------------------------------------------------
//  **MEDYAN** - Simulation Package for the Mechanochemical
//               Dynamics of Active Networks, v3.2.1
//
//  Copyright (2015-2018)  Papoian Lab, University of Maryland
//
//                 ALL RIGHTS RESERVED
//
//  See the MEDYAN web page for more information:
//  http://www.medyan.org
//------------------------------------------------------------------

#include "BoundaryCylinderRepulsionExp.h"
#include "BoundaryCylinderRepulsion.h"

#include "BoundaryElement.h"
#include "Bead.h"
//TODO added for temporary CUDA force.
#include "CGMethod.h"
#include "BoundaryCylinderRepulsionExpCUDA.h"

#include "cross_check.h"
#include "Cylinder.h"
#include "MathFunctions.h"
#ifdef CUDAACCL
#include "nvToolsExt.h"
#include "CUDAcommon.h"
#endif
using namespace mathfunc;
#ifdef CUDAACCL
void BoundaryCylinderRepulsionExp::deallocate(){
//    if(!(CUDAcommon::getCUDAvars().conservestreams))
//        CUDAcommon::handleerror(cudaStreamDestroy(stream));
    CUDAcommon::handleerror(cudaFree(gU_i));
    CUDAcommon::handleerror(cudaFree(gU_sum));
    CUDAcommon::handleerror(cudaFree(gFF));
    CUDAcommon::handleerror(cudaFree(ginteraction));
    //Memory alloted
    //@{
//    size_t allocmem = 0;
//    allocmem += (bntaddvec2.at(0) + 1) * sizeof(floatingpoint) + 200 * sizeof(char);
//    auto c = CUDAcommon::getCUDAvars();
//    c.memincuda -= allocmem;
//    CUDAcommon::cudavars = c;
//    std::cout<<"Total allocated memory "<<c.memincuda/1024<<endl;
//    std::cout<<"Memory allocated 0 . Memory freed "<<allocmem/1024<<endl;
    //@}
}
void BoundaryCylinderRepulsionExp::optimalblocksnthreads( int nint, cudaStream_t
stream_pass){
//    //CUDA stream create
//    if(stream == NULL || !(CUDAcommon::getCUDAvars().conservestreams))
//        CUDAcommon::handleerror(cudaStreamCreate(&stream));
    blocksnthreadse.clear();
    blocksnthreadsez.clear();
    blocksnthreadsf.clear();
    int blockSize;   // The launch configurator returned block size
    int minGridSize; // The minimum grid size needed to achieve the
    // maximum occupancy for a full device launch
//    int gridSize;    // The actual grid size needed, based on input size
//    unaryfn::argument_type blksize;
//    unaryfn::result_type result;
//    unaryfn ufn;
    if(nint>0) {
        cudaOccupancyMaxPotentialBlockSizeVariableSMem(&minGridSize, &blockSize,
                                                       BoundaryCylinderRepulsionExpenergy, blockToSmemF, 0);
        blocksnthreadse.push_back((nint + blockSize - 1) / blockSize);
        blocksnthreadse.push_back(blockSize);
        blockSize = 0;

        cudaOccupancyMaxPotentialBlockSizeVariableSMem(&minGridSize, &blockSize,
//                                                       BoundaryCylinderRepulsionExpenergyz, blockToSmemFB3, 0);
                                                       BoundaryCylinderRepulsionExpenergyz, blockToSmemZero, 0);
        blocksnthreadsez.push_back((nint + blockSize - 1) / blockSize);

        blocksnthreadsez.push_back(blockSize);
        blockSize = 0;

        cudaOccupancyMaxPotentialBlockSizeVariableSMem(&minGridSize, &blockSize,
//                                                       BoundaryCylinderRepulsionExpforces, blockToSmemF, 0);
                                                       BoundaryCylinderRepulsionExpforces, blockToSmemZero, 0);
        blocksnthreadsf.push_back((nint + blockSize - 1) / blockSize);
        blocksnthreadsf.push_back(blockSize);

        //get addition vars
        bntaddvec2.clear();
        bntaddvec2 = getaddred2bnt(nint);
        CUDAcommon::handleerror(cudaMalloc((void **) &gU_i, bntaddvec2.at(0)*sizeof(floatingpoint)));
        CUDAcommon::handleerror(cudaMemsetAsync(gU_i, 0, bntaddvec2.at(0) * sizeof(floatingpoint), stream));
        CUDAcommon::handleerror(cudaMalloc((void **) &gU_sum, sizeof(floatingpoint)));
        char a[] = "Boundary Cylinder Repulsion";
        char b[] = "Boundary Cylinder Repulsion Exp";
        CUDAcommon::handleerror(cudaMalloc((void **) &gFF, 100 * sizeof(char)));
        CUDAcommon::handleerror(cudaMalloc((void **) &ginteraction, 100 * sizeof(char)));
        CUDAcommon::handleerror(cudaMemcpyAsync(gFF, a, 100 * sizeof(char),
                                            cudaMemcpyHostToDevice, stream));
        CUDAcommon::handleerror(cudaMemcpyAsync(ginteraction, b, 100 * sizeof(char),
                                            cudaMemcpyHostToDevice, stream));
        //Memory alloted
        //@{
//        size_t allocmem = 0;
//        allocmem += (bntaddvec2.at(0) + 1) * sizeof(floatingpoint) + 200 * sizeof(char);
//        auto c = CUDAcommon::getCUDAvars();
//        c.memincuda += allocmem;
//        CUDAcommon::cudavars = c;
//        std::cout<<"Total allocated memory "<<c.memincuda/1024<<endl;
//        std::cout<<"Memory allocated "<< allocmem/1024<<"Memory freed 0"<<endl;
        //@}
    }
    else{
        blocksnthreadse.push_back(0);
        blocksnthreadse.push_back(0);
        blocksnthreadsez.push_back(0);
        blocksnthreadsez.push_back(0);
        blocksnthreadsf.push_back(0);
        blocksnthreadsf.push_back(0);
    }

}
floatingpoint* BoundaryCylinderRepulsionExp::energy(floatingpoint *coord, floatingpoint *f, int *beadSet, floatingpoint *krep, floatingpoint *slen,
                                             int* nintvec, floatingpoint* beListplane, int *params) {
//    if(blocksnthreadse[1]>0) {
//
//        BoundaryCylinderRepulsionExpenergy<<<blocksnthreadse[0], blocksnthreadse[1], (3 * blocksnthreadse[1]) * sizeof
//                (floatingpoint), stream>>>
//                          (coord, f, beadSet, krep, slen, nintvec, beListplane, params, gU_i, CUDAcommon::getCUDAvars()
//                          .gculpritID, CUDAcommon::getCUDAvars().gculpritFF,
//                          CUDAcommon::getCUDAvars().gculpritinteraction, gFF, ginteraction);
//        auto cvars = CUDAcommon::getCUDAvars();
//        cvars.streamvec.push_back(&stream);
//        CUDAcommon::cudavars = cvars;
//        floatingpoint* gpu_Utot = CUDAcommon::getCUDAvars().gpu_energy;
//        addvector<<<1,1,0,stream>>>(gU_i,params, gU_sum, gpu_Utot);
//        CUDAcommon::handleerror( cudaGetLastError() ,"BoundaryCylinderRepulsionExpenergy", "BoundaryCylinderRepulsionExp.cu");
//        return gU_sum;}
//    else
//        return NULL;
}

floatingpoint* BoundaryCylinderRepulsionExp::energy(floatingpoint *coord, floatingpoint *f, int *beadSet, floatingpoint *krep, floatingpoint *slen,
                                             int* nintvec, floatingpoint* beListplane, floatingpoint *z,int *params) {

//    if(blocksnthreadse[1]>0) {
//
//        BoundaryCylinderRepulsionExpenergy<<<blocksnthreadse[0], blocksnthreadse[1], (3 * blocksnthreadse[1]) * sizeof
//                (floatingpoint), stream>>>
//                          (coord, f, beadSet, krep, slen, nintvec, beListplane, params, gU_i, z,
//                                  CUDAcommon::getCUDAvars().gculpritID, CUDAcommon::getCUDAvars().gculpritFF,
//                                  CUDAcommon::getCUDAvars().gculpritinteraction, gFF, ginteraction);
//        CUDAcommon::handleerror( cudaGetLastError() ,"BoundaryCylinderRepulsionExpenergy", "BoundaryCylinderRepulsionExp.cu");
//    }

    if(blocksnthreadsez[1]>0) {
        std::cout<<"Total number of beads "<<Bead::getBeads().size()<<endl;
        auto boolvarvec = CUDAcommon::cudavars.backtrackbools;
//        BoundaryCylinderRepulsionExpenergyz << < blocksnthreadsez[0], blocksnthreadsez[1], (6 * blocksnthreadsez[1]) *
        BoundaryCylinderRepulsionExpenergyz << < blocksnthreadsez[0], blocksnthreadsez[1], (0) *
                                                 sizeof(floatingpoint), stream>> >(coord, f, beadSet, krep, slen, nintvec,
                                                 beListplane, params, gU_i,
                CUDAcommon::cudavars.gpu_energyvec, z, CUDAcommon::getCUDAvars().gculpritID,
                                                 CUDAcommon::getCUDAvars().gculpritFF,
                                                 CUDAcommon::getCUDAvars()
                                                         .gculpritinteraction, gFF,
                                                 ginteraction, boolvarvec.at(0),
                                                 boolvarvec.at(1));
        cudaDeviceSynchronize();

    }
    if(blocksnthreadse[1]<=0 && blocksnthreadsez[1]<=0)
        return NULL;
    else{
        auto cvars = CUDAcommon::getCUDAvars();
        cvars.streamvec.push_back(&stream);
        CUDAcommon::cudavars = cvars;
#ifdef CUDA_INDIVIDUAL_ESUM
        floatingpoint* gpu_Utot = CUDAcommon::getCUDAvars().gpu_energy;
        resetfloatingpointvariableCUDA<<<1,1,0,stream>>>(gU_sum);
        addvectorred2<<<bntaddvec2.at(2),bntaddvec2.at(3), bntaddvec2.at(3) * sizeof(floatingpoint),stream>>>(gU_i,
                params, gU_sum, gpu_Utot);
#endif
        CUDAcommon::handleerror(cudaGetLastError(),"BoundaryCylinderRepulsionExpenergyz", "BoundaryCylinderRepulsionExp.cu");
        return gU_sum;
    }
}
void BoundaryCylinderRepulsionExp::forces(floatingpoint *coord, floatingpoint *f, int *beadSet, floatingpoint *krep, floatingpoint *slen,
                                          int* nintvec, floatingpoint* beListplane, int *params) {
    if (blocksnthreadsf[1] > 0) {
//        BoundaryCylinderRepulsionExpforces << < blocksnthreadsf[0], blocksnthreadsf[1], (3 * blocksnthreadsf[1]) *
        BoundaryCylinderRepulsionExpforces << < blocksnthreadsf[0], blocksnthreadsf[1], (0) *
                                            sizeof(floatingpoint), stream >> >(coord, f, beadSet, krep, slen, nintvec,
                                            beListplane, params);
        auto cvars = CUDAcommon::getCUDAvars();
        cvars.streamvec.push_back(&stream);
        CUDAcommon::cudavars = cvars;
        CUDAcommon::handleerror(cudaGetLastError(),"BoundaryCylinderRepulsionExpforces", "BoundaryCylinderRepulsionExp.cu");
    }
}
void BoundaryCylinderRepulsionExp::checkforculprit() {
    CUDAcommon::printculprit("BoundaryCylinderRepulsion","BoundaryCylinderRepulsionExp");
    Cylinder *c;
    BoundaryElement* be;
    be = BoundaryElement::getBoundaryElements()[CUDAcommon::getCUDAvars().culpritID[1]];
    cout << "Printing the culprit boundary element..." << endl;
    be->printSelf();
    c = Cylinder::getCylinders()[CUDAcommon::getCUDAvars().culpritID[0]];
    cout << "Printing the other culprit structure..." << endl;
    c->printSelf();
    exit(EXIT_FAILURE);
}
#endif
<<<<<<< HEAD
double BoundaryCylinderRepulsionExp::energy(double *coord, int *beadSet,
                                            double *krep, double *slen, int *nneighbors) {
=======
floatingpoint BoundaryCylinderRepulsionExp::energy(floatingpoint *coord, floatingpoint *f, int *beadSet,
                                            floatingpoint *krep, floatingpoint *slen, int *nneighbors) {
>>>>>>> c8a5f36c

    int nb, nc;
    floatingpoint *coord1, R, r, U_i;
    floatingpoint U = 0.0;
    int Cumnc=0;
    auto beList = BoundaryElement::getBoundaryElements();
    nb = beList.size();

//    for (int ib = 0; ib < nb; ib++) {
//        auto be = beList[ib];
//        be->printSelf();
//    }

    for (int ib = 0; ib < nb; ib++) {

        auto be = beList[ib];
        nc = nneighbors[ib];

        for (int ic = 0; ic < nc; ic++) {

            coord1 = &coord[3 * beadSet[Cumnc + ic]];
            r = be->distance(coord1);

            R = -r / slen[Cumnc + ic];
            U_i = krep[Cumnc + ic] * exp(R);
//            floatingpoint *var;
//            var = new floatingpoint[4];
//            be->elementeqn(var);
//            std::cout<<"SL "<<Cumnc + ic<<" "<<krep[Cumnc + ic]<<" "<<R<<" Coord "<<coord1[0]<<" "<<coord1[1]<<" "
//            <<coord1[2]<<" Plane "<<var[0] <<" "<<var[1]<<" "<<var[2]<<" "<<var[3]<<endl;
//            delete var;
//            std::cout<<r<<" "<<U_i<<endl;
            if (fabs(U_i) == numeric_limits<floatingpoint>::infinity()
                || U_i != U_i || U_i < -1.0) {

                //set culprit and return
                BoundaryInteractions::_boundaryElementCulprit = be;
                ///TODO
                //BoundaryInteractions::_otherCulprit;

                return -1;
            }
            U += U_i;
        }
        Cumnc += nc;
    }
    return U;
}

floatingpoint BoundaryCylinderRepulsionExp::energy(floatingpoint *coord, floatingpoint *f, int *beadSet,
                                            floatingpoint *krep, floatingpoint *slen, int *nneighbors, floatingpoint d) {

    int nb, nc;
    floatingpoint *coord1, R, r, U_i;
	floatingpoint *force1;
    floatingpoint U = 0.0;
    int Cumnc=0;
    auto beList = BoundaryElement::getBoundaryElements();
    nb = beList.size();

    for (int ib = 0; ib < nb; ib++) {

        auto be = beList[ib];
        nc = nneighbors[ib];

        for(int ic = 0; ic < nc; ic++) {

            coord1 = &coord[3 * beadSet[Cumnc + ic]];
            force1 = &f[3 * beadSet[Cumnc + ic]];

            r = be->stretchedDistance(coord1, force1, d);

            R = -r / slen[Cumnc + ic];

//            std::cout<<r<<" "<<krep[Cumnc+ic]<<endl;
            U_i = krep[Cumnc + ic] * exp(R);
//            floatingpoint *var;
//            var = new floatingpoint[4];
//            be->elementeqn(var);
//            std::cout<<"SLZ "<<Cumnc + ic<<" "<<krep[Cumnc + ic]<<" "<<R<<" Coord "<<coord1[0]<<" "
//                    <<coord1[1]<<" "<<coord1[2]<<" Plane "<<var[0] <<" "<<var[1]<<" "<<var[2]<<" "<<var[3]<<endl;
//            delete var;
            if(fabs(U_i) == numeric_limits<floatingpoint>::infinity()
               || U_i != U_i || U_i < -1.0) {

                //set culprit and return
                BoundaryInteractions::_boundaryElementCulprit = be;
                ///TODO
                //BoundaryInteractions::_otherCulprit;

                return -1;
            }
            U += U_i;
        }
        Cumnc+=nc;
    }
    return U;
}



void BoundaryCylinderRepulsionExp::forces(floatingpoint *coord, floatingpoint *f, int *beadSet,
                                          floatingpoint *krep, floatingpoint *slen, int *nneighbors) {
    int nb, nc;
    floatingpoint *coord1, R, r, f0;
	floatingpoint *force1;
    floatingpoint *F_i;
//    floatingpoint *forcecopy;
//    forcecopy = new floatingpoint[CGMethod::N];
//    for(auto iter=0;iter<CGMethod::N;iter++)
//        forcecopy[iter]=0.0;

    auto beList = BoundaryElement::getBoundaryElements();
    nb = beList.size();
    int Cumnc=0;

    for (int ib = 0; ib < nb; ib++) {

        auto be = beList[ib];
        nc = nneighbors[ib];
        for(int ic = 0; ic < nc; ic++) {
            coord1 = &coord[3 * beadSet[ Cumnc + ic]];
            force1 = &f[3 * beadSet[ Cumnc + ic]];
            r = be->distance(coord1);
            auto norm = be->normal(coord1);

            R = -r / slen[Cumnc + ic];
            f0 = krep[Cumnc + ic] * exp(R)/ slen[Cumnc + ic];
            force1[0] += f0 *norm[0];
            force1[1] += f0 *norm[1];
            force1[2] += f0 *norm[2];
#ifdef CHECKFORCES_INF_NAN
            if(checkNaN_INF(force1, 0, 2)){
                cout<<"Boundary Cylinder Force becomes infinite. Printing data "<<endl;

                cout<<"Printing coords"<<endl;
                cout<<coord1[0]<<" "<<coord1[1]<<" "<<coord1[2]<<endl;
                cout<<"Printing force"<<endl;
                cout<<force1[0]<<" "<<force1[1]<<" "<<force1[2]<<endl;
                cout<<"Printing binary Coords"<<endl;
                printvariablebinary(coord1,0,2);
                cout<<"Printing binary Force"<<endl;
                printvariablebinary(force1,0,2);
                exit(EXIT_FAILURE);
            }
#endif

        }
        Cumnc+=nc;
    }}

floatingpoint BoundaryCylinderRepulsionExp::loadForces(floatingpoint r, floatingpoint kRep, floatingpoint screenLength) {

    floatingpoint R = -r/screenLength;
    return kRep * exp(R)/screenLength;

}<|MERGE_RESOLUTION|>--- conflicted
+++ resolved
@@ -209,13 +209,8 @@
     exit(EXIT_FAILURE);
 }
 #endif
-<<<<<<< HEAD
-double BoundaryCylinderRepulsionExp::energy(double *coord, int *beadSet,
-                                            double *krep, double *slen, int *nneighbors) {
-=======
-floatingpoint BoundaryCylinderRepulsionExp::energy(floatingpoint *coord, floatingpoint *f, int *beadSet,
+floatingpoint BoundaryCylinderRepulsionExp::energy(floatingpoint *coord, int *beadSet,
                                             floatingpoint *krep, floatingpoint *slen, int *nneighbors) {
->>>>>>> c8a5f36c
 
     int nb, nc;
     floatingpoint *coord1, R, r, U_i;
