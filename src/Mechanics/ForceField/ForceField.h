--- conflicted
+++ resolved
@@ -72,13 +72,10 @@
     // assign stretchforces for Linker and Motor. Can be extended to other FFs as well.
     virtual void assignforcemags(){};
 
-<<<<<<< HEAD
 protected:
     std::vector< floatingpoint > forceBuffer_;
-=======
     //get interaction names
     virtual vector<string> getinteractionnames() = 0;
->>>>>>> ca4c3263
 };
 
 #endif