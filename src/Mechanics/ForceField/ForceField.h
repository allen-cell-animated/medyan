--- conflicted
+++ resolved
@@ -42,12 +42,8 @@
     /// Compute total energy of this forcefield in the system
     /// @return  the energy value if valid. If an inf or NaN value has been
     /// calculated, return -1.
-<<<<<<< HEAD
-    virtual double computeEnergy(bool stretched) = 0;
-=======
     virtual double computeEnergy(double *coord, bool stretched = false) = 0;
 
->>>>>>> 945d73c6
     /// Compute forces of this forcefield in the system. Update Bead
     /// forces accordingly.
     virtual void computeForces(double *coord, double *f) = 0;
