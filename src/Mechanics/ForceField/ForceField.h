--- conflicted
+++ resolved
@@ -42,12 +42,7 @@
     /// Compute total energy of this forcefield in the system
     /// @return  the energy value if valid. If an inf or NaN value has been
     /// calculated, return -1.
-<<<<<<< HEAD
-    virtual double computeEnergy(double *coord, bool stretched = false) = 0;
-=======
-    virtual floatingpoint computeEnergy(floatingpoint *coord, floatingpoint *f,
-            floatingpoint d) = 0;
->>>>>>> c8a5f36c
+    virtual floatingpoint computeEnergy(floatingpoint *coord, bool stretched = false) = 0;
 
     /// Compute forces of this forcefield in the system. Update Bead
     /// forces accordingly.
