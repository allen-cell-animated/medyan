--- conflicted
+++ resolved
@@ -357,21 +357,14 @@
 
     for(int i = 0; i < nint; i += 1) {
 
-<<<<<<< HEAD
-        coord1 = &coord[beadSet[n * i]];
-        coord2 = &coord[beadSet[n * i + 1]];
-        coord3 = &coord[beadSet[n * i + 2]];
-        coord4 = &coord[beadSet[n * i + 3]];
-=======
         for(int j = 0; j < 3; j++){
-            coord1[j] = coord[3 * beadSet[n * i]+ j];
-            coord2[j] = coord[3 * beadSet[n * i + 1]+ j];
-            coord3[j] = coord[3 * beadSet[n * i + 2]+ j];
-            coord4[j] = coord[3 * beadSet[n * i + 3]+ j];
+            coord1[j] = coord[beadSet[n * i]+ j];
+            coord2[j] = coord[beadSet[n * i + 1]+ j];
+            coord3[j] = coord[beadSet[n * i + 2]+ j];
+            coord4[j] = coord[beadSet[n * i + 3]+ j];
         }
 
         midPointCoordinate<double>(mp, coord1, coord2, pos[i]);
->>>>>>> eeac7158
 
         f1 = &f[beadSet[n * i]];
         f2 = &f[beadSet[n * i + 1]];
