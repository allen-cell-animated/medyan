
//------------------------------------------------------------------
//  **MEDYAN** - Simulation Package for the Mechanochemical
//               Dynamics of Active Networks, v3.2.1
//
//  Copyright (2015-2018)  Papoian Lab, University of Maryland
//
//                 ALL RIGHTS RESERVED
//
//  See the MEDYAN web page for more information:
//  http://www.medyan.org
//------------------------------------------------------------------

#include "BranchingDihedralCosine.h"
#include "BranchingDihedralCosineCUDA.h"
#include "BranchingDihedral.h"

#include "BranchingPoint.h"
#include "Bead.h"

#include "MathFunctions.h"
#ifdef CUDAACCL
#include <cuda.h>
#include <cuda_runtime.h>
#include "nvToolsExt.h"
#endif

using namespace mathfunc;
#ifdef CUDAACCL
void BranchingDihedralCosine::deallocate(){
    if(!(CUDAcommon::getCUDAvars().conservestreams))
        CUDAcommon::handleerror(cudaStreamDestroy(stream));
    CUDAcommon::handleerror(cudaFree(gU_i));
    CUDAcommon::handleerror(cudaFree(gU_sum));
    CUDAcommon::handleerror(cudaFree(gFF));
    CUDAcommon::handleerror(cudaFree(ginteraction));
}
void BranchingDihedralCosine::optimalblocksnthreads( int nint){
    //CUDA stream create
    if(stream == NULL || !(CUDAcommon::getCUDAvars().conservestreams))
        CUDAcommon::handleerror(cudaStreamCreate(&stream));
    blocksnthreadse.clear();
    blocksnthreadsez.clear();
    blocksnthreadsf.clear();
    int blockSize;   // The launch configurator returned block size
    int minGridSize; // The minimum grid size needed to achieve the
    // maximum occupancy for a full device launch
//    int gridSize;    // The actual grid size needed, based on input size
//    unaryfn::argument_type blksize;
//    unaryfn::result_type result;
//    unaryfn ufn;
    if(nint>0) {
        cudaOccupancyMaxPotentialBlockSizeVariableSMem(&minGridSize, &blockSize,
                                                       BranchingDihedralCosineenergy, blockToSmem, 0);
//    std::cout<<(nint +blockSize -1) / blockSize<<" "<<blockSize<<endl;
//
//    cudaOccupancyMaxPotentialBlockSize( &minGridSize, &blockSize,
//                                        CUDAExclVolRepulsionenergy, 0, 0);
        blocksnthreadse.push_back((nint + blockSize - 1) / blockSize);
        blocksnthreadse.push_back(blockSize);
//    std::cout<<(nint +blockSize -1) / blockSize<<" "<<blockSize<<endl;
        blockSize = 0;

        cudaOccupancyMaxPotentialBlockSizeVariableSMem(&minGridSize, &blockSize,
                                                       BranchingDihedralCosineenergyz, blockToSmemez, 0);
        blocksnthreadsez.push_back((nint + blockSize - 1) / blockSize);
        blocksnthreadsez.push_back(blockSize);
        blockSize = 0;

        cudaOccupancyMaxPotentialBlockSizeVariableSMem(&minGridSize, &blockSize,
                                                       BranchingDihedralCosineforces, blockToSmem, 0);
        blocksnthreadsf.push_back((nint + blockSize - 1) / blockSize);
        blocksnthreadsf.push_back(blockSize);
//get addition vars
        bntaddvec2.clear();
        bntaddvec2 = getaddred2bnt(nint);
        CUDAcommon::handleerror(cudaMalloc((void **) &gU_i, bntaddvec2.at(0)*sizeof(double)));
        CUDAcommon::handleerror(cudaMemset(gU_i, 0, bntaddvec2.at(0) * sizeof(double)));
//        CUDAcommon::handleerror(cudaMalloc((void **) &gU_i, nint*sizeof(double)));
        CUDAcommon::handleerror(cudaMalloc((void **) &gU_sum, sizeof(double)));

//        CUDAcommon::handleerror(cudaMalloc((void **) &gU_i, nint*sizeof(double)));
//        CUDAcommon::handleerror(cudaMalloc((void **) &gU_sum, sizeof(double)));

        char a[] = "BranchingFF";
        char b[] = "Branching Dihedral Cosine";
        CUDAcommon::handleerror(cudaMalloc((void **) &gFF, 100 * sizeof(char)));
        CUDAcommon::handleerror(cudaMalloc((void **) &ginteraction, 100 * sizeof(char)));
        CUDAcommon::handleerror(cudaMemcpy(gFF, a, 100 * sizeof(char), cudaMemcpyHostToDevice));
        CUDAcommon::handleerror(cudaMemcpy(ginteraction, b, 100 * sizeof(char), cudaMemcpyHostToDevice));
    }
    else{
        blocksnthreadse.push_back(0);
        blocksnthreadse.push_back(0);
        blocksnthreadsez.push_back(0);
        blocksnthreadsez.push_back(0);
        blocksnthreadsf.push_back(0);
        blocksnthreadsf.push_back(0);
    }

}
double* BranchingDihedralCosine::energy(double *coord, double *f, int *beadSet,
                                         double *kdih, double *pos, int *params) {
//    if(blocksnthreadse[1]>0) {
//
//        BranchingDihedralCosineenergy<<<blocksnthreadse[0], blocksnthreadse[1], (12 * blocksnthreadse[1]) * sizeof
//                (double), stream>>>
//                          (coord, f, beadSet, kdih, pos, params, gU_i, CUDAcommon::getCUDAvars().gculpritID,
//                                  CUDAcommon::getCUDAvars().gculpritFF,
//                                  CUDAcommon::getCUDAvars().gculpritinteraction, gFF, ginteraction);
//        auto cvars = CUDAcommon::getCUDAvars();
//        cvars.streamvec.push_back(&stream);
//        CUDAcommon::cudavars = cvars;
//        CUDAcommon::handleerror( cudaGetLastError(),"BranchingDihedralCosineenergy", "BranchingDihedralCosine.cu");
//        double* gpu_Utot = CUDAcommon::getCUDAvars().gpu_energy;
//        addvector<<<1,1,0,stream>>>(gU_i, params, gU_sum, gpu_Utot);
//        CUDAcommon::handleerror( cudaGetLastError() ,"BranchingDihedralCosineenergy", "BranchingDihedralCosine.cu");
//        return gU_sum;}
//    else
//        return NULL;
}

<<<<<<< HEAD
double BranchingDihedralCosine::energy(Bead* b1, Bead* b2, Bead* b3, Bead* b4,
                                       double kDihed, double position, bool stretched){
    
    
    const auto& c1 = stretched ? b1->getCoordinate<true>() : b1->getCoordinate<false>();
    const auto& c2 = stretched ? b2->getCoordinate<true>() : b2->getCoordinate<false>();
    const auto& c3 = stretched ? b3->getCoordinate<true>() : b3->getCoordinate<false>();
    const auto& c4 = stretched ? b4->getCoordinate<true>() : b4->getCoordinate<false>();

    vector<double> n1 = vectorProduct(midPointCoordinate(c1, c2, position), c2,
                                      midPointCoordinate(c1, c2, position), c3);
    
    
    vector<double> n2 = vectorProduct(c3, c4,
                        midPointCoordinate(c1, c2, position), c3);
    
    auto n1_norm = normalizedVector(n1);
    auto n2_norm = normalizedVector(n2);
    
    double n1n2 = dotProduct(n1_norm, n2_norm);
    
    return kDihed * ( 1 - n1n2 );
}


double BranchingDihedralCosine::forces(Bead* b1, Bead* b2, Bead* b3, Bead* b4,
                                     double kDihed, double position){
    
    vector<double> n1 = vectorProduct(midPointCoordinate(b1->coordinate, b2->coordinate, position), b2->coordinate,
                                      midPointCoordinate(b1->coordinate, b2->coordinate, position), b3->coordinate);
    
    
    vector<double> n2 = vectorProduct(b3->coordinate, b4->coordinate,
                                      midPointCoordinate(b1->coordinate, b2->coordinate, position), b3->coordinate);
    
    double N1 = sqrt(dotProduct(n1, n1));
    double N2 = sqrt(dotProduct(n2, n2));
    double n1n2 = dotProduct(n1, n2);
    
    double f0 = kDihed/N1/N2;
    
    double NN1 = n1n2/N1/N1;
    double NN2 = n1n2/N2/N2;
    
    double X = sqrt(scalarProduct(midPointCoordinate(b1->coordinate, b2->coordinate, position), b2->coordinate,
                                  midPointCoordinate(b1->coordinate, b2->coordinate, position), b2->coordinate));
    
    double D = sqrt(scalarProduct(midPointCoordinate(b1->coordinate, b2->coordinate, position), b3->coordinate,
                                  midPointCoordinate(b1->coordinate, b2->coordinate, position), b3->coordinate));
    
    double Y = sqrt(scalarProduct(b3->coordinate, b4->coordinate,
                                  b3->coordinate, b4->coordinate));
    
    vector<double> zero (3,0); //Aux zero vector;
    
    double n2x = scalarProduct(zero, n2, midPointCoordinate(b1->coordinate, b2->coordinate, position), b2->coordinate);
    
    double n1y = scalarProduct(zero, n1, b3->coordinate, b4->coordinate);
    
    double xd = scalarProduct(midPointCoordinate(b1->coordinate, b2->coordinate, position), b2->coordinate,
                              midPointCoordinate(b1->coordinate, b2->coordinate, position), b3->coordinate);
    
    double yd = scalarProduct(b3->coordinate, b4->coordinate,
                              midPointCoordinate(b1->coordinate, b2->coordinate, position), b3->coordinate);
    
    double xx = scalarProduct(midPointCoordinate(b1->coordinate, b2->coordinate, position), b2->coordinate,
                              midPointCoordinate(b1->coordinate, b2->coordinate, position), b2->coordinate);
    
    double xy = scalarProduct(midPointCoordinate(b1->coordinate, b2->coordinate, position),
                              b2->coordinate, b3->coordinate, b4->coordinate);
    
    double yy = scalarProduct(b3->coordinate, b4->coordinate, b3->coordinate, b4->coordinate);
    
    double XD = n2x/D/X/X/X;
    double X1 = -NN2*xd/D/X + yd/D/Y + yd/D/D/X/Y;
    double X2 = xd*yd/D/D/X/X/X/Y;
    double Y1 = -xd/D/X - xd/D/D/X/Y + NN1*yd/D/Y;
    double Y2 = xd*yd/D/D/X/Y/Y/Y;
    double D1 = NN2*xx/D/X - xy/D/X-xy/D/Y - 2*xy/D/D/X/Y + NN1*yy/D/Y;
    double D2 = xd*xy/D/D/X/X/X/Y;
    double YD = n1y/D/Y/Y/Y;
    
    //force on b1:
    b1->force[0] += f0*(- (1 - position)*XD*(1-position)*( (b2->coordinate[1] - b1->coordinate[1])*(b3->coordinate[2] - (1-position)*b1->coordinate[2] - position*b2->coordinate[2]) - (b2->coordinate[2] - b1->coordinate[2])*(b3->coordinate[1] - (1-position)*b1->coordinate[1] - position*b2->coordinate[1]) ) + (1 - position)*(X1 - X2)*(1-position)*(b2->coordinate[0] - b1->coordinate[0]) - (1 - position)*Y1*(b4->coordinate[0] - b3->coordinate[0]) + (1 - position)*(D1 + D2)*(b3->coordinate[0] - (1-position)*b1->coordinate[0] - position*b2->coordinate[0]));
    
    
    b1->force[1] += f0*(- (1 - position)*XD*(1-position)*( (b2->coordinate[2] - b1->coordinate[2])*(b3->coordinate[0] - (1-position)*b1->coordinate[0] - position*b2->coordinate[0]) - (b2->coordinate[0] - b1->coordinate[0])*(b3->coordinate[2] - (1-position)*b1->coordinate[2] - position*b2->coordinate[2]) ) + (1 - position)*(X1 - X2)*(1-position)*(b2->coordinate[1] - b1->coordinate[1]) - (1 - position)*Y1*(b4->coordinate[1] - b3->coordinate[1]) + (1 - position)*(D1 + D2)*(b3->coordinate[1] - (1-position)*b1->coordinate[1] - position*b2->coordinate[1]));
    
    b1->force[2] += f0*(- (1 - position)*XD*(1-position)*( (b2->coordinate[0] - b1->coordinate[0])*(b3->coordinate[1] - (1-position)*b1->coordinate[1] - position*b2->coordinate[1]) - (b2->coordinate[1] - b1->coordinate[1])*(b3->coordinate[0] - (1-position)*b1->coordinate[0] - position*b2->coordinate[0]) ) + (1 - position)*(X1 - X2)*(1-position)*(b2->coordinate[2] - b1->coordinate[2]) - (1 - position)*Y1*(b4->coordinate[2] - b3->coordinate[2]) + (1 - position)*(D1 + D2)*(b3->coordinate[2] - (1-position)*b1->coordinate[2] - position*b2->coordinate[2]));
    
    
    //force on b2:
    b2->force[0] += f0*( (1 - position)*XD*(1-position)*( (b2->coordinate[1] - b1->coordinate[1])*(b3->coordinate[2] - (1-position)*b1->coordinate[2] - position*b2->coordinate[2]) - (b2->coordinate[2] - b1->coordinate[2])*(b3->coordinate[1] - (1-position)*b1->coordinate[1] - position*b2->coordinate[1]) ) + (X2 + position*(X1 - X2))*(1-position)*(b2->coordinate[0] - b1->coordinate[0]) - position*Y1*(b4->coordinate[0] - b3->coordinate[0]) + (position*(D1 + D2) - D2)*(b3->coordinate[0] - (1-position)*b1->coordinate[0] - position*b2->coordinate[0]) );
    
    b2->force[1] += f0*( (1 - position)*XD*(1-position)*( (b2->coordinate[2] - b1->coordinate[2])*(b3->coordinate[0] - (1-position)*b1->coordinate[0] - position*b2->coordinate[0]) - (b2->coordinate[0] - b1->coordinate[0])*(b3->coordinate[2] - (1-position)*b1->coordinate[2] - position*b2->coordinate[2]) ) + (X2 + position*(X1 - X2))*(1-position)*(b2->coordinate[1] - b1->coordinate[1]) - position*Y1*(b4->coordinate[1] - b3->coordinate[1]) + (position*(D1 + D2) - D2)*(b3->coordinate[1] - (1-position)*b1->coordinate[1] - position*b2->coordinate[1]) );
    
    b2->force[2] += f0*( (1 - position)*XD*(1-position)*( (b2->coordinate[0] - b1->coordinate[0])*(b3->coordinate[1] - (1-position)*b1->coordinate[1] - position*b2->coordinate[1]) - (b2->coordinate[1] - b1->coordinate[1])*(b3->coordinate[0] - (1-position)*b1->coordinate[0] - position*b2->coordinate[0]) ) + (X2 + position*(X1 - X2))*(1-position)*(b2->coordinate[2] - b1->coordinate[2]) - position*Y1*(b4->coordinate[2] - b3->coordinate[2]) + (position*(D1 + D2) - D2)*(b3->coordinate[2] - (1-position)*b1->coordinate[2] - position*b2->coordinate[2]) );
    
    //force on b3:
    b3->force[0] += f0*(-YD*( (b4->coordinate[1] - b3->coordinate[1])*(b3->coordinate[2] - (1-position)*b1->coordinate[2] - position*b2->coordinate[2]) - (b4->coordinate[2] - b3->coordinate[2])*(b3->coordinate[1] - (1-position)*b1->coordinate[1] - position*b2->coordinate[1]) ) - X1*(1-position)*(b2->coordinate[0] - b1->coordinate[0]) + (Y1 - Y2)*(b4->coordinate[0] - b3->coordinate[0]) + (D2 - D1)*(b3->coordinate[0] - (1-position)*b1->coordinate[0] - position*b2->coordinate[0]));
    
    b3->force[1] += f0*(-YD*( (b4->coordinate[2] - b3->coordinate[2])*(b3->coordinate[0] - (1-position)*b1->coordinate[0] - position*b2->coordinate[0]) - (b4->coordinate[0] - b3->coordinate[0])*(b3->coordinate[2] - (1-position)*b1->coordinate[2] - position*b2->coordinate[2]) ) - X1*(1-position)*(b2->coordinate[1] - b1->coordinate[1]) + (Y1 - Y2)*(b4->coordinate[1] - b3->coordinate[1]) + (D2 - D1)*(b3->coordinate[1] - (1-position)*b1->coordinate[1] - position*b2->coordinate[1]));
    
    b3->force[2] += f0*(-YD*( (b4->coordinate[0] - b3->coordinate[0])*(b3->coordinate[1] - (1-position)*b1->coordinate[1] - position*b2->coordinate[1]) - (b4->coordinate[1] - b3->coordinate[1])*(b3->coordinate[0] - (1-position)*b1->coordinate[0] - position*b2->coordinate[0]) ) - X1*(1-position)*(b2->coordinate[2] - b1->coordinate[2]) + (Y1 - Y2)*(b4->coordinate[2] - b3->coordinate[2]) + (D2 - D1)*(b3->coordinate[2] - (1-position)*b1->coordinate[2] - position*b2->coordinate[2]));
    
    
    //force on b4:
    b4->force[0] +=f0*( YD*( (b4->coordinate[1] - b3->coordinate[1])*(b3->coordinate[2] - (1-position)*b1->coordinate[2] - position*b2->coordinate[2]) - (b4->coordinate[2] - b3->coordinate[2])*(b3->coordinate[1] - (1-position)*b1->coordinate[1] - position*b2->coordinate[1]) ) + Y2*(b4->coordinate[0] - b3->coordinate[0]) - D2*(b3->coordinate[0] - (1-position)*b1->coordinate[0] - position*b2->coordinate[0]) );
    
    b4->force[1] +=f0*( YD*( (b4->coordinate[2] - b3->coordinate[2])*(b3->coordinate[0] - (1-position)*b1->coordinate[0] - position*b2->coordinate[0]) - (b4->coordinate[0] - b3->coordinate[0])*(b3->coordinate[2] - (1-position)*b1->coordinate[2] - position*b2->coordinate[2]) ) + Y2*(b4->coordinate[1] - b3->coordinate[1]) - D2*(b3->coordinate[1] - (1-position)*b1->coordinate[1] - position*b2->coordinate[1]) );
    
    b4->force[2] +=f0*( YD*( (b4->coordinate[0] - b3->coordinate[0])*(b3->coordinate[1] - (1-position)*b1->coordinate[1] - position*b2->coordinate[1]) - (b4->coordinate[1] - b3->coordinate[1])*(b3->coordinate[0] - (1-position)*b1->coordinate[0] - position*b2->coordinate[0]) ) + Y2*(b4->coordinate[2] - b3->coordinate[2]) - D2*(b3->coordinate[2] - (1-position)*b1->coordinate[2] - position*b2->coordinate[2]) );
    
    //Qin
    return f0;

    
=======

double* BranchingDihedralCosine::energy(double *coord, double *f, int *beadSet,
                                         double *kdih, double *pos, double *z,
                                         int *params) {
        if(blocksnthreadse[1]>0) {

        BranchingDihedralCosineenergy<<<blocksnthreadse[0], blocksnthreadse[1], (12 * blocksnthreadse[1]) * sizeof
                (double), stream>>>
                          (coord, f, beadSet, kdih, pos, params, gU_i, z, CUDAcommon::getCUDAvars().gculpritID,
                                  CUDAcommon::getCUDAvars().gculpritFF,
                                  CUDAcommon::getCUDAvars().gculpritinteraction, gFF, ginteraction);
//        auto cvars = CUDAcommon::getCUDAvars();
//        cvars.streamvec.push_back(&stream);
//        CUDAcommon::cudavars = cvars;
//        CUDAcommon::handleerror( cudaGetLastError(),"BranchingDihedralCosineenergy", "BranchingDihedralCosine.cu");
//        double* gpu_Utot = CUDAcommon::getCUDAvars().gpu_energy;
//        addvector<<<1,1,0,stream>>>(gU_i, params, gU_sum, gpu_Utot);
        CUDAcommon::handleerror( cudaGetLastError() ,"BranchingDihedralCosineenergy", "BranchingDihedralCosine.cu");
//        return gU_sum;
        }

    if(blocksnthreadsez[1]>0) {
        BranchingDihedralCosineenergyz << < blocksnthreadsez[0], blocksnthreadsez[1], (24 * blocksnthreadsez[1]) *
                                            sizeof(double), stream>> > (coord, f, beadSet, kdih, pos,
                                            params, gU_i, z, CUDAcommon::getCUDAvars().gculpritID,
                CUDAcommon::getCUDAvars().gculpritFF,
                CUDAcommon::getCUDAvars().gculpritinteraction, gFF, ginteraction );
//        auto cvars = CUDAcommon::getCUDAvars();
//        cvars.streamvec.push_back(&stream);
//        CUDAcommon::cudavars = cvars;
//        CUDAcommon::handleerror(cudaGetLastError(),"BranchingDihedralCosineenergyz", "BranchingDihedralCosine.cu");
//        double* gpu_Utot = CUDAcommon::getCUDAvars().gpu_energy;
//        addvector<<<1,1,0,stream>>>(gU_i, params, gU_sum, gpu_Utot);
        CUDAcommon::handleerror(cudaGetLastError(),"BranchingDihedralCosineenergyz", "BranchingDihedralCosine.cu");

        return gU_sum;
    }
    if(blocksnthreadse[1]<=0 && blocksnthreadsez[1]<=0)
        return NULL;
    else{
        auto cvars = CUDAcommon::getCUDAvars();
        cvars.streamvec.push_back(&stream);
        CUDAcommon::cudavars = cvars;
        double* gpu_Utot = CUDAcommon::getCUDAvars().gpu_energy;

//        addvector<<<1,1,0,stream>>>(gU_i,params, gU_sum, gpu_Utot);
//        cudaStreamSynchronize(stream);
//        addvectorred<<<1,200,200*sizeof(double),stream>>>(gU_i,params, gU_sum, gpu_Utot);
//        cudaStreamSynchronize(stream);
//        std::cout<<"bntaddvec "<<bntaddvec2.at(0)<<" "<<bntaddvec2.at(1)<<" "<<bntaddvec2.at(0)<<" "
//                ""<<bntaddvec2.at(2)<<" "<<bntaddvec2.at(3)<<endl;
        resetdoublevariableCUDA<<<1,1,0,stream>>>(gU_sum);
        addvectorred2<<<bntaddvec2.at(2),bntaddvec2.at(3), bntaddvec2.at(3) * sizeof(double),stream>>>(gU_i,
                params, gU_sum, gpu_Utot);
//        CUDAcommon::handleerror(cudaDeviceSynchronize(),"FilamentBendingCosineenergyz", "FilamentBendingCosine.cu");
        CUDAcommon::handleerror(cudaGetLastError(),"FilamentBendingCosineenergyz", "FilamentBendingCosine.cu");
        return gU_sum;
    }
}
void BranchingDihedralCosine::forces(double *coord, double *f, int *beadSet,
                                      double *kdih,  double *pos, int *params) {
    if (blocksnthreadsf[1] > 0) {
        BranchingDihedralCosineforces << < blocksnthreadsf[0], blocksnthreadsf[1], (12 * blocksnthreadsf[1]) *
                                            sizeof(double), stream >> > (coord, f, beadSet, kdih, pos, params);
        auto cvars = CUDAcommon::getCUDAvars();
        cvars.streamvec.push_back(&stream);
        CUDAcommon::cudavars = cvars;
        CUDAcommon::handleerror(cudaGetLastError(),"BranchingDihedralCosineforces", "BranchingDihedralCosine.cu");
    }
}

void BranchingDihedralCosine::checkforculprit() {
    CUDAcommon::printculprit("BranchingDihedral","BranchingDihedralCosine");
    BranchingPoint *br;
    br = (BranchingPoint::getBranchingPoints()[CUDAcommon::getCUDAvars().culpritID[0]]);
    cout<<"Printing culprit branching point information."<<endl;
    br->printSelf();
    exit(EXIT_FAILURE);
}
#endif
double BranchingDihedralCosine::energy(double *coord, int *beadSet,
                                       double *kdih, double *pos){


    int n = BranchingDihedral<BranchingDihedralCosine>::n;
    int nint = BranchingPoint::getBranchingPoints().size();


    double *coord1, *coord2, *coord3, *coord4, n1n2, U_i;
    double *mp = new double[3];
    double *n1 = new double[3];
    double *n2 = new double[3];

    double U = 0.0;

    for(int i = 0; i < nint; i += 1) {

        coord1 = &coord[3 * beadSet[n * i]];
        coord2 = &coord[3 * beadSet[n * i + 1]];
        coord3 = &coord[3 * beadSet[n * i + 2]];
        coord4 = &coord[3 * beadSet[n * i + 3]];

        midPointCoordinate(mp, coord1, coord2, pos[i]);

        vectorProduct(n1, mp, coord2, mp, coord3);
        vectorProduct(n2, coord3, coord4, mp, coord3);

        normalizeVector(n1);
        normalizeVector(n2);
        n1n2 = dotProduct(n1, n2);

        U_i = kdih[i] * ( 1 - n1n2 );

        if(fabs(U_i) == numeric_limits<double>::infinity()
           || U_i != U_i || U_i < -1.0) {

            //set culprit and return
            BranchingInteractions::_branchingCulprit = BranchingPoint::getBranchingPoints()[i];

            return -1;
        }

        U += U_i;
    }
    delete [] mp;
    delete [] n1;
    delete [] n2;

    return U;
}


double BranchingDihedralCosine::energy(double *coord, double *f, int *beadSet,
                                       double *kdih, double *pos, double d){

    int n = BranchingDihedral<BranchingDihedralCosine>::n;
    int nint = BranchingPoint::getBranchingPoints().size();


    double *coord1, *coord2, *coord3, *coord4, *f1, *f2, *f3, *f4, n1n2, U_i;
    double *mp = new double[3];
    double *n1 = new double[3];
    double *n2 = new double[3];
    double *zero = new double[3]; zero[0] = 0; zero[1] = 0; zero[2] = 0;

    double U = 0.0;

    for(int i = 0; i < nint; i += 1) {

        coord1 = &coord[3 * beadSet[n * i]];
        coord2 = &coord[3 * beadSet[n * i + 1]];
        coord3 = &coord[3 * beadSet[n * i + 2]];
        coord4 = &coord[3 * beadSet[n * i + 3]];

        f1 = &f[3 * beadSet[n * i]];
        f2 = &f[3 * beadSet[n * i + 1]];
        f3 = &f[3 * beadSet[n * i + 2]];
        f4 = &f[3 * beadSet[n * i + 3]];

        midPointCoordinateStretched(mp, coord1, f1, coord2, f2, pos[i], d);

        vectorProductStretched(n1, mp, zero, coord2, f2, mp, zero, coord3, f3, d);
        vectorProductStretched(n2, coord3, f3, coord4, f4, mp, zero, coord3, f3, d);

        normalizeVector(n1);
        normalizeVector(n2);
        n1n2 = dotProduct(n1, n2);

        U_i = kdih[i] * ( 1 - n1n2 );

        if(fabs(U_i) == numeric_limits<double>::infinity()
           || U_i != U_i || U_i < -1.0) {

            //set culprit and return
            BranchingInteractions::_branchingCulprit = BranchingPoint::getBranchingPoints()[i];

            return -1;
        }

        U += U_i;
    }
    delete [] mp;
    delete [] n1;
    delete [] n2;
    delete [] zero;
    return U;
>>>>>>> 945d73c6
}

void BranchingDihedralCosine::forces(double *coord, double *f, int *beadSet,
                                     double *kdih, double *pos){

    int n = BranchingDihedral<BranchingDihedralCosine>::n;
    int nint = BranchingPoint::getBranchingPoints().size();


    double *coord1, *coord2, *coord3, *coord4, *f1, *f2, *f3, *f4, N1, N2, n1n2, f0, NN1, NN2, X, D, Y, position;
    double n2x, n1y, xd, yd, xx, xy, yy, XD, X1, X2, Y1, Y2, D1, D2, YD;
    double *mp = new double[3];
    double *n1 = new double[3];
    double *n2 = new double[3];
    double *zero = new double[3]; zero[0] = 0; zero[1] = 0; zero[2] = 0;

    double U = 0.0;

    for(int i = 0; i < nint; i += 1) {

        coord1 = &coord[3 * beadSet[n * i]];
        coord2 = &coord[3 * beadSet[n * i + 1]];
        coord3 = &coord[3 * beadSet[n * i + 2]];
        coord4 = &coord[3 * beadSet[n * i + 3]];

        f1 = &f[3 * beadSet[n * i]];
        f2 = &f[3 * beadSet[n * i + 1]];
        f3 = &f[3 * beadSet[n * i + 2]];
        f4 = &f[3 * beadSet[n * i + 3]];

        midPointCoordinate(mp, coord1, coord2, pos[i]);

        vectorProduct(n1, mp, coord2, mp, coord3);
        vectorProduct(n2, coord3, coord4, mp, coord3);

        N1 = sqrt(dotProduct(n1, n1));
        N2 = sqrt(dotProduct(n2, n2));
        n1n2 = dotProduct(n1, n2);

        f0 = kdih[i]/N1/N2;

        NN1 = n1n2/N1/N1;
        NN2 = n1n2/N2/N2;

        X = sqrt(scalarProduct(mp, coord2, mp, coord2));
        D = sqrt(scalarProduct(mp, coord3, mp, coord3));
        Y = sqrt(scalarProduct(coord3, coord4, coord3, coord4));

        n2x = scalarProduct(zero, n2, mp, coord2);
        n1y = scalarProduct(zero, n1, coord3, coord4);
        xd = scalarProduct(mp, coord2, mp, coord3);
        yd = scalarProduct(coord3, coord4, mp, coord3);

        xx = scalarProduct(mp, coord2, mp, coord2);
        xy = scalarProduct(mp, coord2, coord3, coord4);
        yy = scalarProduct(coord3, coord4, coord3, coord4);

        XD = n2x/D/X/X/X;
        X1 = -NN2*xd/D/X + yd/D/Y + yd/D/D/X/Y;
        X2 = xd*yd/D/D/X/X/X/Y;
        Y1 = -xd/D/X - xd/D/D/X/Y + NN1*yd/D/Y;
        Y2 = xd*yd/D/D/X/Y/Y/Y;
        D1 = NN2*xx/D/X - xy/D/X-xy/D/Y - 2*xy/D/D/X/Y + NN1*yy/D/Y;
        D2 = xd*xy/D/D/X/X/X/Y;
        YD = n1y/D/Y/Y/Y;

        position = pos[i];

        //force on b1:
        f1[0] += f0*(- (1 - position)*XD*(1-position)*( (coord2[1] - coord1[1])*(coord3[2] - (1-position)*coord1[2] - position*coord2[2]) - (coord2[2] - coord1[2])*(coord3[1] - (1-position)*coord1[1] - position*coord2[1]) ) + (1 - position)*(X1 - X2)*(1-position)*(coord2[0] - coord1[0]) - (1 - position)*Y1*(coord4[0] - coord3[0]) + (1 - position)*(D1 + D2)*(coord3[0] - (1-position)*coord1[0] - position*coord2[0]));


        f1[1] += f0*(- (1 - position)*XD*(1-position)*( (coord2[2] - coord1[2])*(coord3[0] - (1-position)*coord1[0] - position*coord2[0]) - (coord2[0] - coord1[0])*(coord3[2] - (1-position)*coord1[2] - position*coord2[2]) ) + (1 - position)*(X1 - X2)*(1-position)*(coord2[1] - coord1[1]) - (1 - position)*Y1*(coord4[1] - coord3[1]) + (1 - position)*(D1 + D2)*(coord3[1] - (1-position)*coord1[1] - position*coord2[1]));

        f1[2] += f0*(- (1 - position)*XD*(1-position)*( (coord2[0] - coord1[0])*(coord3[1] - (1-position)*coord1[1] - position*coord2[1]) - (coord2[1] - coord1[1])*(coord3[0] - (1-position)*coord1[0] - position*coord2[0]) ) + (1 - position)*(X1 - X2)*(1-position)*(coord2[2] - coord1[2]) - (1 - position)*Y1*(coord4[2] - coord3[2]) + (1 - position)*(D1 + D2)*(coord3[2] - (1-position)*coord1[2] - position*coord2[2]));


        //force on b2:
        f2[0] += f0*( (1 - position)*XD*(1-position)*( (coord2[1] - coord1[1])*(coord3[2] - (1-position)*coord1[2] - position*coord2[2]) - (coord2[2] - coord1[2])*(coord3[1] - (1-position)*coord1[1] - position*coord2[1]) ) + (X2 + position*(X1 - X2))*(1-position)*(coord2[0] - coord1[0]) - position*Y1*(coord4[0] - coord3[0]) + (position*(D1 + D2) - D2)*(coord3[0] - (1-position)*coord1[0] - position*coord2[0]) );

        f2[1] += f0*( (1 - position)*XD*(1-position)*( (coord2[2] - coord1[2])*(coord3[0] - (1-position)*coord1[0] - position*coord2[0]) - (coord2[0] - coord1[0])*(coord3[2] - (1-position)*coord1[2] - position*coord2[2]) ) + (X2 + position*(X1 - X2))*(1-position)*(coord2[1] - coord1[1]) - position*Y1*(coord4[1] - coord3[1]) + (position*(D1 + D2) - D2)*(coord3[1] - (1-position)*coord1[1] - position*coord2[1]) );

        f2[2] += f0*( (1 - position)*XD*(1-position)*( (coord2[0] - coord1[0])*(coord3[1] - (1-position)*coord1[1] - position*coord2[1]) - (coord2[1] - coord1[1])*(coord3[0] - (1-position)*coord1[0] - position*coord2[0]) ) + (X2 + position*(X1 - X2))*(1-position)*(coord2[2] - coord1[2]) - position*Y1*(coord4[2] - coord3[2]) + (position*(D1 + D2) - D2)*(coord3[2] - (1-position)*coord1[2] - position*coord2[2]) );

        //force on b3:
        f3[0] += f0*(-YD*( (coord4[1] - coord3[1])*(coord3[2] - (1-position)*coord1[2] - position*coord2[2]) - (coord4[2] - coord3[2])*(coord3[1] - (1-position)*coord1[1] - position*coord2[1]) ) - X1*(1-position)*(coord2[0] - coord1[0]) + (Y1 - Y2)*(coord4[0] - coord3[0]) + (D2 - D1)*(coord3[0] - (1-position)*coord1[0] - position*coord2[0]));

        f3[1] += f0*(-YD*( (coord4[2] - coord3[2])*(coord3[0] - (1-position)*coord1[0] - position*coord2[0]) - (coord4[0] - coord3[0])*(coord3[2] - (1-position)*coord1[2] - position*coord2[2]) ) - X1*(1-position)*(coord2[1] - coord1[1]) + (Y1 - Y2)*(coord4[1] - coord3[1]) + (D2 - D1)*(coord3[1] - (1-position)*coord1[1] - position*coord2[1]));

        f3[2] += f0*(-YD*( (coord4[0] - coord3[0])*(coord3[1] - (1-position)*coord1[1] - position*coord2[1]) - (coord4[1] - coord3[1])*(coord3[0] - (1-position)*coord1[0] - position*coord2[0]) ) - X1*(1-position)*(coord2[2] - coord1[2]) + (Y1 - Y2)*(coord4[2] - coord3[2]) + (D2 - D1)*(coord3[2] - (1-position)*coord1[2] - position*coord2[2]));


        //force on b4:
        f4[0] +=f0*( YD*( (coord4[1] - coord3[1])*(coord3[2] - (1-position)*coord1[2] - position*coord2[2]) - (coord4[2] - coord3[2])*(coord3[1] - (1-position)*coord1[1] - position*coord2[1]) ) + Y2*(coord4[0] - coord3[0]) - D2*(coord3[0] - (1-position)*coord1[0] - position*coord2[0]) );

        f4[1] +=f0*( YD*( (coord4[2] - coord3[2])*(coord3[0] - (1-position)*coord1[0] - position*coord2[0]) - (coord4[0] - coord3[0])*(coord3[2] - (1-position)*coord1[2] - position*coord2[2]) ) + Y2*(coord4[1] - coord3[1]) - D2*(coord3[1] - (1-position)*coord1[1] - position*coord2[1]) );

        f4[2] +=f0*( YD*( (coord4[0] - coord3[0])*(coord3[1] - (1-position)*coord1[1] - position*coord2[1]) - (coord4[1] - coord3[1])*(coord3[0] - (1-position)*coord1[0] - position*coord2[0]) ) + Y2*(coord4[2] - coord3[2]) - D2*(coord3[2] - (1-position)*coord1[2] - position*coord2[2]) );
    }
    delete [] mp;
    delete [] n1;
    delete [] n2;
    delete [] zero;
}<|MERGE_RESOLUTION|>--- conflicted
+++ resolved
@@ -120,125 +120,6 @@
 //        return NULL;
 }
 
-<<<<<<< HEAD
-double BranchingDihedralCosine::energy(Bead* b1, Bead* b2, Bead* b3, Bead* b4,
-                                       double kDihed, double position, bool stretched){
-    
-    
-    const auto& c1 = stretched ? b1->getCoordinate<true>() : b1->getCoordinate<false>();
-    const auto& c2 = stretched ? b2->getCoordinate<true>() : b2->getCoordinate<false>();
-    const auto& c3 = stretched ? b3->getCoordinate<true>() : b3->getCoordinate<false>();
-    const auto& c4 = stretched ? b4->getCoordinate<true>() : b4->getCoordinate<false>();
-
-    vector<double> n1 = vectorProduct(midPointCoordinate(c1, c2, position), c2,
-                                      midPointCoordinate(c1, c2, position), c3);
-    
-    
-    vector<double> n2 = vectorProduct(c3, c4,
-                        midPointCoordinate(c1, c2, position), c3);
-    
-    auto n1_norm = normalizedVector(n1);
-    auto n2_norm = normalizedVector(n2);
-    
-    double n1n2 = dotProduct(n1_norm, n2_norm);
-    
-    return kDihed * ( 1 - n1n2 );
-}
-
-
-double BranchingDihedralCosine::forces(Bead* b1, Bead* b2, Bead* b3, Bead* b4,
-                                     double kDihed, double position){
-    
-    vector<double> n1 = vectorProduct(midPointCoordinate(b1->coordinate, b2->coordinate, position), b2->coordinate,
-                                      midPointCoordinate(b1->coordinate, b2->coordinate, position), b3->coordinate);
-    
-    
-    vector<double> n2 = vectorProduct(b3->coordinate, b4->coordinate,
-                                      midPointCoordinate(b1->coordinate, b2->coordinate, position), b3->coordinate);
-    
-    double N1 = sqrt(dotProduct(n1, n1));
-    double N2 = sqrt(dotProduct(n2, n2));
-    double n1n2 = dotProduct(n1, n2);
-    
-    double f0 = kDihed/N1/N2;
-    
-    double NN1 = n1n2/N1/N1;
-    double NN2 = n1n2/N2/N2;
-    
-    double X = sqrt(scalarProduct(midPointCoordinate(b1->coordinate, b2->coordinate, position), b2->coordinate,
-                                  midPointCoordinate(b1->coordinate, b2->coordinate, position), b2->coordinate));
-    
-    double D = sqrt(scalarProduct(midPointCoordinate(b1->coordinate, b2->coordinate, position), b3->coordinate,
-                                  midPointCoordinate(b1->coordinate, b2->coordinate, position), b3->coordinate));
-    
-    double Y = sqrt(scalarProduct(b3->coordinate, b4->coordinate,
-                                  b3->coordinate, b4->coordinate));
-    
-    vector<double> zero (3,0); //Aux zero vector;
-    
-    double n2x = scalarProduct(zero, n2, midPointCoordinate(b1->coordinate, b2->coordinate, position), b2->coordinate);
-    
-    double n1y = scalarProduct(zero, n1, b3->coordinate, b4->coordinate);
-    
-    double xd = scalarProduct(midPointCoordinate(b1->coordinate, b2->coordinate, position), b2->coordinate,
-                              midPointCoordinate(b1->coordinate, b2->coordinate, position), b3->coordinate);
-    
-    double yd = scalarProduct(b3->coordinate, b4->coordinate,
-                              midPointCoordinate(b1->coordinate, b2->coordinate, position), b3->coordinate);
-    
-    double xx = scalarProduct(midPointCoordinate(b1->coordinate, b2->coordinate, position), b2->coordinate,
-                              midPointCoordinate(b1->coordinate, b2->coordinate, position), b2->coordinate);
-    
-    double xy = scalarProduct(midPointCoordinate(b1->coordinate, b2->coordinate, position),
-                              b2->coordinate, b3->coordinate, b4->coordinate);
-    
-    double yy = scalarProduct(b3->coordinate, b4->coordinate, b3->coordinate, b4->coordinate);
-    
-    double XD = n2x/D/X/X/X;
-    double X1 = -NN2*xd/D/X + yd/D/Y + yd/D/D/X/Y;
-    double X2 = xd*yd/D/D/X/X/X/Y;
-    double Y1 = -xd/D/X - xd/D/D/X/Y + NN1*yd/D/Y;
-    double Y2 = xd*yd/D/D/X/Y/Y/Y;
-    double D1 = NN2*xx/D/X - xy/D/X-xy/D/Y - 2*xy/D/D/X/Y + NN1*yy/D/Y;
-    double D2 = xd*xy/D/D/X/X/X/Y;
-    double YD = n1y/D/Y/Y/Y;
-    
-    //force on b1:
-    b1->force[0] += f0*(- (1 - position)*XD*(1-position)*( (b2->coordinate[1] - b1->coordinate[1])*(b3->coordinate[2] - (1-position)*b1->coordinate[2] - position*b2->coordinate[2]) - (b2->coordinate[2] - b1->coordinate[2])*(b3->coordinate[1] - (1-position)*b1->coordinate[1] - position*b2->coordinate[1]) ) + (1 - position)*(X1 - X2)*(1-position)*(b2->coordinate[0] - b1->coordinate[0]) - (1 - position)*Y1*(b4->coordinate[0] - b3->coordinate[0]) + (1 - position)*(D1 + D2)*(b3->coordinate[0] - (1-position)*b1->coordinate[0] - position*b2->coordinate[0]));
-    
-    
-    b1->force[1] += f0*(- (1 - position)*XD*(1-position)*( (b2->coordinate[2] - b1->coordinate[2])*(b3->coordinate[0] - (1-position)*b1->coordinate[0] - position*b2->coordinate[0]) - (b2->coordinate[0] - b1->coordinate[0])*(b3->coordinate[2] - (1-position)*b1->coordinate[2] - position*b2->coordinate[2]) ) + (1 - position)*(X1 - X2)*(1-position)*(b2->coordinate[1] - b1->coordinate[1]) - (1 - position)*Y1*(b4->coordinate[1] - b3->coordinate[1]) + (1 - position)*(D1 + D2)*(b3->coordinate[1] - (1-position)*b1->coordinate[1] - position*b2->coordinate[1]));
-    
-    b1->force[2] += f0*(- (1 - position)*XD*(1-position)*( (b2->coordinate[0] - b1->coordinate[0])*(b3->coordinate[1] - (1-position)*b1->coordinate[1] - position*b2->coordinate[1]) - (b2->coordinate[1] - b1->coordinate[1])*(b3->coordinate[0] - (1-position)*b1->coordinate[0] - position*b2->coordinate[0]) ) + (1 - position)*(X1 - X2)*(1-position)*(b2->coordinate[2] - b1->coordinate[2]) - (1 - position)*Y1*(b4->coordinate[2] - b3->coordinate[2]) + (1 - position)*(D1 + D2)*(b3->coordinate[2] - (1-position)*b1->coordinate[2] - position*b2->coordinate[2]));
-    
-    
-    //force on b2:
-    b2->force[0] += f0*( (1 - position)*XD*(1-position)*( (b2->coordinate[1] - b1->coordinate[1])*(b3->coordinate[2] - (1-position)*b1->coordinate[2] - position*b2->coordinate[2]) - (b2->coordinate[2] - b1->coordinate[2])*(b3->coordinate[1] - (1-position)*b1->coordinate[1] - position*b2->coordinate[1]) ) + (X2 + position*(X1 - X2))*(1-position)*(b2->coordinate[0] - b1->coordinate[0]) - position*Y1*(b4->coordinate[0] - b3->coordinate[0]) + (position*(D1 + D2) - D2)*(b3->coordinate[0] - (1-position)*b1->coordinate[0] - position*b2->coordinate[0]) );
-    
-    b2->force[1] += f0*( (1 - position)*XD*(1-position)*( (b2->coordinate[2] - b1->coordinate[2])*(b3->coordinate[0] - (1-position)*b1->coordinate[0] - position*b2->coordinate[0]) - (b2->coordinate[0] - b1->coordinate[0])*(b3->coordinate[2] - (1-position)*b1->coordinate[2] - position*b2->coordinate[2]) ) + (X2 + position*(X1 - X2))*(1-position)*(b2->coordinate[1] - b1->coordinate[1]) - position*Y1*(b4->coordinate[1] - b3->coordinate[1]) + (position*(D1 + D2) - D2)*(b3->coordinate[1] - (1-position)*b1->coordinate[1] - position*b2->coordinate[1]) );
-    
-    b2->force[2] += f0*( (1 - position)*XD*(1-position)*( (b2->coordinate[0] - b1->coordinate[0])*(b3->coordinate[1] - (1-position)*b1->coordinate[1] - position*b2->coordinate[1]) - (b2->coordinate[1] - b1->coordinate[1])*(b3->coordinate[0] - (1-position)*b1->coordinate[0] - position*b2->coordinate[0]) ) + (X2 + position*(X1 - X2))*(1-position)*(b2->coordinate[2] - b1->coordinate[2]) - position*Y1*(b4->coordinate[2] - b3->coordinate[2]) + (position*(D1 + D2) - D2)*(b3->coordinate[2] - (1-position)*b1->coordinate[2] - position*b2->coordinate[2]) );
-    
-    //force on b3:
-    b3->force[0] += f0*(-YD*( (b4->coordinate[1] - b3->coordinate[1])*(b3->coordinate[2] - (1-position)*b1->coordinate[2] - position*b2->coordinate[2]) - (b4->coordinate[2] - b3->coordinate[2])*(b3->coordinate[1] - (1-position)*b1->coordinate[1] - position*b2->coordinate[1]) ) - X1*(1-position)*(b2->coordinate[0] - b1->coordinate[0]) + (Y1 - Y2)*(b4->coordinate[0] - b3->coordinate[0]) + (D2 - D1)*(b3->coordinate[0] - (1-position)*b1->coordinate[0] - position*b2->coordinate[0]));
-    
-    b3->force[1] += f0*(-YD*( (b4->coordinate[2] - b3->coordinate[2])*(b3->coordinate[0] - (1-position)*b1->coordinate[0] - position*b2->coordinate[0]) - (b4->coordinate[0] - b3->coordinate[0])*(b3->coordinate[2] - (1-position)*b1->coordinate[2] - position*b2->coordinate[2]) ) - X1*(1-position)*(b2->coordinate[1] - b1->coordinate[1]) + (Y1 - Y2)*(b4->coordinate[1] - b3->coordinate[1]) + (D2 - D1)*(b3->coordinate[1] - (1-position)*b1->coordinate[1] - position*b2->coordinate[1]));
-    
-    b3->force[2] += f0*(-YD*( (b4->coordinate[0] - b3->coordinate[0])*(b3->coordinate[1] - (1-position)*b1->coordinate[1] - position*b2->coordinate[1]) - (b4->coordinate[1] - b3->coordinate[1])*(b3->coordinate[0] - (1-position)*b1->coordinate[0] - position*b2->coordinate[0]) ) - X1*(1-position)*(b2->coordinate[2] - b1->coordinate[2]) + (Y1 - Y2)*(b4->coordinate[2] - b3->coordinate[2]) + (D2 - D1)*(b3->coordinate[2] - (1-position)*b1->coordinate[2] - position*b2->coordinate[2]));
-    
-    
-    //force on b4:
-    b4->force[0] +=f0*( YD*( (b4->coordinate[1] - b3->coordinate[1])*(b3->coordinate[2] - (1-position)*b1->coordinate[2] - position*b2->coordinate[2]) - (b4->coordinate[2] - b3->coordinate[2])*(b3->coordinate[1] - (1-position)*b1->coordinate[1] - position*b2->coordinate[1]) ) + Y2*(b4->coordinate[0] - b3->coordinate[0]) - D2*(b3->coordinate[0] - (1-position)*b1->coordinate[0] - position*b2->coordinate[0]) );
-    
-    b4->force[1] +=f0*( YD*( (b4->coordinate[2] - b3->coordinate[2])*(b3->coordinate[0] - (1-position)*b1->coordinate[0] - position*b2->coordinate[0]) - (b4->coordinate[0] - b3->coordinate[0])*(b3->coordinate[2] - (1-position)*b1->coordinate[2] - position*b2->coordinate[2]) ) + Y2*(b4->coordinate[1] - b3->coordinate[1]) - D2*(b3->coordinate[1] - (1-position)*b1->coordinate[1] - position*b2->coordinate[1]) );
-    
-    b4->force[2] +=f0*( YD*( (b4->coordinate[0] - b3->coordinate[0])*(b3->coordinate[1] - (1-position)*b1->coordinate[1] - position*b2->coordinate[1]) - (b4->coordinate[1] - b3->coordinate[1])*(b3->coordinate[0] - (1-position)*b1->coordinate[0] - position*b2->coordinate[0]) ) + Y2*(b4->coordinate[2] - b3->coordinate[2]) - D2*(b3->coordinate[2] - (1-position)*b1->coordinate[2] - position*b2->coordinate[2]) );
-    
-    //Qin
-    return f0;
-
-    
-=======
 
 double* BranchingDihedralCosine::energy(double *coord, double *f, int *beadSet,
                                          double *kdih, double *pos, double *z,
@@ -425,7 +306,6 @@
     delete [] n2;
     delete [] zero;
     return U;
->>>>>>> 945d73c6
 }
 
 void BranchingDihedralCosine::forces(double *coord, double *f, int *beadSet,
