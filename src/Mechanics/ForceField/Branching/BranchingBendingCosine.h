--- conflicted
+++ resolved
@@ -26,10 +26,9 @@
     double energy(double *coord, double *f, int *beadSet,
                   double *kbend, double *eqt);
     
-<<<<<<< HEAD
     double energy(double *coord, double *f, int *beadSet,
                   double *kbend, double *eqt, double d);
-    
+
     void forces(double *coord, double *f, int *beadSet,
                 double *kbend, double *eqt);
 #ifdef CUDAACCL
@@ -51,10 +50,6 @@
     vector<int> bntaddvec2;
     cudaStream_t stream = NULL;
 #endif
-=======
-    double forces(Bead*, Bead*, Bead*, Bead*, double, double);
-    void forcesAux(Bead*, Bead*, Bead*, Bead*, double, double);
->>>>>>> 7141e69c
 };
 
 #endif