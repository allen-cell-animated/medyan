--- conflicted
+++ resolved
@@ -23,12 +23,8 @@
 class BranchingDihedralCosine {
     
 public:
-<<<<<<< HEAD
-    double energy(Bead*, Bead*, Bead*, Bead*, double, double, bool stretched);
-=======
     double energy(double *coord, int *beadSet,
                   double *kdih, double *pos);
->>>>>>> 945d73c6
     
     double energy(double *coord, double *f, int *beadSet,
                   double *kdih, double *pos, double d);
