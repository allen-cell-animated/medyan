
//------------------------------------------------------------------
//  **MEDYAN** - Simulation Package for the Mechanochemical
//               Dynamics of Active Networks, v4.0
//
//  Copyright (2015-2018)  Papoian Lab, University of Maryland
//
//                 ALL RIGHTS RESERVED
//
//  See the MEDYAN web page for more information:
//  http://www.medyan.org
//------------------------------------------------------------------

#ifndef MEDYAN_BranchingDihedralCosine_h
#define MEDYAN_BranchingDihedralCosine_h

#include "common.h"

//FORWARD DECLARATIONS
class Bead;

/// A cosine potential used by the BranchingDihedralTemplate.
class BranchingDihedralCosine {
    
public:
<<<<<<< HEAD
    floatingpoint energy(floatingpoint *coord, int *beadSet,
                  floatingpoint *kdih, floatingpoint *pos);
=======
    floatingpoint energy(floatingpoint *coord, size_t nint,
        unsigned int *beadSet, floatingpoint *kdih, floatingpoint *pos);
>>>>>>> 37b61734
    
    [[deprecated]] floatingpoint energy(floatingpoint *coord, floatingpoint *f, unsigned int *beadSet,
                  floatingpoint *kdih, floatingpoint *pos, floatingpoint d);

    void forces(floatingpoint *coord, floatingpoint *f, size_t nint,
        unsigned int *beadSet, floatingpoint *kdih, floatingpoint *pos);
#ifdef CUDAACCL
    void optimalblocksnthreads(int nint);

    floatingpoint* energy(floatingpoint *coord, floatingpoint *f, int *beadSet, floatingpoint *kdih,
                   floatingpoint *pos, int *params);

    floatingpoint* energy(floatingpoint *coord, floatingpoint *f, int *beadSet, floatingpoint *kdih, floatingpoint *pos,
                   floatingpoint *z, int *params);

    void forces(floatingpoint *coord, floatingpoint *f, int *beadSet, floatingpoint *kdih, floatingpoint *pos, int *params);
    void deallocate();
    vector<int> blocksnthreadse;
    vector<int> blocksnthreadsez;
    vector<int> blocksnthreadsf;
    vector<int> bntaddvec2;
    static void checkforculprit();
    floatingpoint *gU_i;
    floatingpoint *gU_sum;
    char *gFF, *ginteraction;
    cudaStream_t stream = NULL;
#endif
};

#endif<|MERGE_RESOLUTION|>--- conflicted
+++ resolved
@@ -23,13 +23,8 @@
 class BranchingDihedralCosine {
     
 public:
-<<<<<<< HEAD
-    floatingpoint energy(floatingpoint *coord, int *beadSet,
-                  floatingpoint *kdih, floatingpoint *pos);
-=======
     floatingpoint energy(floatingpoint *coord, size_t nint,
         unsigned int *beadSet, floatingpoint *kdih, floatingpoint *pos);
->>>>>>> 37b61734
     
     [[deprecated]] floatingpoint energy(floatingpoint *coord, floatingpoint *f, unsigned int *beadSet,
                   floatingpoint *kdih, floatingpoint *pos, floatingpoint d);
