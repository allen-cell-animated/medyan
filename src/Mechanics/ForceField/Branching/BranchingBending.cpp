
//------------------------------------------------------------------
//  **MEDYAN** - Simulation Package for the Mechanochemical
//               Dynamics of Active Networks, v3.2.1
//
//  Copyright (2015-2018)  Papoian Lab, University of Maryland
//
//                 ALL RIGHTS RESERVED
//
//  See the MEDYAN web page for more information:
//  http://www.medyan.org
//------------------------------------------------------------------

#include "BranchingBending.h"

#include "BranchingBendingCosine.h"

#include "BranchingPoint.h"
#include "Cylinder.h"
#include "Bead.h"
#ifdef CUDAACCL
#include "nvToolsExt.h"
#endif
#include "cross_check.h"

template <class BBendingInteractionType>
<<<<<<< HEAD
void BranchingBending<BBendingInteractionType>::vectorize() {

    beadSet = new int[n * BranchingPoint::getBranchingPoints().size()];
    kbend = new double[BranchingPoint::getBranchingPoints().size()];
    eqt = new double[BranchingPoint::getBranchingPoints().size()];

    int i = 0;

=======
double BranchingBending<BBendingInteractionType>::computeEnergy(double d) {
    
    double U = 0.0;
    double U_i=0.0;
    
>>>>>>> 16621eab
    for (auto b: BranchingPoint::getBranchingPoints()) {

        beadSet[n * i] = b->getFirstCylinder()->getFirstBead()->_dbIndex;
        beadSet[n * i + 1] = b->getFirstCylinder()->getSecondBead()->_dbIndex;
        beadSet[n * i + 2] = b->getSecondCylinder()->getFirstBead()->_dbIndex;
        beadSet[n * i + 3] = b->getSecondCylinder()->getSecondBead()->_dbIndex;

        kbend[i] = b->getMBranchingPoint()->getStretchingConstant();
        eqt[i] = b->getMBranchingPoint()->getEqTheta();
        i++;
    }
    //CUDA
#ifdef CUDAACCL
//    F_i = new double [3 * Bead::getBeads().size()];

    int numInteractions = BranchingPoint::getBranchingPoints().size();
    _FFType.optimalblocksnthreads(numInteractions);

    CUDAcommon::handleerror(cudaMalloc((void **) &gpu_beadSet, n * numInteractions * sizeof(int)));
    CUDAcommon::handleerror(cudaMemcpy(gpu_beadSet, beadSet, n * numInteractions * sizeof(int),
                                       cudaMemcpyHostToDevice));

    CUDAcommon::handleerror(cudaMalloc((void **) &gpu_kbend, numInteractions * sizeof(double)));
    CUDAcommon::handleerror(cudaMemcpy(gpu_kbend, kbend, numInteractions * sizeof(double), cudaMemcpyHostToDevice));

    CUDAcommon::handleerror(cudaMalloc((void **) &gpu_eqt, numInteractions * sizeof(double)));
    CUDAcommon::handleerror(cudaMemcpy(gpu_eqt, eqt, numInteractions * sizeof(double), cudaMemcpyHostToDevice));

    vector<int> params;
    params.push_back(int(n));
    params.push_back(numInteractions);
    CUDAcommon::handleerror(cudaMalloc((void **) &gpu_params, 2 * sizeof(int)));
    CUDAcommon::handleerror(cudaMemcpy(gpu_params, params.data(), 2 * sizeof(int), cudaMemcpyHostToDevice));

#endif
}

template<class BBendingInteractionType>
void BranchingBending<BBendingInteractionType>::deallocate() {
    delete [] beadSet;
    delete [] kbend;
    delete [] eqt;
#ifdef CUDAACCL
    _FFType.deallocate();
    CUDAcommon::handleerror(cudaFree(gpu_beadSet));
    CUDAcommon::handleerror(cudaFree(gpu_kbend));
    CUDAcommon::handleerror(cudaFree(gpu_eqt));
    CUDAcommon::handleerror(cudaFree(gpu_params));
#endif
}



template <class BBendingInteractionType>
double BranchingBending<BBendingInteractionType>::computeEnergy(double *coord, double *f, double d) {

    double U_i[1], U_ii;
    double* gU_i;
    U_ii = 0.0;
#ifdef CUDAACCL
    //has to be changed to accomodate aux force
    double * gpu_coord=CUDAcommon::getCUDAvars().gpu_coord;
    double * gpu_force=CUDAcommon::getCUDAvars().gpu_force;
    double * gpu_d = CUDAcommon::getCUDAvars().gpu_lambda;


//    if(d == 0.0){

//        gU_i=_FFType.energy(gpu_coord, gpu_force, gpu_beadSet, gpu_kbend, gpu_eqt, gpu_params);

//    }
//    else{

        gU_i=_FFType.energy(gpu_coord, gpu_force, gpu_beadSet, gpu_kbend, gpu_eqt, gpu_d,
                            gpu_params);

//    }

#endif
#ifdef SERIAL


    if (d == 0.0)
        U_ii = _FFType.energy(coord, f, beadSet, kbend, eqt);
    else
        U_ii = _FFType.energy(coord, f, beadSet, kbend, eqt, d);

#endif
#if defined(SERIAL_CUDACROSSCHECK) && defined(DETAILEDOUTPUT_ENERGY)
    CUDAcommon::handleerror(cudaDeviceSynchronize(),"ForceField", "ForceField");
    double cuda_energy[1];
    if(gU_i == NULL)
        cuda_energy[0] = 0.0;
    else {
        CUDAcommon::handleerror(cudaMemcpy(cuda_energy, gU_i, sizeof(double),
                                           cudaMemcpyDeviceToHost));
    }
    std::cout<<getName()<<" Serial Energy "<<U_ii<<" Cuda Energy "<<cuda_energy[0]<<endl;
#endif
    return U_ii;
}

template <class BBendingInteractionType>
void BranchingBending<BBendingInteractionType>::computeForces(double *coord, double *f) {
#ifdef CUDAACCL
    //has to be changed to accomodate aux force
    double * gpu_coord=CUDAcommon::getCUDAvars().gpu_coord;

    double * gpu_force;

    if(cross_checkclass::Aux){
        gpu_force=CUDAcommon::getCUDAvars().gpu_forceAux;
        _FFType.forces(gpu_coord, gpu_force, gpu_beadSet, gpu_kbend, gpu_eqt, gpu_params);
    }
    else {
        gpu_force = CUDAcommon::getCUDAvars().gpu_force;
        _FFType.forces(gpu_coord, gpu_force, gpu_beadSet, gpu_kbend, gpu_eqt, gpu_params);

    }
#endif
#ifdef SERIAL


    _FFType.forces(coord, f, beadSet, kbend, eqt);

#endif
}

///Template specializations
template double BranchingBending<BranchingBendingCosine>::computeEnergy(double *coord, double *f, double d);
template void BranchingBending<BranchingBendingCosine>::computeForces(double *coord, double *f);
template void BranchingBending<BranchingBendingCosine>::vectorize();
template void BranchingBending<BranchingBendingCosine>::deallocate();<|MERGE_RESOLUTION|>--- conflicted
+++ resolved
@@ -24,7 +24,6 @@
 #include "cross_check.h"
 
 template <class BBendingInteractionType>
-<<<<<<< HEAD
 void BranchingBending<BBendingInteractionType>::vectorize() {
 
     beadSet = new int[n * BranchingPoint::getBranchingPoints().size()];
@@ -33,13 +32,6 @@
 
     int i = 0;
 
-=======
-double BranchingBending<BBendingInteractionType>::computeEnergy(double d) {
-    
-    double U = 0.0;
-    double U_i=0.0;
-    
->>>>>>> 16621eab
     for (auto b: BranchingPoint::getBranchingPoints()) {
 
         beadSet[n * i] = b->getFirstCylinder()->getFirstBead()->_dbIndex;
