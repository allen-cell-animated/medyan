
//------------------------------------------------------------------
//  **MEDYAN** - Simulation Package for the Mechanochemical
//               Dynamics of Active Networks, v3.2.1
//
//  Copyright (2015-2018)  Papoian Lab, University of Maryland
//
//                 ALL RIGHTS RESERVED
//
//  See the MEDYAN web page for more information:
//  http://www.medyan.org
//------------------------------------------------------------------

#include "BranchingBending.h"

#include "BranchingBendingCosine.h"

#include "BranchingPoint.h"
#include "Cylinder.h"
#include "Bead.h"
#ifdef CUDAACCL
#include "nvToolsExt.h"
#endif
#include "cross_check.h"

template <class BBendingInteractionType>
<<<<<<< HEAD
double BranchingBending<BBendingInteractionType>::computeEnergy(bool stretched) {
    
    double U = 0.0;
    double U_i=0.0;
    
    for (auto b: BranchingPoint::getBranchingPoints()) {
        
        Bead* b1 = b->getFirstCylinder()->getFirstBead();
        Bead* b2 = b->getFirstCylinder()->getSecondBead();
        Bead* b3 = b->getSecondCylinder()->getFirstBead();
        Bead* b4 = b->getSecondCylinder()->getSecondBead();
        double kBend = b->getMBranchingPoint()->getBendingConstant();
        double eqTheta = b->getMBranchingPoint()->getEqTheta();
        
        U_i = _FFType.energy(b1, b2, b3, b4, kBend, eqTheta, stretched);
        
        if(fabs(U_i) == numeric_limits<double>::infinity()
           || U_i != U_i || U_i < -1.0) {
            
            //set culprit and return
            _branchingCulprit = b;
            
            return -1;
        }
        else
            U += U_i;
=======
void BranchingBending<BBendingInteractionType>::vectorize() {

    beadSet = new int[n * BranchingPoint::getBranchingPoints().size()];
    kbend = new double[BranchingPoint::getBranchingPoints().size()];
    eqt = new double[BranchingPoint::getBranchingPoints().size()];

    int i = 0;

    for (auto b: BranchingPoint::getBranchingPoints()) {

        beadSet[n * i] = b->getFirstCylinder()->getFirstBead()->getIndex();
        beadSet[n * i + 1] = b->getFirstCylinder()->getSecondBead()->getIndex();
        beadSet[n * i + 2] = b->getSecondCylinder()->getFirstBead()->getIndex();
        beadSet[n * i + 3] = b->getSecondCylinder()->getSecondBead()->getIndex();

        kbend[i] = b->getMBranchingPoint()->getStretchingConstant();
        eqt[i] = b->getMBranchingPoint()->getEqTheta();
        i++;
>>>>>>> 945d73c6
    }
    //CUDA
#ifdef CUDAACCL
//    F_i = new double [3 * Bead::getBeads().size()];

    int numInteractions = BranchingPoint::getBranchingPoints().size();
    _FFType.optimalblocksnthreads(numInteractions);

    CUDAcommon::handleerror(cudaMalloc((void **) &gpu_beadSet, n * numInteractions * sizeof(int)));
    CUDAcommon::handleerror(cudaMemcpy(gpu_beadSet, beadSet, n * numInteractions * sizeof(int),
                                       cudaMemcpyHostToDevice));

    CUDAcommon::handleerror(cudaMalloc((void **) &gpu_kbend, numInteractions * sizeof(double)));
    CUDAcommon::handleerror(cudaMemcpy(gpu_kbend, kbend, numInteractions * sizeof(double), cudaMemcpyHostToDevice));

    CUDAcommon::handleerror(cudaMalloc((void **) &gpu_eqt, numInteractions * sizeof(double)));
    CUDAcommon::handleerror(cudaMemcpy(gpu_eqt, eqt, numInteractions * sizeof(double), cudaMemcpyHostToDevice));

    vector<int> params;
    params.push_back(int(n));
    params.push_back(numInteractions);
    CUDAcommon::handleerror(cudaMalloc((void **) &gpu_params, 2 * sizeof(int)));
    CUDAcommon::handleerror(cudaMemcpy(gpu_params, params.data(), 2 * sizeof(int), cudaMemcpyHostToDevice));

#endif
}

template<class BBendingInteractionType>
void BranchingBending<BBendingInteractionType>::deallocate() {
    delete [] beadSet;
    delete [] kbend;
    delete [] eqt;
#ifdef CUDAACCL
    _FFType.deallocate();
    CUDAcommon::handleerror(cudaFree(gpu_beadSet));
    CUDAcommon::handleerror(cudaFree(gpu_kbend));
    CUDAcommon::handleerror(cudaFree(gpu_eqt));
    CUDAcommon::handleerror(cudaFree(gpu_params));
#endif
}



template <class BBendingInteractionType>
double BranchingBending<BBendingInteractionType>::computeEnergy(double *coord) {

    double U_i[1], U_ii;
    double* gU_i;
    U_ii = 0.0;
#ifdef CUDAACCL
    //has to be changed to accomodate aux force
    double * gpu_coord=CUDAcommon::getCUDAvars().gpu_coord;
    double * gpu_force=CUDAcommon::getCUDAvars().gpu_force;
    double * gpu_d = CUDAcommon::getCUDAvars().gpu_lambda;


//    if(d == 0.0){

//        gU_i=_FFType.energy(gpu_coord, gpu_force, gpu_beadSet, gpu_kbend, gpu_eqt, gpu_params);

//    }
//    else{

        gU_i=_FFType.energy(gpu_coord, gpu_force, gpu_beadSet, gpu_kbend, gpu_eqt, gpu_d,
                            gpu_params);

//    }

#endif
#ifdef SERIAL

    U_ii = _FFType.energy(coord, beadSet, kbend, eqt);

#endif
#if defined(SERIAL_CUDACROSSCHECK) && defined(DETAILEDOUTPUT_ENERGY)
    CUDAcommon::handleerror(cudaDeviceSynchronize(),"ForceField", "ForceField");
    double cuda_energy[1];
    if(gU_i == NULL)
        cuda_energy[0] = 0.0;
    else {
        CUDAcommon::handleerror(cudaMemcpy(cuda_energy, gU_i, sizeof(double),
                                           cudaMemcpyDeviceToHost));
    }
    std::cout<<getName()<<" Serial Energy "<<U_ii<<" Cuda Energy "<<cuda_energy[0]<<endl;
#endif
    return U_ii;
}

template <class BBendingInteractionType>
void BranchingBending<BBendingInteractionType>::computeForces(double *coord, double *f) {
#ifdef CUDAACCL
    //has to be changed to accomodate aux force
    double * gpu_coord=CUDAcommon::getCUDAvars().gpu_coord;

    double * gpu_force;

    if(cross_checkclass::Aux){
        gpu_force=CUDAcommon::getCUDAvars().gpu_forceAux;
        _FFType.forces(gpu_coord, gpu_force, gpu_beadSet, gpu_kbend, gpu_eqt, gpu_params);
    }
    else {
        gpu_force = CUDAcommon::getCUDAvars().gpu_force;
        _FFType.forces(gpu_coord, gpu_force, gpu_beadSet, gpu_kbend, gpu_eqt, gpu_params);

    }
#endif
#ifdef SERIAL


    _FFType.forces(coord, f, beadSet, kbend, eqt);

#endif
}

///Template specializations
<<<<<<< HEAD
template double BranchingBending<BranchingBendingCosine>::computeEnergy(bool stretched);
template void BranchingBending<BranchingBendingCosine>::computeForces();
template void BranchingBending<BranchingBendingCosine>::computeForcesAux();
=======
template double BranchingBending<BranchingBendingCosine>::computeEnergy(double *coord);
template void BranchingBending<BranchingBendingCosine>::computeForces(double *coord, double *f);
template void BranchingBending<BranchingBendingCosine>::vectorize();
template void BranchingBending<BranchingBendingCosine>::deallocate();
>>>>>>> 945d73c6
<|MERGE_RESOLUTION|>--- conflicted
+++ resolved
@@ -24,34 +24,6 @@
 #include "cross_check.h"
 
 template <class BBendingInteractionType>
-<<<<<<< HEAD
-double BranchingBending<BBendingInteractionType>::computeEnergy(bool stretched) {
-    
-    double U = 0.0;
-    double U_i=0.0;
-    
-    for (auto b: BranchingPoint::getBranchingPoints()) {
-        
-        Bead* b1 = b->getFirstCylinder()->getFirstBead();
-        Bead* b2 = b->getFirstCylinder()->getSecondBead();
-        Bead* b3 = b->getSecondCylinder()->getFirstBead();
-        Bead* b4 = b->getSecondCylinder()->getSecondBead();
-        double kBend = b->getMBranchingPoint()->getBendingConstant();
-        double eqTheta = b->getMBranchingPoint()->getEqTheta();
-        
-        U_i = _FFType.energy(b1, b2, b3, b4, kBend, eqTheta, stretched);
-        
-        if(fabs(U_i) == numeric_limits<double>::infinity()
-           || U_i != U_i || U_i < -1.0) {
-            
-            //set culprit and return
-            _branchingCulprit = b;
-            
-            return -1;
-        }
-        else
-            U += U_i;
-=======
 void BranchingBending<BBendingInteractionType>::vectorize() {
 
     beadSet = new int[n * BranchingPoint::getBranchingPoints().size()];
@@ -70,7 +42,6 @@
         kbend[i] = b->getMBranchingPoint()->getStretchingConstant();
         eqt[i] = b->getMBranchingPoint()->getEqTheta();
         i++;
->>>>>>> 945d73c6
     }
     //CUDA
 #ifdef CUDAACCL
@@ -186,13 +157,7 @@
 }
 
 ///Template specializations
-<<<<<<< HEAD
-template double BranchingBending<BranchingBendingCosine>::computeEnergy(bool stretched);
-template void BranchingBending<BranchingBendingCosine>::computeForces();
-template void BranchingBending<BranchingBendingCosine>::computeForcesAux();
-=======
 template double BranchingBending<BranchingBendingCosine>::computeEnergy(double *coord);
 template void BranchingBending<BranchingBendingCosine>::computeForces(double *coord, double *f);
 template void BranchingBending<BranchingBendingCosine>::vectorize();
-template void BranchingBending<BranchingBendingCosine>::deallocate();
->>>>>>> 945d73c6
+template void BranchingBending<BranchingBendingCosine>::deallocate();