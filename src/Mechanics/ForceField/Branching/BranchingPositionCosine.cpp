
//------------------------------------------------------------------
//  **MEDYAN** - Simulation Package for the Mechanochemical
//               Dynamics of Active Networks, v4.0
//
//  Copyright (2015-2018)  Papoian Lab, University of Maryland
//
//                 ALL RIGHTS RESERVED
//
//  See the MEDYAN web page for more information:
//  http://www.medyan.org
//------------------------------------------------------------------

#include <cmath>
#include <math.h>

#include "BranchingPositionCosine.h"
#include "BranchingPositionCosineCUDA.h"
#include "BranchingPosition.h"

#include "BranchingPoint.h"
#include "MathFunctions.h"
#include "Cylinder.h"

using namespace mathfunc;
#ifdef CUDAACCL
void BranchingPositionCosine::deallocate(){
    if(!(CUDAcommon::getCUDAvars().conservestreams))
        CUDAcommon::handleerror(cudaStreamDestroy(stream));
    CUDAcommon::handleerror(cudaFree(gU_i));
    CUDAcommon::handleerror(cudaFree(gU_sum));
    CUDAcommon::handleerror(cudaFree(gFF));
    CUDAcommon::handleerror(cudaFree(ginteraction));
}
void BranchingPositionCosine::optimalblocksnthreads( int nint){
    //CUDA stream create
    if(stream == NULL || !(CUDAcommon::getCUDAvars().conservestreams))
        CUDAcommon::handleerror(cudaStreamCreate(&stream));
    blocksnthreadse.clear();
    blocksnthreadsez.clear();
    blocksnthreadsf.clear();
    int blockSize;   // The launch configurator returned block size
    int minGridSize; // The minimum grid size needed to achieve the
    // maximum occupancy for a full device launch
    if(nint>0) {
        cudaOccupancyMaxPotentialBlockSizeVariableSMem(&minGridSize, &blockSize,
                                                       BranchingPositionCosineenergy, blockToSmemFB, 0);
        blocksnthreadse.push_back((nint + blockSize - 1) / blockSize);
        blocksnthreadse.push_back(blockSize);
        blockSize = 0;

        cudaOccupancyMaxPotentialBlockSizeVariableSMem(&minGridSize, &blockSize,
                                                       BranchingPositionCosineenergyz, blockToSmemFB2, 0);
        blocksnthreadsez.push_back((nint + blockSize - 1) / blockSize);
        blocksnthreadsez.push_back(blockSize);
        blockSize = 0;

        cudaOccupancyMaxPotentialBlockSizeVariableSMem(&minGridSize, &blockSize,
                                                       BranchingPositionCosineforces, blockToSmemFB, 0);
        blocksnthreadsf.push_back((nint + blockSize - 1) / blockSize);
        blocksnthreadsf.push_back(blockSize);
        //get addition vars
        bntaddvec2.clear();
        bntaddvec2 = getaddred2bnt(nint);
        CUDAcommon::handleerror(cudaMalloc((void **) &gU_i, bntaddvec2.at(0)*sizeof(floatingpoint)));
        CUDAcommon::handleerror(cudaMemset(gU_i, 0, bntaddvec2.at(0) * sizeof(floatingpoint)));
//        CUDAcommon::handleerror(cudaMalloc((void **) &gU_i, nint*sizeof(floatingpoint)));
        CUDAcommon::handleerror(cudaMalloc((void **) &gU_sum, sizeof(floatingpoint)));

//        CUDAcommon::handleerror(cudaMalloc((void **) &gU_i, nint*sizeof(floatingpoint)));
//        CUDAcommon::handleerror(cudaMalloc((void **) &gU_sum, sizeof(floatingpoint)));

        char a[] = "BranchingFF";
        char b[] = "Branching Position Cosine";
        CUDAcommon::handleerror(cudaMalloc((void **) &gFF, 100 * sizeof(char)));
        CUDAcommon::handleerror(cudaMalloc((void **) &ginteraction, 100 * sizeof(char)));
        CUDAcommon::handleerror(cudaMemcpy(gFF, a, 100 * sizeof(char), cudaMemcpyHostToDevice));
        CUDAcommon::handleerror(cudaMemcpy(ginteraction, b, 100 * sizeof(char), cudaMemcpyHostToDevice));
    }
    else{
        blocksnthreadse.push_back(0);
        blocksnthreadse.push_back(0);
        blocksnthreadsez.push_back(0);
        blocksnthreadsez.push_back(0);
        blocksnthreadsf.push_back(0);
        blocksnthreadsf.push_back(0);
    }

}
floatingpoint* BranchingPositionCosine::energy(floatingpoint *coord, floatingpoint *f, int *beadSet,
                                        floatingpoint *kpos, floatingpoint *pos, int *params) {
//    if(blocksnthreadse[1]>0) {
//        BranchingPositionCosineenergy<<<blocksnthreadse[0], blocksnthreadse[1], (9 * blocksnthreadse[1]) * sizeof
//                (floatingpoint), stream>>> (coord, f, beadSet, kpos, pos, params, gU_i, CUDAcommon::getCUDAvars().gculpritID,
//                CUDAcommon::getCUDAvars().gculpritFF,
//                CUDAcommon::getCUDAvars().gculpritinteraction, gFF, ginteraction);
//        auto cvars = CUDAcommon::getCUDAvars();
//        cvars.streamvec.push_back(&stream);
//        CUDAcommon::cudavars = cvars;
//        CUDAcommon::handleerror( cudaGetLastError() ,"BranchingPositionCosineenergy", "BranchingPositionCosine.cu");
//        floatingpoint* gpu_Utot = CUDAcommon::getCUDAvars().gpu_energy;
//        addvector<<<1,1,0,stream>>>(gU_i,params, gU_sum, gpu_Utot);
//        CUDAcommon::handleerror( cudaGetLastError() ,"BranchingPositionCosineenergy", "BranchingPositionCosine.cu");
//        return gU_sum;}
//    else
//        return NULL;
}


floatingpoint* BranchingPositionCosine::energy(floatingpoint *coord, floatingpoint *f, int *beadSet,
                                        floatingpoint *kpos, floatingpoint *pos, floatingpoint *z, int *params) {
    if(blocksnthreadse[1]>0) {
        BranchingPositionCosineenergy<<<blocksnthreadse[0], blocksnthreadse[1], (9 * blocksnthreadse[1]) * sizeof
                (floatingpoint), stream>>> (coord, f, beadSet, kpos, pos, params, gU_i, z, CUDAcommon::getCUDAvars()
                .gculpritID,
                CUDAcommon::getCUDAvars().gculpritFF,
                CUDAcommon::getCUDAvars().gculpritinteraction, gFF, ginteraction);
//        auto cvars = CUDAcommon::getCUDAvars();
//        cvars.streamvec.push_back(&stream);
//        CUDAcommon::cudavars = cvars;
//        CUDAcommon::handleerror( cudaGetLastError() ,"BranchingPositionCosineenergy", "BranchingPositionCosine.cu");
//        floatingpoint* gpu_Utot = CUDAcommon::getCUDAvars().gpu_energy;
//        addvector<<<1,1,0,stream>>>(gU_i,params, gU_sum, gpu_Utot);
//        CUDAcommon::handleerror( cudaGetLastError() ,"BranchingPositionCosineenergy", "BranchingPositionCosine.cu");
//        return gU_sum;
    }

    if(blocksnthreadsez[1]>0) {
        BranchingPositionCosineenergyz << < blocksnthreadsez[0], blocksnthreadsez[1], (18 * blocksnthreadsez[1]) *
                                          sizeof(floatingpoint), stream>> > (coord, f, beadSet, kpos, pos, params, gU_i, z,
                CUDAcommon::getCUDAvars().gculpritID,
                CUDAcommon::getCUDAvars().gculpritFF,
                CUDAcommon::getCUDAvars().gculpritinteraction, gFF, ginteraction );
//        auto cvars = CUDAcommon::getCUDAvars();
//        cvars.streamvec.push_back(&stream);
//        CUDAcommon::cudavars = cvars;
//        CUDAcommon::handleerror(cudaGetLastError(),"BranchingPositionCosineenergyz", "BranchingPositionCosine.cu");
//        floatingpoint* gpu_Utot = CUDAcommon::getCUDAvars().gpu_energy;
//
//        addvector<<<1,1,0,stream>>>(gU_i,params, gU_sum, gpu_Utot);
//        CUDAcommon::handleerror(cudaGetLastError(),"BranchingPositionCosineenergyz", "BranchingPositionCosine.cu");
//        return gU_sum;
    }
    if(blocksnthreadse[1]<=0 && blocksnthreadsez[1]<=0)
        return NULL;
    else{
        auto cvars = CUDAcommon::getCUDAvars();
        cvars.streamvec.push_back(&stream);
        CUDAcommon::cudavars = cvars;
        floatingpoint* gpu_Utot = CUDAcommon::getCUDAvars().gpu_energy;

//        addvector<<<1,1,0,stream>>>(gU_i,params, gU_sum, gpu_Utot);
//        cudaStreamSynchronize(stream);
//        addvectorred<<<1,200,200*sizeof(floatingpoint),stream>>>(gU_i,params, gU_sum, gpu_Utot);
//        cudaStreamSynchronize(stream);
//        std::cout<<"bntaddvec "<<bntaddvec2.at(0)<<" "<<bntaddvec2.at(1)<<" "<<bntaddvec2.at(0)<<" "
//                ""<<bntaddvec2.at(2)<<" "<<bntaddvec2.at(3)<<endl;
        resetfloatingpointvariableCUDA<<<1,1,0,stream>>>(gU_sum);
        addvectorred2<<<bntaddvec2.at(2),bntaddvec2.at(3), bntaddvec2.at(3) * sizeof(floatingpoint),stream>>>(gU_i,
                params, gU_sum, gpu_Utot);
//        CUDAcommon::handleerror(cudaDeviceSynchronize(),"FilamentBendingCosineenergyz", "FilamentBendingCosine.cu");
        CUDAcommon::handleerror(cudaGetLastError(),"FilamentBendingCosineenergyz", "FilamentBendingCosine.cu");
        return gU_sum;
    }

}

void BranchingPositionCosine::forces(floatingpoint *coord, floatingpoint *f, int *beadSet,
                                     floatingpoint *kpos, floatingpoint *pos, int *params){
    if(blocksnthreadsf[1]>0) {
        BranchingPositionCosineforces << < blocksnthreadsf[0], blocksnthreadsf[1], (9 * blocksnthreadsf[1]) *
                                                                                   sizeof(floatingpoint), stream >> > (coord, f, beadSet, kpos, pos, params);
        auto cvars = CUDAcommon::getCUDAvars();
        cvars.streamvec.push_back(&stream);
        CUDAcommon::cudavars = cvars;
        CUDAcommon::handleerror(cudaGetLastError(),"BranchingPositionCosineforces", "BranchingPositionCosine.cu");
    }
}
void BranchingPositionCosine::checkforculprit() {
    CUDAcommon::printculprit("BranchingPosition","BranchingPositionCosine");
    BranchingPoint* br;
    br = (BranchingPoint::getBranchingPoints()[CUDAcommon::getCUDAvars().culpritID[0]]);
    cout<<"Printing culprit branching point information."<<endl;
    br->printSelf();
    exit(EXIT_FAILURE);
}
#endif

floatingpoint BranchingPositionCosine::energy(const floatingpoint *coord,
                                                unsigned int *beadSet,
                                                floatingpoint *kpos, floatingpoint *pos) const {


    int n = BranchingPosition<BranchingPositionCosine>::n;
    int nint = BranchingPoint::getBranchingPoints().size();

    const floatingpoint *coord1, *coord2, *coord3;
    floatingpoint X, D, XD, xd, posheta,
    position, U_i;
    floatingpoint *mp = new floatingpoint[3];
    floatingpoint *coord2prime = new floatingpoint[3];
    floatingpoint U = 0.0;

    for(int i = 0; i < nint; i += 1) {

<<<<<<< HEAD
        coord1 = &coord[beadSet[n * i]];
        coord2 = &coord[beadSet[n * i + 1]];
        coord3 = &coord[beadSet[n * i + 2]];

        midPointCoordinate(mp, coord1, coord2, pos[i]);
=======
        coord1 = &coord[3 * beadSet[n * i]];
        coord2 = &coord[3 * beadSet[n * i + 1]];
        //If the branching point is at the plus end of the cylinder, we end up with
        // singularities in energy and force expressions. To avoid it, we will create a
        // virtual plus end and use that to define vectors.
        position = pos[i];
        if(areEqual(position, 1.0)){
            position = 0.5;//assign a dummy position and extend plus end to new coordinates.
            for(int dim = 0; dim < 3; dim++) {
                coord2prime[dim] = (1 / position) * (coord2[dim] - (1 - position) *
                                    coord1[dim]);//extended plus end coordinate;
            }
            coord2 = &coord2prime[0];
        }
        coord3 = &coord[3 * beadSet[n * i + 2]];
        midPointCoordinate(mp, coord1, coord2, position);
>>>>>>> 047a27e7
        X = sqrt(scalarProduct(mp, coord2, mp, coord2));
        D = sqrt(scalarProduct(mp, coord3, mp, coord3));

        XD = X * D;

        xd = scalarProduct(mp, coord2, mp, coord3);

        floatingpoint x = xd/XD;

        if(abs(abs(x) - 1.0)<0.001) {
            xd = 0.999 * XD;
            x = xd / XD;
        }

        if (x < -1.0) x = -1.0;
        else if (x > 1.0) x = 1.0;

        floatingpoint cosp =  x;
        posheta = 0.5*M_PI;
        floatingpoint sinp = sqrt(max<floatingpoint>((1-cosp*cosp),(floatingpoint)0.0));
        floatingpoint cospminusq = cosp * cos(posheta) + sinp * sin(posheta);
        U_i = kpos[i] * ( 1 - cospminusq );

        /*theta = safeacos(xd / XD);
        posheta = 0.5*M_PI;
        dTheta = theta-posheta;

        U_i = kpos[i] * ( 1 - cos(dTheta) );*/


        if(fabs(U_i) == numeric_limits<floatingpoint>::infinity()
           || U_i != U_i || U_i < -1.0) {

            //set culprit and return
            BranchingInteractions::_branchingCulprit = BranchingPoint::getBranchingPoints()[i];

            return -1;
        }

        U += U_i;
    }
    delete[] mp;
    delete[] coord2prime;
    return U;
}

floatingpoint BranchingPositionCosine::energy(floatingpoint *coord, floatingpoint *f, int *beadSet,
                                       floatingpoint *kpos, floatingpoint *pos, floatingpoint d){

    int n = BranchingPosition<BranchingPositionCosine>::n;
    int nint = BranchingPoint::getBranchingPoints().size();

    floatingpoint *coord1, *coord2, *coord3, X, D, XD, xd, posheta, U_i;
    floatingpoint *f1, *f2, *f3;
    floatingpoint *mp = new floatingpoint[3];
    floatingpoint *vzero = new floatingpoint[3]; vzero[0] = 0.0; vzero[1] = 0.0; vzero[2] = 0.0;

    floatingpoint U = 0.0;

    for(int i = 0; i < nint; i += 1) {

        coord1 = &coord[beadSet[n * i]];
        coord2 = &coord[beadSet[n * i + 1]];
        coord3 = &coord[beadSet[n * i + 2]];
        f1 = &f[beadSet[n * i]];
        f2 = &f[beadSet[n * i + 1]];
        f3 = &f[beadSet[n * i + 2]];

        midPointCoordinateStretched(mp, coord1, f1, coord2, f2, pos[i], d);
        X = sqrt(scalarProductStretched(mp, vzero, coord2, f2, mp, vzero, coord2, f2, d));
        D = sqrt(scalarProductStretched(mp, vzero, coord3, f3, mp, vzero, coord3, f3, d));

        XD = X * D;

        xd = scalarProductStretched(mp, vzero, coord2, f2, mp, vzero, coord3, f3, d);

        floatingpoint x = xd/XD;

        if(abs(abs(x) - 1.0)<0.001) {
            xd = 0.999 * XD;
            x = xd / XD;
        }

        if (x < -1.0) x = -1.0;
        else if (x > 1.0) x = 1.0;

        floatingpoint cosp =  x;
        posheta = 0.5*M_PI;
        floatingpoint sinp = sqrt(max<floatingpoint>((1-cosp*cosp),(floatingpoint)0.0));
        floatingpoint cospminusq = cosp * cos(posheta) + sinp * sin(posheta);
        U_i = kpos[i] * ( 1 - cospminusq );

        /*theta = safeacos(xd / XD);
        posheta = 0.5*M_PI;
        dTheta = theta-posheta;

        U_i = kpos[i] * ( 1 - cos(dTheta) );*/

        if(fabs(U_i) == numeric_limits<floatingpoint>::infinity()
           || U_i != U_i || U_i < -1.0) {

            //set culprit and return
            BranchingInteractions::_branchingCulprit = BranchingPoint::getBranchingPoints()[i];

            return -1;
        }

        U += U_i;
    }
    delete[] mp;
    delete[] vzero;
    return U;
}

void BranchingPositionCosine::forces(const floatingpoint *coord, floatingpoint *f, unsigned
                                        int *beadSet, floatingpoint *kpos, floatingpoint *pos,
                                     floatingpoint *stretchforce) const {

    int n = BranchingPosition<BranchingPositionCosine>::n;
    int nint = BranchingPoint::getBranchingPoints().size();

    const floatingpoint *coord1, *coord2, *coord3;
    floatingpoint Xsq, Dsq, x, xd, position, A, B, C, k, posheta;
	floatingpoint  *f1, *f2, *f3;
    floatingpoint *mp = new floatingpoint[3];
    floatingpoint *coord2prime = new floatingpoint[3];
    floatingpoint f1tempx, f1tempy, f1tempz, f2tempx, f2tempy, f2tempz, f3tempx, f3tempy,
    f3tempz;
    floatingpoint r1x, r1y, r1z, r2x, r2y, r2z;
    floatingpoint Fr1x, Fr1y, Fr1z, Fr2x, Fr2y, Fr2z;
    floatingpoint fmpx, fmpy, fmpz, fc2x, fc2y, fc2z, fc3x, fc3y, fc3z;

    for(int i = 0; i < nint; i += 1) {

<<<<<<< HEAD
        coord1 = &coord[beadSet[n * i]];
        coord2 = &coord[beadSet[n * i + 1]];
        coord3 = &coord[beadSet[n * i + 2]];
        f1 = &f[beadSet[n * i]];
        f2 = &f[beadSet[n * i + 1]];
        f3 = &f[beadSet[n * i + 2]];
=======
        coord1 = &coord[3 * beadSet[n * i]];
        coord2 = &coord[3 * beadSet[n * i + 1]];
        //If the branching point is at the plus end of the cylinder, we end up with
        // singularities in energy and force expressions. To avoid it, we will create a
        // virtual plus end and use that to define vectors.
        position = pos[i];
        if(areEqual(position, (floatingpoint)1.0)){
            position = 0.5;//assign a dummy position and extend plus end to new coordinates.
            for(int dim = 0; dim < 3; dim++) {
                coord2prime[dim] = (1 / position) * (coord2[dim] - (1 - position) *
                                                                   coord1[dim]);//extended plus end coordinate;
            }
            coord2 = &coord2prime[0];
        }
        coord3 = &coord[3 * beadSet[n * i + 2]];
        f1 = &f[3 * beadSet[n * i]];
        f2 = &f[3 * beadSet[n * i + 1]];
        f3 = &f[3 * beadSet[n * i + 2]];
>>>>>>> 047a27e7

        midPointCoordinate(mp, coord1, coord2, position);
/*        Method I
        X = sqrt(scalarProduct(mp, coord2, mp, coord2));
        D = sqrt(scalarProduct(mp, coord3, mp, coord3));

        XD = X * D;
        xd = scalarProduct(mp, coord2, mp, coord3);
        invX = 1/X;
        invD = 1/D;
        A = invX*invD;
        B = invX*invX;
        C = invD*invD;*/
        //Method 2
        Xsq = (scalarProduct(mp, coord2, mp, coord2));
        Dsq = (scalarProduct(mp, coord3, mp, coord3));

        xd = scalarProduct(mp, coord2, mp, coord3);
        A = 1/sqrt(Xsq*Dsq);
        x = xd*A;
        B = x/Xsq;
        C = x/Dsq;
        //$$$

        if(abs(abs(x) - 1.0)<0.001)
            x = 0.999*x;

        if (x < -1.0) x = -1.0;
        else if (x > 1.0) x = 1.0;

        floatingpoint cosp =  x;
        posheta = 0.5*M_PI;
        floatingpoint sinp = sqrt(max<floatingpoint>((1-cosp*cosp),(floatingpoint)0.0));
        floatingpoint sinpminusq = sinp * cos(posheta) - cosp * sin(posheta);

        k = kpos[i] * sinpminusq/sinp;

	    /*if(abs(xd/XD - 1.0)<0.001){
		    xd = 0.999*XD;
	    }

        theta = safeacos(xd / XD);
        posheta = 0.5*M_PI;
        dTheta = theta-posheta;

        position = pos[i];

        k =  kpos[i] * A * sin(dTheta)/sin(theta);*/

	    //If the branching point is NOT bound to plusend, the local force variables
	    // ftemp1[3], ftemp2[3], ftemp3[3] represent forces on parent_minus, parent_plus
	    // and offspring_minus ends respectively.
	    // If the branching point IS bound to plusend, the force variables represent
	    // forces on parent_minus, parent_extendedplus and offspring_minus ends
	    // respectively. Under this condition, a transformation is necessary to realize
	    // the actual forces on the beads of interest.

	    r1x = coord2[0] - mp[0];
	    r1y = coord2[1] - mp[1];
        r1z = coord2[2] - mp[2];
        r2x = coord3[0] - mp[0];
        r2y = coord3[1] - mp[1];
        r2z = coord3[2] - mp[2];
        //Forces acting along the bond vectors, r1 and r2.
        Fr1x =  k * ( r2x*A - r1x*B );
        Fr1y =  k * ( r2y*A - r1y*B );
        Fr1z =  k * ( r2z*A - r1z*B );
        Fr2x =  k * ( r1x*A - r2x*C );
        Fr2y =  k * ( r1y*A - r2y*C );
        Fr2z =  k * ( r1z*A - r2z*C );
        //Force acting along the points mp, c2, and c3
        fmpx = -Fr1x-Fr2x;
        fmpy = -Fr1y-Fr2y;
        fmpz = -Fr1z-Fr2z;
        fc2x = Fr1x;
        fc2y = Fr1y;
        fc2z = Fr1z;
        fc3x = Fr2x;
        fc3y = Fr2y;
        fc3z = Fr2z;

        //Let us transform the forces from U(mp,c2,c3) to Utilde(c1,c2,c3)
        //bead1
        f1tempx = (1-position)*fmpx;
        f1tempy = (1-position)*fmpy;
        f1tempz = (1-position)*fmpz;

        //bead2
        f2tempx = fc2x + position*fmpx;
        f2tempy = fc2y + position*fmpy;
        f2tempz = fc2z + position*fmpz;

        //bead3
        f3tempx = fc3x;
        f3tempy = fc3y;
        f3tempz = fc3z;

        f3[0] += f3tempx;
        f3[1] += f3tempy;
        f3[2] += f3tempz;

        stretchforce[3*i] = f3tempx;
        stretchforce[3*i + 1] = f3tempy;
        stretchforce[3*i + 2] = f3tempz;

        //If you had calculated forces on the extended plus end, additional
        // transformations are needed.
        //Going from Utilda(c1, c2prime, c3) to U(c1, c2, c3)
        //c1-parent minusend | c2 - parent plusend/bindingsite | c2prime-parent
        // extendedplusend   | c3 - offspring minusend
        //[dU(c1,c2,c3)]      [dUtilda(c1,c2prime,c3)]   [dUtilda(c1,c2prime,c3)]   dc2prime
        //[------------]     =[----------------------] + [----------------------] x --------
        //[    dc1     ]c2,c3 [        dc1           ]   [        dc2prime      ]      dc1
        //__________________________________________________________________________________
        //[dU(c1,c2,c3)]       [dUtilda(c1,c2prime,c3)]   dc2prime
        //[------------]     = [----------------------] x --------
        //[    dc2     ]c1,c3  [        dc2prime      ]      dc2
        //__________________________________________________________________________________
        //We define c2 = c1 + s(c2prime - c1)
        // dc2prime    s - 1  | dc2prime    1
        // -------- = ------- | -------- = ---
        //   dc1         s    |   dc2       s
        if(areEqual(pos[i],(floatingpoint)1.0)){
            floatingpoint factor = (position-1)/position;
            f1[0] += f1tempx + f2tempx*factor;
            f1[1] += f1tempy + f2tempy*factor;
            f1[2] += f1tempz + f2tempz*factor;

            f2[0] += f2tempx*(1/position);
            f2[1] += f2tempy*(1/position);
            f2[2] += f2tempz*(1/position);
        }
        else{
            f1[0] += f1tempx;
            f1[1] += f1tempy;
            f1[2] += f1tempz;

            f2[0] += f2tempx;
            f2[1] += f2tempy;
            f2[2] += f2tempz;
        }

	    #ifdef CHECKFORCES_INF_NAN
	    if(checkNaN_INF<floatingpoint>(f1, 0, 2)||checkNaN_INF<floatingpoint>(f2,0,2)||checkNaN_INF<floatingpoint>(f3,0,2)){
		    cout<<"Branching Position Force becomes infinite. Printing data "<<endl;

            auto b = BranchingPoint::getBranchingPoints()[i];
            auto cyl1 = b->getFirstCylinder();
            auto cyl2 = b->getSecondCylinder();
            cout<<"Cylinder IDs "<<cyl1->getId()<<" "<<cyl2->getId()<<" with cIndex "
                <<cyl1->getStableIndex()<<" "<<cyl2->getStableIndex()<<" and bIndex "
                <<cyl1->getFirstBead()->getStableIndex()<<" "
                <<cyl1->getSecondBead()->getStableIndex()<<" "
                <<cyl2->getFirstBead()->getStableIndex()<<" "
                <<cyl2->getSecondBead()->getStableIndex()<<endl;
            cyl1->adjustedrelativeposition(pos[i], true);
            cout<<"Printing intermediate variables"<<endl;
            cout<<"xd="<<xd<<"A="<<A
                <<", B="<<B<<", C="<<C<<", cosp="<<cosp<<", sinp="<<sinp
                <<", sinpminusq="<<sinpminusq<<", position="<<position<<endl;

		    cout<<"Printing coords"<<endl;
		    cout<<coord1[0]<<" "<<coord1[1]<<" "<<coord1[2]<<endl;
		    cout<<coord2[0]<<" "<<coord2[1]<<" "<<coord2[2]<<endl;
		    cout<<coord3[0]<<" "<<coord3[1]<<" "<<coord3[2]<<endl;

		    cout<<"Printing force"<<endl;
		    cout<<f1[0]<<" "<<f1[1]<<" "<<f1[2]<<endl;
		    cout<<f2[0]<<" "<<f2[1]<<" "<<f2[2]<<endl;
		    cout<<f3[0]<<" "<<f3[1]<<" "<<f3[2]<<endl;

		    cout<<"Printing binary Coords"<<endl;
		    printvariablebinary(coord1,0,2);
		    printvariablebinary(coord2,0,2);
		    printvariablebinary(coord3,0,2);

		    cout<<"Printing binary Force"<<endl;
		    printvariablebinary(f1,0,2);
		    printvariablebinary(f2,0,2);
		    printvariablebinary(f3,0,2);

		    exit(EXIT_FAILURE);
	    }
	    #endif
    }
    delete[] mp;
    delete[] coord2prime;
}<|MERGE_RESOLUTION|>--- conflicted
+++ resolved
@@ -203,15 +203,8 @@
 
     for(int i = 0; i < nint; i += 1) {
 
-<<<<<<< HEAD
         coord1 = &coord[beadSet[n * i]];
         coord2 = &coord[beadSet[n * i + 1]];
-        coord3 = &coord[beadSet[n * i + 2]];
-
-        midPointCoordinate(mp, coord1, coord2, pos[i]);
-=======
-        coord1 = &coord[3 * beadSet[n * i]];
-        coord2 = &coord[3 * beadSet[n * i + 1]];
         //If the branching point is at the plus end of the cylinder, we end up with
         // singularities in energy and force expressions. To avoid it, we will create a
         // virtual plus end and use that to define vectors.
@@ -224,9 +217,8 @@
             }
             coord2 = &coord2prime[0];
         }
-        coord3 = &coord[3 * beadSet[n * i + 2]];
+        coord3 = &coord[beadSet[n * i + 2]];
         midPointCoordinate(mp, coord1, coord2, position);
->>>>>>> 047a27e7
         X = sqrt(scalarProduct(mp, coord2, mp, coord2));
         D = sqrt(scalarProduct(mp, coord3, mp, coord3));
 
@@ -361,16 +353,8 @@
 
     for(int i = 0; i < nint; i += 1) {
 
-<<<<<<< HEAD
         coord1 = &coord[beadSet[n * i]];
         coord2 = &coord[beadSet[n * i + 1]];
-        coord3 = &coord[beadSet[n * i + 2]];
-        f1 = &f[beadSet[n * i]];
-        f2 = &f[beadSet[n * i + 1]];
-        f3 = &f[beadSet[n * i + 2]];
-=======
-        coord1 = &coord[3 * beadSet[n * i]];
-        coord2 = &coord[3 * beadSet[n * i + 1]];
         //If the branching point is at the plus end of the cylinder, we end up with
         // singularities in energy and force expressions. To avoid it, we will create a
         // virtual plus end and use that to define vectors.
@@ -383,11 +367,10 @@
             }
             coord2 = &coord2prime[0];
         }
-        coord3 = &coord[3 * beadSet[n * i + 2]];
-        f1 = &f[3 * beadSet[n * i]];
-        f2 = &f[3 * beadSet[n * i + 1]];
-        f3 = &f[3 * beadSet[n * i + 2]];
->>>>>>> 047a27e7
+        coord3 = &coord[beadSet[n * i + 2]];
+        f1 = &f[beadSet[n * i]];
+        f2 = &f[beadSet[n * i + 1]];
+        f3 = &f[beadSet[n * i + 2]];
 
         midPointCoordinate(mp, coord1, coord2, position);
 /*        Method I
