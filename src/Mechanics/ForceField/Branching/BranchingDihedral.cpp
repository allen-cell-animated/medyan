
//------------------------------------------------------------------
//  **MEDYAN** - Simulation Package for the Mechanochemical
//               Dynamics of Active Networks, v3.2.1
//
//  Copyright (2015-2018)  Papoian Lab, University of Maryland
//
//                 ALL RIGHTS RESERVED
//
//  See the MEDYAN web page for more information:
//  http://www.medyan.org
//------------------------------------------------------------------

#include "BranchingDihedral.h"

#include "BranchingDihedralCosine.h"

#include "BranchingPoint.h"
#include "Cylinder.h"
#include "Bead.h"
#include "cross_check.h"
#ifdef CUDAACCL
#include "nvToolsExt.h"
#endif

template <class BDihedralInteractionType>
<<<<<<< HEAD
double BranchingDihedral<BDihedralInteractionType>::computeEnergy(bool stretched) {
    
    double U = 0.0;
    double U_i=0.0;
    
    for (auto b: BranchingPoint::getBranchingPoints()) {
        
        Bead* b1 = b->getFirstCylinder()->getFirstBead();
        Bead* b2 = b->getFirstCylinder()->getSecondBead();
        Bead* b3 = b->getSecondCylinder()->getFirstBead();
        Bead* b4 = b->getSecondCylinder()->getSecondBead();
        double kDihedr = b->getMBranchingPoint()->getDihedralConstant();
        
        double position = b->getPosition();
        
        U_i = _FFType.energy(b1, b2, b3, b4, kDihedr, position, stretched);
        
        if(fabs(U_i) == numeric_limits<double>::infinity()
           || U_i != U_i || U_i < -1.0) {
            
            //set culprit and return
            _branchingCulprit = b;
            
            return -1;
        }
        else
            U += U_i;
=======
void BranchingDihedral<BDihedralInteractionType>::vectorize() {

    beadSet = new int[n * BranchingPoint::getBranchingPoints().size()];
    kdih = new double[BranchingPoint::getBranchingPoints().size()];
    pos = new double[BranchingPoint::getBranchingPoints().size()];

    int i = 0;

    for (auto b: BranchingPoint::getBranchingPoints()) {

        beadSet[n * i] = b->getFirstCylinder()->getFirstBead()->getIndex();
        beadSet[n * i + 1] = b->getFirstCylinder()->getSecondBead()->getIndex();
        beadSet[n * i + 2] = b->getSecondCylinder()->getFirstBead()->getIndex();
        beadSet[n * i + 3] = b->getSecondCylinder()->getSecondBead()->getIndex();

        kdih[i] = b->getMBranchingPoint()->getDihedralConstant();
        pos[i] = b->getPosition();
        i++;
>>>>>>> 945d73c6
    }
    //CUDA
#ifdef CUDAACCL
//    cudaEvent_t start, stop;
//    CUDAcommon::handleerror(cudaEventCreate( &start));
//    CUDAcommon::handleerror(cudaEventCreate( &stop));
//    CUDAcommon::handleerror(cudaEventRecord( start, 0));

    int numInteractions =BranchingPoint::getBranchingPoints().size();
    _FFType.optimalblocksnthreads(numInteractions);
    CUDAcommon::handleerror(cudaMalloc((void **) &gpu_beadSet, n * numInteractions * sizeof(int)));
    CUDAcommon::handleerror(cudaMemcpy(gpu_beadSet, beadSet, n * numInteractions * sizeof(int),
                                       cudaMemcpyHostToDevice));

    CUDAcommon::handleerror(cudaMalloc((void **) &gpu_kdih, numInteractions * sizeof(double)));
    CUDAcommon::handleerror(cudaMemcpy(gpu_kdih, kdih, numInteractions * sizeof(double), cudaMemcpyHostToDevice));

    CUDAcommon::handleerror(cudaMalloc((void **) &gpu_pos, numInteractions * sizeof(double)));
    CUDAcommon::handleerror(cudaMemcpy(gpu_pos, pos, numInteractions * sizeof(double), cudaMemcpyHostToDevice));

    vector<int> params;
    params.push_back(int(n));
    params.push_back(numInteractions);

    CUDAcommon::handleerror(cudaMalloc((void **) &gpu_params, 2 * sizeof(int)));
    CUDAcommon::handleerror(cudaMemcpy(gpu_params, params.data(), 2 * sizeof(int), cudaMemcpyHostToDevice));

#endif
}

template<class BDihedralInteractionType>
void BranchingDihedral<BDihedralInteractionType>::deallocate() {
    delete [] beadSet;
    delete [] kdih;
    delete [] pos;
#ifdef CUDAACCL
    _FFType.deallocate();
    CUDAcommon::handleerror(cudaFree(gpu_beadSet));
    CUDAcommon::handleerror(cudaFree(gpu_kdih));
    CUDAcommon::handleerror(cudaFree(gpu_pos));
    CUDAcommon::handleerror(cudaFree(gpu_params));
#endif
}


template <class BDihedralInteractionType>
double BranchingDihedral<BDihedralInteractionType>::computeEnergy(double *coord) {

    double U_i[1], U_ii;
    double* gU_i;
    U_ii = 0.0;
#ifdef CUDAACCL
    //has to be changed to accomodate aux force
    double * gpu_coord=CUDAcommon::getCUDAvars().gpu_coord;
    double * gpu_force=CUDAcommon::getCUDAvars().gpu_force;
    double * gpu_d = CUDAcommon::getCUDAvars().gpu_lambda;


//    if(d == 0.0){
//        gU_i=_FFType.energy(gpu_coord, gpu_force, gpu_beadSet, gpu_kdih, gpu_pos, gpu_params);
//
//    }
//    else{
        gU_i=_FFType.energy(gpu_coord, gpu_force, gpu_beadSet, gpu_kdih, gpu_pos, gpu_d,
                            gpu_params);
//    }

#endif
#ifdef SERIAL

    U_ii = _FFType.energy(coord, beadSet, kdih, pos);

#endif
#if defined(SERIAL_CUDACROSSCHECK) && defined(DETAILEDOUTPUT_ENERGY)
    CUDAcommon::handleerror(cudaDeviceSynchronize(),"ForceField", "ForceField");
    double cuda_energy[1];
    if(gU_i == NULL)
        cuda_energy[0] = 0.0;
    else {
        CUDAcommon::handleerror(cudaMemcpy(cuda_energy, gU_i, sizeof(double),
                                           cudaMemcpyDeviceToHost));
    }
    std::cout<<getName()<<" Serial Energy "<<U_ii<<" Cuda Energy "<<cuda_energy[0]<<endl;
#endif
    return U_ii;

}

template <class BDihedralInteractionType>
void BranchingDihedral<BDihedralInteractionType>::computeForces(double *coord, double *f) {
#ifdef CUDAACCL
    //has to be changed to accomodate aux force
    double * gpu_coord=CUDAcommon::getCUDAvars().gpu_coord;

    double * gpu_force;

    if(cross_checkclass::Aux){

        gpu_force=CUDAcommon::getCUDAvars().gpu_forceAux;
        _FFType.forces(gpu_coord, gpu_force, gpu_beadSet, gpu_kdih, gpu_pos, gpu_params);

    }
    else {


        gpu_force = CUDAcommon::getCUDAvars().gpu_force;
        _FFType.forces(gpu_coord, gpu_force, gpu_beadSet, gpu_kdih, gpu_pos, gpu_params);

    }
#endif
#ifdef SERIAL


    _FFType.forces(coord, f, beadSet, kdih, pos);

#endif
}

///Template specializations
<<<<<<< HEAD
template double BranchingDihedral<BranchingDihedralCosine>::computeEnergy(bool stretched);
template void BranchingDihedral<BranchingDihedralCosine>::computeForces();
template void BranchingDihedral<BranchingDihedralCosine>::computeForcesAux();
=======
template double BranchingDihedral<BranchingDihedralCosine>::computeEnergy(double *coord);
template void BranchingDihedral<BranchingDihedralCosine>::computeForces(double *coord, double *f);
template void BranchingDihedral<BranchingDihedralCosine>::vectorize();
template void BranchingDihedral<BranchingDihedralCosine>::deallocate();
>>>>>>> 945d73c6
<|MERGE_RESOLUTION|>--- conflicted
+++ resolved
@@ -24,35 +24,6 @@
 #endif
 
 template <class BDihedralInteractionType>
-<<<<<<< HEAD
-double BranchingDihedral<BDihedralInteractionType>::computeEnergy(bool stretched) {
-    
-    double U = 0.0;
-    double U_i=0.0;
-    
-    for (auto b: BranchingPoint::getBranchingPoints()) {
-        
-        Bead* b1 = b->getFirstCylinder()->getFirstBead();
-        Bead* b2 = b->getFirstCylinder()->getSecondBead();
-        Bead* b3 = b->getSecondCylinder()->getFirstBead();
-        Bead* b4 = b->getSecondCylinder()->getSecondBead();
-        double kDihedr = b->getMBranchingPoint()->getDihedralConstant();
-        
-        double position = b->getPosition();
-        
-        U_i = _FFType.energy(b1, b2, b3, b4, kDihedr, position, stretched);
-        
-        if(fabs(U_i) == numeric_limits<double>::infinity()
-           || U_i != U_i || U_i < -1.0) {
-            
-            //set culprit and return
-            _branchingCulprit = b;
-            
-            return -1;
-        }
-        else
-            U += U_i;
-=======
 void BranchingDihedral<BDihedralInteractionType>::vectorize() {
 
     beadSet = new int[n * BranchingPoint::getBranchingPoints().size()];
@@ -71,7 +42,6 @@
         kdih[i] = b->getMBranchingPoint()->getDihedralConstant();
         pos[i] = b->getPosition();
         i++;
->>>>>>> 945d73c6
     }
     //CUDA
 #ifdef CUDAACCL
@@ -191,13 +161,7 @@
 }
 
 ///Template specializations
-<<<<<<< HEAD
-template double BranchingDihedral<BranchingDihedralCosine>::computeEnergy(bool stretched);
-template void BranchingDihedral<BranchingDihedralCosine>::computeForces();
-template void BranchingDihedral<BranchingDihedralCosine>::computeForcesAux();
-=======
 template double BranchingDihedral<BranchingDihedralCosine>::computeEnergy(double *coord);
 template void BranchingDihedral<BranchingDihedralCosine>::computeForces(double *coord, double *f);
 template void BranchingDihedral<BranchingDihedralCosine>::vectorize();
-template void BranchingDihedral<BranchingDihedralCosine>::deallocate();
->>>>>>> 945d73c6
+template void BranchingDihedral<BranchingDihedralCosine>::deallocate();