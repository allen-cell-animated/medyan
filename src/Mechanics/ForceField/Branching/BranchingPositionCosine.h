--- conflicted
+++ resolved
@@ -23,13 +23,8 @@
 class BranchingPositionCosine {
     
 public:
-<<<<<<< HEAD
-    double energy(double *coord, int *beadSet,
-                  double *kpos, double *pos);
-=======
-    floatingpoint energy(floatingpoint *coord, floatingpoint *f, int *beadSet,
+    floatingpoint energy(floatingpoint *coord, int *beadSet,
                   floatingpoint *kpos, floatingpoint *pos);
->>>>>>> c8a5f36c
     
     floatingpoint energy(floatingpoint *coord, floatingpoint *f, int *beadSet,
                   floatingpoint *kpos, floatingpoint *pos, floatingpoint d);
