--- conflicted
+++ resolved
@@ -25,34 +25,6 @@
 #endif
 
 template <class BPositionInteractionType>
-<<<<<<< HEAD
-double BranchingPosition<BPositionInteractionType>::computeEnergy(bool stretched) {
-    
-    double U = 0.0;
-    double U_i=0.0;
-    
-    for (auto b: BranchingPoint::getBranchingPoints()) {
-        
-        Bead* b1 = b->getFirstCylinder()->getFirstBead();
-        Bead* b2 = b->getFirstCylinder()->getSecondBead();
-        Bead* b3 = b->getSecondCylinder()->getFirstBead();
-        
-        double kPosition = b->getMBranchingPoint()->getPositionConstant();
-        double position = b->getPosition();
-        
-        U_i = _FFType.energy(b1, b2, b3, kPosition, position, stretched);
-        
-        if(fabs(U_i) == numeric_limits<double>::infinity()
-           || U_i != U_i || U_i < -1.0) {
-            
-            //set culprit and return
-            _branchingCulprit = b;
-            
-            return -1;
-        }
-        else
-            U += U_i;
-=======
 void BranchingPosition<BPositionInteractionType>::vectorize() {
 
     beadSet = new int[n * BranchingPoint::getBranchingPoints().size()];
@@ -71,7 +43,6 @@
         pos[i] = b->getPosition();
 
         i++;
->>>>>>> 945d73c6
     }
     //CUDA
 #ifdef CUDAACCL
@@ -185,13 +156,7 @@
 
 
 ///Template specializations
-<<<<<<< HEAD
-template double BranchingPosition<BranchingPositionCosine>::computeEnergy(bool stretched);
-template void BranchingPosition<BranchingPositionCosine>::computeForces();
-template void BranchingPosition<BranchingPositionCosine>::computeForcesAux();
-=======
 template double BranchingPosition<BranchingPositionCosine>::computeEnergy(double *coord);
 template void BranchingPosition<BranchingPositionCosine>::computeForces(double *coord, double *f);
 template void BranchingPosition<BranchingPositionCosine>::vectorize();
-template void BranchingPosition<BranchingPositionCosine>::deallocate();
->>>>>>> 945d73c6
+template void BranchingPosition<BranchingPositionCosine>::deallocate();