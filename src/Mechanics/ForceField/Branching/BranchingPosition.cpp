
//------------------------------------------------------------------
//  **MEDYAN** - Simulation Package for the Mechanochemical
//               Dynamics of Active Networks, v4.0
//
//  Copyright (2015-2018)  Papoian Lab, University of Maryland
//
//                 ALL RIGHTS RESERVED
//
//  See the MEDYAN web page for more information:
//  http://www.medyan.org
//------------------------------------------------------------------

#include "BranchingPosition.h"

#include "BranchingPositionCosine.h"

#include "BranchingPoint.h"
#include "Cylinder.h"
#include "Bead.h"

#ifdef CUDAACCL
#include "nvToolsExt.h"
#include "cross_check.h"
#endif
#include "Mechanics/CUDAcommon.h"

template <class BPositionInteractionType>
void BranchingPosition<BPositionInteractionType>::vectorize() {
    CUDAcommon::tmin.numinteractions[7] += BranchingPoint::getBranchingPoints().size();
    beadSet = new int[n * BranchingPoint::getBranchingPoints().size()];
    kpos = new floatingpoint[BranchingPoint::getBranchingPoints().size()];
    pos = new floatingpoint[BranchingPoint::getBranchingPoints().size()];

    int i = 0;

    for (auto b: BranchingPoint::getBranchingPoints()) {

        beadSet[n * i] = b->getFirstCylinder()->getFirstBead()->getStableIndex();
        beadSet[n * i + 1] = b->getFirstCylinder()->getSecondBead()->getStableIndex();
        beadSet[n * i + 2] = b->getSecondCylinder()->getFirstBead()->getStableIndex();

        kpos[i] = b->getMBranchingPoint()->getPositionConstant();
        pos[i] = b->getPosition();

        i++;
    }
    //CUDA
#ifdef CUDAACCL
//    F_i = new floatingpoint [3 * Bead::getBeads().size()];
    int numInteractions = BranchingPoint::getBranchingPoints().size();
    _FFType.optimalblocksnthreads(numInteractions);

    CUDAcommon::handleerror(cudaMalloc((void **) &gpu_beadSet, n * numInteractions * sizeof(int)));
    CUDAcommon::handleerror(cudaMemcpy(gpu_beadSet, beadSet, n * numInteractions * sizeof(int),
                                       cudaMemcpyHostToDevice));

    CUDAcommon::handleerror(cudaMalloc((void **) &gpu_kpos, numInteractions * sizeof(floatingpoint)));
    CUDAcommon::handleerror(cudaMemcpy(gpu_kpos, kpos, numInteractions * sizeof(floatingpoint), cudaMemcpyHostToDevice));

    CUDAcommon::handleerror(cudaMalloc((void **) &gpu_pos, numInteractions * sizeof(floatingpoint)));
    CUDAcommon::handleerror(cudaMemcpy(gpu_pos, pos, numInteractions * sizeof(floatingpoint), cudaMemcpyHostToDevice));

    vector<int> params;
    params.push_back(int(n));
    params.push_back(numInteractions);
    CUDAcommon::handleerror(cudaMalloc((void **) &gpu_params, 2 * sizeof(int)));
    CUDAcommon::handleerror(cudaMemcpy(gpu_params, params.data(), 2 * sizeof(int), cudaMemcpyHostToDevice));
#endif

    //
}

template<class BPositionInteractionType>
void BranchingPosition<BPositionInteractionType>::deallocate() {
    delete [] beadSet;
    delete [] kpos;
    delete [] pos;
#ifdef CUDAACCL
    _FFType.deallocate();
    CUDAcommon::handleerror(cudaFree(gpu_beadSet));
    CUDAcommon::handleerror(cudaFree(gpu_kpos));
    CUDAcommon::handleerror(cudaFree(gpu_pos));
    CUDAcommon::handleerror(cudaFree(gpu_params));
#endif
}

template <class BPositionInteractionType>
floatingpoint BranchingPosition<BPositionInteractionType>::computeEnergy(floatingpoint *coord) {

    floatingpoint U_ii=(floatingpoint) 0.0;

#ifdef CUDAACCL
    //has to be changed to accomodate aux force
    floatingpoint * gpu_coord=CUDAcommon::getCUDAvars().gpu_coord;
    floatingpoint * gpu_force=CUDAcommon::getCUDAvars().gpu_force;
    floatingpoint * gpu_d = CUDAcommon::getCUDAvars().gpu_lambda;

//    if(d == 0.0){
//        gU_i=_FFType.energy(gpu_coord, gpu_force, gpu_beadSet, gpu_kpos, gpu_pos, gpu_params);
//
//    }
//    else{
        gU_i=_FFType.energy(gpu_coord, gpu_force, gpu_beadSet, gpu_kpos, gpu_pos, gpu_d,
                            gpu_params);
//    }

#endif
#ifdef SERIAL

<<<<<<< HEAD
    U_ii = _FFType.energy(coord, beadSet, kpos, pos);

=======

    if (d == (floatingpoint)0.0)
        U_ii = _FFType.energy(coord, f, beadSet, kpos, pos);
    else
        U_ii = _FFType.energy(coord, f, beadSet, kpos, pos, d);
>>>>>>> b3c204db
#endif
#if defined(SERIAL_CUDACROSSCHECK) && defined(DETAILEDOUTPUT_ENERGY)
	floatingpoint U_i[1];
	floatingpoint* gU_i;
    CUDAcommon::handleerror(cudaDeviceSynchronize(),"ForceField", "ForceField");
    floatingpoint cuda_energy[1];
    if(gU_i == NULL)
        cuda_energy[0] = 0.0;
    else {
        CUDAcommon::handleerror(cudaMemcpy(cuda_energy, gU_i, sizeof(floatingpoint),
                                           cudaMemcpyDeviceToHost));
    }
    std::cout<<getName()<<" Serial Energy "<<U_ii<<" Cuda Energy "<<cuda_energy[0]<<endl;
#endif
    return U_ii;
}

template <class BPositionInteractionType>
void BranchingPosition<BPositionInteractionType>::computeForces(floatingpoint *coord, floatingpoint *f) {
#ifdef CUDAACCL
    //has to be changed to accomodate aux force
    floatingpoint * gpu_coord=CUDAcommon::getCUDAvars().gpu_coord;

    floatingpoint * gpu_force;


    if(cross_checkclass::Aux){


        gpu_force=CUDAcommon::getCUDAvars().gpu_forceAux;
        _FFType.forces(gpu_coord, gpu_force, gpu_beadSet, gpu_kpos, gpu_pos, gpu_params);

    }
    else {

        gpu_force = CUDAcommon::getCUDAvars().gpu_force;
        _FFType.forces(gpu_coord, gpu_force, gpu_beadSet, gpu_kpos, gpu_pos, gpu_params);
    }
#endif
#ifdef SERIAL

    _FFType.forces(coord, f, beadSet, kpos, pos);

#endif
}


///Template specializations
template floatingpoint BranchingPosition<BranchingPositionCosine>::computeEnergy(floatingpoint *coord);
template void BranchingPosition<BranchingPositionCosine>::computeForces(floatingpoint *coord, floatingpoint *f);
template void BranchingPosition<BranchingPositionCosine>::vectorize();
template void BranchingPosition<BranchingPositionCosine>::deallocate();<|MERGE_RESOLUTION|>--- conflicted
+++ resolved
@@ -108,16 +108,8 @@
 #endif
 #ifdef SERIAL
 
-<<<<<<< HEAD
     U_ii = _FFType.energy(coord, beadSet, kpos, pos);
 
-=======
-
-    if (d == (floatingpoint)0.0)
-        U_ii = _FFType.energy(coord, f, beadSet, kpos, pos);
-    else
-        U_ii = _FFType.energy(coord, f, beadSet, kpos, pos, d);
->>>>>>> b3c204db
 #endif
 #if defined(SERIAL_CUDACROSSCHECK) && defined(DETAILEDOUTPUT_ENERGY)
 	floatingpoint U_i[1];
