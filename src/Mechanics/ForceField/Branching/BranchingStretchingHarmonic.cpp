--- conflicted
+++ resolved
@@ -74,23 +74,6 @@
 //        CUDAcommon::handleerror(cudaMalloc((void **) &gU_i, nint*sizeof(double)));
 //        CUDAcommon::handleerror(cudaMalloc((void **) &gU_sum, sizeof(double)));
 
-<<<<<<< HEAD
-double BranchingStretchingHarmonic::energy(Bead* b1, Bead* b2, Bead* b3,
-                                           double position, double kStretch,
-                                           double eqLength, bool stretched){
-
-    const auto& c1 = stretched ? b1->getCoordinate<true>() : b1->getCoordinate<false>();
-    const auto& c2 = stretched ? b2->getCoordinate<true>() : b2->getCoordinate<false>();
-    const auto& c3 = stretched ? b3->getCoordinate<true>() : b3->getCoordinate<false>();
-
-    auto v1 = midPointCoordinate(c1, c2, position);
-    
-    double dist = twoPointDistance(v1, c3) - eqLength;
-    
-    double energy =  0.5 * kStretch * dist * dist ;
-
-    return energy;
-=======
         char a[] = "BranchingFF";
         char b[] = "Branching Stretching Harmonic";
         CUDAcommon::handleerror(cudaMalloc((void **) &gFF, 100 * sizeof(char)));
@@ -243,7 +226,6 @@
     }
     delete [] v1;
     return U;
->>>>>>> 945d73c6
 }
 
 double BranchingStretchingHarmonic::energy(double *coord, double *f, int *beadSet,
