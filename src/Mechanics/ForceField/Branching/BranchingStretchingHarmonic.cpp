--- conflicted
+++ resolved
@@ -228,7 +228,6 @@
     return U;
 }
 
-<<<<<<< HEAD
 double BranchingStretchingHarmonic::energy(double *coord, double *f, int *beadSet,
                                            double *kstr, double *eql, double *pos, double d){
 
@@ -271,37 +270,6 @@
     delete [] v1;
     delete [] vzero;
     return U;
-=======
-double BranchingStretchingHarmonic::forces(Bead* b1, Bead* b2, Bead* b3,
-                                         double position, double kStretch,
-                                         double eqLength){
-    
-    auto v1 = midPointCoordinate(b1->coordinate, b2->coordinate, position);
-    
-    
-    double dist = twoPointDistance( v1, b3->coordinate);
-    
-    double invL = 1 / dist;
-    double f0 = kStretch * ( dist - eqLength ) * invL;
-    
-    //force on i
-    b1->force[0] +=  -f0 * ( b3->coordinate[0] - v1[0] ) * (position - 1);
-    b1->force[1] +=  -f0 * ( b3->coordinate[1] - v1[1] ) * (position - 1);
-    b1->force[2] +=  -f0 * ( b3->coordinate[2] - v1[2] ) * (position - 1);
-    
-    // force i+1
-    b2->force[0] +=  f0 * ( b3->coordinate[0] - v1[0] ) * position;
-    b2->force[1] +=  f0 * ( b3->coordinate[1] - v1[1] ) * position;
-    b2->force[2] +=  f0 * ( b3->coordinate[2] - v1[2] ) * position;
-    
-    //force on j
-    b3->force[0] +=  -f0 * ( b3->coordinate[0] - v1[0] );
-    b3->force[1] +=  -f0 * ( b3->coordinate[1] - v1[1] );
-    b3->force[2] +=  -f0 * ( b3->coordinate[2] - v1[2] );
-    
-    return f0/invL;
-    
->>>>>>> 16621eab
 }
 
 void BranchingStretchingHarmonic::forces(double *coord, double *f, int *beadSet,
