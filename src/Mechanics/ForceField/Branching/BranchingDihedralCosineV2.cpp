
//------------------------------------------------------------------
//  **MEDYAN** - Simulation Package for the Mechanochemical
//               Dynamics of Active Networks, v4.0
//
//  Copyright (2015-2018)  Papoian Lab, University of Maryland
//
//                 ALL RIGHTS RESERVED
//
//  See the MEDYAN web page for more information:
//  http://www.medyan.org
//------------------------------------------------------------------

#include "BranchingDihedralCosineV2.h"
#include "BranchingDihedral.h"

#include "BranchingPoint.h"
#include "Bead.h"

#include "MathFunctions.h"
#include "Cylinder.h"

using namespace mathfunc;

//This version uses a the following vectors to determine dihedral angles.
// b1 = c4 - c3;
// b2 = c2 - mp;
// b3 = c3 - mp;
// n1 = b1 x b2;
// n2 = b3 x b2;

//Forces calculated are on points c5,c2,mp,c3. c5 = c4-c3+c2;

//STEP1: Transformation of forces on c5, c2, mp, and c3 TO forces on c2, mp, c3 and c4.
// Fc2 = -dE/dc2 + -dE/dc5* dc5/dc2 = -dE/dc2 + -dE/dc5 = Fc2 + Fc5
// F_mp = Fmp
// Fc3  = -dE/dc3 + -dE/dc5 * dc5/dc3 = Fc3 -Fc5
// Fc4  = -dE/dc5 * dc5/dc4 = Fc5

// STEP2: Transofmration of forces from c2, mp, c3, c4 TO c1, c2, c3, c4
// Fc1 = (1-p) * Fmp
// Fc2 = Fc2 + p * Fmp
// Fc3 = Fc3
// Fc4 = Fc4

floatingpoint BranchingDihedralCosineV2::energy(
		floatingpoint *coord, size_t nint,
		unsigned int *beadSet, floatingpoint *kdih, floatingpoint *pos){

    int n = BranchingDihedral<BranchingDihedralCosineV2>::n;

    floatingpoint *coord1, *coord2, *coord3, *coord4, n1n2, U_i, position;
    floatingpoint *mp = new floatingpoint[3];
    floatingpoint *n1 = new floatingpoint[3];
    floatingpoint *n2 = new floatingpoint[3];
    floatingpoint *coord2prime = new floatingpoint[3];

    floatingpoint U = 0.0;

    for(int i = 0; i < nint; i += 1) {

<<<<<<< HEAD
        coord1 = &coord[beadSet[n * i]];
        coord2 = &coord[beadSet[n * i + 1]];
        coord3 = &coord[beadSet[n * i + 2]];
        coord4 = &coord[beadSet[n * i + 3]];
=======
        coord1 = &coord[3 * beadSet[n * i]];
        coord2 = &coord[3 * beadSet[n * i + 1]];
        //If the branching point is at the plus end of the cylinder, we end up with
        // singularities in energy and force expressions. To avoid it, we will create a
        // virtual plus end and use that to define vectors.
        position = pos[i];
        if(position == 1){
            position = 0.5;//assign a dummy position and extend plus end to new coordinates.
            for(int dim = 0; dim < 3; dim++) {
                coord2prime[dim] = (1 / position) * (coord2[dim] - (1 - position) *
                                                                   coord1[dim]);//extended plus end coordinate;
            }
            coord2 = &coord2prime[0];
        }
        coord3 = &coord[3 * beadSet[n * i + 2]];
        coord4 = &coord[3 * beadSet[n * i + 3]];
>>>>>>> 047a27e7

        midPointCoordinate(mp, coord1, coord2, pos[i]);

        // b1 = c4 - c3;
        // b2 = c2 - mp;
        // b3 = c3 - mp;
        // n1 = b1 x b2;
        // n2 = b3 x b2;
        vectorProduct(n1, coord3, coord4, mp, coord2);
        vectorProduct(n2, mp, coord3, mp, coord2);

        normalizeVector(n1);
        normalizeVector(n2);
        n1n2 = dotProduct(n1, n2);

        U_i = kdih[i] * ( 1 - n1n2 );

        if(fabs(U_i) == numeric_limits<floatingpoint>::infinity()
            || U_i != U_i || U_i < -1.0) {

            //set culprit and return
            BranchingInteractions::_branchingCulprit = BranchingPoint::getBranchingPoints()[i];

            return -1;
        }

        U += U_i;
    }

    //	cout<<"CosineV2     "<<U<<endl;
    delete [] mp;
    delete [] n1;
    delete [] n2;
    delete [] coord2prime;
    return U;
}

void BranchingDihedralCosineV2::forces(
		floatingpoint *coord, floatingpoint *f, size_t nint,
		unsigned int *beadSet, floatingpoint *kdih, floatingpoint *pos, floatingpoint *stretchforce){

    int n = BranchingDihedral<BranchingDihedralCosineV2>::n;

    double *coord1, *coord2, *coord3, *coord4;
    floatingpoint *f1, *f2, *f3, *f4;

    coord1 = new double[3];
    coord2 = new double[3];
    coord3 = new double[3];
    coord4 = new double[3];

    double *mp = new double[3];
    double *n1 = new double[3];
    double *n2 = new double[3];
    double *zero = new double[3]; zero[0] = 0; zero[1] = 0; zero[2] = 0;

    //@{
    double Fc1[3], Fc2[3], Fc3[3], Fc4[3], Fc5[3], Fmp[3], Fc2prime[3], position;
    double vb1x, vb1y, vb1z, vb2x, vb2y, vb2z, vb3x, vb3y, vb3z;
    double vb2xm, vb2ym, vb2zm;
    double ax, ay, az, bx, by, bz;
    double rasq, rbsq, rgsq, rg, rginv, ra2inv, rb2inv, rabinv;
    double c,s;
    double p, df1, ddf1;
    double fg, fga, gaa, gbb, hg, hgb;
    double dtfx, dtfy, dtfz, dtgx, dtgy, dtgz, dthx, dthy, dthz, df, sx2, sy2,
            sz2;

    for(int i = 0; i < nint; i += 1) {

        for(int j = 0; j < 3; j++){
            coord1[j] = coord[beadSet[n * i]+ j];
            coord2[j] = coord[beadSet[n * i + 1]+ j];
            coord3[j] = coord[beadSet[n * i + 2]+ j];
            coord4[j] = coord[beadSet[n * i + 3]+ j];
        }

        //If the branching point is at the plus end of the cylinder, we end up with
        // singularities in energy and force expressions. To avoid it, we will create a
        // virtual plus end and use that to define vectors.
        position = pos[i];
        if(areEqual(position, 1.0)){
            position = 0.5;
            coord2[0] = (1/position)*(coord2[0] - (1-position)*coord1[0]);
            coord2[1] = (1/position)*(coord2[1] - (1-position)*coord1[1]);
            coord2[2] = (1/position)*(coord2[2] - (1-position)*coord1[2]);
        }

        midPointCoordinate<double>(mp, coord1, coord2, position);

        f1 = &f[beadSet[n * i]];
        f2 = &f[beadSet[n * i + 1]];
        f3 = &f[beadSet[n * i + 2]];
        f4 = &f[beadSet[n * i + 3]];

        // b1 = c4 - c3;
        // b2 = c2 - mp;
        // b3 = c3 - mp;
        // n1 = b1 x b2;
        // n2 = b3 x b2;

        //@ LAMMPS version test
        // 1st bond
        vb1x = coord4[0] - coord3[0];
        vb1y = coord4[1] - coord3[1];
        vb1z = coord4[2] - coord3[2];

        // 2nd bond
        vb2x = coord2[0] - mp[0];
        vb2y = coord2[1] - mp[1];
        vb2z = coord2[2] - mp[2];

        vb2xm = vb2x;
        vb2ym = vb2y;
        vb2zm = vb2z;

        // 3rd bond
        vb3x = coord3[0] - mp[0];
        vb3y = coord3[1] - mp[1];
        vb3z = coord3[2] - mp[2];

        // c,s calculation

        ax = vb1y*vb2zm - vb1z*vb2ym;
        ay = vb1z*vb2xm - vb1x*vb2zm;
        az = vb1x*vb2ym - vb1y*vb2xm;
        bx = vb3y*vb2zm - vb3z*vb2ym;
        by = vb3z*vb2xm - vb3x*vb2zm;
        bz = vb3x*vb2ym - vb3y*vb2xm;

        //|b1x-b2|
        rasq = ax*ax + ay*ay + az*az;
        //|b3x-b2|
        rbsq = bx*bx + by*by + bz*bz;
        //|b2|^2
        rgsq = vb2xm*vb2xm + vb2ym*vb2ym + vb2zm*vb2zm;
        //|b2|
        rg = sqrt(rgsq);

        rginv = ra2inv = rb2inv = 0.0;
        if (rg > 0) rginv = 1.0/rg;//1/|-b2|
        if (rasq > 0) ra2inv = 1.0/rasq;//1/|b1x-b2|
        if (rbsq > 0) rb2inv = 1.0/rbsq;//1/|b3x-b2|
        rabinv = sqrt(ra2inv*rb2inv);//1/|b1x-b2||b3x-b2|

        c = (ax*bx + ay*by + az*bz)*rabinv;//(b1x-b2).(b3x-b2)/|b1x-b2||b3x-b2|
        s = rg*rabinv*(ax*vb3x + ay*vb3y + az*vb3z);//|b2|((b1x-b2).b3)/|b1x-b2||b3x-b2|=cos<n1,b3>/sin<b1,b2>

        if (c > 1.0) c = 1.0;
        if (c < -1.0) c = -1.0;

        ddf1 = c;
        df1 = s;

        p = 1.0 - c;

        fg = vb1x*vb2xm + vb1y*vb2ym + vb1z*vb2zm;//b1.-b2
        hg = vb3x*vb2xm + vb3y*vb2ym + vb3z*vb2zm;//b3.-b2
        fga = fg*ra2inv*rginv;//(b1.-b2)/(|b1x-b2||-b2|)
        hgb = hg*rb2inv*rginv;//(b3.-b2)/(|b3x-b2||-b2|)
        gaa = -ra2inv*rg;//-|-b2|/|b1x-b2|
        gbb = rb2inv*rg;//|-b2|/|b3x-b2|

        dtfx = gaa*ax;//-|-b2|(b1x-b2_x)/|b1x-b2|=-|-b2|(n1cap_x)
        dtfy = gaa*ay;//-|-b2|(b1x-b2_y)/|b1x-b2|=-|-b2|(n1cap_y)
        dtfz = gaa*az;//-|-b2|(b1x-b2_z)/|b1x-b2|=-|-b2|(n1cap_z)
        dtgx = fga*ax - hgb*bx;//-|-b2||n1cap_x|-(b3.-b2)(b3x-b2_x)/(|b3x-b2||-b2|)=-|-b2||n1cap_x|-(b3.-b2)n2cap_x/|-b2|
        dtgy = fga*ay - hgb*by;//-|-b2||n1cap_y|-(b3.-b2)(b3x-b2_y)/(|b3x-b2||-b2|)=-|-b2||n1cap_y|-(b3.-b2)n2cap_y/|-b2|
        dtgz = fga*az - hgb*bz;//-|-b2||n1cap_z|-(b3.-b2)(b3x-b2_z)/(|b3x-b2||-b2|)=-|-b2||n1cap_z|-(b3.-b2)n2cap_z/|-b2|
        dthx = gbb*bx;//|-b2|(b3x-b2_x)/|b3x-b2|=|-b2|(n2cap_x)
        dthy = gbb*by;//|-b2|(b3x-b2_y)/|b3x-b2|=|-b2|(n2cap_y)
        dthz = gbb*bz;//|-b2|(b3x-b2_z)/|b3x-b2|=|-b2|(n2cap_z)

        df = -kdih[i] * df1;//-Kd.s

        sx2 = df*dtgx;//-Kd cos<n1,b3>/sin<b1,b2>(-|-b2||n1cap_x|-(b3.-b2)n2cap_x/|-b2|)
        sy2 = df*dtgy;
        sz2 = df*dtgz;

        if(areEqual(pos[i], floatingpoint(1.0))) {
            //Forces calculated are on points c5,c2prime,c2,c3. c5 = c4-c3+c2;

            //I II III IV
            //c5 c2prime c2 c3

            Fc2prime[0] = df*dtfx;
            Fc2prime[1] = df*dtfy;
            Fc2prime[2] = df*dtfz;

            Fc5[0] = sx2 - Fc2prime[0];
            Fc5[1] = sy2 - Fc2prime[1];
            Fc5[2] = sz2 - Fc2prime[2];

            Fc3[0] = df*dthx;
            Fc3[1] = df*dthy;
            Fc3[2] = df*dthz;

            Fc2[0] = -sx2 - Fc3[0];
            Fc2[1] = -sy2 - Fc3[1];
            Fc2[2] = -sz2 - Fc3[2];

            //STEP1: Transformation of forces on c5, c2prime, c2, and c3 TO forces on
            // c2prime, c2, c3 and c4.
            // Fc2prime = Fc2prime + Fc5
            // Fc2 = Fc2
            // Fc3  = Fc3 - Fc5
            // Fc4  = Fc5

            Fc2prime[0] += Fc5[0];
            Fc2prime[1] += Fc5[1];
            Fc2prime[2] += Fc5[2];

            Fc3[0] += -Fc5[0];
            Fc3[1] += -Fc5[1];
            Fc3[2] += -Fc5[2];

            Fc4[0] = Fc5[0];
            Fc4[1] = Fc5[1];
            Fc4[2] = Fc5[2];

            // STEP2: Transofmration of forces from c2prime, c2, c3, c4 TO c1, c2, c3, c4
            // Fc1 = Fc2prime*(p-1)/p
            // Fc2 = Fc2prime*(1/p) + Fc2
            // Fc3 = Fc3
            // Fc4 = Fc4
            //In this scenario, the energy is defined as U1(c2, c2prime, c3, c4). We are
            // trying to get U(c1, c2, c3, c4) from it.
            //c1-parent minusend | c2 - parent plusend/bindingsite | c2prime-parent
            // extendedplusend   | c3 - offspring minusend         | c4 - offspring plusend
            //[dU(c1,c2,c3,c4)]             [dUtilda(c2,c2prime,c3,c4)]   dc2prime
            //[---------------]        =    [-------------------------] x --------
            //[    dc1        ]c2,c3,c4     [        dc2prime         ]     dc1
            //______________________________________________________________________________
            //[dU(c1,c2,c3,c4)]          [   [dUtilda(c2,c2prime,c3,c4)]   dc2prime
            //[---------------]        = [   [-------------------------] x --------
            //[    dc2        ]c1,c3,c4  [   [        dc2prime         ]     dc2
            //                           [
            //                           [        [dUtilda(c2,c2prime,c3,c4)]
            //                           [  +     [-------------------------]
            //                           [        [           dc2           ]
            //We define c2 = c1 + s(c2prime - c1)
            // dc2prime    s - 1  | dc2prime    1
            // -------- = ------- | -------- = ---
            //   dc1         s    |   dc2       s
            double factor = (position - 1)/position;
            Fc1[0] = factor*Fc2prime[0];
            Fc1[1] = factor*Fc2prime[1];
            Fc1[2] = factor*Fc2prime[2];

            factor = (1/position);
            Fc2[0] += factor*Fc2prime[0];
            Fc2[1] += factor*Fc2prime[1];
            Fc2[2] += factor*Fc2prime[2];
        }
        //Default case
        else{
            //Forces calculated are on points c5,c2,mp,c3. c5 = c4-c3+c2;

            //I II III IV
            //c5 c2 mp c3

            Fc2[0] = df*dtfx;
            Fc2[1] = df*dtfy;
            Fc2[2] = df*dtfz;

            Fc5[0] = sx2 - Fc2[0];
            Fc5[1] = sy2 - Fc2[1];
            Fc5[2] = sz2 - Fc2[2];

            Fc3[0] = df*dthx;
            Fc3[1] = df*dthy;
            Fc3[2] = df*dthz;

            Fmp[0] = -sx2 - Fc3[0];
            Fmp[1] = -sy2 - Fc3[1];
            Fmp[2] = -sz2 - Fc3[2];

            //STEP1: Transformation of forces on c5, c2, mp, and c3 TO forces on c2, mp, c3 and c4.
            // Fc2 = Fc2 + Fc5
            // F_mp = Fmp
            // Fc3  = Fc3 - Fc5
            // Fc4  = Fc5

            Fc2[0] += Fc5[0];
            Fc2[1] += Fc5[1];
            Fc2[2] += Fc5[2];

            Fc3[0] += -Fc5[0];
            Fc3[1] += -Fc5[1];
            Fc3[2] += -Fc5[2];

            Fc4[0] = Fc5[0];
            Fc4[1] = Fc5[1];
            Fc4[2] = Fc5[2];

            // STEP2: Transofmration of forces from c2, mp, c3, c4 TO c1, c2, c3, c4
            // Fc1 = (1-p) * Fmp
            // Fc2 = Fc2 + p * Fmp
            // Fc3 = Fc3
            // Fc4 = Fc4

            Fc1[0] = (1 - position) * Fmp[0];
            Fc1[1] = (1 - position) * Fmp[1];
            Fc1[2] = (1 - position) * Fmp[2];

            Fc2[0] += (position) * Fmp[0];
            Fc2[1] += (position) * Fmp[1];
            Fc2[2] += (position) * Fmp[2];
            Fc2[2] += (position) * Fmp[2];
        }

        //Add to force vector
        f1[0] += Fc1[0];
        f1[1] += Fc1[1];
        f1[2] += Fc1[2];

        f2[0] += Fc2[0];
        f2[1] += Fc2[1];
        f2[2] += Fc2[2];

        f3[0] += Fc3[0];
        f3[1] += Fc3[1];
        f3[2] += Fc3[2];

        f4[0] += Fc4[0];
        f4[1] += Fc4[1];
        f4[2] += Fc4[2];

        stretchforce[3*i] = Fc3[0];
        stretchforce[3*i + 1] = Fc3[1];
        stretchforce[3*i + 2] = Fc3[2];
        //@
        #ifdef CHECKFORCES_INF_NAN
        if(checkNaN_INF<floatingpoint>(f1, 0, 2)||checkNaN_INF<floatingpoint>(f2,0,2)
            ||checkNaN_INF<floatingpoint>(f3,0,2) ||checkNaN_INF<floatingpoint>(f4,0,2)){
            cout<<"Branching Dihedral Force becomes infinite. Printing data "<<endl;

            auto b = BranchingPoint::getBranchingPoints()[i];
            auto cyl1 = b->getFirstCylinder();
            auto cyl2 = b->getSecondCylinder();
            cout<<"Cylinder IDs "<<cyl1->getId()<<" "<<cyl2->getId()<<" with cIndex "
                <<cyl1->getStableIndex()<<" "<<cyl2->getStableIndex()<<" and bIndex "
                <<cyl1->getFirstBead()->getStableIndex()<<" "
                <<cyl1->getSecondBead()->getStableIndex()<<" "
                <<cyl2->getFirstBead()->getStableIndex()<<" "
                <<cyl2->getSecondBead()->getStableIndex()<<endl;

            cout<<"Parent filament binding fraction "<<position<<endl;
            cout<<"Parent filament binding position "<<mp[0]<<" "<<mp[1]<<" "<<mp[2]<<endl;
            cout<<"ax-bz"<<ax<<" "<<ay<<" "<<az<<" "<<bx<<" "<<by<<" "<<bz<<endl;
            cout<<"rasq "<<rasq<<" rbsq "<<rbsq<<" rgsq "<<rgsq<<" rg "<<rg<<endl;
            cout<<"rginv "<<rginv<<" ra2inv "<<ra2inv<<" rb2inv "<<rb2inv<<endl;
            cout<<"c "<<c<<" s "<<s<<endl;
            cout<<"fg "<<fg<<" hg "<<hg<<" fga "<<fga<<" hgb "<<hgb<<" gaa "<<gaa<<" gbb "
                                                                                    ""<<gbb<<endl;
            cout<<"dtfx-z "<<dtfx<<" "<<dtfy<<" "<<dtfz<<endl;
            cout<<"dtgx-z "<<dtgx<<" "<<dtgy<<" "<<dtgz<<endl;
            cout<<"dthx-z "<<dthx<<" "<<dthy<<" "<<dthz<<endl;
            cout<<"df "<<df<<endl;
            cout<<"s(x-z)2 "<<sx2<<" "<<sy2<<" "<<sz2<<endl;


            cout<<"Printing coords"<<endl;
            cout<<coord1[0]<<" "<<coord1[1]<<" "<<coord1[2]<<endl;
            cout<<coord2[0]<<" "<<coord2[1]<<" "<<coord2[2]<<endl;
            cout<<coord3[0]<<" "<<coord3[1]<<" "<<coord3[2]<<endl;
            cout<<coord4[0]<<" "<<coord4[1]<<" "<<coord4[2]<<endl;
            cout<<"Printing force"<<endl;
            cout<<f1[0]<<" "<<f1[1]<<" "<<f1[2]<<endl;
            cout<<f2[0]<<" "<<f2[1]<<" "<<f2[2]<<endl;
            cout<<f3[0]<<" "<<f3[1]<<" "<<f3[2]<<endl;
            cout<<f4[0]<<" "<<f4[1]<<" "<<f4[2]<<endl;
            cout<<"Printing binary Coords"<<endl;
            printvariablebinary(coord1,0,2);
            printvariablebinary(coord2,0,2);
            printvariablebinary(coord3,0,2);
            printvariablebinary(coord4,0,2);
            cout<<"Printing binary Force"<<endl;
            printvariablebinary(f1,0,2);
            printvariablebinary(f2,0,2);
            printvariablebinary(f3,0,2);
            printvariablebinary(f4,0,2);
            exit(EXIT_FAILURE);
        }
        #endif
    }

    delete [] coord1;
    delete [] coord2;
    delete [] coord3;
    delete [] coord4;

    delete [] mp;
    delete [] n1;
    delete [] n2;
    delete [] zero;

}<|MERGE_RESOLUTION|>--- conflicted
+++ resolved
@@ -59,14 +59,8 @@
 
     for(int i = 0; i < nint; i += 1) {
 
-<<<<<<< HEAD
         coord1 = &coord[beadSet[n * i]];
         coord2 = &coord[beadSet[n * i + 1]];
-        coord3 = &coord[beadSet[n * i + 2]];
-        coord4 = &coord[beadSet[n * i + 3]];
-=======
-        coord1 = &coord[3 * beadSet[n * i]];
-        coord2 = &coord[3 * beadSet[n * i + 1]];
         //If the branching point is at the plus end of the cylinder, we end up with
         // singularities in energy and force expressions. To avoid it, we will create a
         // virtual plus end and use that to define vectors.
@@ -79,9 +73,8 @@
             }
             coord2 = &coord2prime[0];
         }
-        coord3 = &coord[3 * beadSet[n * i + 2]];
-        coord4 = &coord[3 * beadSet[n * i + 3]];
->>>>>>> 047a27e7
+        coord3 = &coord[beadSet[n * i + 2]];
+        coord4 = &coord[beadSet[n * i + 3]];
 
         midPointCoordinate(mp, coord1, coord2, pos[i]);
 
