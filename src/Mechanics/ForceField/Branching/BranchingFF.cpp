--- conflicted
+++ resolved
@@ -101,11 +101,7 @@
 }
 
 
-<<<<<<< HEAD
-double BranchingFF::computeEnergy(double *coord, bool stretched) {
-=======
-floatingpoint BranchingFF::computeEnergy(floatingpoint *coord, floatingpoint *f, floatingpoint d) {
->>>>>>> c8a5f36c
+floatingpoint BranchingFF::computeEnergy(floatingpoint *coord, bool stretched) {
 
     floatingpoint U = 0.0;
     floatingpoint U_i=0.0;
