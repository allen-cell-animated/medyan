
//------------------------------------------------------------------
//  **MEDYAN** - Simulation Package for the Mechanochemical
//               Dynamics of Active Networks, v3.2.1
//
//  Copyright (2015-2018)  Papoian Lab, University of Maryland
//
//                 ALL RIGHTS RESERVED
//
//  See the MEDYAN web page for more information:
//  http://www.medyan.org
//------------------------------------------------------------------

#include "BranchingFF.h"

#include "BranchingStretching.h"
#include "BranchingStretchingHarmonic.h"

#include "BranchingBending.h"
#include "BranchingBendingCosine.h"

#include "BranchingDihedral.h"
#include "BranchingDihedralCosine.h"

#include "BranchingPosition.h"
#include "BranchingPositionCosine.h"

#include "BranchingPoint.h"
#include "Bead.h"
BranchingFF::BranchingFF(string& stretching, string& bending,
                         string& dihedral, string& position)
{
    if(stretching == "HARMONIC")
        _branchingInteractionVector.emplace_back(
                new BranchingStretching<BranchingStretchingHarmonic>());
    else if(stretching == "") {}
    else {
        cout << "Branching stretching FF not recognized. Exiting." << endl;
        exit(EXIT_FAILURE);
    }

    if(bending == "COSINE")
        _branchingInteractionVector.emplace_back(
                new BranchingBending<BranchingBendingCosine>());
    else if(bending == "") {}
    else {
        cout << "Branching bending FF not recognized. Exiting." << endl;
        exit(EXIT_FAILURE);
    }

    if(dihedral == "COSINE")
        _branchingInteractionVector.emplace_back(
                new BranchingDihedral<BranchingDihedralCosine>());
    else if(dihedral == "") {}
    else {
        cout << "Branching dihedral FF not recognized. Exiting." << endl;
        exit(EXIT_FAILURE);
    }

    if(position == "COSINE")
        _branchingInteractionVector.emplace_back(new
                                                         BranchingPosition<BranchingPositionCosine>());
    else if(position == "") {}
    else {
        cout << "Branching position FF not recognized. Exiting." << endl;
        exit(EXIT_FAILURE);
    }

}

void BranchingFF::vectorize() {
    //Reset stretching forces to 0.
    for(auto b:BranchingPoint::getBranchingPoints()){
        //Using += to ensure that the stretching forces are additive.
        b->getMBranchingPoint()->stretchForce = 0.0;
    }


    for (auto &interaction : _branchingInteractionVector)
        interaction->vectorize();
}

void BranchingFF::cleanup() {

    for (auto &interaction : _branchingInteractionVector)
        interaction->deallocate();
}


void BranchingFF::whoIsCulprit() {

    cout << endl;

    cout << "Culprit interaction = " << _culpritInteraction->getName() << endl;

    cout << "Printing the culprit branching point..." << endl;
    _culpritInteraction->_branchingCulprit->printSelf();

    cout << endl;
}


<<<<<<< HEAD
double BranchingFF::computeEnergy(double *coord, double *f, double d) {

    double U = 0.0;
    double U_i=0.0;
=======
double BranchingFF::computeEnergy(double d) {
    
    double U= 0.0;
    double U_i=0.0;
    
>>>>>>> 16621eab
    for (auto &interaction : _branchingInteractionVector) {
#ifdef SERIAL_CUDACROSSCHECK
        CUDAcommon::handleerror(cudaDeviceSynchronize(),"ForceField", "ForceField");
//        std::cout<<interaction->getName()<<endl;
#endif
        U_i = interaction->computeEnergy(coord, f, d);
//        CUDAcommon::handleerror(cudaDeviceSynchronize(),"BranchingFF","BranchingFF");
//        std::cout<<interaction->getName()<<" "<<U_i<<endl;

        if(U_i <= -1) {
            //set culprit and return
            _culpritInteraction = interaction.get();
            return -1;
        }
        else U += U_i;
        

    }
    
    
    return U;
}

void BranchingFF::computeForces(double *coord, double *f) {

    for (auto &interaction : _branchingInteractionVector)
        interaction->computeForces(coord, f);
}<|MERGE_RESOLUTION|>--- conflicted
+++ resolved
@@ -100,18 +100,10 @@
 }
 
 
-<<<<<<< HEAD
 double BranchingFF::computeEnergy(double *coord, double *f, double d) {
 
     double U = 0.0;
     double U_i=0.0;
-=======
-double BranchingFF::computeEnergy(double d) {
-    
-    double U= 0.0;
-    double U_i=0.0;
-    
->>>>>>> 16621eab
     for (auto &interaction : _branchingInteractionVector) {
 #ifdef SERIAL_CUDACROSSCHECK
         CUDAcommon::handleerror(cudaDeviceSynchronize(),"ForceField", "ForceField");
