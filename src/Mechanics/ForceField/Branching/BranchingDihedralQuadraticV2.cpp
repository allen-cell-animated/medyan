#include "Mechanics/ForceField/Branching/BranchingDihedralQuadraticV2.h"

#include <algorithm>
#include <cmath>
#include <cstdint> // uint_fast8_t
#include <limits>

#include "Mechanics/ForceField/Branching/BranchingDihedral.h"
#include "Structure/BranchingPoint.h"
#include "Util/Io/Log.hpp"
#include "Util/Math/Vec.hpp"
//This version uses a the following vectors to determine dihedral angles.
// b1 = c4 - c3;
// b2 = c2 - mp;
// b3 = c3 - mp;
// n1 = b1 x b2;
// n2 = b3 x b2;

//Forces calculated are on points c5,c2,mp,c3. c5 = c4-c3+c2;

//STEP1: Transformation of forces on c5, c2, mp, and c3 TO forces on c2, mp, c3 and c4.
// Fc2 = -dE/dc2 + -dE/dc5* dc5/dc2 = -dE/dc2 + -dE/dc5 = Fc2 + Fc5
// F_mp = Fmp
// Fc3  = -dE/dc3 + -dE/dc5 * dc5/dc3 = Fc3 -Fc5
// Fc4  = -dE/dc5 * dc5/dc4 = Fc5

// STEP2: Transofmration of forces from c2, mp, c3, c4 TO c1, c2, c3, c4
// Fc1 = (1-p) * Fmp
// Fc2 = Fc2 + p * Fmp
// Fc3 = Fc3
// Fc4 = Fc4
using namespace mathfunc;
using V3 = Vec< 3, floatingpoint >;

constexpr floatingpoint cosDihTol = 0.01;
constexpr floatingpoint angSinMin = 0.001;
constexpr floatingpoint dihSinMin = 0.00001;

floatingpoint BranchingDihedralQuadraticV2::energy(
    const floatingpoint *coord, size_t nint,
	const unsigned int *beadSet, const floatingpoint *kdih, const floatingpoint *pos
) const {

    // Beads per interaction
    constexpr std::uint_fast8_t bpi = 4;
    static_assert(
        bpi == BranchingDihedral< BranchingDihedralQuadraticV2 >::n,
        "Number of beads per interaction in branching dihedral quadratic does not match"
    );

    floatingpoint U = 0.0;

    for(size_t i = 0; i < nint; ++i) {
<<<<<<< HEAD
        const auto coord1 = makeRefVec< 3, floatingpoint >(coord + beadSet[bpi * i    ]);
        auto p = pos[i];
        Vec<3,floatingpoint> coord2;
        coord2 = makeRefVec< 3, floatingpoint >(coord + beadSet[bpi * i + 1]);
=======
        const auto coord1 = makeRefVec< 3 >(coord + beadSet[bpi * i    ]);
        auto p = pos[i];
        Vec<3,floatingpoint> coord2;
        coord2 = makeRefVec< 3 >(coord + beadSet[bpi * i + 1]);
>>>>>>> f0ee86c2
        if(areEqual(p, 1.0)) {
            p = (floatingpoint) 0.5;
            //cplus = cminus +p*(cplus_extended-cminus)
            coord2 = (1 / p) *(coord2 - (1 - p) * coord1);
        }
<<<<<<< HEAD
        const auto coord3 = makeRefVec< 3, floatingpoint >(coord + beadSet[bpi * i + 2]);
        const auto coord4 = makeRefVec< 3, floatingpoint >(coord + beadSet[bpi * i + 3]);
=======
        const auto coord3 = makeRefVec< 3 >(coord + beadSet[bpi * i + 2]);
        const auto coord4 = makeRefVec< 3 >(coord + beadSet[bpi * i + 3]);
>>>>>>> f0ee86c2

        // Brancher coordinate on the mother filament
        const auto mp = (1 - p) * coord1 + p * coord2;

        // Bonds
        const auto b1 = coord4 - coord3;
        const auto b2 = coord2 - mp;
        const auto b3 = coord3 - mp;

        // Triangle normals
        const auto n1    = cross(b1, b2);
        const auto n2    = cross(b3, b2);
        const auto n1mag = magnitude(n1);
        const auto n2mag = magnitude(n2);

        // cos(theta)
        auto ct = dot(n1, n2) / (n1mag * n2mag);

        if(ct > 1.0 + cosDihTol || ct < -1.0 - cosDihTol) {
            LOG(WARNING) << "Dihedral incorrect cos theta: " << ct;
            LOG(INFO) << "Interaction information:\n"
                        << "Bead coords: " << coord1 << ' ' << coord2 << ' ' << coord3 << ' ' << coord4 << '\n'
                        << "Position: " << p << ", brancher coord: " << mp;
        }

        if(ct < -1.0) ct = -1.0;
        if(ct >  1.0) ct =  1.0;

        const auto theta = std::acos(ct);

        const auto U_i = kdih[i] * theta * theta;

        if(!std::isfinite(U_i) || U_i < -1.0) {

            //set culprit and return
            BranchingInteractions::_branchingCulprit = BranchingPoint::getBranchingPoints()[i];

            return std::numeric_limits<floatingpoint>::infinity();
        }

        U += U_i;
    } // End loop interactions

    //	cout<<"QuadraticV2 "<<U<<endl;
    return U;

} // floatingpoint energy(...)

void BranchingDihedralQuadraticV2::forces(
    const floatingpoint *coord, floatingpoint *f, size_t nint,
    const unsigned int *beadSet, const floatingpoint *kdih, const floatingpoint *pos,
    floatingpoint *stretchforce
) const {

    // Beads per interaction
    constexpr std::uint_fast8_t bpi = 4;
    static_assert(
            bpi == BranchingDihedral< BranchingDihedralQuadraticV2 >::n,
            "Number of beads per interaction in branching dihedral quadratic does not match"
    );

    for(size_t i = 0; i < nint; ++i) {
<<<<<<< HEAD
        const auto coord1 = makeRefVec< 3, floatingpoint >(coord + beadSet[bpi * i    ]);
        const auto coord2 = makeRefVec< 3, floatingpoint >(coord + beadSet[bpi * i + 1]);
        const auto coord3 = makeRefVec< 3, floatingpoint >(coord + beadSet[bpi * i + 2]);
        const auto coord4 = makeRefVec< 3, floatingpoint >(coord + beadSet[bpi * i + 3]);

        auto f1 = makeRefVec< 3, floatingpoint >(f + beadSet[bpi * i    ]);
        auto f2 = makeRefVec< 3, floatingpoint >(f + beadSet[bpi * i + 1]);
        auto f3 = makeRefVec< 3, floatingpoint >(f + beadSet[bpi * i + 2]);
        auto f4 = makeRefVec< 3, floatingpoint >(f + beadSet[bpi * i + 3]);
=======
        const auto coord1 = makeRefVec< 3 >(coord + beadSet[bpi * i    ]);
        const auto coord2 = makeRefVec< 3 >(coord + beadSet[bpi * i + 1]);
        const auto coord3 = makeRefVec< 3 >(coord + beadSet[bpi * i + 2]);
        const auto coord4 = makeRefVec< 3 >(coord + beadSet[bpi * i + 3]);

        auto f1 = makeRefVec< 3 >(f + beadSet[bpi * i    ]);
        auto f2 = makeRefVec< 3 >(f + beadSet[bpi * i + 1]);
        auto f3 = makeRefVec< 3 >(f + beadSet[bpi * i + 2]);
        auto f4 = makeRefVec< 3 >(f + beadSet[bpi * i + 3]);
>>>>>>> f0ee86c2

        // Brancher coordinate on the mother filament
        const auto p = pos[i];
        const auto mp = (1 - p) * coord1 + p * coord2;

        // Bonds
        // b1 = c4 - c3;
        // b2 = c2 - mp;
        // b3 = c3 - mp;
        // n1 = b1 x b2;
        // n2 = b3 x b2;

        const auto b1 = coord4 - coord3;
        const auto b2 = coord2 - mp;
        const auto b3 = coord3 - mp;

        //---------------------------------------------------------------------
        // E = E1(b1, b2, b3)
        //   = E2(c2, mp, c3, c4)
        //   = E3(c1, c2, c3, c4)
        //
        // If we have dE1, and let E1i = dE1 / dbi, then
        //
        //   dE2 / dc2 = E11
        //   dE2 / dmp = - E11 - E12
        //   dE2 / dc3 = E12 - E13
        //   dE2 / dc4 = E13
        //
        //   dE3 / dc1 = - (1-p)E11 - (1-p)E12
        //   dE3 / dc2 = (1-p)E11 - p E12
        //   dE3 / dc3 = E12 - E13
        //   dE3 / dc4 = E13
        //
        //---------------------------------------------------------------------
        //                 (b1 x b2) . (b3 x b2)
        // cos(theta) = ----------------------------
        //                 |b1 x b2|   |b3 x b2|
        //
        //                 (b1 . b3) (b2 . b2) - (b1 . b2) (b3 . b2)
        //            = -----------------------------------------------
        //                 |b1| |b3| |b2|^2  sin<b1, b2> sin<b3, b2>
        //
        //                 cos<b1, b3> - cos<b1, b2> cos<b3, b2>
        //            = -------------------------------------------
        //                       sin<b1, b2>  sin<b3, b2>
        //
        //---------------------------------------------------------------------
        // Useful formula
        //
        // d cos<x1, x2> / dx1
        //
        //           x2         (x1 . x2)  x1
        //    = ----------- - -----------------
        //       |x1| |x2|       |x1|^3 |x2|
        //
        //                  [    x2          x1    ]
        //    = cos<x1, x2> [ --------- - -------- ]
        //                  [  x1 . x2     |x1|^2  ]
        //
        // d sin<x1, x2> / dx1
        //
        //         cos<x1, x2>
        //    = - ------------- d cos<x1, x2> / dx1
        //         sin<x1, x2>
        //
        //---------------------------------------------------------------------
        const auto b1mag2 = magnitude2(b1);
        const auto b2mag2 = magnitude2(b2);
        const auto b3mag2 = magnitude2(b3);
        const auto b1mag  = std::sqrt(b1mag2);
        const auto b2mag  = std::sqrt(b2mag2);
        const auto b3mag  = std::sqrt(b3mag2);

        const auto b1mag2inv = (floatingpoint)1.0 / b1mag2;
        const auto b2mag2inv = (floatingpoint)1.0 / b2mag2;
        const auto b3mag2inv = (floatingpoint)1.0 / b3mag2;
        const auto mag13inv  = (floatingpoint)1.0 / (b1mag * b3mag);
        const auto mag12inv  = (floatingpoint)1.0 / (b1mag * b2mag);
        const auto mag32inv  = (floatingpoint)1.0 / (b3mag * b2mag);

        const auto dot13 = dot(b1, b3);
        const auto dot12 = dot(b1, b2);
        const auto dot32 = dot(b3, b2);

        // Bond angles
        const auto cos12     = dot12 * mag12inv;
        const auto sin12_2   = std::max< floatingpoint >(1 - cos12 * cos12, 0.0);
        const auto sin12     = std::max< floatingpoint >(std::sqrt(sin12_2), angSinMin);
        const auto sin12inv  = (floatingpoint)1.0 / sin12;
        const auto sin12inv2 = sin12inv * sin12inv;

        const auto cos32     = dot32 * mag32inv;
        const auto sin32_2   = std::max< floatingpoint >(1 - cos32 * cos32, 0.0);
        const auto sin32     = std::max< floatingpoint >(std::sqrt(sin32_2), angSinMin);
        const auto sin32inv  = (floatingpoint)1.0 / sin32;
        const auto sin32inv2 = sin32inv * sin32inv;

        const auto cos13 = dot13 * mag13inv;

        // ct -- cos(theta)
        const auto ctFac1 = cos13 - cos12 * cos32; // ct numerator
        const auto ctFac2 = sin12inv * sin32inv;   // ct inv denominator
        auto       ct     = ctFac1 * ctFac2;

        if(ct > 1.0 + cosDihTol || ct < -1.0 - cosDihTol) {
            LOG(WARNING) << "Dihedral incorrect cos theta: " << ct;
            LOG(INFO) << "Interaction information:\n"
                        << "Bead coords: " << coord1 << ' ' << coord2 << ' ' << coord3 << ' ' << coord4 << '\n'
                        << "Position: " << p << ", brancher coord: " << mp;
        }

        if(ct < -1.0) ct = -1.0;
        if(ct >  1.0) ct =  1.0;

        // derivative of the energy E = k theta^2
        // dE = eFac * d(ct), where eFac = -2 k theta / sin(theta)
        const auto theta = std::acos(ct);
        const auto st    = std::max< floatingpoint >(std::sin(theta), dihSinMin);
        const auto stInv = (floatingpoint)1.0 / st;
        const auto eFac  = -2 * kdih[i] * theta * stInv;

        // derivatives on ct
        //---------------------------------------------------------------------
        // d(ct_nu) / db1
        //
        //           b3                      b1
        //    = ----------- - cos<b1, b3> --------
        //       |b1| |b3|                 |b1|^2
        //
        //                        b2                                   b1
        //      - cos<b3, b2> ----------- + cos<b3, b2> cos<b1, b2> --------
        //                     |b1| |b2|                             |b1|^2
        //
        // d(ct_nu) / db2
        //
        //                         b3                                  b2
        //    = - cos<b1, b2> ----------- + cos<b1, b2> cos<b3, b2> --------
        //                     |b2| |b3|                             |b2|^2
        //
        //                         b1                                  b2
        //      - cos<b3, b2> ----------- + cos<b1, b2> cos<b3, b2> --------
        //                     |b2| |b1|                             |b2|^2
        //
        // d(ln ct_de) / db1
        //
        //         cos^2 <b1, b2>  [     b2         b1    ]
        //    = - ---------------- [ --------- - -------- ]
        //         sin^2 <b1, b2>  [  b1 . b2     |b1|^2  ]
        //
        // d(ln ct_de) / db2
        //
        //         cos^2 <b3, b2>  [     b3         b2    ]
        //    = - ---------------- [ --------- - -------- ]
        //         sin^2 <b3, b2>  [  b3 . b2     |b2|^2  ]
        //
        //         cos^2 <b1, b2>  [     b1         b2    ]
        //      - ---------------- [ --------- - -------- ]
        //         sin^2 <b1, b2>  [  b1 . b2     |b2|^2  ]
        //
        //---------------------------------------------------------------------
        //          d(ct_nu)
        // d(ct) = ---------- - ct * d(ln ct_de)
        //            ct_de
        //
        // Let E1i = eFac * (cti1 * b1 + cti2 * b2 + cti3 * b3), then
        //
        //             ct       cos^2 <b1, b2>       ct                  ct
        // ct11 = - -------- - ---------------- * -------- = - -----------------------
        //           |b1|^2     sin^2 <b1, b2>     |b1|^2       sin^2 <b1, b2> |b1|^2
        //
        //             cos<b3, b2>       cos^2 <b1, b2>   ct
        // ct12 = - ----------------- + -------------------------
        //           ct_de |b1| |b2|     sin^2 <b1, b2>  b1 . b2
        //
        //             1      [    cos<b3, b2>     cos<b1, b2> ct  ]
        //      = ----------- [ - ------------- + ---------------- ]
        //         |b1| |b2|  [       ct_de        sin^2 <b1, b2>  ]
        //
        // ct13 = 1 / (|b1| |b3| ct_de)
        //
        //             cos<b3, b2>       cos^2 <b1, b2>   ct
        // ct21 = - ----------------- + ------------------------- = ct12
        //           ct_de |b1| |b2|     sin^2 <b1, b2>  b1 . b2
        //
        //         2 cos<b1, b2> cos<b3, b2>      cos^2 <b1, b2>  ct        cos^2 <b3, b2>  ct
        // ct22 = --------------------------- - ----------------------- - -----------------------
        //              ct_de   |b2|^2           sin^2 <b1, b2> |b2|^2     sin^2 <b3, b2> |b2|^2
        //
        //            1    [  2 cos<b1, b3>       [      cos^2 <b1, b2>     cos^2 <b3, b2>  ] ]
        //      = -------- [ --------------- - ct [ 2 + ---------------- + ---------------- ] ]
        //         |b2|^2  [      ct_de           [      sin^2 <b1, b2>     sin^2 <b3, b2>  ] ]
        //
        //            1    [  2 cos<b1, b3>       [         1                  1        ] ]
        //      = -------- [ --------------- - ct [ ---------------- + ---------------- ] ]
        //         |b2|^2  [      ct_de           [  sin^2 <b1, b2>     sin^2 <b3, b2>  ] ]
        //
        //             cos<b1, b2>       cos^2 <b3, b2>   ct
        // ct23 = - ----------------- + ------------------------- = ct32
        //           ct_de |b3| |b2|     sin^2 <b3, b2>  b3 . b2
        //
        //---------------------------------------------------------------------

        const auto e111 = -eFac * ct * sin12inv2 * b1mag2inv;
        const auto e112 = eFac * mag12inv * (-cos32 * ctFac2 + cos12 * ct * sin12inv2);
        const auto e113 = eFac * mag13inv * ctFac2;

        const auto e121 = e112;
        const auto e122 = eFac * b2mag2inv * (2 * cos13 * ctFac2 - ct * (sin12inv2 + sin32inv2));
        const auto e123 = eFac * mag32inv * (-cos12 * ctFac2 + cos32 * ct * sin32inv2);

        const auto e131 = e113;
        const auto e132 = e123;
        const auto e133 = -eFac * ct * sin32inv2 * b3mag2inv;

        //Forces calculated are on points c5,c2,mp,c3. c5 = c4-c3+c2;

        //Force on c5
        const auto fc51 = -1 * e111 ;
        const auto fc52 = -1 * e112 ;
        const auto fc53 = -1 * e113;

        //Force on c2
        auto fc21 = (e111 + e121);
        auto fc22 = (e112 + e122);
        auto fc23 = (e113 + e123);

        //Force on mp
        const auto fmp1 = -e121 + e131;
        const auto fmp2 = -e122 + e132;
        const auto fmp3 = -e123 + e133;

        //Force on c3
        auto fc31 = -e131;
        auto fc32 = -e132;
        auto fc33 = -e133;

        //STEP1: Transformation of forces on c5, c2, mp, and c3 TO forces on c2, mp, c3 and c4.
        // Fc2  = Fc2 + Fc5
        // F_mp = Fmp
        // Fc3  = Fc3 -Fc5
        // Fc4  = Fc5

        //Force on c2
        fc21 += fc51;
        fc22 += fc52;
        fc23 += fc53;

        //Force on c3
        fc31 += -fc51;
        fc32 += -fc52;
        fc33 += -fc53;

        //Force on c4
        const auto fc41 = fc51;
        const auto fc42 = fc52;
        const auto fc43 = fc53;

        // STEP2: Transofmration of forces from c2, mp, c3, c4 TO c1, c2, c3, c4
        //Note. In the case where pos[i] =1.0, then this is transformation from
        // c2prime, c2, c3, c4 TO c1, c2prime, c3, c4
        // Fc1 = (1-p) * Fmp
        // Fc2 = Fc2 + p * Fmp
        // Fc3 = Fc3
        // Fc4 = Fc4

        //Force on c1
        const auto fc11 = (1 - p) * fmp1;
        const auto fc12 = (1 - p) * fmp2;
        const auto fc13 = (1 - p) * fmp3;

        //Force on c2
        fc21 += p * fmp1;
        fc22 += p * fmp2;
        fc23 += p * fmp3;

        Vec<3,floatingpoint> force1, force2, force3, force4;
        //U2(c1,c2prime,c3,c4)<=>Utilda(c1,c2,c3,c4)
        if(areEqual(pos[i],(floatingpoint) 1.0)){
            //In this scenario, the energy is defined as U2(c1, c2prime, c3, c4). We are
            // trying to get U(c1, c2, c3, c4) from it.
            //c1-parent minusend | c2 - parent plusend/bindingsite | c2prime-parent
            // extendedplusend   | c3 - offspring minusend         | c4 - offspring plusend
            //[dU(c1,c2,c3,c4)]             [dU2(c1,c2prime,c3,c4)]   dc2prime
            //[---------------]        =    [---------------------] x --------
            //[    dc2        ]c1,c3,c4     [      dc2prime       ]     dc2
            //______________________________________________________________________________
            //[dU(c1,c2,c3,c4)]          [   [dU2(c1,c2prime,c3,c4)]   dc2prime
            //[---------------]        = [   [---------------------] x --------
            //[    dc1        ]c2,c3,c4  [   [       c2prime       ]     dc1
            //                           [
            //                           [        [dU2(c1,c2prime,c3,c4)]
            //                           [  +     [---------------------]
            //                           [        [         dc1         ]
            //We define c2 = c1 + s(c2prime - c1)
            // dc2prime    s - 1  | dc2prime    1
            // -------- = ------- | -------- = ---
            //   dc1         s    |   dc2       s
            force1 = fc11 * b1 + fc12 * b2 + fc13 * b3;
            const auto force2prime = fc21 * b1 + fc22 * b2 + fc23 * b3;
            force3 = fc31 * b1 + fc32 * b2 + fc33 * b3;
            force4 = fc41 * b1 + fc42 * b2 + fc43 * b3;
            const auto factor1 = (p-1)/p;
            const auto factor2 = (1/p);
            force1 += force2prime*factor1;
            force2 = force2prime*factor2;
        }
        // Default case. compute forces U(c1, c2, c3, c4)<=>Utilda(c2,mp,c3,c4)
        else {
            // compute forces
            force1 = fc11 * b1 + fc12 * b2 + fc13 * b3;
            force2 = fc21 * b1 + fc22 * b2 + fc23 * b3;
            force3 = fc31 * b1 + fc32 * b2 + fc33 * b3;
            force4 = fc41 * b1 + fc42 * b2 + fc43 * b3;
        }

        // apply forces
        f1 += force1;
        f2 += force2;
        f3 += force3;
        f4 += force4;

        for(short j = 0; j < 3; j++)
            stretchforce[3*i]= force3[j];

    } // End loop interactions

} // void force(...)<|MERGE_RESOLUTION|>--- conflicted
+++ resolved
@@ -51,29 +51,17 @@
     floatingpoint U = 0.0;
 
     for(size_t i = 0; i < nint; ++i) {
-<<<<<<< HEAD
-        const auto coord1 = makeRefVec< 3, floatingpoint >(coord + beadSet[bpi * i    ]);
-        auto p = pos[i];
-        Vec<3,floatingpoint> coord2;
-        coord2 = makeRefVec< 3, floatingpoint >(coord + beadSet[bpi * i + 1]);
-=======
         const auto coord1 = makeRefVec< 3 >(coord + beadSet[bpi * i    ]);
         auto p = pos[i];
         Vec<3,floatingpoint> coord2;
         coord2 = makeRefVec< 3 >(coord + beadSet[bpi * i + 1]);
->>>>>>> f0ee86c2
         if(areEqual(p, 1.0)) {
             p = (floatingpoint) 0.5;
             //cplus = cminus +p*(cplus_extended-cminus)
             coord2 = (1 / p) *(coord2 - (1 - p) * coord1);
         }
-<<<<<<< HEAD
-        const auto coord3 = makeRefVec< 3, floatingpoint >(coord + beadSet[bpi * i + 2]);
-        const auto coord4 = makeRefVec< 3, floatingpoint >(coord + beadSet[bpi * i + 3]);
-=======
         const auto coord3 = makeRefVec< 3 >(coord + beadSet[bpi * i + 2]);
         const auto coord4 = makeRefVec< 3 >(coord + beadSet[bpi * i + 3]);
->>>>>>> f0ee86c2
 
         // Brancher coordinate on the mother filament
         const auto mp = (1 - p) * coord1 + p * coord2;
@@ -136,17 +124,6 @@
     );
 
     for(size_t i = 0; i < nint; ++i) {
-<<<<<<< HEAD
-        const auto coord1 = makeRefVec< 3, floatingpoint >(coord + beadSet[bpi * i    ]);
-        const auto coord2 = makeRefVec< 3, floatingpoint >(coord + beadSet[bpi * i + 1]);
-        const auto coord3 = makeRefVec< 3, floatingpoint >(coord + beadSet[bpi * i + 2]);
-        const auto coord4 = makeRefVec< 3, floatingpoint >(coord + beadSet[bpi * i + 3]);
-
-        auto f1 = makeRefVec< 3, floatingpoint >(f + beadSet[bpi * i    ]);
-        auto f2 = makeRefVec< 3, floatingpoint >(f + beadSet[bpi * i + 1]);
-        auto f3 = makeRefVec< 3, floatingpoint >(f + beadSet[bpi * i + 2]);
-        auto f4 = makeRefVec< 3, floatingpoint >(f + beadSet[bpi * i + 3]);
-=======
         const auto coord1 = makeRefVec< 3 >(coord + beadSet[bpi * i    ]);
         const auto coord2 = makeRefVec< 3 >(coord + beadSet[bpi * i + 1]);
         const auto coord3 = makeRefVec< 3 >(coord + beadSet[bpi * i + 2]);
@@ -156,7 +133,6 @@
         auto f2 = makeRefVec< 3 >(f + beadSet[bpi * i + 1]);
         auto f3 = makeRefVec< 3 >(f + beadSet[bpi * i + 2]);
         auto f4 = makeRefVec< 3 >(f + beadSet[bpi * i + 3]);
->>>>>>> f0ee86c2
 
         // Brancher coordinate on the mother filament
         const auto p = pos[i];
