--- conflicted
+++ resolved
@@ -109,33 +109,6 @@
 //        return NULL;
 }
 
-<<<<<<< HEAD
-double BranchingBendingCosine::energy(Bead* b1, Bead* b2, Bead* b3, Bead* b4,
-                                      double kBend, double eqTheta, bool stretched){
-    
-    const auto& c1 = stretched ? b1->getCoordinate<true>() : b1->getCoordinate<false>();
-    const auto& c2 = stretched ? b2->getCoordinate<true>() : b2->getCoordinate<false>();
-    const auto& c3 = stretched ? b3->getCoordinate<true>() : b3->getCoordinate<false>();
-    const auto& c4 = stretched ? b4->getCoordinate<true>() : b4->getCoordinate<false>();
-
-    double L1 = sqrt(scalarProduct(c1, c2,
-                                   c1, c2));
-    double L2 = sqrt(scalarProduct(c3, c4,
-                                   c3, c4));
-    
-    double L1L2 = L1*L2;
-    double l1l2 = scalarProduct(c1, c2,
-                                c3, c4);
-    
-    double theta = safeacos(l1l2 / L1L2);
-    double dtheta = theta-eqTheta;
-    
-    
-    double energy = kBend * ( 1 - cos(dtheta) );
-
-    return energy;
-    
-=======
 
 double* BranchingBendingCosine::energy(double *coord, double *f, int *beadSet,
                                        double *kbend, double *eqt, double *z, int *params) {
@@ -207,7 +180,6 @@
         CUDAcommon::cudavars = cvars;
         CUDAcommon::handleerror(cudaGetLastError(),"BranchingBendingCosineforces", "BranchingBendingCosine.cu");
     }
->>>>>>> 945d73c6
 }
 void BranchingBendingCosine::checkforculprit() {
     CUDAcommon::printculprit("BranchingBending","BranchingBendingCosine");
