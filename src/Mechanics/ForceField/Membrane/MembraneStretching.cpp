--- conflicted
+++ resolved
@@ -74,38 +74,6 @@
     }
 }
 
-<<<<<<< HEAD
-=======
-template<>
-void MembraneStretching<MembraneStretchingVoronoiHarmonic>::computeForcesAux() {
-    
-    for (auto m: Membrane::getMembranes()) {
-    
-        const auto& mesh = m->getMesh();
-
-        const auto kElastic = m->getMMembrane()->getKElastic();
-        const auto eqArea = m->getMMembrane()->getEqArea();
-
-        double area = 0.0;
-        for(const auto& v : mesh.getVertices()) area += v.attr.gVertex.area;
-
-        const size_t numVertices = mesh.getVertices().size();
-        for(size_t vi = 0; vi < numVertices; ++vi) if(!mesh.isVertexOnBorder(vi)) {
-            const auto& v = mesh.getVertices()[vi];
-           
-            _FFType.forcesAux(v.attr.vertex, area, v.attr.gVertex.dArea, kElastic, eqArea);
-
-            // Position of this vertex also affects neighbor vcell areas
-            mesh.forEachHalfEdgeTargetingVertex(vi, [this, &mesh, &v, area, kElastic, eqArea](size_t hei) {
-                const auto& dArea = mesh.getHalfEdgeAttribute(hei).gHalfEdge.dNeighborArea;
-                _FFType.forcesAux(v.attr.vertex, area, dArea, kElastic, eqArea);
-            });
-        }
-    }
-}
-
-
->>>>>>> 776cd307
 
 // Using the areas of the triangles
 template<>
