--- conflicted
+++ resolved
@@ -153,14 +153,7 @@
     tbegin = chrono::high_resolution_clock::now();
 #endif
 
-<<<<<<< HEAD
     U_ii = _FFType.energy(coord, beadSet, kstr, eql);
-=======
-    if (d == 0.0)
-        U_ii = _FFType.energy(coord, f, beadSet, kstr, eql);
-    else
-        U_ii = _FFType.energy(coord, f, beadSet, kstr, eql, d);
->>>>>>> b3c204db
 
 #ifdef CUDATIMETRACK
     tend = chrono::high_resolution_clock::now();
