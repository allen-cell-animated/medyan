--- conflicted
+++ resolved
@@ -74,19 +74,11 @@
 }
 
 
-<<<<<<< HEAD
 double FilamentFF::computeEnergy(double *coord, double *f, double d) {
 
     double U= 0.0;
     double U_i=0.0;
 
-=======
-double FilamentFF::computeEnergy(double d) {
-    
-    double U= 0.0;
-    double U_i=0.0;
-    
->>>>>>> 16621eab
     for (auto &interaction : _filamentInteractionVector) {
         U_i = interaction->computeEnergy(coord, f, d);
         if(U_i <= -1) {
@@ -95,13 +87,10 @@
             return -1;
         }
         else U += U_i;
-<<<<<<< HEAD
         
 #ifdef DETAILEDOUTPUT
         std::cout<<getName()<<" "<<U_i<<endl;
 #endif
-=======
->>>>>>> 16621eab
     }
 
     return U;
