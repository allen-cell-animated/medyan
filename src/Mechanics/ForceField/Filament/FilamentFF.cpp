
//------------------------------------------------------------------
//  **MEDYAN** - Simulation Package for the Mechanochemical
//               Dynamics of Active Networks, v3.2.1
//
//  Copyright (2015-2018)  Papoian Lab, University of Maryland
//
//                 ALL RIGHTS RESERVED
//
//  See the MEDYAN web page for more information:
//  http://www.medyan.org
//------------------------------------------------------------------

#include "FilamentFF.h"

#include "FilamentStretching.h"
#include "FilamentStretchingHarmonic.h"

#include "FilamentBending.h"
#include "FilamentBendingHarmonic.h"
#include "FilamentBendingCosine.h"

#include "Filament.h"
//TODO remove later
#include "CGMethod.h"
#include "cross_check.h"

FilamentFF::FilamentFF (string& stretching, string& bending, string& twisting) {

    if (stretching == "HARMONIC")
        _filamentInteractionVector.emplace_back(
                new FilamentStretching<FilamentStretchingHarmonic>());
    else if(stretching == "") {}
    else {
        cout << "Filament stretching FF not recognized. Exiting." << endl;
        exit(EXIT_FAILURE);
    }

    if (bending == "HARMONIC")
        _filamentInteractionVector.emplace_back(
                new FilamentBending<FilamentBendingHarmonic>());
    else if(bending == "COSINE")
        _filamentInteractionVector.emplace_back(
                new FilamentBending<FilamentBendingCosine>());
    else if(bending == "") {}
    else {
        cout << "Filament bending FF not recognized. Exiting." << endl;
        exit(EXIT_FAILURE);
    }
}

void FilamentFF::vectorize() {

    for (auto &interaction : _filamentInteractionVector)
        interaction->vectorize();
}

void FilamentFF::cleanup() {

    for (auto &interaction : _filamentInteractionVector)
        interaction->deallocate();
}

void FilamentFF::whoIsCulprit() {

    cout << endl;

    cout << "Culprit interaction = " << _culpritInteraction->getName() << endl;

    cout << "Printing the culprit filament..." << endl;
    _culpritInteraction->_filamentCulprit->printSelf();

    cout << endl;
}


<<<<<<< HEAD
double FilamentFF::computeEnergy(double *coord, bool stretched) {

    double U= 0.0;
    double U_i=0.0;
=======
floatingpoint FilamentFF::computeEnergy(floatingpoint *coord, floatingpoint *f, floatingpoint d) {
>>>>>>> c8a5f36c

    floatingpoint U= 0.0;
    floatingpoint U_i=0.0;
    short i = 0;
    for (auto &interaction : _filamentInteractionVector) {
<<<<<<< HEAD
        U_i = interaction->computeEnergy(coord);
=======
        tbegin = chrono::high_resolution_clock::now();
        U_i = interaction->computeEnergy(coord, f, d);
>>>>>>> c8a5f36c
        if(U_i <= -1) {
            //set culprit and return
            _culpritInteraction = interaction.get();
            return -1;
        }
        else U += U_i;
        
#ifdef DETAILEDOUTPUT
        std::cout<<getName()<<" "<<U_i<<endl;
#endif
        tend = chrono::high_resolution_clock::now();
        chrono::duration<floatingpoint> elapsed_energy(tend - tbegin);
        if(i ==0)
            CUDAcommon::tmin.stretchingenergy+= elapsed_energy.count();
        else
            CUDAcommon::tmin.bendingenergy+= elapsed_energy.count();
        i++;
    }

    return U;
}

void FilamentFF::computeForces(floatingpoint *coord, floatingpoint *f) {
//    floatingpoint *F_i = new floatingpoint[CGMethod::N];
    short i = 0;
    for (auto &interaction : _filamentInteractionVector) {
        tbegin = chrono::high_resolution_clock::now();
        interaction->computeForces(coord, f);
        tend = chrono::high_resolution_clock::now();
        chrono::duration<floatingpoint> elapsed_energy(tend - tbegin);
        if(i ==0)
            CUDAcommon::tmin.stretchingforces+= elapsed_energy.count();
        else
            CUDAcommon::tmin.bendingforces+= elapsed_energy.count();
        i++;
//        CUDAcommon::handleerror(cudaDeviceSynchronize());


//        if(cross_checkclass::Aux)
//            CUDAcommon::handleerror(
//                    cudaMemcpy(F_i, CUDAcommon::getCUDAvars().gpu_forceAux, CGMethod::N * sizeof
//                                       (floatingpoint),
//                               cudaMemcpyDeviceToHost));
//        else
//            CUDAcommon::handleerror(
//                    cudaMemcpy(F_i, CUDAcommon::getCUDAvars().gpu_force, CGMethod::N * sizeof
//                                       (floatingpoint),
//                               cudaMemcpyDeviceToHost));
//        floatingpoint fmax = 0.0;
//        int id=0;
//        for (auto iter = 0; iter < CGMethod::N/3; iter++) {
//            if(abs(F_i[3 *iter])> fmax) {fmax = abs(F_i[3*iter]);id = iter;}
//            if(abs(F_i[3 *iter +1])> fmax) {fmax = abs(F_i[3*iter +1]);id = iter;}
//            if(abs(F_i[3 *iter +2])> fmax) {fmax = abs(F_i[3*iter +2]);id = iter;}
////            std::cout << F_i[3 * iter] << " " << F_i[3 * iter + 1] << " " << F_i[3 * iter + 2] << endl;
//        }
//        std::cout <<"Fmax "<< id<<" "<<fmax<<" "<<F_i[3 * id] << " " << F_i[3 * id + 1] << " " << F_i[3 * id + 2] <<
//                  endl;
    }
    //TODO remove later
//    delete F_i;
}<|MERGE_RESOLUTION|>--- conflicted
+++ resolved
@@ -74,25 +74,14 @@
 }
 
 
-<<<<<<< HEAD
-double FilamentFF::computeEnergy(double *coord, bool stretched) {
-
-    double U= 0.0;
-    double U_i=0.0;
-=======
-floatingpoint FilamentFF::computeEnergy(floatingpoint *coord, floatingpoint *f, floatingpoint d) {
->>>>>>> c8a5f36c
+floatingpoint FilamentFF::computeEnergy(floatingpoint *coord, bool stretched) {
 
     floatingpoint U= 0.0;
     floatingpoint U_i=0.0;
     short i = 0;
     for (auto &interaction : _filamentInteractionVector) {
-<<<<<<< HEAD
+        tbegin = chrono::high_resolution_clock::now();
         U_i = interaction->computeEnergy(coord);
-=======
-        tbegin = chrono::high_resolution_clock::now();
-        U_i = interaction->computeEnergy(coord, f, d);
->>>>>>> c8a5f36c
         if(U_i <= -1) {
             //set culprit and return
             _culpritInteraction = interaction.get();
