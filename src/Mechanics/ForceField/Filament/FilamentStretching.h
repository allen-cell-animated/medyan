
//------------------------------------------------------------------
//  **MEDYAN** - Simulation Package for the Mechanochemical
//               Dynamics of Active Networks, v3.2.1
//
//  Copyright (2015-2018)  Papoian Lab, University of Maryland
//
//                 ALL RIGHTS RESERVED
//
//  See the MEDYAN web page for more information:
//  http://www.medyan.org
//------------------------------------------------------------------

#ifndef MEDYAN_FilamentStretching_h
#define MEDYAN_FilamentStretching_h
#include "Filament.h"
#include "Cylinder.h"
#include "common.h"
#include "FilamentInteractions.h"
#ifdef CUDAACCL
#include "CUDAcommon.h"
#endif

/// Represents a Filament stretching interaction
template <class FStretchingInteractionType>
class FilamentStretching : public FilamentInteractions {
    
private:
    FStretchingInteractionType _FFType; 
    
    int *beadSet;
    ///Array describing the constants in calculation
    floatingpoint *kstr;
    floatingpoint *eql;

#ifdef CUDAACCL
    int * gpu_beadSet;
    floatingpoint * gpu_kstr;
    floatingpoint *gpu_eql;
    int * gpu_params;
    CUDAvars cvars;
    floatingpoint *F_i;
    cudaStream_t stream = NULL;
#endif


public:
    
    ///Array describing indexed set of interactions
    ///For filaments, this is a 2-bead potential
    const static int n = 2;
    
    virtual void vectorize();
    virtual void deallocate();
    
<<<<<<< HEAD
    virtual double computeEnergy(double *coord) override;
    virtual void computeForces(double *coord, double *f);
=======
    virtual floatingpoint computeEnergy(floatingpoint *coord, floatingpoint *f, floatingpoint d);
    virtual void computeForces(floatingpoint *coord, floatingpoint *f);
>>>>>>> c8a5f36c
    
    virtual const string getName() {return "Filament Stretching";}

//    virtual void whoisCulprit();
};
#endif<|MERGE_RESOLUTION|>--- conflicted
+++ resolved
@@ -53,13 +53,8 @@
     virtual void vectorize();
     virtual void deallocate();
     
-<<<<<<< HEAD
-    virtual double computeEnergy(double *coord) override;
-    virtual void computeForces(double *coord, double *f);
-=======
-    virtual floatingpoint computeEnergy(floatingpoint *coord, floatingpoint *f, floatingpoint d);
+    virtual floatingpoint computeEnergy(floatingpoint *coord) override;
     virtual void computeForces(floatingpoint *coord, floatingpoint *f);
->>>>>>> c8a5f36c
     
     virtual const string getName() {return "Filament Stretching";}
 
