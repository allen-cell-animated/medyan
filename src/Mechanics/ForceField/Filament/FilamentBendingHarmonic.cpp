--- conflicted
+++ resolved
@@ -176,13 +176,8 @@
     exit(EXIT_FAILURE);
 }
 #endif
-<<<<<<< HEAD
-double FilamentBendingHarmonic::energy(double *coord, int *beadSet,
-                                       double *kbend, double *eqt){
-=======
-floatingpoint FilamentBendingHarmonic::energy(floatingpoint *coord, floatingpoint *f, int *beadSet,
+floatingpoint FilamentBendingHarmonic::energy(floatingpoint *coord, int *beadSet,
                                        floatingpoint *kbend, floatingpoint *eqt){
->>>>>>> c8a5f36c
 
     int n = FilamentBending<FilamentBendingHarmonic>::n;
     int nint = (Bead::getBeads().size() - 2 * Filament::getFilaments().size() - Bubble::numBubbles());
