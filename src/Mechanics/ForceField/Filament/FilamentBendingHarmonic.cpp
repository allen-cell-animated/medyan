
//------------------------------------------------------------------
//  **MEDYAN** - Simulation Package for the Mechanochemical
//               Dynamics of Active Networks, v4.0
//
//  Copyright (2015-2018)  Papoian Lab, University of Maryland
//
//                 ALL RIGHTS RESERVED
//
//  See the MEDYAN web page for more information:
//  http://www.medyan.org
//------------------------------------------------------------------

#include "FilamentBendingHarmonic.h"
#include "FilamentBendingHarmonicCUDA.h"
#include "FilamentBending.h"

#include "Filament.h"
#include "Cylinder.h"
#include "Bead.h"
#include "MathFunctions.h"
#ifdef CUDAACCL
#include <cuda.h>
#include <cuda_runtime.h>
#include "nvToolsExt.h"
#endif

using namespace mathfunc;
#ifdef CUDAACCL
void FilamentBendingHarmonic::deallocate(){
//    if(!(CUDAcommon::getCUDAvars().conservestreams))
//        CUDAcommon::handleerror(cudaStreamDestroy(stream));
    CUDAcommon::handleerror(cudaFree(gU_i));
    CUDAcommon::handleerror(cudaFree(gU_sum));
    CUDAcommon::handleerror(cudaFree(gFF));
    CUDAcommon::handleerror(cudaFree(ginteraction));
}
void FilamentBendingHarmonic::optimalblocksnthreads( int nint, cudaStream_t stream_pass){
//    //CUDA stream create
//    if(stream == NULL || !(CUDAcommon::getCUDAvars().conservestreams))
//        CUDAcommon::handleerror(cudaStreamCreate(&stream));
    stream = stream_pass;
    blocksnthreadse.clear();
    blocksnthreadsez.clear();
    blocksnthreadsf.clear();
    int blockSize;   // The launch configurator returned block size
    int minGridSize; // The minimum grid size needed to achieve the
    // maximum occupancy for a full device launch
    if(nint>0) {
        cudaOccupancyMaxPotentialBlockSizeVariableSMem(&minGridSize, &blockSize,
                                                       FilamentBendingHarmonicenergy, blockToSmemFB, 0);
        blocksnthreadse.push_back((nint + blockSize - 1) / blockSize);
        blocksnthreadse.push_back(blockSize);
        blockSize = 0;

        cudaOccupancyMaxPotentialBlockSizeVariableSMem(&minGridSize, &blockSize,
                                                       FilamentBendingHarmonicenergyz, blockToSmemFB2, 0);
        blocksnthreadsez.push_back((nint + blockSize - 1) / blockSize);
        blocksnthreadsez.push_back(blockSize);
        blockSize = 0;

        cudaOccupancyMaxPotentialBlockSizeVariableSMem(&minGridSize, &blockSize,
                                                       FilamentBendingHarmonicforces, blockToSmemFB, 0);
        blocksnthreadsf.push_back((nint + blockSize - 1) / blockSize);
        blocksnthreadsf.push_back(blockSize);
        //get addition vars
        bntaddvec2.clear();
        bntaddvec2 = getaddred2bnt(nint);
        CUDAcommon::handleerror(cudaMalloc((void **) &gU_i, bntaddvec2.at(0)*sizeof(floatingpoint)));
        CUDAcommon::handleerror(cudaMemset(gU_i, 0, bntaddvec2.at(0) * sizeof(floatingpoint)));
        CUDAcommon::handleerror(cudaMalloc((void **) &gU_sum, sizeof(floatingpoint)));
        char a[] = "FilamentFF";
        char b[] = "Filament Bending Harmonic";
        CUDAcommon::handleerror(cudaMalloc((void **) &gFF, 100 * sizeof(char)));
        CUDAcommon::handleerror(cudaMalloc((void **) &ginteraction, 100 * sizeof(char)));
        CUDAcommon::handleerror(cudaMemcpy(gFF, a, 100 * sizeof(char), cudaMemcpyHostToDevice));
        CUDAcommon::handleerror(cudaMemcpy(ginteraction, b, 100 * sizeof(char), cudaMemcpyHostToDevice));

    }
    else{
        blocksnthreadse.push_back(0);
        blocksnthreadse.push_back(0);
        blocksnthreadsez.push_back(0);
        blocksnthreadsez.push_back(0);
        blocksnthreadsf.push_back(0);
        blocksnthreadsf.push_back(0);
    }

}
floatingpoint* FilamentBendingHarmonic::energy(floatingpoint *coord, floatingpoint *f, int *beadSet,
                                      floatingpoint *kbend, floatingpoint *eqt, int *params) {
    if(blocksnthreadse[1]>0) {
        FilamentBendingHarmonicenergy<<<blocksnthreadse[0], blocksnthreadse[1], (9 * blocksnthreadse[1]) * sizeof
                (floatingpoint), stream>>> (coord, f, beadSet, kbend, eqt, params, gU_i, CUDAcommon::getCUDAvars().gculpritID,
                CUDAcommon::getCUDAvars().gculpritFF,
                CUDAcommon::getCUDAvars().gculpritinteraction, gFF, ginteraction);
        auto cvars = CUDAcommon::getCUDAvars();
        cvars.streamvec.push_back(&stream);
        CUDAcommon::cudavars = cvars;
        CUDAcommon::handleerror( cudaGetLastError() ,"FilamentBendingHarmonicenergy", "FilamentBendingHarmonic.cu");
        floatingpoint* gpu_Utot = CUDAcommon::getCUDAvars().gpu_energy;
//        addvector<<<1,1,0,stream>>>(gU_i,params, gU_sum, gpu_Utot);
//        cudaStreamSynchronize(stream);
//        addvectorred<<<1,200,200*sizeof(floatingpoint),stream>>>(gU_i,params, gU_sum, gpu_Utot);
//        cudaStreamSynchronize(stream);
//        std::cout<<"bntaddvec "<<bntaddvec2.at(0)<<" "<<bntaddvec2.at(1)<<" "<<bntaddvec2.at(0)<<" "
//                ""<<bntaddvec2.at(2)<<" "<<bntaddvec2.at(3)<<endl;
        resetfloatingpointvariableCUDA<<<1,1,0,stream>>>(gU_sum);
        addvectorred2<<<bntaddvec2.at(2),bntaddvec2.at(3), bntaddvec2.at(3) * sizeof(floatingpoint),stream>>>(gU_i,
                params, gU_sum, gpu_Utot);
        CUDAcommon::handleerror( cudaGetLastError() ,"FilamentBendingHarmonicenergy", "FilamentBendingHarmonic.cu");
        return gU_sum;}
    else
        return NULL;
}


floatingpoint* FilamentBendingHarmonic::energy(floatingpoint *coord, floatingpoint *f, int *beadSet,
                                      floatingpoint *kbend, floatingpoint *eqt, floatingpoint *z, int *params) {
    if(blocksnthreadsez[1]>0) {

        FilamentBendingHarmonicenergyz << < blocksnthreadsez[0], blocksnthreadsez[1], (18 * blocksnthreadsez[1]) *
                                            sizeof(floatingpoint), stream>> > (coord, f, beadSet, kbend, eqt, params, gU_i,
                                            z, CUDAcommon::getCUDAvars().gculpritID,
                                            CUDAcommon::getCUDAvars().gculpritFF,
                                            CUDAcommon::getCUDAvars().gculpritinteraction, gFF, ginteraction);
        auto cvars = CUDAcommon::getCUDAvars();
        cvars.streamvec.push_back(&stream);
        CUDAcommon::cudavars = cvars;
        CUDAcommon::handleerror(cudaGetLastError(),"FilamentBendingHarmonicenergyz", "FilamentBendingHarmonic.cu");
        floatingpoint* gpu_Utot = CUDAcommon::getCUDAvars().gpu_energy;
//        addvector<<<1,1,0,stream>>>(gU_i,params, gU_sum, gpu_Utot);
//        cudaStreamSynchronize(stream);
//        addvectorred<<<1,200,200*sizeof(floatingpoint),stream>>>(gU_i,params, gU_sum, gpu_Utot);
//        std::cout<<"bntaddvec "<<bntaddvec2.at(0)<<" "<<bntaddvec2.at(1)<<" "<<bntaddvec2.at(0)<<" "
//                ""<<bntaddvec2.at(2)<<" "<<bntaddvec2.at(3)<<endl;
        resetfloatingpointvariableCUDA<<<1,1,0,stream>>>(gU_sum);
        addvectorred2<<<bntaddvec2.at(2),bntaddvec2.at(3), bntaddvec2.at(3) * sizeof(floatingpoint),stream>>>(gU_i,
                params, gU_sum, gpu_Utot);
//        cudaStreamSynchronize(stream);
        CUDAcommon::handleerror(cudaGetLastError(),"FilamentBendingHarmonicenergyz", "FilamentBendingHarmonic.cu");
        return gU_sum;
    }else
        return NULL;
}

void FilamentBendingHarmonic::forces(floatingpoint *coord, floatingpoint *f, int *beadSet,
                                   floatingpoint *kbend, floatingpoint *eqt, int *params){
    if(blocksnthreadsf[1]>0) {
        FilamentBendingHarmonicforces << < blocksnthreadsf[0], blocksnthreadsf[1], (9 * blocksnthreadsf[1]) *
                                                                                 sizeof(floatingpoint), stream >> > (coord, f, beadSet, kbend, eqt, params);
        auto cvars = CUDAcommon::getCUDAvars();
        cvars.streamvec.push_back(&stream);
        CUDAcommon::cudavars = cvars;
        CUDAcommon::handleerror(cudaGetLastError(),"FilamentBendingHarmonicforces", "FilamentBendingHarmonic.cu");
    }
}
void FilamentBendingHarmonic::checkforculprit() {
    CUDAcommon::printculprit("FilamentBending","FilamentBendingCosine");
    Filament* fil;
    int i = 0;
    bool found = false;
    for (auto f: Filament::getFilaments()) {

        if (f->getCylinderVector().size() > 1){
            i = i + 2 * f->getCylinderVector().size() - 2;
            if(i > CUDAcommon::getCUDAvars().culpritID[0] && !found){
                found = true;
                fil = (Filament*)(Cylinder::getCylinders()[i]->getParent());
            }
        }
    }
    cout<<"Printing culprit Filament information."<<endl;
    fil->printSelf();
    exit(EXIT_FAILURE);
}
#endif
<<<<<<< HEAD
floatingpoint FilamentBendingHarmonic::energy(floatingpoint *coord, int *beadSet,
=======
floatingpoint FilamentBendingHarmonic::energy(floatingpoint *coord, floatingpoint *f, size_t nint, int *beadSet,
>>>>>>> c847f376
                                       floatingpoint *kbend, floatingpoint *eqt){

    int n = FilamentBending<FilamentBendingHarmonic>::n;

    floatingpoint *coord1, *coord2, *coord3, U_i, L1, L2, L1L2, l1l2;

    floatingpoint U = 0.0;

    for(int i = 0; i < nint; i += 1) {

        coord1 = &coord[3 * beadSet[n * i]];
        coord2 = &coord[3 * beadSet[n * i + 1]];
        coord3 = &coord[3 * beadSet[n * i + 2]];

        L1 = sqrt(scalarProduct(coord1, coord2,
                                coord1, coord2));
        L2 = sqrt(scalarProduct(coord2, coord3,
                                coord2, coord3));

        L1L2 = L1*L2;
        l1l2 = scalarProduct(coord1, coord2,
                             coord2, coord3);


        U_i = kbend[i] * ( 1 - l1l2 / L1L2 );

        if(fabs(U_i) == numeric_limits<floatingpoint>::infinity()
           || U_i != U_i || U_i < -1.0) {

            //set culprit and return TODO
            FilamentInteractions::_filamentCulprit = (Filament*)(Cylinder::getCylinders()[i]->getParent());

            return -1;
        }

        U += U_i;
    }

    return U;
}

floatingpoint FilamentBendingHarmonic::energy(floatingpoint *coord, floatingpoint *f, size_t nint, int *beadSet,
                                       floatingpoint *kbend, floatingpoint *eqt, floatingpoint d ){

    int n = FilamentBending<FilamentBendingHarmonic>::n;

    floatingpoint *coord1, *coord2, *coord3, U_i, L1, L2, L1L2, l1l2;
    floatingpoint *force1, *force2, *force3;

    floatingpoint U = 0.0;

    for(int i = 0; i < nint; i += 1) {

        coord1 = &coord[3 * beadSet[n * i]];
        coord2 = &coord[3 * beadSet[n * i + 1]];
        coord3 = &coord[3 * beadSet[n * i + 2]];

        force1 = &f[3 * beadSet[n * i]];
        force2 = &f[3 * beadSet[n * i + 1]];
        force3 = &f[3 * beadSet[n * i + 2]];


        L1 = sqrt(scalarProductStretched(coord1, force1, coord2, force2,
                                         coord1, force1, coord2, force2, d));
        L2 = sqrt(scalarProductStretched(coord2, force2, coord3, force3,
                                         coord2, force2, coord3, force3, d));

        L1L2 = L1*L2;
        l1l2 = scalarProductStretched(coord1, force1, coord2, force2,
                                      coord2, force2, coord3, force3, d);


        U_i = kbend[i] * ( 1 - l1l2 / L1L2);

        if(fabs(U_i) == numeric_limits<floatingpoint>::infinity()
           || U_i != U_i || U_i < -1.0) {

            for(auto cyl:Cylinder::getCylinders()){
                auto dbIndex1 = cyl->getFirstBead()->getStableIndex();
                auto dbIndex2 = cyl->getSecondBead()->getStableIndex();
                if(dbIndex1 == beadSet[n * i] && dbIndex2 == beadSet[n * i + 1]) {
                    auto F = dynamic_cast<Filament*>(cyl->getParent());
                    FilamentInteractions::_filamentCulprit = F;
                    break;
                }
            }
            return -1;
        }

        U += U_i;
    }

    return U;
}

void FilamentBendingHarmonic::forces(floatingpoint *coord, floatingpoint *f, size_t nint, int *beadSet,
                                     floatingpoint *kbend, floatingpoint *eqt){

    int n = FilamentBending<FilamentBendingHarmonic>::n;

    floatingpoint *coord1, *coord2, *coord3, L1, L2, l1l2, invL1, invL2, A,B,C, k;
    floatingpoint *force1, *force2, *force3;

    for(int i = 0; i < nint; i += 1) {

        coord1 = &coord[3 * beadSet[n * i]];
        coord2 = &coord[3 * beadSet[n * i + 1]];
        coord3 = &coord[3 * beadSet[n * i + 2]];

        force1 = &f[3 * beadSet[n * i]];
        force2 = &f[3 * beadSet[n * i + 1]];
        force3 = &f[3 * beadSet[n * i + 2]];

        L1 = sqrt(scalarProduct(coord1, coord2,
                                coord1, coord2));
        L2 = sqrt(scalarProduct(coord2, coord3,
                                coord2, coord3));

        l1l2 = scalarProduct(coord1, coord2,
                             coord2, coord3);

        invL1 = 1/L1;
        invL2 = 1/L2;
        A = invL1*invL2;
        B = l1l2*invL1*A*A*L2;
        C = l1l2*invL2*A*A*L1;

        k = kbend[i];

        //force on i-1, f = k*(-A*l2 + B*l1):
        force1[0] +=  k * ((-coord3[0] + coord2[0])*A +
                           (coord2[0] - coord1[0])*B );
        force1[1] +=  k * ((-coord3[1] + coord2[1])*A +
                           (coord2[1] - coord1[1])*B );
        force1[2] +=  k * ((-coord3[2] + coord2[2])*A +
                           (coord2[2] - coord1[2])*B );


        //force on i, f = k*(A*(l1-l2) - B*l1 + C*l2):
        force2[0] +=  k *( (coord3[0] - 2*coord2[0] + coord1[0])*A -
                           (coord2[0] - coord1[0])*B +
                           (coord3[0] - coord2[0])*C );

        force2[1] +=  k *( (coord3[1] - 2*coord2[1] + coord1[1])*A -
                           (coord2[1] - coord1[1])*B +
                           (coord3[1] - coord2[1])*C );

        force2[2] +=  k *( (coord3[2] - 2*coord2[2] + coord1[2])*A -
                           (coord2[2] - coord1[2])*B +
                           (coord3[2] - coord2[2])*C );

        //force on i-1, f = k*(A*l - B*l2):
        force3[0] +=  k *( (coord2[0] - coord1[0])*A -
                           (coord3[0] - coord2[0])*C );

        force3[1] +=  k *( (coord2[1] - coord1[1])*A -
                           (coord3[1] - coord2[1])*C );

        force3[2] +=  k *( (coord2[2] - coord1[2])*A -
                           (coord3[2] - coord2[2])*C );

    }
}<|MERGE_RESOLUTION|>--- conflicted
+++ resolved
@@ -175,11 +175,7 @@
     exit(EXIT_FAILURE);
 }
 #endif
-<<<<<<< HEAD
-floatingpoint FilamentBendingHarmonic::energy(floatingpoint *coord, int *beadSet,
-=======
-floatingpoint FilamentBendingHarmonic::energy(floatingpoint *coord, floatingpoint *f, size_t nint, int *beadSet,
->>>>>>> c847f376
+floatingpoint FilamentBendingHarmonic::energy(floatingpoint *coord, size_t nint, int *beadSet,
                                        floatingpoint *kbend, floatingpoint *eqt){
 
     int n = FilamentBending<FilamentBendingHarmonic>::n;
