
//------------------------------------------------------------------
//  **MEDYAN** - Simulation Package for the Mechanochemical
//               Dynamics of Active Networks, v3.2.1
//
//  Copyright (2015-2018)  Papoian Lab, University of Maryland
//
//                 ALL RIGHTS RESERVED
//
//  See the MEDYAN web page for more information:
//  http://www.medyan.org
//------------------------------------------------------------------

#ifndef MEDYAN_FilamentStretchingHarmonic_h
#define MEDYAN_FilamentStretchingHarmonic_h

#include "common.h"

//FORWARD DECLARATIONS
class Bead;

/// A harmonic potential used by the FilamentStretching and MTOCAttachment template.
class FilamentStretchingHarmonic {
    
public:
<<<<<<< HEAD
    double energy(double *coord, int *beadSet,
                  double *kstr, double *eql);
    
    double energy(double *coord, double * f, int *beadSet,
                  double *kstr, double *eql, double d);
=======
	floatingpoint energy(floatingpoint *coord, floatingpoint *f, int *beadSet,
                  floatingpoint *kstr, floatingpoint *eql);

	floatingpoint energy(floatingpoint *coord, floatingpoint * f, int *beadSet,
                  floatingpoint *kstr, floatingpoint *eql, floatingpoint d);
>>>>>>> c8a5f36c
    
    void forces(floatingpoint *coord, floatingpoint *f, int *beadSet,
                floatingpoint *kstr, floatingpoint *eql);
#ifdef CUDAACCL
    void optimalblocksnthreads(int nint, cudaStream_t stream);

    floatingpoint* energy(floatingpoint *coord, floatingpoint *f, int *beadSet, floatingpoint *kstr, floatingpoint *eql, int *params);

    floatingpoint* energy(floatingpoint *coord, floatingpoint *f, int *beadSet, floatingpoint *kstr, floatingpoint *eql, floatingpoint *z, int *params);

    void forces(floatingpoint *coord, floatingpoint *f, int *beadSet, floatingpoint *kstr, floatingpoint *eql, int *params);
    void deallocate();
    static void checkforculprit();
    vector<int> blocksnthreadse;
    vector<int> blocksnthreadsez;
    vector<int> blocksnthreadsf;
    vector<int> bntaddvec2;
    floatingpoint *gU_i;
    floatingpoint *gU_sum;
    char *gFF, *ginteraction;
    cudaStream_t stream = NULL;
#endif
#ifdef CROSSCHECK
    floatingpoint energy(Bead*, Bead*, floatingpoint, floatingpoint);
    floatingpoint energy(Bead*, Bead*, floatingpoint, floatingpoint, floatingpoint);
    
    void forces(Bead*, Bead*, floatingpoint, floatingpoint);
    void forcesAux(Bead*, Bead*, floatingpoint, floatingpoint);
#endif
};

#endif<|MERGE_RESOLUTION|>--- conflicted
+++ resolved
@@ -23,19 +23,11 @@
 class FilamentStretchingHarmonic {
     
 public:
-<<<<<<< HEAD
-    double energy(double *coord, int *beadSet,
-                  double *kstr, double *eql);
-    
-    double energy(double *coord, double * f, int *beadSet,
-                  double *kstr, double *eql, double d);
-=======
-	floatingpoint energy(floatingpoint *coord, floatingpoint *f, int *beadSet,
+    floatingpoint energy(floatingpoint *coord, int *beadSet,
                   floatingpoint *kstr, floatingpoint *eql);
 
-	floatingpoint energy(floatingpoint *coord, floatingpoint * f, int *beadSet,
+    floatingpoint energy(floatingpoint *coord, floatingpoint * f, int *beadSet,
                   floatingpoint *kstr, floatingpoint *eql, floatingpoint d);
->>>>>>> c8a5f36c
     
     void forces(floatingpoint *coord, floatingpoint *f, int *beadSet,
                 floatingpoint *kstr, floatingpoint *eql);
