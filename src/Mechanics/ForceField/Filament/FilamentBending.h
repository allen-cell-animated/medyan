
//------------------------------------------------------------------
//  **MEDYAN** - Simulation Package for the Mechanochemical
//               Dynamics of Active Networks, v3.2.1
//
//  Copyright (2015-2018)  Papoian Lab, University of Maryland
//
//                 ALL RIGHTS RESERVED
//
//  See the MEDYAN web page for more information:
//  http://www.medyan.org
//------------------------------------------------------------------

#ifndef MEDYAN_FilamentBending_h
#define MEDYAN_FilamentBending_h

#include "common.h"
#ifdef CUDAACCL
#include "CUDAcommon.h"
#endif
#include "FilamentInteractions.h"
//FORWARD DECLARATIONS
class Filament;

/// Represents a Filament bending interaction
template <class FBendingInteractionType>
class FilamentBending : public FilamentInteractions {
    
private:
    FBendingInteractionType _FFType;
    
    int *beadSet;
    
    ///Array describing the constants in calculation
    double *kbend;
    double *eqt;

#ifdef CUDAACCL
    int * gpu_beadSet;
    double *gpu_kbend;
    double *gpu_eqt;
    int * gpu_params;
    CUDAvars cvars;
    double *F_i;
    cudaStream_t stream = NULL;
#endif
public:
<<<<<<< HEAD
    virtual double computeEnergy(bool stretched) override;
    virtual void computeForces();
    virtual void computeForcesAux();
=======
    
    ///Array describing indexed set of interactions
    ///For filaments, this is a 3-bead potential
    const static int n = 3;
    
    virtual void vectorize();
    virtual void deallocate();
    
    virtual double computeEnergy(double *coord) override;
    virtual void computeForces(double *coord, double *f);
>>>>>>> 945d73c6
    
    virtual const string getName() {return "Filament Bending";}
};


#endif<|MERGE_RESOLUTION|>--- conflicted
+++ resolved
@@ -45,11 +45,6 @@
     cudaStream_t stream = NULL;
 #endif
 public:
-<<<<<<< HEAD
-    virtual double computeEnergy(bool stretched) override;
-    virtual void computeForces();
-    virtual void computeForcesAux();
-=======
     
     ///Array describing indexed set of interactions
     ///For filaments, this is a 3-bead potential
@@ -60,7 +55,6 @@
     
     virtual double computeEnergy(double *coord) override;
     virtual void computeForces(double *coord, double *f);
->>>>>>> 945d73c6
     
     virtual const string getName() {return "Filament Bending";}
 };
