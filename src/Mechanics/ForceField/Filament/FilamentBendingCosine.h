
//------------------------------------------------------------------
//  **MEDYAN** - Simulation Package for the Mechanochemical
//               Dynamics of Active Networks, v3.2.1
//
//  Copyright (2015-2018)  Papoian Lab, University of Maryland
//
//                 ALL RIGHTS RESERVED
//
//  See the MEDYAN web page for more information:
//  http://www.medyan.org
//------------------------------------------------------------------

#ifndef MEDYAN_FilamentBendingCosine_h
#define MEDYAN_FilamentBendingCosine_h

#include "common.h"

//FORWARD DECLARATIONS
class Bead;

/// A cosine potential used by the [FilamentBending](@ref FilamentBending) template.
class FilamentBendingCosine {
    
public:
<<<<<<< HEAD
    double energy(double *coord, int *beadSet,
                  double *kbend, double *eqt);
    
    double energy(double *coord, double * f, int *beadSet,
                  double *kbend, double *eqt, double d);
=======
	floatingpoint energy(floatingpoint *coord, floatingpoint *f, int *beadSet,
                  floatingpoint *kbend, floatingpoint *eqt);

	floatingpoint energy(floatingpoint *coord, floatingpoint * f, int *beadSet,
                  floatingpoint *kbend, floatingpoint *eqt, floatingpoint d);
>>>>>>> c8a5f36c
    
    void forces(floatingpoint *coord, floatingpoint *f, int *beadSet,
                floatingpoint *kbend, floatingpoint *eqt);
#ifdef CUDAACCL
    void optimalblocksnthreads(int nint, cudaStream_t stream);

    floatingpoint* energy(floatingpoint *coord, floatingpoint *f, int *beadSet, floatingpoint *kbend, floatingpoint *eqt, int *params);

    floatingpoint* energy(floatingpoint *coord, floatingpoint *f, int *beadSet, floatingpoint *kbend, floatingpoint *eqt, floatingpoint *z, int *params);

    void forces(floatingpoint *coord, floatingpoint *f, int *beadSet, floatingpoint *kbend, floatingpoint *eqt, int *params);
    void deallocate();
    vector<int> blocksnthreadse;
    vector<int> blocksnthreadsez;
    vector<int> blocksnthreadsf;
    vector<int> bntaddvec2;
    static void checkforculprit();
    floatingpoint *gU_i;
    floatingpoint *gU_sum;
    char *gFF, *ginteraction;
    cudaStream_t stream = NULL;
#endif
#ifdef CROSSCHECK
    floatingpoint energy(Bead*, Bead*, Bead*, floatingpoint, floatingpoint);
    floatingpoint energy(Bead*, Bead*, Bead*, floatingpoint, floatingpoint, floatingpoint);
    
    void forces(Bead*, Bead*, Bead*, floatingpoint, floatingpoint);
    void forcesAux(Bead*, Bead*, Bead*, floatingpoint, floatingpoint);

#endif
};

#endif<|MERGE_RESOLUTION|>--- conflicted
+++ resolved
@@ -23,19 +23,11 @@
 class FilamentBendingCosine {
     
 public:
-<<<<<<< HEAD
-    double energy(double *coord, int *beadSet,
-                  double *kbend, double *eqt);
+    floatingpoint energy(floatingpoint *coord, int *beadSet,
+                  floatingpoint *kbend, floatingpoint *eqt);
     
-    double energy(double *coord, double * f, int *beadSet,
-                  double *kbend, double *eqt, double d);
-=======
-	floatingpoint energy(floatingpoint *coord, floatingpoint *f, int *beadSet,
-                  floatingpoint *kbend, floatingpoint *eqt);
-
-	floatingpoint energy(floatingpoint *coord, floatingpoint * f, int *beadSet,
+    floatingpoint energy(floatingpoint *coord, floatingpoint * f, int *beadSet,
                   floatingpoint *kbend, floatingpoint *eqt, floatingpoint d);
->>>>>>> c8a5f36c
     
     void forces(floatingpoint *coord, floatingpoint *f, int *beadSet,
                 floatingpoint *kbend, floatingpoint *eqt);
