--- conflicted
+++ resolved
@@ -416,77 +416,6 @@
 
         force3[2] +=  k *( (coord2[2] - coord1[2])*A -
                            (coord3[2] - coord2[2])*C );
-<<<<<<< HEAD
-        
-#ifdef DETAILEDOUTPUT
-        double f1sq = force1[0] * force1[0] + force1[1] * force1[1] + force1[2] * force1[2];
-        double f2sq = force2[0] * force2[0] + force2[1] * force2[1] + force2[2] * force2[2];
-        double f3sq = force3[0] * force3[0] + force3[1] * force3[1] + force3[2] * force3[2];
-
-        if(f1sq > 1e12 || f2sq > 1e12 || f3sq > 1e12){
-            cout<<"High bending cosine force!" << endl;
-            cout<<"coord1 = " << coord1[0] << " " << coord1[1] << " " << coord1[2] <<endl;
-            cout<< "force1 = " << sqrt(f1sq) << endl;
-            cout<<"coord2 = " << coord2[0] << " " << coord2[1] << " " << coord2[2] <<endl;
-            cout<< "force2 = " << sqrt(f2sq) << endl;
-            cout<<"coord3 = " << coord3[0] << " " << coord3[1] << " " << coord3[2] <<endl;
-            cout<< "force3 = " << sqrt(f3sq) << endl;
-            cout << "L1 = " << L1 << ", L2 = " << L2 << ", l1l2 = " << l1l2 <<endl;
-            cout << "A = " << A << ", B = " << B << ", C = " << C <<endl;
-            cout << "k = " << k  << ", eqt = " << eqt[i] << endl;
-            cout << "nint = " << nint<<endl;
-            for (auto b: Bead::getBeads()){
-                if(b->getIndex() == beadSet[n * i]){
-                    //Then access all elements of beads that you want to access
-                    b->printSelf();
-                }
-                if(b->getIndex() == beadSet[n * i + 1]){
-                    //Then access all elements of beads that you want to access
-                    b->printSelf();
-                }
-                if(b->getIndex() == beadSet[n * i + 2]){
-                    //Then access all elements of beads that you want to access
-                    b->printSelf();
-                }
-            }
-        }
-#endif
-        
-//        double f1[3], f2[3], f3[3];
-//        f1[0] =  k * ((-coord3[0] + coord2[0])*A +
-//                           (coord2[0] - coord1[0])*B );
-//        f1[1] =  k * ((-coord3[1] + coord2[1])*A +
-//                           (coord2[1] - coord1[1])*B );
-//        f1[2] =  k * ((-coord3[2] + coord2[2])*A +
-//                           (coord2[2] - coord1[2])*B );
-//
-//
-//        //force on i, f = k*(A*(l1-l2) - B*l1 + C*l2):
-//        f2[0] =  k *( (coord3[0] - 2*coord2[0] + coord1[0])*A -
-//                           (coord2[0] - coord1[0])*B +
-//                           (coord3[0] - coord2[0])*C );
-//
-//        f2[1] =  k *( (coord3[1] - 2*coord2[1] + coord1[1])*A -
-//                           (coord2[1] - coord1[1])*B +
-//                           (coord3[1] - coord2[1])*C );
-//
-//        f2[2] =  k *( (coord3[2] - 2*coord2[2] + coord1[2])*A -
-//                           (coord2[2] - coord1[2])*B +
-//                           (coord3[2] - coord2[2])*C );
-//
-//        //force on i-1, f = k*(A*l - B*l2):
-//        f3[0] =  k *( (coord2[0] - coord1[0])*A -
-//                           (coord3[0] - coord2[0])*C );
-//
-//        f3[1] =  k *( (coord2[1] - coord1[1])*A -
-//                           (coord3[1] - coord2[1])*C );
-//
-//        f3[2] =  k *( (coord2[2] - coord1[2])*A -
-//                           (coord3[2] - coord2[2])*C );
-//        std::cout<<i<<" "<<f1[0]<<" "<<f1[1]<<" "<<f1[2]<<" "<<f2[0]<<" "<<f2[1]<<" "<<f2[2]<<" "<<f3[0]<<" "
-//                ""<<f3[1]<<" "<<f3[2]<<endl;
-=======
->>>>>>> 324f02ec
 
 	    #ifdef CHECKFORCES_INF_NAN
 	    if(checkNaN_INF(force1, 0, 2)||checkNaN_INF(force2,0,2)||checkNaN_INF(force3,0,2)){
