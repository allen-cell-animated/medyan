--- conflicted
+++ resolved
@@ -27,29 +27,6 @@
 #include "nvToolsExt.h"
 #endif
 
-<<<<<<< HEAD
-double FilamentBendingCosine::energy(Bead* b1, Bead* b2, Bead* b3,
-                                     double kBend, double eqTheta, bool stretched){
-
-    const auto& c1 = stretched ? b1->getCoordinate<true>() : b1->getCoordinate<false>();
-    const auto& c2 = stretched ? b2->getCoordinate<true>() : b2->getCoordinate<false>();
-    const auto& c3 = stretched ? b3->getCoordinate<true>() : b3->getCoordinate<false>();
-
-    double L1 = sqrt(scalarProduct(c1, c2,
-                                   c1, c2));
-    double L2 = sqrt(scalarProduct(c2, c3,
-                                   c2, c3));
-    
-    double L1L2 = L1*L2;
-    double l1l2 = scalarProduct(c1, c2,
-                                c2, c3);
-    
-    double phi = safeacos(l1l2 / L1L2);
-    double dPhi = phi-eqTheta;
-    
-    return kBend * ( 1 - cos(dPhi) );
-}
-=======
 using namespace mathfunc;
 #ifdef CUDAACCL
 void FilamentBendingCosine::deallocate(){
@@ -96,7 +73,6 @@
         CUDAcommon::handleerror(cudaMemset(gU_i, 0, bntaddvec2.at(0) * sizeof(double)));
 //        CUDAcommon::handleerror(cudaMalloc((void **) &gU_i, nint*sizeof(double)));
         CUDAcommon::handleerror(cudaMalloc((void **) &gU_sum, sizeof(double)));
->>>>>>> 945d73c6
 
         char a[] = "FilamentFF";
         char b[] = "Filament Bending Cosine";
