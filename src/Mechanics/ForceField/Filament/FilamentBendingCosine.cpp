--- conflicted
+++ resolved
@@ -195,11 +195,7 @@
     exit(EXIT_FAILURE);
 }
 #endif
-<<<<<<< HEAD
-floatingpoint FilamentBendingCosine::energy(floatingpoint *coord, int *beadSet,
-=======
-floatingpoint FilamentBendingCosine::energy(floatingpoint *coord, floatingpoint *f, size_t nint, int *beadSet,
->>>>>>> c847f376
+floatingpoint FilamentBendingCosine::energy(floatingpoint *coord, size_t nint, int *beadSet,
                                      floatingpoint *kbend, floatingpoint *eqt){
 
     int n = FilamentBending<FilamentBendingCosine>::n;
