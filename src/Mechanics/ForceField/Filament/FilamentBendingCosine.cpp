
//------------------------------------------------------------------
//  **MEDYAN** - Simulation Package for the Mechanochemical
//               Dynamics of Active Networks, v3.2.1
//
//  Copyright (2015-2018)  Papoian Lab, University of Maryland
//
//                 ALL RIGHTS RESERVED
//
//  See the MEDYAN web page for more information:
//  http://www.medyan.org
//------------------------------------------------------------------

#include "FilamentBendingCosine.h"
#include "FilamentBending.h"
#include "FilamentBendingCosineCUDA.h"

#include "Filament.h"
#include "Cylinder.h"
#include "Bead.h"
#include "Bubble.h"
#include "MathFunctions.h"

#ifdef CUDAACCL
#include <cuda.h>
#include <cuda_runtime.h>
#include "nvToolsExt.h"
#endif

using namespace mathfunc;
#ifdef CUDAACCL
void FilamentBendingCosine::deallocate(){
//    if(!(CUDAcommon::getCUDAvars().conservestreams))
//        CUDAcommon::handleerror(cudaStreamDestroy(stream));
    CUDAcommon::handleerror(cudaFree(gU_i));
    CUDAcommon::handleerror(cudaFree(gU_sum));
    CUDAcommon::handleerror(cudaFree(gFF));
    CUDAcommon::handleerror(cudaFree(ginteraction));
}
void FilamentBendingCosine::optimalblocksnthreads( int nint, cudaStream_t stream_pass){
//    //CUDA stream create
//    if(stream == NULL || !(CUDAcommon::getCUDAvars().conservestreams))
//        CUDAcommon::handleerror(cudaStreamCreate(&stream));
    stream = stream_pass;
    blocksnthreadse.clear();
    blocksnthreadsez.clear();
    blocksnthreadsf.clear();
    int blockSize;   // The launch configurator returned block size
    int minGridSize; // The minimum grid size needed to achieve the
    // maximum occupancy for a full device launch
    if(nint>0) {
        cudaOccupancyMaxPotentialBlockSizeVariableSMem(&minGridSize, &blockSize,
                                                       FilamentBendingCosineenergy, blockToSmemFB, 0);
        blocksnthreadse.push_back((nint + blockSize - 1) / blockSize);
        blocksnthreadse.push_back(blockSize);
        blockSize = 0;

        cudaOccupancyMaxPotentialBlockSizeVariableSMem(&minGridSize, &blockSize,
//                                                       FilamentBendingCosineenergyz, blockToSmemZero, 0);
                                                       FilamentBendingCosineenergyz, blockToSmemFB2, 0);
        blocksnthreadsez.push_back((nint + blockSize - 1) / blockSize);
        blocksnthreadsez.push_back(blockSize);
        blockSize = 0;

        cudaOccupancyMaxPotentialBlockSizeVariableSMem(&minGridSize, &blockSize,
                                                       FilamentBendingCosineforces, blockToSmemFB, 0);
        blocksnthreadsf.push_back((nint + blockSize - 1) / blockSize);
        blocksnthreadsf.push_back(blockSize);
        //get addition vars
        bntaddvec2.clear();
        bntaddvec2 = getaddred2bnt(nint);
        CUDAcommon::handleerror(cudaMalloc((void **) &gU_i, bntaddvec2.at(0)*sizeof(floatingpoint)));
        CUDAcommon::handleerror(cudaMemset(gU_i, 0, bntaddvec2.at(0) * sizeof(floatingpoint)));
//        CUDAcommon::handleerror(cudaMalloc((void **) &gU_i, nint*sizeof(floatingpoint)));
        CUDAcommon::handleerror(cudaMalloc((void **) &gU_sum, sizeof(floatingpoint)));

        char a[] = "FilamentFF";
        char b[] = "Filament Bending Cosine";
        CUDAcommon::handleerror(cudaMalloc((void **) &gFF, 100 * sizeof(char)));
        CUDAcommon::handleerror(cudaMalloc((void **) &ginteraction, 100 * sizeof(char)));
        CUDAcommon::handleerror(cudaMemcpyAsync(gFF, a, 100 * sizeof(char),
                                            cudaMemcpyHostToDevice, stream));
        CUDAcommon::handleerror(cudaMemcpyAsync(ginteraction, b, 100 * sizeof(char),
                                            cudaMemcpyHostToDevice, stream));

    }
    else{
        blocksnthreadse.push_back(0);
        blocksnthreadse.push_back(0);
        blocksnthreadsez.push_back(0);
        blocksnthreadsez.push_back(0);
        blocksnthreadsf.push_back(0);
        blocksnthreadsf.push_back(0);
    }

}
floatingpoint* FilamentBendingCosine::energy(floatingpoint *coord, floatingpoint *f, int *beadSet,
                                      floatingpoint *kbend, floatingpoint *eqt, int *params) {
//    if(blocksnthreadse[1]>0) {
//        FilamentBendingCosineenergy<<<blocksnthreadse[0], blocksnthreadse[1], (9 * blocksnthreadse[1]) * sizeof
//                (floatingpoint), stream>>> (coord, f, beadSet, kbend, eqt, params, gU_i, CUDAcommon::getCUDAvars()
//                .gculpritID,
//                CUDAcommon::getCUDAvars().gculpritFF,
//                CUDAcommon::getCUDAvars().gculpritinteraction, gFF, ginteraction);
//        auto cvars = CUDAcommon::getCUDAvars();
//        cvars.streamvec.push_back(&stream);
//        CUDAcommon::cudavars = cvars;
//        CUDAcommon::handleerror( cudaGetLastError() ,"FilamentBendingCosineenergy", "FilamentBendingCosine.cu");
//        floatingpoint* gpu_Utot = CUDAcommon::getCUDAvars().gpu_energy;
//        addvector<<<1,1,0,stream>>>(gU_i,params, gU_sum, gpu_Utot);
//        CUDAcommon::handleerror( cudaGetLastError() ,"FilamentBendingCosineenergy", "FilamentBendingCosine.cu");
//        return gU_sum;}
//    else
//        return NULL;
}


floatingpoint* FilamentBendingCosine::energy(floatingpoint *coord, floatingpoint *f, int *beadSet,
                                      floatingpoint *kbend, floatingpoint *eqt, floatingpoint *z, int *params) {

//    if(blocksnthreadse[1]>0) {
//        FilamentBendingCosineenergy<<<blocksnthreadse[0], blocksnthreadse[1], (9 * blocksnthreadse[1]) * sizeof
//                (floatingpoint), stream>>> (coord, f, beadSet, kbend, eqt, params, gU_i, z, CUDAcommon::getCUDAvars()
//                .gculpritID,
//                CUDAcommon::getCUDAvars().gculpritFF,
//                CUDAcommon::getCUDAvars().gculpritinteraction, gFF, ginteraction);
//        CUDAcommon::handleerror(cudaGetLastError(),"FilamentBendingCosineenergy", "FilamentBendingCosine.cu");
//    }

    if(blocksnthreadsez[1]>0) {
        auto boolvarvec = CUDAcommon::cudavars.backtrackbools;
        FilamentBendingCosineenergyz << < blocksnthreadsez[0], blocksnthreadsez[1], (18 * blocksnthreadsez[1]) *
//        FilamentBendingCosineenergyz << < blocksnthreadsez[0], blocksnthreadsez[1], (0) *
                sizeof(floatingpoint), stream>> > (coord, f, beadSet, kbend, eqt, params, gU_i,
                                        CUDAcommon::cudavars.gpu_energyvec, z,
                                        CUDAcommon::getCUDAvars().gculpritID,
                                          CUDAcommon::getCUDAvars().gculpritFF,
                                          CUDAcommon::getCUDAvars().gculpritinteraction, gFF, ginteraction, boolvarvec.at(0),
                boolvarvec.at(1) );
        CUDAcommon::handleerror(cudaGetLastError(),"FilamentBendingCosineenergyz", "FilamentBendingCosine.cu");
    }
    if(blocksnthreadse[1]<=0 && blocksnthreadsez[1]<=0)
        return NULL;
    else{
        auto cvars = CUDAcommon::getCUDAvars();
        cvars.streamvec.push_back(&stream);
        CUDAcommon::cudavars = cvars;
#ifdef CUDA_INDIVIDUAL_ESUM
        floatingpoint* gpu_Utot = CUDAcommon::getCUDAvars().gpu_energy;
        resetfloatingpointvariableCUDA<<<1,1,0,stream>>>(gU_sum);
        addvectorred2<<<bntaddvec2.at(2),bntaddvec2.at(3), bntaddvec2.at(3) * sizeof(floatingpoint),stream>>>(gU_i,
                params, gU_sum, gpu_Utot);
#endif
        CUDAcommon::handleerror(cudaGetLastError(),"FilamentBendingCosineenergyz", "FilamentBendingCosine.cu");
        return gU_sum;
    }
}

void FilamentBendingCosine::forces(floatingpoint *coord, floatingpoint *f, int *beadSet,
                                   floatingpoint *kbend, floatingpoint *eqt, int *params){
    if(blocksnthreadsf[1]>0) {
        FilamentBendingCosineforces << < blocksnthreadsf[0], blocksnthreadsf[1], (9 * blocksnthreadsf[1]) *
                                    sizeof(floatingpoint), stream >> > (coord, f, beadSet, kbend, eqt, params);
        auto cvars = CUDAcommon::getCUDAvars();
        cvars.streamvec.push_back(&stream);
        CUDAcommon::cudavars = cvars;
        CUDAcommon::handleerror(cudaGetLastError(),"FilamentBendingCosineforces", "FilamentBendingCosine.cu");
//        CUDAcommon::handleerror(cudaDeviceSynchronize());
//        floatingpoint U_i[Bead::getBeads().size() - 2 * Filament::getFilaments().size()];
//        CUDAcommon::handleerror(cudaMemcpy(U_i, eqt, (Bead::getBeads().size() - 2 * Filament::getFilaments().size()) *
//                                                                               sizeof(floatingpoint), cudaMemcpyDeviceToHost));
//        for(auto i = 0; i< Bead::getBeads().size() - 2 * Filament::getFilaments().size();i ++){
//            std::cout<<U_i[i]<<endl;
//        }
//        std::cout<<endl;
    }
}

void FilamentBendingCosine::checkforculprit() {
    CUDAcommon::printculprit("FilamentBending","FilamentBendingCosine");
    Filament* fil;
    int i = 0;
    bool found = false;
    for (auto f: Filament::getFilaments()) {

        if (f->getCylinderVector().size() > 1){
            i = i + 2 * f->getCylinderVector().size() - 2;
            if(i > CUDAcommon::getCUDAvars().culpritID[0] && !found){
                found = true;
                fil = (Filament*)(Cylinder::getCylinders()[i]->getParent());
            }
        }
    }
    cout<<"Printing culprit Filament information."<<endl;
    fil->printSelf();
    exit(EXIT_FAILURE);
}
#endif
<<<<<<< HEAD
double FilamentBendingCosine::energy(double *coord, int *beadSet,
                                     double *kbend, double *eqt){
=======
floatingpoint FilamentBendingCosine::energy(floatingpoint *coord, floatingpoint *f, int *beadSet,
                                     floatingpoint *kbend, floatingpoint *eqt){
>>>>>>> c8a5f36c

    int n = FilamentBending<FilamentBendingCosine>::n;
    int nint = (Bead::getBeads().size() - 2 * Filament::getFilaments().size() - Bubble::numBubbles());

    floatingpoint *coord1, *coord2, *coord3, L1, L2, L1L2, l1l2, phi, dPhi;

    floatingpoint U = 0.0, U_i;

    for(int i = 0; i < nint; i += 1) {

        coord1 = &coord[3 * beadSet[n * i]];
        coord2 = &coord[3 * beadSet[n * i + 1]];
        coord3 = &coord[3 * beadSet[n * i + 2]];

        L1 = sqrt(scalarProduct(coord1, coord2,
                                coord1, coord2));
        L2 = sqrt(scalarProduct(coord2, coord3,
                                coord2, coord3));

        L1L2 = L1*L2;
        l1l2 = scalarProduct(coord1, coord2,
                             coord2, coord3);

        floatingpoint x = l1l2/L1L2;

	    if (x < -1.0) x = -1.0;
	    else if (x > 1.0) x = 1.0;

        //Option 1 ignore eqt as it is always 0.
        if(areEqual(eqt[i],0.0))
	        U_i = kbend[i] * (1 - x);
	        //Option 2 Need to calculate Cos(A-B).
        else{
        	floatingpoint cosA = x;
        	floatingpoint sinA = max<floatingpoint>(sqrt(1-cosA*cosA),(floatingpoint)0.0);
        	floatingpoint cosAminusB = cosA*cos(eqt[i]) - sinA*sin(eqt[i]);
        	U_i = kbend[i] *(1-cosAminusB);
        }

	    //Option 3 slow and time consuming.
/*        phi = safeacos(l1l2 / L1L2);
        dPhi = phi-eqt[i];*/
//        cout<<"cos theta "<<cosAminusB<<" "<<cos(dPhi)<<endl;
        /*U_i = kbend[i] * ( 1 - cos(dPhi) );*/


        if(fabs(U_i) == numeric_limits<floatingpoint>::infinity()
           || U_i != U_i || U_i < -1.0) {
            for(auto cyl:Cylinder::getCylinders()){
            	auto dbIndex1 = cyl->getFirstBead()->getIndex();
	            auto dbIndex2 = cyl->getSecondBead()->getIndex();
	            if(dbIndex1 == beadSet[n * i] && dbIndex2 == beadSet[n * i + 1]) {
	            	auto F = dynamic_cast<Filament*>(cyl->getParent());
		            FilamentInteractions::_filamentCulprit = F;
		            break;
	            }
            }
            return -1;
        }

        U += U_i;
    }

    return U;
}

floatingpoint FilamentBendingCosine::energy(floatingpoint *coord, floatingpoint *f, int *beadSet,
                                     floatingpoint *kbend, floatingpoint *eqt, floatingpoint d ){

    int n = FilamentBending<FilamentBendingCosine>::n;
    int nint = (Bead::getBeads().size() - 2 * Filament::getFilaments().size() - Bubble::numBubbles());

    floatingpoint *coord1, *coord2, *coord3, L1, L2, L1L2, l1l2, phi, dPhi;
    floatingpoint  *force1, *force2, *force3;

    floatingpoint U = 0.0, U_i;

    for(int i = 0; i < nint; i += 1) {

        coord1 = &coord[3 * beadSet[n * i]];
        coord2 = &coord[3 * beadSet[n * i + 1]];
        coord3 = &coord[3 * beadSet[n * i + 2]];

        force1 = &f[3 * beadSet[n * i]];
        force2 = &f[3 * beadSet[n * i + 1]];
        force3 = &f[3 * beadSet[n * i + 2]];


        L1 = sqrt(scalarProductStretched(coord1, force1, coord2, force2,
                                         coord1, force1, coord2, force2, d));
        L2 = sqrt(scalarProductStretched(coord2, force2, coord3, force3,
                                         coord2, force2, coord3, force3, d));

        L1L2 = L1*L2;
        l1l2 = scalarProductStretched(coord1, force1, coord2, force2,
                                      coord2, force2, coord3, force3, d);

/*        phi = safeacos(l1l2 / L1L2);
        dPhi = phi-eqt[i];

        U_i = kbend[i] * ( 1 - cos(dPhi));*/

	    floatingpoint x = l1l2/L1L2;

	    if (x < -1.0) x = -1.0;
	    else if (x > 1.0) x = 1.0;

	    //Option 1 ignore eqt as it is always 0.
	    if(areEqual(eqt[i],0.0))
		    U_i = kbend[i] * (1 - x);
		    //Option 2 Need to calculate Cos(A-B).
	    else{
		    floatingpoint cosA = x;
		    floatingpoint sinA = max<floatingpoint>(sqrt(1-cosA*cosA),(floatingpoint)0.0);
		    floatingpoint cosAminusB = cosA*cos(eqt[i]) - sinA*sin(eqt[i]);
		    U_i = kbend[i] *(1-cosAminusB);
	    }

        if(fabs(U_i) == numeric_limits<floatingpoint>::infinity()
           || U_i != U_i || U_i < -1.0) {
	        for(auto cyl:Cylinder::getCylinders()){
		        auto dbIndex1 = cyl->getFirstBead()->getIndex();
		        auto dbIndex2 = cyl->getSecondBead()->getIndex();
		        if(dbIndex1 == beadSet[n * i] && dbIndex2 == beadSet[n * i + 1]) {
			        auto F = dynamic_cast<Filament*>(cyl->getParent());
			        FilamentInteractions::_filamentCulprit = F;
			        break;
		        }
	        }
	        return -1;
        }

        U += U_i;
    }

    return U;
}

void FilamentBendingCosine::forces(floatingpoint *coord, floatingpoint *f, int *beadSet,
                                   floatingpoint *kbend, floatingpoint *eqt){

    int n = FilamentBending<FilamentBendingCosine>::n;
    int nint =  (Bead::getBeads().size() - 2 * Filament::getFilaments().size() - Bubble::numBubbles());

    floatingpoint *coord1, *coord2, *coord3, L1, L2, l1l2, invL1, invL2, A,B,C, phi, dPhi, k;
    floatingpoint *force1, *force2, *force3;

    for(int i = 0; i < nint; i += 1) {

        coord1 = &coord[3 * beadSet[n * i]];
        coord2 = &coord[3 * beadSet[n * i + 1]];
        coord3 = &coord[3 * beadSet[n * i + 2]];

        force1 = &f[3 * beadSet[n * i]];
        force2 = &f[3 * beadSet[n * i + 1]];
        force3 = &f[3 * beadSet[n * i + 2]];

        L1 = sqrt(scalarProduct(coord1, coord2, coord1, coord2));
        L2 = sqrt(scalarProduct(coord2, coord3, coord2, coord3));

        l1l2 = scalarProduct(coord1, coord2, coord2, coord3);

        invL1 = 1/L1;
        invL2 = 1/L2;
        A = invL1*invL2;
        B = l1l2*invL1*A*A*L2;
        C = l1l2*invL2*A*A*L1;

        if (areEqual(eqt[i], 0.0)) k = kbend[i];

        else{
            if(abs(abs(l1l2*A) - 1.0)<0.001)
                l1l2 = 0.999*l1l2;

            floatingpoint x = l1l2 *A;
	        if (x < -1.0) x = -1.0;
	        else if (x > 1.0) x = 1.0;

            floatingpoint cosp =  x;
            floatingpoint sinp = max<floatingpoint>(sqrt(1-cosp*cosp),(floatingpoint)0.0);
            floatingpoint sinpminusq = sinp * cos(eqt[i]) - cosp * sin(eqt[i]);

/*            phi = safeacos(l1l2 *A);
            dPhi = phi-eqt[i];
			k = kbend[i] * sin(dPhi)/sin(phi);*/
	        k = kbend[i] * sinpminusq/sinp;
        }
        //force on i-1, f = k*(-A*l2 + B*l1):
        force1[0] +=  k * ((-coord3[0] + coord2[0])*A +
                           (coord2[0] - coord1[0])*B );
        force1[1] +=  k * ((-coord3[1] + coord2[1])*A +
                           (coord2[1] - coord1[1])*B );
        force1[2] +=  k * ((-coord3[2] + coord2[2])*A +
                           (coord2[2] - coord1[2])*B );


        //force on i, f = k*(A*(l1-l2) - B*l1 + C*l2):
        force2[0] +=  k *( (coord3[0] - 2*coord2[0] + coord1[0])*A -
                           (coord2[0] - coord1[0])*B +
                           (coord3[0] - coord2[0])*C );

        force2[1] +=  k *( (coord3[1] - 2*coord2[1] + coord1[1])*A -
                           (coord2[1] - coord1[1])*B +
                           (coord3[1] - coord2[1])*C );

        force2[2] +=  k *( (coord3[2] - 2*coord2[2] + coord1[2])*A -
                           (coord2[2] - coord1[2])*B +
                           (coord3[2] - coord2[2])*C );

        //force on i-1, f = k*(A*l - B*l2):
        force3[0] +=  k *( (coord2[0] - coord1[0])*A -
                           (coord3[0] - coord2[0])*C );

        force3[1] +=  k *( (coord2[1] - coord1[1])*A -
                           (coord3[1] - coord2[1])*C );

        force3[2] +=  k *( (coord2[2] - coord1[2])*A -
                           (coord3[2] - coord2[2])*C );

	    #ifdef CHECKFORCES_INF_NAN
	    if(checkNaN_INF(force1, 0, 2)||checkNaN_INF(force2,0,2)||checkNaN_INF(force3,0,2)){
		    cout<<"Filament Bending Force becomes infinite. Printing data "<<endl;

		    short found = 0;
		    Cylinder *cyl1, *cyl2;
		    for(auto cyl:Cylinder::getCylinders()){
			    auto dbIndex1 = cyl->getFirstBead()->getIndex();
			    auto dbIndex2 = cyl->getSecondBead()->getIndex();
			    if(dbIndex1 == beadSet[n * i] && dbIndex2 == beadSet[n * i + 1]) {
				    cyl1 = cyl;
				    found++;
				    if(found>=2)
					    break;
			    }
			    else if(dbIndex1 == beadSet[n * i + 1] && dbIndex2 == beadSet[n * i + 2]){
				    cyl2 = cyl;
				    found++;
				    if(found>=2)
					    break;
			    }
		    }
		    cout<<"Cylinder IDs "<<cyl1->getId()<<" "<<cyl2->getId()<<" with cIndex "
		        <<cyl1->getStableIndex()<<" "<<cyl2->getStableIndex()<<" and bIndex "
		        <<cyl1->getFirstBead()->getIndex()<<" "
		        <<cyl1->getSecondBead()->getIndex()<<" "
		        <<cyl2->getFirstBead()->getIndex()<<" "
		        <<cyl2->getSecondBead()->getIndex()<<endl;

		    cout<<"Printing coords"<<endl;
		    cout<<coord1[0]<<" "<<coord1[1]<<" "<<coord1[2]<<endl;
		    cout<<coord2[0]<<" "<<coord2[1]<<" "<<coord2[2]<<endl;
		    cout<<coord3[0]<<" "<<coord3[1]<<" "<<coord3[2]<<endl;
		    cout<<"Printing force"<<endl;
		    cout<<force1[0]<<" "<<force1[1]<<" "<<force1[2]<<endl;
		    cout<<force2[0]<<" "<<force2[1]<<" "<<force2[2]<<endl;
		    cout<<force3[0]<<" "<<force3[1]<<" "<<force3[2]<<endl;
		    cout<<"Printing binary Coords"<<endl;
		    printvariablebinary(coord1,0,2);
		    printvariablebinary(coord2,0,2);
		    printvariablebinary(coord3,0,2);
		    cout<<"Printing binary Force"<<endl;
		    printvariablebinary(force1,0,2);
		    printvariablebinary(force2,0,2);
		    printvariablebinary(force3,0,2);
		    exit(EXIT_FAILURE);
	    }
	    #endif

    }
}<|MERGE_RESOLUTION|>--- conflicted
+++ resolved
@@ -196,13 +196,8 @@
     exit(EXIT_FAILURE);
 }
 #endif
-<<<<<<< HEAD
-double FilamentBendingCosine::energy(double *coord, int *beadSet,
-                                     double *kbend, double *eqt){
-=======
-floatingpoint FilamentBendingCosine::energy(floatingpoint *coord, floatingpoint *f, int *beadSet,
+floatingpoint FilamentBendingCosine::energy(floatingpoint *coord, int *beadSet,
                                      floatingpoint *kbend, floatingpoint *eqt){
->>>>>>> c8a5f36c
 
     int n = FilamentBending<FilamentBendingCosine>::n;
     int nint = (Bead::getBeads().size() - 2 * Filament::getFilaments().size() - Bubble::numBubbles());
