
//------------------------------------------------------------------
//  **MEDYAN** - Simulation Package for the Mechanochemical
//               Dynamics of Active Networks, v4.0
//
//  Copyright (2015-2018)  Papoian Lab, University of Maryland
//
//                 ALL RIGHTS RESERVED
//
//  See the MEDYAN web page for more information:
//  http://www.medyan.org
//------------------------------------------------------------------

#ifndef MEDYAN_FilamentBendingHarmonic_h
#define MEDYAN_FilamentBendingHarmonic_h

#include "common.h"

//FORWARD DECLARATIONS
class Bead;

/// A harmonic potential used by the FilamentBending template.
class FilamentBendingHarmonic {
    
public:
<<<<<<< HEAD
    floatingpoint energy(floatingpoint *coord, int *beadSet,
=======
    floatingpoint energy(floatingpoint *coord, floatingpoint *f, std::size_t nint, int *beadSet,
>>>>>>> c847f376
                  floatingpoint *kbend, floatingpoint *eqt);
    
    floatingpoint energy(floatingpoint *coord, floatingpoint * f, std::size_t nint, int *beadSet,
                  floatingpoint *kbend, floatingpoint *eqt, floatingpoint d);
    
    void forces(floatingpoint *coord, floatingpoint *f, std::size_t nint, int *beadSet,
                floatingpoint *kbend, floatingpoint *eqt);
#ifdef CUDAACCL
    void optimalblocksnthreads(int nint, cudaStream_t stream);
    floatingpoint* energy(floatingpoint *coord, floatingpoint *f, int *beadSet, floatingpoint *kbend, floatingpoint *eqt, int *params);

    floatingpoint* energy(floatingpoint *coord, floatingpoint *f, int *beadSet, floatingpoint *kbend, floatingpoint *eqt, floatingpoint *z, int *params);

    void forces(floatingpoint *coord, floatingpoint *f, int *beadSet, floatingpoint *kbend, floatingpoint *eqt, int *params);
    void deallocate();
    static void checkforculprit();
    floatingpoint *gU_i;
    floatingpoint *gU_sum;
    char *gFF, *ginteraction;
    vector<int> blocksnthreadse;
    vector<int> blocksnthreadsez;
    vector<int> blocksnthreadsf;
    vector<int> bntaddvec2;
    cudaStream_t stream = NULL;
#endif
#ifdef CROSSCHECK
    floatingpoint energy(Bead*, Bead*, Bead*, floatingpoint, floatingpoint);
    floatingpoint energy(Bead*, Bead*, Bead*, floatingpoint, floatingpoint, floatingpoint);
    
    void forces(Bead*, Bead*, Bead*, floatingpoint, floatingpoint);
    void forcesAux(Bead*, Bead*, Bead*, floatingpoint, floatingpoint);
#endif
};

#endif<|MERGE_RESOLUTION|>--- conflicted
+++ resolved
@@ -23,11 +23,7 @@
 class FilamentBendingHarmonic {
     
 public:
-<<<<<<< HEAD
-    floatingpoint energy(floatingpoint *coord, int *beadSet,
-=======
-    floatingpoint energy(floatingpoint *coord, floatingpoint *f, std::size_t nint, int *beadSet,
->>>>>>> c847f376
+    floatingpoint energy(floatingpoint *coord, std::size_t nint, int *beadSet,
                   floatingpoint *kbend, floatingpoint *eqt);
     
     floatingpoint energy(floatingpoint *coord, floatingpoint * f, std::size_t nint, int *beadSet,
