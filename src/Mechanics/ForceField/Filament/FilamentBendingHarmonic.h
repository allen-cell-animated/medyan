--- conflicted
+++ resolved
@@ -23,13 +23,8 @@
 class FilamentBendingHarmonic {
     
 public:
-<<<<<<< HEAD
-    double energy(double *coord, int *beadSet,
-                  double *kbend, double *eqt);
-=======
-    floatingpoint energy(floatingpoint *coord, floatingpoint *f, int *beadSet,
+    floatingpoint energy(floatingpoint *coord, int *beadSet,
                   floatingpoint *kbend, floatingpoint *eqt);
->>>>>>> c8a5f36c
     
     floatingpoint energy(floatingpoint *coord, floatingpoint * f, int *beadSet,
                   floatingpoint *kbend, floatingpoint *eqt, floatingpoint d);
