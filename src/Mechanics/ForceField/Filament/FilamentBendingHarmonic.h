--- conflicted
+++ resolved
@@ -23,9 +23,6 @@
 class FilamentBendingHarmonic {
     
 public:
-<<<<<<< HEAD
-    double energy(Bead*, Bead*, Bead*, double, double, bool stretched);
-=======
     double energy(double *coord, int *beadSet,
                   double *kbend, double *eqt);
     
@@ -55,7 +52,6 @@
 #ifdef CROSSCHECK
     double energy(Bead*, Bead*, Bead*, double, double);
     double energy(Bead*, Bead*, Bead*, double, double, double);
->>>>>>> 945d73c6
     
     void forces(Bead*, Bead*, Bead*, double, double);
     void forcesAux(Bead*, Bead*, Bead*, double, double);
