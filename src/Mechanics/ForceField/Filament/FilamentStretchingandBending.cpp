
//------------------------------------------------------------------
//  **MEDYAN** - Simulation Package for the Mechanochemical
//               Dynamics of Active Networks, v4.0
//
//  Copyright (2015-2018)  Papoian Lab, University of Maryland
//
//                 ALL RIGHTS RESERVED
//
//  See the MEDYAN web page for more information:
//  http://www.medyan.org
//------------------------------------------------------------------
#include "FilamentStretchingandBending.h"

#include "FilamentStretchingHarmonicandBendingHarmonic.h"
#include "FilamentStretchingHarmonicandBendingCosine.h"

#include "Filament.h"
#include "Cylinder.h"
#include "Bead.h"
#include "CGMethod.h"
#include "SysParams.h"
#include "SubSystem.h"
#ifdef CUDAACCL
#include "nvToolsExt.h"
#endif
#include "cross_check.h"
using namespace mathfunc;

template <class FBendingInteractionType>
void FilamentStretchingandBending<FBendingInteractionType>::precomputevars(
		floatingpoint *coord, floatingpoint *cyllengthset,
		floatingpoint *cylbenddotproduct){

    int cylcount = 0;
    int hingecount = 0;
    floatingpoint *coord1, *coord2, *coord3;
    bool fetchcoordsstatus = true;
<<<<<<< HEAD
    for(auto b = 0; b < Bead::getBeads().size()-1;  b++){
        if(fetchcoordsstatus) {
            coord1 = &coord[beadSetall[b]];
            coord2 = &coord[beadSetall[b + 1]];
        }
        else{
            coord1 = coord2;
            coord2 = coord3;
        }
        if (beadpaircyllengthstatus[b]) {
            cyllengthset[cylcount] = twoPointDistance(coord1, coord2);
            cylcount++;
        }
        fetchcoordsstatus = true;
        if(beadtriplethingestatus[b]) {
            coord3 = &coord[beadSetall[b + 2]];
            cylbenddotproduct[hingecount] = scalarProduct(coord1, coord2, coord2, coord3);
            hingecount++;
            //If there are connections between b+1, b+2, and b+3.
            if (beadtriplethingestatus[b + 1]) {
                fetchcoordsstatus = false;
            }
        }
=======
    if(Bead::numElements() >= 1) {
	    for (auto b = 0; b < Bead::numElements()-1; b++) {
		    if (fetchcoordsstatus) {
			    coord1 = &coord[n * beadSetall[b]];
			    coord2 = &coord[n * beadSetall[b + 1]];
		    } else {
			    coord1 = coord2;
			    coord2 = coord3;
		    }
		    if (beadpaircyllengthstatus[b]) {
			    cyllengthset[cylcount] = twoPointDistance(coord1, coord2);
			    cylcount++;
		    }
		    fetchcoordsstatus = true;
		    if (beadtriplet_hingestatus[b]) {
			    coord3 = &coord[n * beadSetall[b + 2]];
			    cylbenddotproduct[hingecount] = scalarProduct(coord1, coord2, coord2,
			                                                  coord3);
			    hingecount++;
			    //If there are connections between b+1, b+2, and b+3.
			    if (beadtriplet_hingestatus[b + 1]) {
				    fetchcoordsstatus = false;
			    }
		    }
	    }
>>>>>>> 047a27e7
    }
    /*floatingpoint *coord1, *coord2, *coord3;
    int cylcount = 0;
    int dotproductcount = 0;
    for (auto f: Filament::getFilaments()) {
        auto cyl = *f->getCylinderVector().begin();
        coord1 = &coord[3 * cyl->getFirstBead()->getStableIndex()];
        coord2 = &coord[3 * cyl->getSecondBead()->getStableIndex()];
	    cyllengthset[cylcount] = twoPointDistance(coord1,coord2);
        cylcount++;

        for (auto it = f->getCylinderVector().begin()+1;
             it != f->getCylinderVector().end(); it++){
        	coord3 = &coord[3 * (*it)->getSecondBead()->getStableIndex()];
	        cyllengthset[cylcount] = twoPointDistance(coord2,coord3);
	        cylcount++;
	        cylbenddotproduct[dotproductcount] = scalarProduct(coord1,coord2,coord2,coord3);
	        dotproductcount++;
        	coord1 = coord2;
        	coord2 = coord3;
        }
    }*/
}

template <class FBendingInteractionType>
void FilamentStretchingandBending<FBendingInteractionType>::vectorize(const FFCoordinateStartingIndex& si) {

	// Count number of interactions that involve both a stretching and bending calculation
	_numhybridInteractions = 0;
	for(auto f : Filament::getFilaments())
		if(f->getCylinderVector().size() > 1) _numhybridInteractions += f->getCylinderVector().size() - 1;

	totalenergy = new floatingpoint[3*numthreads];
	for(int i = 0; i < 3*numthreads; i++)
	    totalenergy[i] = (floatingpoint)0.0;
	// The first cylinder in each filament is not considered in the hybrid stretching
	// bending paradigm. Need a function to calculate energies separately for those
	// cylinders.
	_strnumInteractions = Filament::getFilaments().size();
    //These two numbers should match
/*	cout<<"Str NumInt Method  1 "<<Cylinder::getCylinders().size()<<" Method 2 "
		<<_strnumInteractions+_numhybridInteractions<<endl;*/
	beadSetcylsansbending = new int[nstr * _strnumInteractions];
	kstrsansbending = new floatingpoint[_strnumInteractions];
	eqlsansbending = new floatingpoint[_strnumInteractions];

	kstr = new floatingpoint[_numhybridInteractions];
	eql = new floatingpoint[_numhybridInteractions];
	beadSet = new int[n * _numhybridInteractions];
	kbend = new floatingpoint[_numhybridInteractions];
	eqt = new floatingpoint[_numhybridInteractions];

	//Testing Cylset stores IDs
	cylSet = new int[2*_numhybridInteractions];
	cylSetcylsansbending = new int[_strnumInteractions];

	//Datasets to help calculate precomputed vars.
    auto Totalcyl = Cylinder::getCylinders().size();
    auto Totalbeads = Bead::getBeads().size();
    beadSetall = new int[Totalbeads];
    beadpaircyllengthstatus = new bool[Totalbeads];
    beadtriplet_hingestatus  = new bool[Totalbeads];
	cyllengthset = new floatingpoint[Totalcyl];
    cylbenddotproduct = new floatingpoint[_numhybridInteractions];
    int beadcount = 0;
    int hingecount = 0;

	int i = 0;

	int istr = 0;

	int cylcount = 0;

	for (auto f: Filament::getFilaments()) {

		auto cyl = *f->getCylinderVector().begin();
		beadSetcylsansbending[nstr * istr] = cyl->getFirstBead()->getIndex() * 3 + si.bead;
		beadSetcylsansbending[nstr * istr + 1] = cyl->getSecondBead()->getIndex() * 3 + si.bead;
		kstrsansbending[istr] = cyl->getMCylinder()->getStretchingConst();
		eqlsansbending[istr] = cyl->getMCylinder()->getEqLength();
		cylSetcylsansbending[istr] = cylcount;
		beadSetall[beadcount] = beadSetcylsansbending[nstr * istr];
//        cout<<beadcount<<endl;
		beadcount++;
        beadpaircyllengthstatus[beadcount-1] = 1;
//        cout<<beadcount-1<<endl;
		beadSetall[beadcount] = beadSetcylsansbending[nstr * istr + 1];
		beadcount++;
		cylcount++;
		istr++;

		if (f->getCylinderVector().size() > 1){

			for (auto it = f->getCylinderVector().begin()+1;
			     it != f->getCylinderVector().end(); it++){

				auto it2 = it - 1;
				beadSet[n * i] = (*it2)->getFirstBead()->getIndex() * 3 + si.bead;
				beadSet[n * i + 1] = (*it)->getFirstBead()->getIndex() * 3 + si.bead;
				beadSet[n * i + 2] = (*it)->getSecondBead()->getIndex() * 3 + si.bead;

                cylSet[ncylperint * i] = cylcount - 1;
                cylSet[ncylperint * i + 1] = cylcount;
				cylcount++;

				beadSetall[beadcount] = beadSet[n * i + 2];
				beadpaircyllengthstatus[beadcount-1] = 1;
//                cout<<beadcount-1<<endl;
				beadcount++;

                beadtriplet_hingestatus[hingecount] = 1;
//                cout<<hingecount<<endl;
                hingecount++;

				kbend[i] = (*it)->getMCylinder()->getBendingConst();
				eqt[i]  = (*it)->getMCylinder()->getEqTheta();

				kstr[i] = (*it)->getMCylinder()->getStretchingConst();
				eql[i]  = (*it)->getMCylinder()->getEqLength();

				i++;
			}
		}
		beadpaircyllengthstatus[beadcount-1] = 0;
        beadtriplet_hingestatus[hingecount] = 0;
        beadtriplet_hingestatus[hingecount+1] = 0;
        hingecount = hingecount + 2;
//        cout<<hingecount<<endl;
	}
	//Precomputing after vectorization is important to ensure accuracy.
	precomputevars(Bead::getDbData().coords.data(), cyllengthset, cylbenddotproduct);

	/*for(auto f:Filament::getFilaments()){
	    cout<<f->getCylinderVector().size()<<" ";
	}
	cout<<endl;
	for(int i = 0;i < Totalbeads-1; i++){
	    cout<<beadpaircyllengthstatus[i]<<" ";
	}
	cout<<endl;
    for(int i = 0;i < Totalbeads-1; i++){
        cout<<beadtriplet_hingestatus[i]<<" ";
    }
    cout<<endl;
	cout<<"Ncyl "<<cylcount<<" "<<Cylinder::getCylinders().size()<<" "
                                                                ""<<2*_numhybridInteractions<<endl;
	cout<<endl;*/
}

template<class FBendingInteractionType>
void FilamentStretchingandBending<FBendingInteractionType>::deallocate() {

	delete [] beadSet;
	delete [] kbend;
	delete [] eqt;

	delete [] beadSetcylsansbending;
	delete [] kstr;
	delete [] eql;
	delete [] kstrsansbending;
	delete [] eqlsansbending;
	delete [] totalenergy;

	delete [] cylSetcylsansbending;
	delete [] cylSet;
	delete [] cyllengthset;
	delete [] cylbenddotproduct;
	delete [] beadSetall;
	delete [] beadpaircyllengthstatus;
	delete [] beadtriplet_hingestatus;
}

//Needs to have a return value.
template <class FStretchingandBendingInteractionType>
floatingpoint FilamentStretchingandBending<FStretchingandBendingInteractionType>::
        computeEnergy(floatingpoint *coord){

#ifdef SERIAL

	const int startID = 0;
	int threadID = 0;
	precomputevars(coord, cyllengthset, cylbenddotproduct);
    _FFType.energy(coord, _numhybridInteractions, cylSet, cyllengthset, cylbenddotproduct,
            kstr, kbend, eql, eqt, totalenergy, startID, _numhybridInteractions, threadID);
    _FFType.energy(coord, cylSetcylsansbending, cyllengthset, kstrsansbending,
           eqlsansbending, totalenergy, startID, _strnumInteractions, threadID);

	/*_FFType.energy(coord, _numhybridInteractions, beadSet, kstr, kbend, eql, eqt, totalenergy,
	               startID, _numhybridInteractions, threadID);

    _FFType.energy(coord, beadSetcylsansbending, kstrsansbending, eqlsansbending, totalenergy,
            startID, _strnumInteractions, threadID);*/

#endif
	floatingpoint U = (floatingpoint) 0.0;
	for(int t = 0 ; t < numthreads; t++){
		for(int j = 0; j <3;j++) {
			if(totalenergy[3*t+j] >= (floatingpoint) 0.0)
				U +=  totalenergy[3*t+j];
			else
				return (floatingpoint) -1.0;
		}
	}

	return U;

}

 template <class FStretchingandBendingInteractionType>
void FilamentStretchingandBending<FStretchingandBendingInteractionType>::computeForces
(floatingpoint *coord, floatingpoint *f) {
#ifdef SERIAL
	 precomputevars(coord, cyllengthset, cylbenddotproduct);
     const int startID = 0;
     int threadID = 0;
    _FFType.forces(coord, f, _numhybridInteractions, beadSet, cylSet, cyllengthset, cylbenddotproduct,
         kstr, kbend, eql, eqt);
    _FFType.forces(coord, f,  beadSet, cylSetcylsansbending, cyllengthset, beadSetcylsansbending,
         kstrsansbending, eqlsansbending, startID, _strnumInteractions, threadID);

/*	_FFType.forces(coord, f, _numhybridInteractions, beadSet, kstr, kbend, eql, eqt);
     const int startID = 0;
     int threadID = 0;
	_FFType.forces(coord, f, beadSetcylsansbending, kstrsansbending, eqlsansbending, startID,
	        _strnumInteractions, threadID);*/
#endif
#ifdef DETAILEDOUTPUT
	floatingpoint maxF = 0.0;
    floatingpoint mag = 0.0;
    for(int i = 0; i < CGMethod::N/3; i++) {
        mag = 0.0;
        for(int j = 0; j < 3; j++)
            mag += f[3 * i + j]*f[3 * i + j];
        mag = sqrt(mag);
//        std::cout<<"SL "<<i<<" "<<mag*mag<<" "<<forceAux[3 * i]<<" "<<forceAux[3 * i + 1]<<" "<<forceAux[3 * i +
//                2]<<endl;
        if(mag > maxF) maxF = mag;
    }
    std::cout<<"max "<<getName()<<" "<<maxF<<endl;
#endif

}

///Template specializations
template floatingpoint FilamentStretchingandBending<FilamentStretchingHarmonicandBendingHarmonic>::computeEnergy(floatingpoint *coord);
template void FilamentStretchingandBending<FilamentStretchingHarmonicandBendingHarmonic>::computeForces(floatingpoint *coord, floatingpoint *f);
template void FilamentStretchingandBending<FilamentStretchingHarmonicandBendingHarmonic>::vectorize(const FFCoordinateStartingIndex&);
template void FilamentStretchingandBending<FilamentStretchingHarmonicandBendingHarmonic>::deallocate();
template void FilamentStretchingandBending<FilamentStretchingHarmonicandBendingHarmonic>::precomputevars(
		floatingpoint *coord, floatingpoint *cyllengthset,
		floatingpoint *cylbenddotproduct);


template floatingpoint FilamentStretchingandBending<FilamentStretchingHarmonicandBendingCosine>::computeEnergy(floatingpoint *coord);
template void FilamentStretchingandBending<FilamentStretchingHarmonicandBendingCosine>::computeForces(floatingpoint *coord, floatingpoint *f);
template void FilamentStretchingandBending<FilamentStretchingHarmonicandBendingCosine>::vectorize(const FFCoordinateStartingIndex&);
template void FilamentStretchingandBending<FilamentStretchingHarmonicandBendingCosine>::deallocate();
template void FilamentStretchingandBending<FilamentStretchingHarmonicandBendingCosine>::precomputevars(
		floatingpoint *coord, floatingpoint *cyllengthset,
		floatingpoint *cylbenddotproduct);<|MERGE_RESOLUTION|>--- conflicted
+++ resolved
@@ -36,36 +36,11 @@
     int hingecount = 0;
     floatingpoint *coord1, *coord2, *coord3;
     bool fetchcoordsstatus = true;
-<<<<<<< HEAD
-    for(auto b = 0; b < Bead::getBeads().size()-1;  b++){
-        if(fetchcoordsstatus) {
-            coord1 = &coord[beadSetall[b]];
-            coord2 = &coord[beadSetall[b + 1]];
-        }
-        else{
-            coord1 = coord2;
-            coord2 = coord3;
-        }
-        if (beadpaircyllengthstatus[b]) {
-            cyllengthset[cylcount] = twoPointDistance(coord1, coord2);
-            cylcount++;
-        }
-        fetchcoordsstatus = true;
-        if(beadtriplethingestatus[b]) {
-            coord3 = &coord[beadSetall[b + 2]];
-            cylbenddotproduct[hingecount] = scalarProduct(coord1, coord2, coord2, coord3);
-            hingecount++;
-            //If there are connections between b+1, b+2, and b+3.
-            if (beadtriplethingestatus[b + 1]) {
-                fetchcoordsstatus = false;
-            }
-        }
-=======
     if(Bead::numElements() >= 1) {
 	    for (auto b = 0; b < Bead::numElements()-1; b++) {
 		    if (fetchcoordsstatus) {
-			    coord1 = &coord[n * beadSetall[b]];
-			    coord2 = &coord[n * beadSetall[b + 1]];
+				coord1 = &coord[beadSetall[b]];
+				coord2 = &coord[beadSetall[b + 1]];
 		    } else {
 			    coord1 = coord2;
 			    coord2 = coord3;
@@ -76,7 +51,7 @@
 		    }
 		    fetchcoordsstatus = true;
 		    if (beadtriplet_hingestatus[b]) {
-			    coord3 = &coord[n * beadSetall[b + 2]];
+			    coord3 = &coord[beadSetall[b + 2]];
 			    cylbenddotproduct[hingecount] = scalarProduct(coord1, coord2, coord2,
 			                                                  coord3);
 			    hingecount++;
@@ -86,7 +61,6 @@
 			    }
 		    }
 	    }
->>>>>>> 047a27e7
     }
     /*floatingpoint *coord1, *coord2, *coord3;
     int cylcount = 0;
