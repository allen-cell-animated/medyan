
//------------------------------------------------------------------
//  **MEDYAN** - Simulation Package for the Mechanochemical
//               Dynamics of Active Networks, v4.0
//
//  Copyright (2015-2018)  Papoian Lab, University of Maryland
//
//                 ALL RIGHTS RESERVED
//
//  See the MEDYAN web page for more information:
//  http://www.medyan.org
//------------------------------------------------------------------

#include "ForceFieldManager.h"
#include "ForceFieldManagerCUDA.h"

#include "CGMethod.h"
#include "cross_check.h"
#include <algorithm>

#include "Structure/Bead.h"
#include "Structure/Cylinder.h"







ForceField* ForceFieldManager::_culpritForceField = nullptr;

void ForceFieldManager::vectorizeAllForceFields() {
#ifdef CUDATIMETRACK
    chrono::high_resolution_clock::time_point tbegin, tend;
    CUDAcommon::cudatime.TvectorizeFF = 0.0;
    CUDAcommon::cudatime.TvecvectorizeFF.clear();
#endif
#ifdef CUDAACCL
    // PT1 Generate single vector of energies from all FF and add them together.
    //@{
    CUDAcommon::cudavars.offset_E=0.0;
    //@}
#endif

    for (auto &ff : _forceFields)
        ff->vectorize();

#ifdef CUDATIMETRACK
    tbegin = chrono::high_resolution_clock::now();
#endif
#ifdef CUDAACCL
    //reset offset
    if (streamF == NULL || !(CUDAcommon::getCUDAvars().conservestreams))
        CUDAcommon::handleerror(cudaStreamCreate(&streamF));
    int nint[1];
    nint[0] = CGMethod::N / 3;
    CUDAcommon::handleerror(cudaMalloc((void **) &gpu_nint, sizeof(int)));
    CUDAcommon::handleerror(cudaMemcpyAsync(gpu_nint, nint, sizeof(int),
                                        cudaMemcpyHostToDevice, streamF));
    CUDAcommon::handleerror(cudaMalloc((void **) &(CUDAcommon::cudavars.gpu_energyvec),
                                       CUDAcommon::cudavars.offset_E * sizeof(floatingpoint)));
    int THREADSPERBLOCK;
    cudaDeviceProp prop;
    cudaGetDeviceProperties(&prop, 0);
    THREADSPERBLOCK = prop.maxThreadsPerBlock;

    blocksnthreads.push_back(CGMethod::N / (3 * THREADSPERBLOCK) + 1);
    if (blocksnthreads[0] == 1) blocksnthreads.push_back(CGMethod::N / 3);
    else blocksnthreads.push_back(THREADSPERBLOCK);

    // PT2 Generate single vector of energies from all FF and add them together.
    //@{
//    std::cout<<"CUDA energy total nint "<<CUDAcommon::cudavars.offset_E<<endl;
    bntaddvec2.clear();
    bntaddvec2 = getaddred2bnt(CUDAcommon::cudavars.offset_E);
    CUDAcommon::handleerror(cudaMalloc((void **) &(CUDAcommon::cudavars.gpu_energyvec), bntaddvec2.at
            (0)*sizeof (floatingpoint)));
    vector<floatingpoint> zerovec(bntaddvec2.at(0));
    fill(zerovec.begin(),zerovec.begin()+bntaddvec2.at(0),0.0);
    CUDAcommon::handleerror(cudaMemcpyAsync(CUDAcommon::cudavars.gpu_energyvec, zerovec.data(),
                            bntaddvec2.at(0) * sizeof(floatingpoint), cudaMemcpyHostToDevice,streamF));
/*    CUDAcommon::handleerror(cudaMemsetAsync(CUDAcommon::cudavars.gpu_energyvec, 0,
                                            bntaddvec2.at(0) * sizeof(floatingpoint), streamF));*/

    params.clear();
    params.push_back(CUDAcommon::cudavars.offset_E);
    CUDAcommon::handleerror(cudaMalloc((void **) &gpu_params, sizeof(int)));
    CUDAcommon::handleerror(cudaMemcpyAsync(gpu_params, params.data(), sizeof(int),
                                       cudaMemcpyHostToDevice, streamF));
    //@}
#endif
#ifdef CUDATIMETRACK
//    CUDAcommon::handleerror(cudaDeviceSynchronize(),"CGPolakRibiereMethod.cu","CGPolakRibiereMethod.cu");
    tend= chrono::high_resolution_clock::now();
    chrono::duration<floatingpoint> elapsed_run(tend - tbegin);
    CUDAcommon::cudatime.TvectorizeFF += elapsed_run.count();
    std::cout<<"Time total vectorizeFF (s) "<<CUDAcommon::cudatime.TvectorizeFF<<endl;
    std::cout<<"Time split vectorizeFF (s) ";
    for(auto x:CUDAcommon::cudatime.TvecvectorizeFF)
        std::cout<<x<<" ";
    std::cout<<endl;
#endif
}

void ForceFieldManager::cleanupAllForceFields() {

    for (auto &ff : _forceFields)
        ff->cleanup();
#ifdef CUDAACCL
    if (!(CUDAcommon::getCUDAvars().conservestreams))
        CUDAcommon::handleerror(cudaStreamDestroy(streamF));
    //cleanup energy vector
    // single vector of energies from all FF and add them together.
    //@{
    CUDAcommon::handleerror(cudaFree(CUDAcommon::cudavars.gpu_energyvec));
    CUDAcommon::handleerror(cudaFree(gpu_params));
    //@}
    if (CGMethod::N / 3 > 0) {
        CUDAcommon::handleerror(cudaFree(gpu_nint));
        //Memory alloted
        //@{
//        size_t allocmem = 0;
//        allocmem += sizeof(floatingpoint);
//        auto c = CUDAcommon::getCUDAvars();
//        c.memincuda -= allocmem;
//        CUDAcommon::cudavars = c;
//        std::cout<<"Total allocated memory "<<c.memincuda/1024<<endl;
//        std::cout<<"Memory allocated 0 . Memory freed "<<allocmem/1024<<endl;
        //@}
        blocksnthreads.clear();
    }
#endif
}

template< bool stretched >
floatingpoint ForceFieldManager::computeEnergy(floatingpoint *coord, bool verbose) const {
    chrono::high_resolution_clock::time_point tbegin, tend;
#ifdef CUDATIMETRACK
//    CUDAcommon::cudatime.TcomputeE = 0.0;
    CUDAcommon::cudatime.TveccomputeE.clear();
    CUDAcommon::cudatime.Ecount++;
//    CUDAcommon::serltime.TcomputeE = 0.0;
    CUDAcommon::serltime.TveccomputeE.clear();
    CUDAcommon::serltime.Ecount++;
#endif
    floatingpoint energy = 0.0;
#ifdef CUDAACCL
#ifdef CUDA_INDIVIDUAL_ESUM
    CUDAcommon::handleerror(cudaMalloc((void **) &gpu_Uvec, sizeof (floatingpoint)));
    CUDAcommon::handleerror(cudaMemset(gpu_Uvec, 0.0, sizeof (floatingpoint)));
#else
    floatingpoint *gpu_Uvec = CUDAcommon::getCUDAvars().gpu_energy;
    /*floatingpoint *gpu_Uvec;
    CUDAcommon::handleerror(cudaMalloc((void **) &gpu_Uvec, sizeof (floatingpoint)));
    CUDAcommon::handleerror(cudaMemsetAsync(gpu_Uvec, 0, sizeof (floatingpoint),streamF));*/
#endif
#ifdef SERIAL_CUDACROSSCHECK
    CUDAcommon::handleerror(cudaMemset(CUDAcommon::cudavars.gpu_energyvec, 0, bntaddvec2.at(0) * sizeof
            (floatingpoint)));
#endif
#ifdef CUDATIMETRACK
    tbegin = chrono::high_resolution_clock::now();
#endif
/*    auto gU_tot = CUDAcommon::getCUDAvars().gpu_energy;
    setenergytozero << < 1, 1, 0, streamF >> > (gU_tot);*/
    CUDAcommon::handleerror(cudaStreamSynchronize(streamF));
#ifdef CUDATIMETRACK
//    CUDAcommon::handleerror(cudaDeviceSynchronize(),"ForceFieldManager.cu",
//                            "computeEnergy");
    tend= chrono::high_resolution_clock::now();
    chrono::duration<floatingpoint> elapsed_run(tend - tbegin);
    CUDAcommon::cudatime.TcomputeE += elapsed_run.count();
    CUDAcommon::cudatime.TcomputeEiter += elapsed_run.count();
#endif
#endif
#ifdef SERIAL_CUDACROSSCHECK
    CUDAcommon::handleerror(cudaDeviceSynchronize());
    floatingpoint cuda_lambda[1];
    CUDAcommon::handleerror(cudaMemcpy(cuda_lambda, CUDAcommon::cudavars.gpu_lambda,  sizeof(floatingpoint),
                                       cudaMemcpyDeviceToHost));

#endif
    short count = 0;
    CUDAcommon::tmin.computeenergycalls++;
/*    if(areEqual(d,0.0))
    	CUDAcommon::tmin.computeenerycallszero++;
    else
	    CUDAcommon::tmin.computeenerycallsnonzero++;*/
    for (auto &ff : _forceFields) {
        tbegin = chrono::high_resolution_clock::now();
        auto tempEnergy = ff->computeEnergy(coord, stretched);
        tend = chrono::high_resolution_clock::now();
        chrono::duration<floatingpoint> elapsed_energy(tend - tbegin);
//        cout<<ff->getName()<<" "<<tempEnergy<<"pN.nm"<<" ";
        if(CUDAcommon::tmin.individualenergies.size() == _forceFields.size())
            CUDAcommon::tmin.individualenergies[count] += elapsed_energy.count();
        else
            CUDAcommon::tmin.individualenergies.push_back(elapsed_energy.count());

		    if(!stretched){
			    if(CUDAcommon::tmin.individualenergieszero.size() == _forceFields.size())
				    CUDAcommon::tmin.individualenergieszero[count] += elapsed_energy.count();
			    else
				    CUDAcommon::tmin.individualenergieszero.push_back(elapsed_energy.count());
		    }
		    else{
			    if(CUDAcommon::tmin.individualenergiesnonzero.size() == _forceFields.size())
				    CUDAcommon::tmin.individualenergiesnonzero[count] += elapsed_energy
				    		.count();
			    else
				    CUDAcommon::tmin.individualenergiesnonzero.push_back(elapsed_energy
				    .count());
		    }

        count++;
//        cout<<ff->getName()<<" "<<tempEnergy<<endl;
#ifdef ALLSYNC
        cudaDeviceSynchronize();
#endif

        if (verbose) cout << ff->getName() << " energy = " << tempEnergy << endl;
        //if energy is infinity, exit with infinity.
        if (tempEnergy <= -1) {

            //if this is the current energy, exit ungracefully
            if (!stretched) {

                cout << "Energy = " << tempEnergy << endl;

                cout
                        << "Energy of system became infinite. Try adjusting minimization parameters."
                        << endl;
                cout << "The culprit was ... " << ff->getName() << endl;

                _culpritForceField = ff;
                return numeric_limits<floatingpoint>::infinity();
            }
                //if this is a minimization try, just return infinity
            else {cout<<"Returning infintie energy "<<ff->getName()<<endl;
                return numeric_limits<floatingpoint>::infinity();}
        }
        else energy += tempEnergy;
#ifdef SERIAL_CUDACROSSCHECK
        cudaDeviceSynchronize();
        resetfloatingpointvariableCUDA<<<1,1,0, streamF>>>(gpu_Uvec);
        addvectorred3<<<bntaddvec2.at(2),bntaddvec2.at(3), bntaddvec2.at(3) * sizeof(floatingpoint)
                                                                   , streamF>>>
        (CUDAcommon::cudavars.gpu_energyvec, gpu_params,
                gpu_Uvec);
        floatingpoint cuda_energyvec[1];
        CUDAcommon::handleerror(cudaMemcpy(cuda_energyvec, gpu_Uvec, sizeof(floatingpoint),
                                           cudaMemcpyDeviceToHost));
        std::cout<<ff->getName()<<" Energy. CUDA "<<cuda_energyvec[0]<<" SERL "
                ""<<energy<<endl;
#endif
    }
//    cout<<endl;
#ifdef CUDATIMETRACK
    tbegin = chrono::high_resolution_clock::now();
#endif
    //Add energies
#ifdef CUDAACCL
//    std::cout<<"Total nint "<<bntaddvec2.at(0)<<" "<<CUDAcommon::cudavars.offset_E<<endl;
    //Synchronize streams
    for(auto strm:CUDAcommon::getCUDAvars().streamvec) {
            CUDAcommon::handleerror(cudaStreamSynchronize(*strm), "computeEnergy",
                                    "ForceFieldManager.cu");
        }
#ifdef CUDATIMETRACK
    tend= chrono::high_resolution_clock::now();
    chrono::duration<floatingpoint> elapsed_run2(tend - tbegin);
    CUDAcommon::cudatime.TveccomputeE.push_back(elapsed_run2.count());
    CUDAcommon::cudatime.TcomputeE += elapsed_run2.count();
    CUDAcommon::cudatime.TcomputeEiter += elapsed_run2.count();
    tbegin = chrono::high_resolution_clock::now();
#endif
//    std::cout<<"CUDA energy total nint "<<CUDAcommon::cudavars.offset_E<<endl;
    /*vector<floatingpoint> ones;
    for(int i = 0;i<8192;i++)
        ones.push_back(1.0);
    CUDAcommon::handleerror(cudaMemcpyAsync(CUDAcommon::cudavars.gpu_energyvec, ones
                                                        .data() ,
                                                bntaddvec2.at(0) * sizeof
                                                        (floatingpoint),
                                                cudaMemcpyHostToDevice,streamF));*/
/*    CUDAcommon::handleerror(cudaMemsetAsync(CUDAcommon::cudavars.gpu_energyvec, 1,
                                            bntaddvec2.at(0) * sizeof
            (floatingpoint),streamF));
    cudaDeviceSynchronize();*/
    resetfloatingpointvariableCUDA<<<1,1,0, streamF>>>(gpu_Uvec);
    addvectorred3<<<bntaddvec2.at(2),bntaddvec2.at(3), bntaddvec2.at(3) * sizeof(floatingpoint)
                    , streamF>>>(CUDAcommon::cudavars.gpu_energyvec, gpu_params,
                        gpu_Uvec);
    CUDAcommon::handleerror(cudaStreamSynchronize(streamF));
#ifdef DETAILEDOUTPUT_ENERGY
    cudaDeviceSynchronize();
    floatingpoint cuda_energyvec[1];
    CUDAcommon::handleerror(cudaMemcpy(cuda_energyvec, gpu_Uvec, sizeof(floatingpoint),
                                       cudaMemcpyDeviceToHost));
    std::cout<<"vector energy addition CUDA "<<cuda_energyvec[0]<<" SERL "<<energy<<endl;
#endif
//    CUDAcommon::handleerror(cudaFree(CUDAcommon::cudavars.gpu_energyvec));
#endif
#ifdef ALLSYNC
    cudaDeviceSynchronize();
#endif

#ifdef CUDATIMETRACK
    tend= chrono::high_resolution_clock::now();
    chrono::duration<floatingpoint> elapsed_run3(tend - tbegin);
    CUDAcommon::cudatime.TveccomputeE.push_back(elapsed_run3.count());
    CUDAcommon::cudatime.TcomputeE += elapsed_run3.count();
    CUDAcommon::cudatime.TcomputeEiter += elapsed_run3.count();
//    std::cout<<"Time total computeEnergy (s) CUDA "<<CUDAcommon::cudatime
//            .TcomputeE<<" SERL "<<CUDAcommon::serltime.TcomputeE<<" factor "
//                     ""<<CUDAcommon::serltime.TcomputeE/CUDAcommon::cudatime.TcomputeE<<endl;
//    std::cout<<"Time split computeEnergy (s) CUDA ";
//    for(auto x:CUDAcommon::cudatime.TveccomputeE)
//        std::cout<<x<<" ";
//    std::cout<<endl;
//    std::cout<<"Time split computeEnergy (s) SERL ";
//    for(auto x:CUDAcommon::serltime.TveccomputeE)
//        std::cout<<x<<" ";
//    std::cout<<endl;
#endif

    return energy;
    
}




tuple<floatingpoint, vector<floatingpoint>, vector<string>> ForceFieldManager::computeEnergyHRMD(floatingpoint *coord) const {
    floatingpoint energy = 0.0;
    vector<floatingpoint> HRMDenergies;
    vector<string> HRMDnames;
    for (auto &ff : _forceFields) {
        auto tempEnergy = ff->computeEnergy(coord);
        // convert to units of kT
        tempEnergy = tempEnergy / kT;
        HRMDenergies.push_back(tempEnergy);
        HRMDnames.push_back(ff->getName());
        energy += tempEnergy;
    }
    return make_tuple(energy, HRMDenergies, HRMDnames);
}




template floatingpoint ForceFieldManager::computeEnergy< false >(floatingpoint *, bool) const;
template floatingpoint ForceFieldManager::computeEnergy< true >(floatingpoint *, bool) const;

void ForceFieldManager::computeForces(floatingpoint *coord, floatingpoint *f) {
    //reset to zero
#ifdef CUDATIMETRACK
    chrono::high_resolution_clock::time_point tbegin, tend;
    CUDAcommon::cudatime.TcomputeF = 0.0;
    CUDAcommon::cudatime.TveccomputeF.clear();
    CUDAcommon::serltime.TcomputeF = 0.0;
    CUDAcommon::serltime.TveccomputeF.clear();
    tbegin = chrono::high_resolution_clock::now();
#endif
    //@{
    for (int i = 0; i < Bead::getDbData().forces.size_raw(); i++)
        f[i] = 0.0;
    //@}
#ifdef CUDATIMETRACK
    tend= chrono::high_resolution_clock::now();
    chrono::duration<floatingpoint> elapsed_run(tend - tbegin);
    CUDAcommon::serltime.TveccomputeF.push_back(elapsed_run.count());
    CUDAcommon::serltime.TcomputeF += elapsed_run.count();
    tbegin = chrono::high_resolution_clock::now();
#endif
#ifdef CUDAACCL
    CUDAvars cvars = CUDAcommon::getCUDAvars();
    if (cross_checkclass::Aux)
        resetForcesCUDA << < blocksnthreads[0], blocksnthreads[1], 0, streamF >> >
                                                                      (cvars.gpu_forceAux, gpu_nint);
    else
        resetForcesCUDA << < blocksnthreads[0], blocksnthreads[1], 0, streamF >> >
                                                                      (cvars.gpu_force, gpu_nint);
    CUDAcommon::handleerror(cudaStreamSynchronize(streamF));

    CUDAcommon::handleerror(cudaGetLastError(), "resetForcesCUDA", "ForceFieldManager.cu");
#endif
#ifdef CUDATIMETRACK
    tend= chrono::high_resolution_clock::now();
    chrono::duration<floatingpoint> elapsed_run2(tend - tbegin);
    CUDAcommon::cudatime.TveccomputeF.push_back(elapsed_run2.count());
    CUDAcommon::cudatime.TcomputeF += elapsed_run2.count();
    tbegin = chrono::high_resolution_clock::now();
#endif
    //recompute
//    floatingpoint *F_i = new floatingpoint[CGMethod::N];
    short count = 0;
    CUDAcommon::tmin.computeforcescalls++;
    for (auto &ff : _forceFields) {
        tbegin = chrono::high_resolution_clock::now();
        ff->computeForces(coord, f);
        tend = chrono::high_resolution_clock::now();
        chrono::duration<floatingpoint> elapsed_energy(tend - tbegin);
        if(CUDAcommon::tmin.individualforces.size() == _forceFields.size())
            CUDAcommon::tmin.individualforces[count]+= elapsed_energy.count();
        else
            CUDAcommon::tmin.individualforces.push_back(elapsed_energy.count());
        count++;
/*        for(int i=0;i<CGMethod::N;i++){
            if(isnan(f[i])||isinf(f[i])){
                cout<<"Culprit ForceField "<<ff->getName()<<endl;
            }
        }*/
#ifdef ALLSYNC
        cudaDeviceSynchronize();
#endif

//        if(cross_checkclass::Aux)
//            CUDAcommon::handleerror(
//                cudaMemcpy(F_i, CUDAcommon::getCUDAvars().gpu_forceAux, 3 * Bead::getBeads().size() * sizeof
//                                   (floatingpoint),
//                           cudaMemcpyDeviceToHost));
//        else
//            CUDAcommon::handleerror(
//                    cudaMemcpy(F_i, CUDAcommon::getCUDAvars().gpu_force, 3 * Bead::getBeads().size() * sizeof
//                                       (floatingpoint),
//                               cudaMemcpyDeviceToHost));
//        floatingpoint fmax = 0.0;
//        int id=0;
//        for (auto iter = 0; iter < Bead::getBeads().size(); iter++) {
//            if(abs(F_i[3 *iter])> fmax) {fmax = abs(F_i[3*iter]);id = iter;}
//            if(abs(F_i[3 *iter +1])> fmax) {fmax = abs(F_i[3*iter +1]);id = iter;}
//            if(abs(F_i[3 *iter +2])> fmax) {fmax = abs(F_i[3*iter +2]);id = iter;}
////            std::cout << F_i[3 * iter] << " " << F_i[3 * iter + 1] << " " << F_i[3 * iter + 2] << endl;
//        }
//        std::cout <<"Fmax "<< id<<" "<<fmax<<" "<<F_i[3 * id] << " " << F_i[3 * id + 1] << " " << F_i[3 * id + 2] <<
//                                                                                                                 endl;
    }
//    delete F_i;
}

void ForceFieldManager::computeLoadForces() {

    //reset
    for (auto b: Bead::getBeads()) {
        std::fill(b->loadForcesM.begin(), b->loadForcesM.end(), 0.0);
        std::fill(b->loadForcesP.begin(), b->loadForcesP.end(), 0.0);
//        b->loadForcesP.clear();
//        b->loadForcesM.clear();
    }

    for (auto &f : _forceFields)
        f->computeLoadForces();

    //reset lfi as well
    for (auto b: Bead::getBeads()) {
        b->lfip = 0;
        b->lfim = 0;
    }
}
void ForceFieldManager::computeLoadForce(Cylinder* c, ForceField::LoadForceEnd end) const {
    auto  b          = (end == ForceField::LoadForceEnd::Plus ? c->getSecondBead() : c->getFirstBead());
    auto& loadForces = (end == ForceField::LoadForceEnd::Plus ? b->loadForcesP     : b->loadForcesM   );
    auto& lfi        = (end == ForceField::LoadForceEnd::Plus ? b->lfip            : b->lfim          );

    // reset
    std::fill(loadForces.begin(), loadForces.end(), 0.0);

    for(auto& f : _forceFields) f->computeLoadForce(c, end);

    // reset lfi
    lfi = 0;
}

void ForceFieldManager::printculprit(floatingpoint* force){

    /*cout<<"Printing cylinder data overall"<<endl;
    if(true) {

        cylinder *cylindervec = CUDAcommon::serlvars.cylindervec;
        Cylinder **Cylinderpointervec = CUDAcommon::serlvars.cylinderpointervec;
        CCylinder **ccylindervec = CUDAcommon::serlvars.ccylindervec;
        floatingpoint *coord = CUDAcommon::serlvars.coord;
        std::cout << "check revectorized cylinders" << endl;
        std::cout << "3 Total Cylinders " << Cylinder::getCylinders().size() << " Beads "
                  << Bead::getBeads().size() << "maxcindex " << Cylinder::getmaxcindex() <<
                  endl;
        for (auto cyl:Cylinder::getCylinders()) {
            int i = cyl->_dcIndex;
            int id1 = cylindervec[i].ID;
            int id2 = Cylinderpointervec[i]->getID();
            int id3 = ccylindervec[i]->getCylinder()->getID();
            if (id1 != id2 || id2 != id3 || id3 != id1)
                std::cout << id1 << " " << id2 << " " << id3 << endl;
            auto b1 = cyl->getFirstBead();
            auto b2 = cyl->getSecondBead();
            long idx1 = b1->_dbIndex;
            long idx2 = b2->_dbIndex;
            cylinder c = cylindervec[i];
            std::cout << "bindices for cyl with ID " << cyl->getID() << " cindex " << i <<
                      " are " << idx1 << " " << idx2 << " " << c.bindices[0] << " "
                      << c.bindices[1] <<" coords ";
            std::cout << coord[3 * idx1] << " " << coord[3 * idx1 + 1] << " "
                      << coord[3 * idx1 + 2] << " " << coord[3 * idx2] << " "
                      << coord[3 * idx2 + 1] << " " << coord[3 * idx2 + 2] <<" forces ";
            std::cout << force[3 * idx1] << " " << force[3 * idx1 + 1] << " "
                      << force[3 * idx1 + 2] << " " << force[3 * idx2] << " "
                      << force[3 * idx2 + 1] << " " << force[3 * idx2 + 2] << endl;
            if (c.bindices[0] != idx1 || c.bindices[1] != idx2) {

                std::cout << "Bead " << b1->coordinate[0] << " " << b1->coordinate[1]
                          << " " << b1->coordinate[2] << " " << " " << b2->coordinate[0]
                          << " " << b2->coordinate[1] << " " << b2->coordinate[2]
                          << " idx " << b1->_dbIndex << " " << b2->_dbIndex << "ID "
                                                                               ""
                          << b1->getID() << " " << b2->getID() << endl;

                std::cout << coord[3 * idx1] << " " << coord[3 * idx1 + 1] << " "
                          << coord[3 * idx1 + 2] << " " << coord[3 * idx2] << " "
                          << coord[3 * idx2 + 1] << " " << coord[3 * idx2 + 2] << endl;
                std::cout << force[3 * idx1] << " " << force[3 * idx1 + 1] << " "
                          << force[3 * idx1 + 2] << " " << force[3 * idx2] << " "
                          << force[3 * idx2 + 1] << " " << force[3 * idx2 + 2] << endl;
                exit(EXIT_FAILURE);
            }
        }

    cout<<"-------DONE------"<<endl;
    }*/

	//get the culprit in output
	_culpritForceField->whoIsCulprit();

	exit(EXIT_FAILURE);
}

#ifdef CUDAACCL

void ForceFieldManager::CUDAcopyForces(cudaStream_t stream, floatingpoint *fprev, floatingpoint *f) {


//    CUDAcommon::handleerror(cudaFree(CUDAcommon::getCUDAvars().gpu_forceAux));
//    floatingpoint* gpu_forceAux;
//    CUDAcommon::handleerror(cudaMalloc((void **) &gpu_forceAux, CGMethod::N * sizeof(floatingpoint)));
//    CUDAvars cvars=CUDAcommon::getCUDAvars();
//    cvars.gpu_forceAux=gpu_forceAux;
//    CUDAcommon::cudavars=cvars;

//    std::cout<<"Copyforces Number of Blocks: "<<blocksnthreads[0]<<endl;
//    std::cout<<"Threads per block: "<<blocksnthreads[1]<<endl;
    copyForcesCUDA << < blocksnthreads[0], blocksnthreads[1], 0, stream >> >
                                                                 (f, fprev, gpu_nint);
    CUDAcommon::handleerror(cudaGetLastError(), "copyForcesCUDA", "ForceFieldManager.cu");
}

#endif

void ForceFieldManager::assignallforcemags() {

    for (auto &ff : _forceFields)
        ff->assignforcemags();
}


void ForceFieldManager::computeHessian(floatingpoint *coord, floatingpoint *f, int total_DOF, float delta){
    // store the minimization time and initialize the matrix
    tauVector.push_back(tau());
    vector<vector<floatingpoint> > hessianMatrix(total_DOF, vector<floatingpoint>(total_DOF));
    
    vector<Triplet> tripletList;
    
    
    // loop through all the coordinates
    for(auto i = 0; i < total_DOF; i++){

        // create new vectors for the foorces and coordinates
        vector<floatingpoint> forces_copy_p(total_DOF);
        vector<floatingpoint> coord_copy_p(total_DOF);
        
        vector<floatingpoint> forces_copy_m(total_DOF);
        vector<floatingpoint> coord_copy_m(total_DOF);

        // copy coordinates to new vector
        for(auto l = 0; l< coord_copy_p.size(); l++){
            coord_copy_p[l] = coord[l];
            coord_copy_m[l] = coord[l];
        }

        // perturb the coordinate i
        coord_copy_p[i] += delta;
        coord_copy_m[i] -= delta;

        // calculate the new forces based on perturbation
        computeForces(coord_copy_p.data(), forces_copy_p.data());
        computeForces(coord_copy_m.data(), forces_copy_m.data());

        for(auto j = 0; j < total_DOF; j++){

<<<<<<< HEAD
            // store the derivative of the force on each coordinate j
            float h_i_j = -(forces_copy[j] - f[j])/delta;
            hessianMatrix[i][j] = h_i_j;
            tripletList.push_back(Triplet(i,j,h_i_j));
=======
            // store the central difference numerical derivative of the force on each coordinate j
            HessianMatrix[i][j] = -(forces_copy_p[j] - forces_copy_m[j]) / (2 * delta);
>>>>>>> 49e254ba
        }

    }
    
    // create symmetrized sparse matrix object
    Eigen::SparseMatrix<double> hessMat(total_DOF, total_DOF), hessMatSym;
    hessMat.setFromTriplets(tripletList.begin(), tripletList.end());
    hessMatSym = 0.5*(Eigen::SparseMatrix<double>(hessMat.transpose()) + hessMat);
    
    
    // Solve for the eigenspectrum
    Spectra::SparseSymShiftSolve<double> op(hessMatSym);
    int numEigs = total_DOF - 2;
    Spectra::SymEigsShiftSolver<double, Spectra::LARGEST_MAGN, Spectra::SparseSymShiftSolve<double>> eigs(&op, numEigs, numEigs + 1, 10000);
    eigs.init();
    int nconv = eigs.compute();
    Eigen::VectorXcd evalues;
    evalues = eigs.eigenvalues();
    
    //Eigen::MatrixXcd evectors;
    //evectors = eigs.eigenvectors();

    
    //cout << "Eigenvalues found:\n" << evalues << endl;

    // store the full matrix in list
    hessianVector.push_back(hessianMatrix);
    
    // store the eigenvalues in list
    evaluesVector.push_back(evalues);


}<|MERGE_RESOLUTION|>--- conflicted
+++ resolved
@@ -596,15 +596,11 @@
 
         for(auto j = 0; j < total_DOF; j++){
 
-<<<<<<< HEAD
             // store the derivative of the force on each coordinate j
-            float h_i_j = -(forces_copy[j] - f[j])/delta;
+            float h_i_j = -(forces_copy_p[j] - forces_copy_m[j]) / (2 * delta);
             hessianMatrix[i][j] = h_i_j;
             tripletList.push_back(Triplet(i,j,h_i_j));
-=======
-            // store the central difference numerical derivative of the force on each coordinate j
-            HessianMatrix[i][j] = -(forces_copy_p[j] - forces_copy_m[j]) / (2 * delta);
->>>>>>> 49e254ba
+
         }
 
     }
