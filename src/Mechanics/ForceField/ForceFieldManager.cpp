
//------------------------------------------------------------------
//  **MEDYAN** - Simulation Package for the Mechanochemical
//               Dynamics of Active Networks, v4.0
//
//  Copyright (2015-2018)  Papoian Lab, University of Maryland
//
//                 ALL RIGHTS RESERVED
//
//  See the MEDYAN web page for more information:
//  http://www.medyan.org
//------------------------------------------------------------------

#include "ForceFieldManager.h"

#include <numeric> // iota

#include "ForceFieldManagerCUDA.h"

#include "CGMethod.h"
#include "cross_check.h"
#include <algorithm>

#include "SubSystem.h"
#include "Structure/Bead.h"
#include "Structure/Cylinder.h"
#include "Structure/SurfaceMesh/Membrane.hpp"
#include "VisualHelper.hpp"

namespace {

template< bool stretched > void updateGeometryValue() {
    for(auto m : Membrane::getMembranes()) m->updateGeometryValue<stretched>();
}

void updateGeometryValueWithDerivative() {
    for(auto m : Membrane::getMembranes()) m->updateGeometryValueWithDerivative();
}

void prepareForceSharedData() {
    visual::copySystemDataAndRunHelper(visual::sys_data_update::BeadPosition | visual::sys_data_update::BeadConnection);
}

void updateForceSharedData() {
    visual::copySystemDataAndRunHelper(visual::sys_data_update::BeadPosition);
}

template< bool stretched >
void updateMembraneSharedData() {
    // TODO stretched version
    if(!stretched) {
        visual::copySystemDataAndRunHelper(visual::sys_data_update::BeadPosition);
    }
}

} // namespace

ForceField* ForceFieldManager::_culpritForceField = nullptr;

void ForceFieldManager::vectorizeAllForceFields() {
    prepareForceSharedData();
#ifdef CUDATIMETRACK
    chrono::high_resolution_clock::time_point tbegin, tend;
    CUDAcommon::cudatime.TvectorizeFF = 0.0;
    CUDAcommon::cudatime.TvecvectorizeFF.clear();
#endif
#ifdef CUDAACCL
    // PT1 Generate single vector of energies from all FF and add them together.
    //@{
    CUDAcommon::cudavars.offset_E=0.0;
    //@}
#endif

    for (auto &ff : _forceFields)
        ff->vectorize();

#ifdef CUDATIMETRACK
    tbegin = chrono::high_resolution_clock::now();
#endif
#ifdef CUDAACCL
    //reset offset
    if (streamF == NULL || !(CUDAcommon::getCUDAvars().conservestreams))
        CUDAcommon::handleerror(cudaStreamCreate(&streamF));
    int nint[1];
    nint[0] = CGMethod::N / 3;
    CUDAcommon::handleerror(cudaMalloc((void **) &gpu_nint, sizeof(int)));
    CUDAcommon::handleerror(cudaMemcpyAsync(gpu_nint, nint, sizeof(int),
                                        cudaMemcpyHostToDevice, streamF));
    CUDAcommon::handleerror(cudaMalloc((void **) &(CUDAcommon::cudavars.gpu_energyvec),
                                       CUDAcommon::cudavars.offset_E * sizeof(floatingpoint)));
    int THREADSPERBLOCK;
    cudaDeviceProp prop;
    cudaGetDeviceProperties(&prop, 0);
    THREADSPERBLOCK = prop.maxThreadsPerBlock;

    blocksnthreads.push_back(CGMethod::N / (3 * THREADSPERBLOCK) + 1);
    if (blocksnthreads[0] == 1) blocksnthreads.push_back(CGMethod::N / 3);
    else blocksnthreads.push_back(THREADSPERBLOCK);

    // PT2 Generate single vector of energies from all FF and add them together.
    //@{
//    std::cout<<"CUDA energy total nint "<<CUDAcommon::cudavars.offset_E<<endl;
    bntaddvec2.clear();
    bntaddvec2 = getaddred2bnt(CUDAcommon::cudavars.offset_E);
    CUDAcommon::handleerror(cudaMalloc((void **) &(CUDAcommon::cudavars.gpu_energyvec), bntaddvec2.at
            (0)*sizeof (floatingpoint)));
    vector<floatingpoint> zerovec(bntaddvec2.at(0));
    fill(zerovec.begin(),zerovec.begin()+bntaddvec2.at(0),0.0);
    CUDAcommon::handleerror(cudaMemcpyAsync(CUDAcommon::cudavars.gpu_energyvec, zerovec.data(),
                            bntaddvec2.at(0) * sizeof(floatingpoint), cudaMemcpyHostToDevice,streamF));
/*    CUDAcommon::handleerror(cudaMemsetAsync(CUDAcommon::cudavars.gpu_energyvec, 0,
                                            bntaddvec2.at(0) * sizeof(floatingpoint), streamF));*/

    params.clear();
    params.push_back(CUDAcommon::cudavars.offset_E);
    CUDAcommon::handleerror(cudaMalloc((void **) &gpu_params, sizeof(int)));
    CUDAcommon::handleerror(cudaMemcpyAsync(gpu_params, params.data(), sizeof(int),
                                       cudaMemcpyHostToDevice, streamF));
    //@}
#endif
#ifdef CUDATIMETRACK
//    CUDAcommon::handleerror(cudaDeviceSynchronize(),"CGPolakRibiereMethod.cu","CGPolakRibiereMethod.cu");
    tend= chrono::high_resolution_clock::now();
    chrono::duration<floatingpoint> elapsed_run(tend - tbegin);
    CUDAcommon::cudatime.TvectorizeFF += elapsed_run.count();
    std::cout<<"Time total vectorizeFF (s) "<<CUDAcommon::cudatime.TvectorizeFF<<endl;
    std::cout<<"Time split vectorizeFF (s) ";
    for(auto x:CUDAcommon::cudatime.TvecvectorizeFF)
        std::cout<<x<<" ";
    std::cout<<endl;
#endif
}

void ForceFieldManager::cleanupAllForceFields() {

    for (auto &ff : _forceFields)
        ff->cleanup();
#ifdef CUDAACCL
    if (!(CUDAcommon::getCUDAvars().conservestreams))
        CUDAcommon::handleerror(cudaStreamDestroy(streamF));
    //cleanup energy vector
    // single vector of energies from all FF and add them together.
    //@{
    CUDAcommon::handleerror(cudaFree(CUDAcommon::cudavars.gpu_energyvec));
    CUDAcommon::handleerror(cudaFree(gpu_params));
    //@}
    if (CGMethod::N / 3 > 0) {
        CUDAcommon::handleerror(cudaFree(gpu_nint));
        //Memory alloted
        //@{
//        size_t allocmem = 0;
//        allocmem += sizeof(floatingpoint);
//        auto c = CUDAcommon::getCUDAvars();
//        c.memincuda -= allocmem;
//        CUDAcommon::cudavars = c;
//        std::cout<<"Total allocated memory "<<c.memincuda/1024<<endl;
//        std::cout<<"Memory allocated 0 . Memory freed "<<allocmem/1024<<endl;
        //@}
        blocksnthreads.clear();
    }
#endif
}

template< bool stretched >
floatingpoint ForceFieldManager::computeEnergy(floatingpoint *coord, bool verbose) const {
    chrono::high_resolution_clock::time_point tbegin, tend;
#ifdef CUDATIMETRACK
//    CUDAcommon::cudatime.TcomputeE = 0.0;
    CUDAcommon::cudatime.TveccomputeE.clear();
    CUDAcommon::cudatime.Ecount++;
//    CUDAcommon::serltime.TcomputeE = 0.0;
    CUDAcommon::serltime.TveccomputeE.clear();
    CUDAcommon::serltime.Ecount++;
#endif
    floatingpoint energy = 0.0;
#ifdef CUDAACCL
#ifdef CUDA_INDIVIDUAL_ESUM
    CUDAcommon::handleerror(cudaMalloc((void **) &gpu_Uvec, sizeof (floatingpoint)));
    CUDAcommon::handleerror(cudaMemset(gpu_Uvec, 0.0, sizeof (floatingpoint)));
#else
    floatingpoint *gpu_Uvec = CUDAcommon::getCUDAvars().gpu_energy;
    /*floatingpoint *gpu_Uvec;
    CUDAcommon::handleerror(cudaMalloc((void **) &gpu_Uvec, sizeof (floatingpoint)));
    CUDAcommon::handleerror(cudaMemsetAsync(gpu_Uvec, 0, sizeof (floatingpoint),streamF));*/
#endif
#ifdef SERIAL_CUDACROSSCHECK
    CUDAcommon::handleerror(cudaMemset(CUDAcommon::cudavars.gpu_energyvec, 0, bntaddvec2.at(0) * sizeof
            (floatingpoint)));
#endif
#ifdef CUDATIMETRACK
    tbegin = chrono::high_resolution_clock::now();
#endif
/*    auto gU_tot = CUDAcommon::getCUDAvars().gpu_energy;
    setenergytozero << < 1, 1, 0, streamF >> > (gU_tot);*/
    CUDAcommon::handleerror(cudaStreamSynchronize(streamF));
#ifdef CUDATIMETRACK
//    CUDAcommon::handleerror(cudaDeviceSynchronize(),"ForceFieldManager.cu",
//                            "computeEnergy");
    tend= chrono::high_resolution_clock::now();
    chrono::duration<floatingpoint> elapsed_run(tend - tbegin);
    CUDAcommon::cudatime.TcomputeE += elapsed_run.count();
    CUDAcommon::cudatime.TcomputeEiter += elapsed_run.count();
#endif
#endif
#ifdef SERIAL_CUDACROSSCHECK
    CUDAcommon::handleerror(cudaDeviceSynchronize());
    floatingpoint cuda_lambda[1];
    CUDAcommon::handleerror(cudaMemcpy(cuda_lambda, CUDAcommon::cudavars.gpu_lambda,  sizeof(floatingpoint),
                                       cudaMemcpyDeviceToHost));

#endif

    // Compute geometry
    updateGeometryValue< stretched >();

    for (auto &ff : _forceFields) {
        tbegin = chrono::high_resolution_clock::now();
        auto tempEnergy = ff->computeEnergy(coord, stretched);
        tend = chrono::high_resolution_clock::now();
        chrono::duration<floatingpoint> elapsed_energy(tend - tbegin);
//        cout<<ff->getName()<<" "<<tempEnergy<<"pN.nm"<<" ";

#ifdef ALLSYNC
        cudaDeviceSynchronize();
#endif

        if (verbose) cout << ff->getName() << " energy = " << tempEnergy << endl;
        //if energy is infinity, exit with infinity.
        if (tempEnergy <= -1) {

            //if this is the current energy, exit ungracefully
            if (!stretched) {

                cout << "Energy = " << tempEnergy << endl;

                cout
                        << "Energy of system became infinite. Try adjusting minimization parameters."
                        << endl;
                cout << "The culprit was ... " << ff->getName() << endl;

                _culpritForceField = ff;
                return numeric_limits<floatingpoint>::infinity();
            }
                //if this is a minimization try, just return infinity
            else {cout<<"Returning infintie energy "<<ff->getName()<<endl;
                return numeric_limits<floatingpoint>::infinity();}
        }
        else energy += tempEnergy;
#ifdef SERIAL_CUDACROSSCHECK
        cudaDeviceSynchronize();
        resetfloatingpointvariableCUDA<<<1,1,0, streamF>>>(gpu_Uvec);
        addvectorred3<<<bntaddvec2.at(2),bntaddvec2.at(3), bntaddvec2.at(3) * sizeof(floatingpoint)
                                                                   , streamF>>>
        (CUDAcommon::cudavars.gpu_energyvec, gpu_params,
                gpu_Uvec);
        floatingpoint cuda_energyvec[1];
        CUDAcommon::handleerror(cudaMemcpy(cuda_energyvec, gpu_Uvec, sizeof(floatingpoint),
                                           cudaMemcpyDeviceToHost));
        std::cout<<ff->getName()<<" Energy. CUDA "<<cuda_energyvec[0]<<" SERL "
                ""<<energy<<endl;
#endif
    }
//    cout<<endl;
#ifdef CUDATIMETRACK
    tbegin = chrono::high_resolution_clock::now();
#endif
    //Add energies
#ifdef CUDAACCL
//    std::cout<<"Total nint "<<bntaddvec2.at(0)<<" "<<CUDAcommon::cudavars.offset_E<<endl;
    //Synchronize streams
    for(auto strm:CUDAcommon::getCUDAvars().streamvec) {
            CUDAcommon::handleerror(cudaStreamSynchronize(*strm), "computeEnergy",
                                    "ForceFieldManager.cu");
        }
#ifdef CUDATIMETRACK
    tend= chrono::high_resolution_clock::now();
    chrono::duration<floatingpoint> elapsed_run2(tend - tbegin);
    CUDAcommon::cudatime.TveccomputeE.push_back(elapsed_run2.count());
    CUDAcommon::cudatime.TcomputeE += elapsed_run2.count();
    CUDAcommon::cudatime.TcomputeEiter += elapsed_run2.count();
    tbegin = chrono::high_resolution_clock::now();
#endif
//    std::cout<<"CUDA energy total nint "<<CUDAcommon::cudavars.offset_E<<endl;
    /*vector<floatingpoint> ones;
    for(int i = 0;i<8192;i++)
        ones.push_back(1.0);
    CUDAcommon::handleerror(cudaMemcpyAsync(CUDAcommon::cudavars.gpu_energyvec, ones
                                                        .data() ,
                                                bntaddvec2.at(0) * sizeof
                                                        (floatingpoint),
                                                cudaMemcpyHostToDevice,streamF));*/
/*    CUDAcommon::handleerror(cudaMemsetAsync(CUDAcommon::cudavars.gpu_energyvec, 1,
                                            bntaddvec2.at(0) * sizeof
            (floatingpoint),streamF));
    cudaDeviceSynchronize();*/
    resetfloatingpointvariableCUDA<<<1,1,0, streamF>>>(gpu_Uvec);
    addvectorred3<<<bntaddvec2.at(2),bntaddvec2.at(3), bntaddvec2.at(3) * sizeof(floatingpoint)
                    , streamF>>>(CUDAcommon::cudavars.gpu_energyvec, gpu_params,
                        gpu_Uvec);
    CUDAcommon::handleerror(cudaStreamSynchronize(streamF));
#ifdef DETAILEDOUTPUT_ENERGY
    cudaDeviceSynchronize();
    floatingpoint cuda_energyvec[1];
    CUDAcommon::handleerror(cudaMemcpy(cuda_energyvec, gpu_Uvec, sizeof(floatingpoint),
                                       cudaMemcpyDeviceToHost));
    std::cout<<"vector energy addition CUDA "<<cuda_energyvec[0]<<" SERL "<<energy<<endl;
#endif
//    CUDAcommon::handleerror(cudaFree(CUDAcommon::cudavars.gpu_energyvec));
#endif
#ifdef ALLSYNC
    cudaDeviceSynchronize();
#endif

#ifdef CUDATIMETRACK
    tend= chrono::high_resolution_clock::now();
    chrono::duration<floatingpoint> elapsed_run3(tend - tbegin);
    CUDAcommon::cudatime.TveccomputeE.push_back(elapsed_run3.count());
    CUDAcommon::cudatime.TcomputeE += elapsed_run3.count();
    CUDAcommon::cudatime.TcomputeEiter += elapsed_run3.count();
//    std::cout<<"Time total computeEnergy (s) CUDA "<<CUDAcommon::cudatime
//            .TcomputeE<<" SERL "<<CUDAcommon::serltime.TcomputeE<<" factor "
//                     ""<<CUDAcommon::serltime.TcomputeE/CUDAcommon::cudatime.TcomputeE<<endl;
//    std::cout<<"Time split computeEnergy (s) CUDA ";
//    for(auto x:CUDAcommon::cudatime.TveccomputeE)
//        std::cout<<x<<" ";
//    std::cout<<endl;
//    std::cout<<"Time split computeEnergy (s) SERL ";
//    for(auto x:CUDAcommon::serltime.TveccomputeE)
//        std::cout<<x<<" ";
//    std::cout<<endl;
#endif
<<<<<<< HEAD
    updateMembraneSharedData<stretched>();
=======

>>>>>>> 73af8422
    return energy;
    
}




tuple<floatingpoint, vector<floatingpoint>, vector<string>> ForceFieldManager::computeEnergyHRMD(floatingpoint *coord) const {
    floatingpoint energy = 0.0;
    vector<floatingpoint> HRMDenergies;
    vector<string> HRMDnames;
    for (auto &ff : _forceFields) {
        auto tempEnergy = ff->computeEnergy(coord);
        // convert to units of kT
        tempEnergy = tempEnergy / kT;
        HRMDenergies.push_back(tempEnergy);
        HRMDnames.push_back(ff->getName());
        energy += tempEnergy;
    }
    return make_tuple(energy, HRMDenergies, HRMDnames);
}




template floatingpoint ForceFieldManager::computeEnergy< false >(floatingpoint *, bool) const;
template floatingpoint ForceFieldManager::computeEnergy< true >(floatingpoint *, bool) const;

void ForceFieldManager::computeForces(floatingpoint *coord, floatingpoint *f) {
    //reset to zero
#ifdef CUDATIMETRACK
    chrono::high_resolution_clock::time_point tbegin, tend;
    CUDAcommon::cudatime.TcomputeF = 0.0;
    CUDAcommon::cudatime.TveccomputeF.clear();
    CUDAcommon::serltime.TcomputeF = 0.0;
    CUDAcommon::serltime.TveccomputeF.clear();
    tbegin = chrono::high_resolution_clock::now();
#endif
    //@{
    for (int i = 0; i < Bead::getDbData().forces.size_raw(); i++)
        f[i] = 0.0;
    //@}
#ifdef CUDATIMETRACK
    tend= chrono::high_resolution_clock::now();
    chrono::duration<floatingpoint> elapsed_run(tend - tbegin);
    CUDAcommon::serltime.TveccomputeF.push_back(elapsed_run.count());
    CUDAcommon::serltime.TcomputeF += elapsed_run.count();
    tbegin = chrono::high_resolution_clock::now();
#endif
#ifdef CUDAACCL
    CUDAvars cvars = CUDAcommon::getCUDAvars();
    if (cross_checkclass::Aux)
        resetForcesCUDA << < blocksnthreads[0], blocksnthreads[1], 0, streamF >> >
                                                                      (cvars.gpu_forceAux, gpu_nint);
    else
        resetForcesCUDA << < blocksnthreads[0], blocksnthreads[1], 0, streamF >> >
                                                                      (cvars.gpu_force, gpu_nint);
    CUDAcommon::handleerror(cudaStreamSynchronize(streamF));

    CUDAcommon::handleerror(cudaGetLastError(), "resetForcesCUDA", "ForceFieldManager.cu");
#endif
#ifdef CUDATIMETRACK
    tend= chrono::high_resolution_clock::now();
    chrono::duration<floatingpoint> elapsed_run2(tend - tbegin);
    CUDAcommon::cudatime.TveccomputeF.push_back(elapsed_run2.count());
    CUDAcommon::cudatime.TcomputeF += elapsed_run2.count();
    tbegin = chrono::high_resolution_clock::now();
#endif

    // compute geometry
    updateGeometryValueWithDerivative();

    //recompute
//    floatingpoint *F_i = new floatingpoint[CGMethod::N];
    short count = 0;
    CUDAcommon::tmin.computeforcescalls++;
    for (auto &ff : _forceFields) {
        tbegin = chrono::high_resolution_clock::now();
        ff->computeForces(coord, f);
        tend = chrono::high_resolution_clock::now();
        chrono::duration<floatingpoint> elapsed_energy(tend - tbegin);
        if(CUDAcommon::tmin.individualforces.size() == _forceFields.size())
            CUDAcommon::tmin.individualforces[count]+= elapsed_energy.count();
        else
            CUDAcommon::tmin.individualforces.push_back(elapsed_energy.count());
        count++;
/*        for(int i=0;i<CGMethod::N;i++){
            if(isnan(f[i])||isinf(f[i])){
                cout<<"Culprit ForceField "<<ff->getName()<<endl;
            }
        }*/
#ifdef ALLSYNC
        cudaDeviceSynchronize();
#endif

//        if(cross_checkclass::Aux)
//            CUDAcommon::handleerror(
//                cudaMemcpy(F_i, CUDAcommon::getCUDAvars().gpu_forceAux, 3 * Bead::getBeads().size() * sizeof
//                                   (floatingpoint),
//                           cudaMemcpyDeviceToHost));
//        else
//            CUDAcommon::handleerror(
//                    cudaMemcpy(F_i, CUDAcommon::getCUDAvars().gpu_force, 3 * Bead::getBeads().size() * sizeof
//                                       (floatingpoint),
//                               cudaMemcpyDeviceToHost));
//        floatingpoint fmax = 0.0;
//        int id=0;
//        for (auto iter = 0; iter < Bead::getBeads().size(); iter++) {
//            if(abs(F_i[3 *iter])> fmax) {fmax = abs(F_i[3*iter]);id = iter;}
//            if(abs(F_i[3 *iter +1])> fmax) {fmax = abs(F_i[3*iter +1]);id = iter;}
//            if(abs(F_i[3 *iter +2])> fmax) {fmax = abs(F_i[3*iter +2]);id = iter;}
////            std::cout << F_i[3 * iter] << " " << F_i[3 * iter + 1] << " " << F_i[3 * iter + 2] << endl;
//        }
//        std::cout <<"Fmax "<< id<<" "<<fmax<<" "<<F_i[3 * id] << " " << F_i[3 * id + 1] << " " << F_i[3 * id + 2] <<
//                                                                                                                 endl;
    }

    updateForceSharedData();
//    delete F_i;
}

void ForceFieldManager::computeLoadForces() {

    //reset
    for (auto b: Bead::getBeads()) {
        std::fill(b->loadForcesM.begin(), b->loadForcesM.end(), 0.0);
        std::fill(b->loadForcesP.begin(), b->loadForcesP.end(), 0.0);
//        b->loadForcesP.clear();
//        b->loadForcesM.clear();
    }

    for (auto &f : _forceFields)
        f->computeLoadForces();

    //reset lfi as well
    for (auto b: Bead::getBeads()) {
        b->lfip = 0;
        b->lfim = 0;
    }
}
void ForceFieldManager::computeLoadForce(Cylinder* c, ForceField::LoadForceEnd end) const {
    auto  b          = (end == ForceField::LoadForceEnd::Plus ? c->getSecondBead() : c->getFirstBead());
    auto& loadForces = (end == ForceField::LoadForceEnd::Plus ? b->loadForcesP     : b->loadForcesM   );
    auto& lfi        = (end == ForceField::LoadForceEnd::Plus ? b->lfip            : b->lfim          );

    // reset
    std::fill(loadForces.begin(), loadForces.end(), 0.0);

    for(auto& f : _forceFields) f->computeLoadForce(c, end);

    // reset lfi
    lfi = 0;
}

void ForceFieldManager::printculprit(floatingpoint* force){

    /*cout<<"Printing cylinder data overall"<<endl;
    if(true) {

        cylinder *cylindervec = CUDAcommon::serlvars.cylindervec;
        Cylinder **Cylinderpointervec = CUDAcommon::serlvars.cylinderpointervec;
        CCylinder **ccylindervec = CUDAcommon::serlvars.ccylindervec;
        floatingpoint *coord = CUDAcommon::serlvars.coord;
        std::cout << "check revectorized cylinders" << endl;
        std::cout << "3 Total Cylinders " << Cylinder::getCylinders().size() << " Beads "
                  << Bead::getBeads().size() << "maxcindex " << Cylinder::getmaxcindex() <<
                  endl;
        for (auto cyl:Cylinder::getCylinders()) {
            int i = cyl->_dcIndex;
            int id1 = cylindervec[i].ID;
            int id2 = Cylinderpointervec[i]->getID();
            int id3 = ccylindervec[i]->getCylinder()->getID();
            if (id1 != id2 || id2 != id3 || id3 != id1)
                std::cout << id1 << " " << id2 << " " << id3 << endl;
            auto b1 = cyl->getFirstBead();
            auto b2 = cyl->getSecondBead();
            long idx1 = b1->_dbIndex;
            long idx2 = b2->_dbIndex;
            cylinder c = cylindervec[i];
            std::cout << "bindices for cyl with ID " << cyl->getID() << " cindex " << i <<
                      " are " << idx1 << " " << idx2 << " " << c.bindices[0] << " "
                      << c.bindices[1] <<" coords ";
            std::cout << coord[3 * idx1] << " " << coord[3 * idx1 + 1] << " "
                      << coord[3 * idx1 + 2] << " " << coord[3 * idx2] << " "
                      << coord[3 * idx2 + 1] << " " << coord[3 * idx2 + 2] <<" forces ";
            std::cout << force[3 * idx1] << " " << force[3 * idx1 + 1] << " "
                      << force[3 * idx1 + 2] << " " << force[3 * idx2] << " "
                      << force[3 * idx2 + 1] << " " << force[3 * idx2 + 2] << endl;
            if (c.bindices[0] != idx1 || c.bindices[1] != idx2) {

                std::cout << "Bead " << b1->coordinate[0] << " " << b1->coordinate[1]
                          << " " << b1->coordinate[2] << " " << " " << b2->coordinate[0]
                          << " " << b2->coordinate[1] << " " << b2->coordinate[2]
                          << " idx " << b1->_dbIndex << " " << b2->_dbIndex << "ID "
                                                                               ""
                          << b1->getID() << " " << b2->getID() << endl;

                std::cout << coord[3 * idx1] << " " << coord[3 * idx1 + 1] << " "
                          << coord[3 * idx1 + 2] << " " << coord[3 * idx2] << " "
                          << coord[3 * idx2 + 1] << " " << coord[3 * idx2 + 2] << endl;
                std::cout << force[3 * idx1] << " " << force[3 * idx1 + 1] << " "
                          << force[3 * idx1 + 2] << " " << force[3 * idx2] << " "
                          << force[3 * idx2 + 1] << " " << force[3 * idx2 + 2] << endl;
                exit(EXIT_FAILURE);
            }
        }

    cout<<"-------DONE------"<<endl;
    }*/

	//get the culprit in output
	_culpritForceField->whoIsCulprit();

	exit(EXIT_FAILURE);
}

#ifdef CUDAACCL

void ForceFieldManager::CUDAcopyForces(cudaStream_t stream, floatingpoint *fprev, floatingpoint *f) {


//    CUDAcommon::handleerror(cudaFree(CUDAcommon::getCUDAvars().gpu_forceAux));
//    floatingpoint* gpu_forceAux;
//    CUDAcommon::handleerror(cudaMalloc((void **) &gpu_forceAux, CGMethod::N * sizeof(floatingpoint)));
//    CUDAvars cvars=CUDAcommon::getCUDAvars();
//    cvars.gpu_forceAux=gpu_forceAux;
//    CUDAcommon::cudavars=cvars;

//    std::cout<<"Copyforces Number of Blocks: "<<blocksnthreads[0]<<endl;
//    std::cout<<"Threads per block: "<<blocksnthreads[1]<<endl;
    copyForcesCUDA << < blocksnthreads[0], blocksnthreads[1], 0, stream >> >
                                                                 (f, fprev, gpu_nint);
    CUDAcommon::handleerror(cudaGetLastError(), "copyForcesCUDA", "ForceFieldManager.cu");
}

#endif

void ForceFieldManager::assignallforcemags() {

    for (auto &ff : _forceFields)
        ff->assignforcemags();
}


void ForceFieldManager::computeHessian(floatingpoint *coord, floatingpoint *f, int total_DOF, float delta){
    // store the minimization time and initialize the matrix
    tauVector.push_back(tau());
    vector<vector<floatingpoint> > HessianMatrix(total_DOF, vector<floatingpoint>(total_DOF));
    // loop through all the coordinates
    for(auto i = 0; i < total_DOF; i++){

        // create new vectors for the foorces and coordinates
        vector<floatingpoint> forces_copy(total_DOF);
        vector<floatingpoint> coord_copy(total_DOF);

        // copy coordinates to new vector
        for(auto l = 0; l< coord_copy.size(); l++){
            coord_copy[l] = coord[l];
        }

        // perturb the coordinate i
        coord_copy[i] += delta;

        // calculate the new forces based on perturbation
        computeForces(coord_copy.data(), forces_copy.data());

        for(auto j = 0; j < total_DOF; j++){

            // store the derivative of the force on each coordinate j
            HessianMatrix[i][j] = -(forces_copy[j] - f[j])/delta;
        }

    }

    // store the matrix
    hessianVector.push_back(HessianMatrix);


}<|MERGE_RESOLUTION|>--- conflicted
+++ resolved
@@ -329,11 +329,7 @@
 //        std::cout<<x<<" ";
 //    std::cout<<endl;
 #endif
-<<<<<<< HEAD
     updateMembraneSharedData<stretched>();
-=======
-
->>>>>>> 73af8422
     return energy;
     
 }
