--- conflicted
+++ resolved
@@ -208,19 +208,16 @@
                                        cudaMemcpyDeviceToHost));
 
 #endif
-<<<<<<< HEAD
 
     // Compute geometry
     updateGeometryValue< stretched >(this->geoCurvReq);
 
-=======
     short count = 0;
     CUDAcommon::tmin.computeenergycalls++;
     #ifdef TRACKDIDNOTMINIMIZE
     if(!stretched)
         SysParams::Mininimization().tempEnergyvec.clear();
 	#endif
->>>>>>> ca4c3263
     for (auto &ff : _forceFields) {
         tbegin = chrono::high_resolution_clock::now();
         auto tempEnergy = ff->computeEnergy(coord, stretched);
