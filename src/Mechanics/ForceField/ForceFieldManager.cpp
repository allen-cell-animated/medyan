--- conflicted
+++ resolved
@@ -18,21 +18,21 @@
 #include "cross_check.h"
 #include <algorithm>
 
-<<<<<<< HEAD
 #include "SubSystem.h"
+#include "Structure/Bead.h"
 #include "Structure/SurfaceMesh/Membrane.hpp"
 
-template< bool stretched > void ForceFieldManager::updateGeometryValue() const {
+namespace {
+
+template< bool stretched > void updateGeometryValue() {
     for(auto m : Membrane::getMembranes()) m->updateGeometryValue<stretched>();
 }
-// Explicit instantiation
-template void ForceFieldManager::updateGeometryValue<true>() const;
-template void ForceFieldManager::updateGeometryValue<false>() const;
-
-void ForceFieldManager::updateGeometryValueWithDerivative() const {
+
+void updateGeometryValueWithDerivative() {
     for(auto m : Membrane::getMembranes()) m->updateGeometryValueWithDerivative();
-=======
-#include "Structure/Bead.h"
+}
+
+} // namespace
 
 void ForceFieldManager::vectorizeAllForceFields() {
 #ifdef CUDATIMETRACK
@@ -186,6 +186,10 @@
 
     std::cout<<"Lambda used CUDA "<<cuda_lambda[0]<<" SERL "<<d<<endl;
 #endif
+
+    // Compute geometry
+    updateGeometryValue< stretched >();
+
     for (auto &ff : _forceFields) {
 
         auto tempEnergy = ff->computeEnergy(coord, stretched);
@@ -298,7 +302,6 @@
 //    std::cout<<endl;
 #endif
     return energy;
->>>>>>> 945d73c6
 }
 template double ForceFieldManager::computeEnergy< false >(double *, bool) const;
 template double ForceFieldManager::computeEnergy< true >(double *, bool) const;
@@ -343,6 +346,10 @@
     CUDAcommon::cudatime.TcomputeF += elapsed_run2.count();
     tbegin = chrono::high_resolution_clock::now();
 #endif
+
+    // compute geometry
+    updateGeometryValueWithDerivative();
+
     //recompute
 //    double *F_i = new double[CGMethod::N];
     for (auto &ff : _forceFields) {
