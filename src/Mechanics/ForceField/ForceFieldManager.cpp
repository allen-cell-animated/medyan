
//------------------------------------------------------------------
//  **MEDYAN** - Simulation Package for the Mechanochemical
//               Dynamics of Active Networks, v4.0
//
//  Copyright (2015-2018)  Papoian Lab, University of Maryland
//
//                 ALL RIGHTS RESERVED
//
//  See the MEDYAN web page for more information:
//  http://www.medyan.org
//------------------------------------------------------------------

#include "ForceFieldManager.h"
#include "ForceFieldManagerCUDA.h"

#include "CGMethod.h"
#include "cross_check.h"
#include <algorithm>

#include "Structure/Bead.h"

ForceField* ForceFieldManager::_culpritForceField = nullptr;

void ForceFieldManager::vectorizeAllForceFields() {
#ifdef CUDATIMETRACK
    chrono::high_resolution_clock::time_point tbegin, tend;
    CUDAcommon::cudatime.TvectorizeFF = 0.0;
    CUDAcommon::cudatime.TvecvectorizeFF.clear();
#endif
#ifdef CUDAACCL
    // PT1 Generate single vector of energies from all FF and add them together.
    //@{
    CUDAcommon::cudavars.offset_E=0.0;
    //@}
#endif

    for (auto &ff : _forceFields)
        ff->vectorize();

#ifdef CUDATIMETRACK
    tbegin = chrono::high_resolution_clock::now();
#endif
#ifdef CUDAACCL
    //reset offset
    if (streamF == NULL || !(CUDAcommon::getCUDAvars().conservestreams))
        CUDAcommon::handleerror(cudaStreamCreate(&streamF));
    int nint[1];
    nint[0] = CGMethod::N / 3;
    CUDAcommon::handleerror(cudaMalloc((void **) &gpu_nint, sizeof(int)));
    CUDAcommon::handleerror(cudaMemcpyAsync(gpu_nint, nint, sizeof(int),
                                        cudaMemcpyHostToDevice, streamF));
    CUDAcommon::handleerror(cudaMalloc((void **) &(CUDAcommon::cudavars.gpu_energyvec),
                                       CUDAcommon::cudavars.offset_E * sizeof(floatingpoint)));
    int THREADSPERBLOCK;
    cudaDeviceProp prop;
    cudaGetDeviceProperties(&prop, 0);
    THREADSPERBLOCK = prop.maxThreadsPerBlock;

    blocksnthreads.push_back(CGMethod::N / (3 * THREADSPERBLOCK) + 1);
    if (blocksnthreads[0] == 1) blocksnthreads.push_back(CGMethod::N / 3);
    else blocksnthreads.push_back(THREADSPERBLOCK);

    // PT2 Generate single vector of energies from all FF and add them together.
    //@{
//    std::cout<<"CUDA energy total nint "<<CUDAcommon::cudavars.offset_E<<endl;
    bntaddvec2.clear();
    bntaddvec2 = getaddred2bnt(CUDAcommon::cudavars.offset_E);
    CUDAcommon::handleerror(cudaMalloc((void **) &(CUDAcommon::cudavars.gpu_energyvec), bntaddvec2.at
            (0)*sizeof (floatingpoint)));
    vector<floatingpoint> zerovec(bntaddvec2.at(0));
    fill(zerovec.begin(),zerovec.begin()+bntaddvec2.at(0),0.0);
    CUDAcommon::handleerror(cudaMemcpyAsync(CUDAcommon::cudavars.gpu_energyvec, zerovec.data(),
                            bntaddvec2.at(0) * sizeof(floatingpoint), cudaMemcpyHostToDevice,streamF));
/*    CUDAcommon::handleerror(cudaMemsetAsync(CUDAcommon::cudavars.gpu_energyvec, 0,
                                            bntaddvec2.at(0) * sizeof(floatingpoint), streamF));*/

    params.clear();
    params.push_back(CUDAcommon::cudavars.offset_E);
    CUDAcommon::handleerror(cudaMalloc((void **) &gpu_params, sizeof(int)));
    CUDAcommon::handleerror(cudaMemcpyAsync(gpu_params, params.data(), sizeof(int),
                                       cudaMemcpyHostToDevice, streamF));
    //@}
#endif
#ifdef CUDATIMETRACK
//    CUDAcommon::handleerror(cudaDeviceSynchronize(),"CGPolakRibiereMethod.cu","CGPolakRibiereMethod.cu");
    tend= chrono::high_resolution_clock::now();
    chrono::duration<floatingpoint> elapsed_run(tend - tbegin);
    CUDAcommon::cudatime.TvectorizeFF += elapsed_run.count();
    std::cout<<"Time total vectorizeFF (s) "<<CUDAcommon::cudatime.TvectorizeFF<<endl;
    std::cout<<"Time split vectorizeFF (s) ";
    for(auto x:CUDAcommon::cudatime.TvecvectorizeFF)
        std::cout<<x<<" ";
    std::cout<<endl;
#endif
}

void ForceFieldManager::cleanupAllForceFields() {

    for (auto &ff : _forceFields)
        ff->cleanup();
#ifdef CUDAACCL
    if (!(CUDAcommon::getCUDAvars().conservestreams))
        CUDAcommon::handleerror(cudaStreamDestroy(streamF));
    //cleanup energy vector
    // single vector of energies from all FF and add them together.
    //@{
    CUDAcommon::handleerror(cudaFree(CUDAcommon::cudavars.gpu_energyvec));
    CUDAcommon::handleerror(cudaFree(gpu_params));
    //@}
    if (CGMethod::N / 3 > 0) {
        CUDAcommon::handleerror(cudaFree(gpu_nint));
        //Memory alloted
        //@{
//        size_t allocmem = 0;
//        allocmem += sizeof(floatingpoint);
//        auto c = CUDAcommon::getCUDAvars();
//        c.memincuda -= allocmem;
//        CUDAcommon::cudavars = c;
//        std::cout<<"Total allocated memory "<<c.memincuda/1024<<endl;
//        std::cout<<"Memory allocated 0 . Memory freed "<<allocmem/1024<<endl;
        //@}
        blocksnthreads.clear();
    }
#endif
}

template< bool stretched >
floatingpoint ForceFieldManager::computeEnergy(floatingpoint *coord, bool verbose) const {
    chrono::high_resolution_clock::time_point tbegin, tend;
#ifdef CUDATIMETRACK
//    CUDAcommon::cudatime.TcomputeE = 0.0;
    CUDAcommon::cudatime.TveccomputeE.clear();
    CUDAcommon::cudatime.Ecount++;
//    CUDAcommon::serltime.TcomputeE = 0.0;
    CUDAcommon::serltime.TveccomputeE.clear();
    CUDAcommon::serltime.Ecount++;
#endif
    floatingpoint energy = 0.0;
#ifdef CUDAACCL
#ifdef CUDA_INDIVIDUAL_ESUM
    CUDAcommon::handleerror(cudaMalloc((void **) &gpu_Uvec, sizeof (floatingpoint)));
    CUDAcommon::handleerror(cudaMemset(gpu_Uvec, 0.0, sizeof (floatingpoint)));
#else
    floatingpoint *gpu_Uvec = CUDAcommon::getCUDAvars().gpu_energy;
    /*floatingpoint *gpu_Uvec;
    CUDAcommon::handleerror(cudaMalloc((void **) &gpu_Uvec, sizeof (floatingpoint)));
    CUDAcommon::handleerror(cudaMemsetAsync(gpu_Uvec, 0, sizeof (floatingpoint),streamF));*/
#endif
#ifdef SERIAL_CUDACROSSCHECK
    CUDAcommon::handleerror(cudaMemset(CUDAcommon::cudavars.gpu_energyvec, 0, bntaddvec2.at(0) * sizeof
            (floatingpoint)));
#endif
#ifdef CUDATIMETRACK
    tbegin = chrono::high_resolution_clock::now();
#endif
/*    auto gU_tot = CUDAcommon::getCUDAvars().gpu_energy;
    setenergytozero << < 1, 1, 0, streamF >> > (gU_tot);*/
    CUDAcommon::handleerror(cudaStreamSynchronize(streamF));
#ifdef CUDATIMETRACK
//    CUDAcommon::handleerror(cudaDeviceSynchronize(),"ForceFieldManager.cu",
//                            "computeEnergy");
    tend= chrono::high_resolution_clock::now();
    chrono::duration<floatingpoint> elapsed_run(tend - tbegin);
    CUDAcommon::cudatime.TcomputeE += elapsed_run.count();
    CUDAcommon::cudatime.TcomputeEiter += elapsed_run.count();
#endif
#endif
#ifdef SERIAL_CUDACROSSCHECK
    CUDAcommon::handleerror(cudaDeviceSynchronize());
    floatingpoint cuda_lambda[1];
    CUDAcommon::handleerror(cudaMemcpy(cuda_lambda, CUDAcommon::cudavars.gpu_lambda,  sizeof(floatingpoint),
                                       cudaMemcpyDeviceToHost));

#endif
    short count = 0;
    CUDAcommon::tmin.computeenergycalls++;
/*    if(areEqual(d,0.0))
    	CUDAcommon::tmin.computeenerycallszero++;
    else
	    CUDAcommon::tmin.computeenerycallsnonzero++;*/
    for (auto &ff : _forceFields) {
        tbegin = chrono::high_resolution_clock::now();
        auto tempEnergy = ff->computeEnergy(coord, stretched);
        tend = chrono::high_resolution_clock::now();
        chrono::duration<floatingpoint> elapsed_energy(tend - tbegin);
//        cout<<ff->getName()<<" "<<tempEnergy<<"pN.nm"<<" ";
        if(CUDAcommon::tmin.individualenergies.size() == _forceFields.size())
            CUDAcommon::tmin.individualenergies[count] += elapsed_energy.count();
        else
            CUDAcommon::tmin.individualenergies.push_back(elapsed_energy.count());

		    if(!stretched){
			    if(CUDAcommon::tmin.individualenergieszero.size() == _forceFields.size())
				    CUDAcommon::tmin.individualenergieszero[count] += elapsed_energy.count();
			    else
				    CUDAcommon::tmin.individualenergieszero.push_back(elapsed_energy.count());
		    }
		    else{
			    if(CUDAcommon::tmin.individualenergiesnonzero.size() == _forceFields.size())
				    CUDAcommon::tmin.individualenergiesnonzero[count] += elapsed_energy
				    		.count();
			    else
				    CUDAcommon::tmin.individualenergiesnonzero.push_back(elapsed_energy
				    .count());
		    }

        count++;
//        cout<<ff->getName()<<" "<<tempEnergy<<endl;
#ifdef ALLSYNC
        cudaDeviceSynchronize();
#endif

        if (verbose) cout << ff->getName() << " energy = " << tempEnergy << endl;
        //if energy is infinity, exit with infinity.
        if (tempEnergy <= -1) {

            //if this is the current energy, exit ungracefully
            if (!stretched) {

                cout << "Energy = " << tempEnergy << endl;

                cout
                        << "Energy of system became infinite. Try adjusting minimization parameters."
                        << endl;
                cout << "The culprit was ... " << ff->getName() << endl;

                _culpritForceField = ff;
                return numeric_limits<floatingpoint>::infinity();
            }
                //if this is a minimization try, just return infinity
<<<<<<< HEAD
            else {cout<<"Returning infinite energy "<<ff->getName()<<" d "<<d<<endl;
=======
            else {cout<<"Returning infintie energy "<<ff->getName()<<endl;
>>>>>>> 586f8f5d
                return numeric_limits<floatingpoint>::infinity();}
        }
        else energy += tempEnergy;
#ifdef SERIAL_CUDACROSSCHECK
        cudaDeviceSynchronize();
        resetfloatingpointvariableCUDA<<<1,1,0, streamF>>>(gpu_Uvec);
        addvectorred3<<<bntaddvec2.at(2),bntaddvec2.at(3), bntaddvec2.at(3) * sizeof(floatingpoint)
                                                                   , streamF>>>
        (CUDAcommon::cudavars.gpu_energyvec, gpu_params,
                gpu_Uvec);
        floatingpoint cuda_energyvec[1];
        CUDAcommon::handleerror(cudaMemcpy(cuda_energyvec, gpu_Uvec, sizeof(floatingpoint),
                                           cudaMemcpyDeviceToHost));
        std::cout<<ff->getName()<<" Energy. CUDA "<<cuda_energyvec[0]<<" SERL "
                ""<<energy<<endl;
#endif
    }
//    cout<<endl;
#ifdef CUDATIMETRACK
    tbegin = chrono::high_resolution_clock::now();
#endif
    //Add energies
#ifdef CUDAACCL
//    std::cout<<"Total nint "<<bntaddvec2.at(0)<<" "<<CUDAcommon::cudavars.offset_E<<endl;
    //Synchronize streams
    for(auto strm:CUDAcommon::getCUDAvars().streamvec) {
            CUDAcommon::handleerror(cudaStreamSynchronize(*strm), "computeEnergy",
                                    "ForceFieldManager.cu");
        }
#ifdef CUDATIMETRACK
    tend= chrono::high_resolution_clock::now();
    chrono::duration<floatingpoint> elapsed_run2(tend - tbegin);
    CUDAcommon::cudatime.TveccomputeE.push_back(elapsed_run2.count());
    CUDAcommon::cudatime.TcomputeE += elapsed_run2.count();
    CUDAcommon::cudatime.TcomputeEiter += elapsed_run2.count();
    tbegin = chrono::high_resolution_clock::now();
#endif
//    std::cout<<"CUDA energy total nint "<<CUDAcommon::cudavars.offset_E<<endl;
    /*vector<floatingpoint> ones;
    for(int i = 0;i<8192;i++)
        ones.push_back(1.0);
    CUDAcommon::handleerror(cudaMemcpyAsync(CUDAcommon::cudavars.gpu_energyvec, ones
                                                        .data() ,
                                                bntaddvec2.at(0) * sizeof
                                                        (floatingpoint),
                                                cudaMemcpyHostToDevice,streamF));*/
/*    CUDAcommon::handleerror(cudaMemsetAsync(CUDAcommon::cudavars.gpu_energyvec, 1,
                                            bntaddvec2.at(0) * sizeof
            (floatingpoint),streamF));
    cudaDeviceSynchronize();*/
    resetfloatingpointvariableCUDA<<<1,1,0, streamF>>>(gpu_Uvec);
    addvectorred3<<<bntaddvec2.at(2),bntaddvec2.at(3), bntaddvec2.at(3) * sizeof(floatingpoint)
                    , streamF>>>(CUDAcommon::cudavars.gpu_energyvec, gpu_params,
                        gpu_Uvec);
    CUDAcommon::handleerror(cudaStreamSynchronize(streamF));
#ifdef DETAILEDOUTPUT_ENERGY
    cudaDeviceSynchronize();
    floatingpoint cuda_energyvec[1];
    CUDAcommon::handleerror(cudaMemcpy(cuda_energyvec, gpu_Uvec, sizeof(floatingpoint),
                                       cudaMemcpyDeviceToHost));
    std::cout<<"vector energy addition CUDA "<<cuda_energyvec[0]<<" SERL "<<energy<<endl;
#endif
//    CUDAcommon::handleerror(cudaFree(CUDAcommon::cudavars.gpu_energyvec));
#endif
#ifdef ALLSYNC
    cudaDeviceSynchronize();
#endif

#ifdef CUDATIMETRACK
    tend= chrono::high_resolution_clock::now();
    chrono::duration<floatingpoint> elapsed_run3(tend - tbegin);
    CUDAcommon::cudatime.TveccomputeE.push_back(elapsed_run3.count());
    CUDAcommon::cudatime.TcomputeE += elapsed_run3.count();
    CUDAcommon::cudatime.TcomputeEiter += elapsed_run3.count();
//    std::cout<<"Time total computeEnergy (s) CUDA "<<CUDAcommon::cudatime
//            .TcomputeE<<" SERL "<<CUDAcommon::serltime.TcomputeE<<" factor "
//                     ""<<CUDAcommon::serltime.TcomputeE/CUDAcommon::cudatime.TcomputeE<<endl;
//    std::cout<<"Time split computeEnergy (s) CUDA ";
//    for(auto x:CUDAcommon::cudatime.TveccomputeE)
//        std::cout<<x<<" ";
//    std::cout<<endl;
//    std::cout<<"Time split computeEnergy (s) SERL ";
//    for(auto x:CUDAcommon::serltime.TveccomputeE)
//        std::cout<<x<<" ";
//    std::cout<<endl;
#endif
    return energy;
}
template floatingpoint ForceFieldManager::computeEnergy< false >(floatingpoint *, bool) const;
template floatingpoint ForceFieldManager::computeEnergy< true >(floatingpoint *, bool) const;

void ForceFieldManager::computeForces(floatingpoint *coord, floatingpoint *f) {
    //reset to zero
#ifdef CUDATIMETRACK
    chrono::high_resolution_clock::time_point tbegin, tend;
    CUDAcommon::cudatime.TcomputeF = 0.0;
    CUDAcommon::cudatime.TveccomputeF.clear();
    CUDAcommon::serltime.TcomputeF = 0.0;
    CUDAcommon::serltime.TveccomputeF.clear();
    tbegin = chrono::high_resolution_clock::now();
#endif
    //@{
    for (int i = 0; i < Bead::getDbData().forces.size_raw(); i++)
        f[i] = 0.0;
    //@}
#ifdef CUDATIMETRACK
    tend= chrono::high_resolution_clock::now();
    chrono::duration<floatingpoint> elapsed_run(tend - tbegin);
    CUDAcommon::serltime.TveccomputeF.push_back(elapsed_run.count());
    CUDAcommon::serltime.TcomputeF += elapsed_run.count();
    tbegin = chrono::high_resolution_clock::now();
#endif
#ifdef CUDAACCL
    CUDAvars cvars = CUDAcommon::getCUDAvars();
    if (cross_checkclass::Aux)
        resetForcesCUDA << < blocksnthreads[0], blocksnthreads[1], 0, streamF >> >
                                                                      (cvars.gpu_forceAux, gpu_nint);
    else
        resetForcesCUDA << < blocksnthreads[0], blocksnthreads[1], 0, streamF >> >
                                                                      (cvars.gpu_force, gpu_nint);
    CUDAcommon::handleerror(cudaStreamSynchronize(streamF));

    CUDAcommon::handleerror(cudaGetLastError(), "resetForcesCUDA", "ForceFieldManager.cu");
#endif
#ifdef CUDATIMETRACK
    tend= chrono::high_resolution_clock::now();
    chrono::duration<floatingpoint> elapsed_run2(tend - tbegin);
    CUDAcommon::cudatime.TveccomputeF.push_back(elapsed_run2.count());
    CUDAcommon::cudatime.TcomputeF += elapsed_run2.count();
    tbegin = chrono::high_resolution_clock::now();
#endif
    //recompute
//    floatingpoint *F_i = new floatingpoint[CGMethod::N];
    short count = 0;
    CUDAcommon::tmin.computeforcescalls++;
    for (auto &ff : _forceFields) {
        tbegin = chrono::high_resolution_clock::now();
        ff->computeForces(coord, f);
        tend = chrono::high_resolution_clock::now();
        chrono::duration<floatingpoint> elapsed_energy(tend - tbegin);
        if(CUDAcommon::tmin.individualforces.size() == _forceFields.size())
            CUDAcommon::tmin.individualforces[count]+= elapsed_energy.count();
        else
            CUDAcommon::tmin.individualforces.push_back(elapsed_energy.count());
        count++;
/*        for(int i=0;i<CGMethod::N;i++){
            if(isnan(f[i])||isinf(f[i])){
                cout<<"Culprit ForceField "<<ff->getName()<<endl;
            }
        }*/
#ifdef ALLSYNC
        cudaDeviceSynchronize();
#endif

//        if(cross_checkclass::Aux)
//            CUDAcommon::handleerror(
//                cudaMemcpy(F_i, CUDAcommon::getCUDAvars().gpu_forceAux, 3 * Bead::getBeads().size() * sizeof
//                                   (floatingpoint),
//                           cudaMemcpyDeviceToHost));
//        else
//            CUDAcommon::handleerror(
//                    cudaMemcpy(F_i, CUDAcommon::getCUDAvars().gpu_force, 3 * Bead::getBeads().size() * sizeof
//                                       (floatingpoint),
//                               cudaMemcpyDeviceToHost));
//        floatingpoint fmax = 0.0;
//        int id=0;
//        for (auto iter = 0; iter < Bead::getBeads().size(); iter++) {
//            if(abs(F_i[3 *iter])> fmax) {fmax = abs(F_i[3*iter]);id = iter;}
//            if(abs(F_i[3 *iter +1])> fmax) {fmax = abs(F_i[3*iter +1]);id = iter;}
//            if(abs(F_i[3 *iter +2])> fmax) {fmax = abs(F_i[3*iter +2]);id = iter;}
////            std::cout << F_i[3 * iter] << " " << F_i[3 * iter + 1] << " " << F_i[3 * iter + 2] << endl;
//        }
//        std::cout <<"Fmax "<< id<<" "<<fmax<<" "<<F_i[3 * id] << " " << F_i[3 * id + 1] << " " << F_i[3 * id + 2] <<
//                                                                                                                 endl;
    }
//    delete F_i;
}

void ForceFieldManager::computeLoadForces() {

    //reset
    for (auto b: Bead::getBeads()) {
        std::fill(b->loadForcesM.begin(), b->loadForcesM.end(), 0.0);
        std::fill(b->loadForcesP.begin(), b->loadForcesP.end(), 0.0);
//        b->loadForcesP.clear();
//        b->loadForcesM.clear();
    }

    for (auto &f : _forceFields)
        f->computeLoadForces();

    //reset lfi as well
    for (auto b: Bead::getBeads()) {
        b->lfip = 0;
        b->lfim = 0;
    }
}

void ForceFieldManager::printculprit(floatingpoint* force){

    /*cout<<"Printing cylinder data overall"<<endl;
    if(true) {

        cylinder *cylindervec = CUDAcommon::serlvars.cylindervec;
        Cylinder **Cylinderpointervec = CUDAcommon::serlvars.cylinderpointervec;
        CCylinder **ccylindervec = CUDAcommon::serlvars.ccylindervec;
        floatingpoint *coord = CUDAcommon::serlvars.coord;
        std::cout << "check revectorized cylinders" << endl;
        std::cout << "3 Total Cylinders " << Cylinder::getCylinders().size() << " Beads "
                  << Bead::getBeads().size() << "maxcindex " << Cylinder::getmaxcindex() <<
                  endl;
        for (auto cyl:Cylinder::getCylinders()) {
            int i = cyl->_dcIndex;
            int id1 = cylindervec[i].ID;
            int id2 = Cylinderpointervec[i]->getID();
            int id3 = ccylindervec[i]->getCylinder()->getID();
            if (id1 != id2 || id2 != id3 || id3 != id1)
                std::cout << id1 << " " << id2 << " " << id3 << endl;
            auto b1 = cyl->getFirstBead();
            auto b2 = cyl->getSecondBead();
            long idx1 = b1->_dbIndex;
            long idx2 = b2->_dbIndex;
            cylinder c = cylindervec[i];
            std::cout << "bindices for cyl with ID " << cyl->getID() << " cindex " << i <<
                      " are " << idx1 << " " << idx2 << " " << c.bindices[0] << " "
                      << c.bindices[1] <<" coords ";
            std::cout << coord[3 * idx1] << " " << coord[3 * idx1 + 1] << " "
                      << coord[3 * idx1 + 2] << " " << coord[3 * idx2] << " "
                      << coord[3 * idx2 + 1] << " " << coord[3 * idx2 + 2] <<" forces ";
            std::cout << force[3 * idx1] << " " << force[3 * idx1 + 1] << " "
                      << force[3 * idx1 + 2] << " " << force[3 * idx2] << " "
                      << force[3 * idx2 + 1] << " " << force[3 * idx2 + 2] << endl;
            if (c.bindices[0] != idx1 || c.bindices[1] != idx2) {

                std::cout << "Bead " << b1->coordinate[0] << " " << b1->coordinate[1]
                          << " " << b1->coordinate[2] << " " << " " << b2->coordinate[0]
                          << " " << b2->coordinate[1] << " " << b2->coordinate[2]
                          << " idx " << b1->_dbIndex << " " << b2->_dbIndex << "ID "
                                                                               ""
                          << b1->getID() << " " << b2->getID() << endl;

                std::cout << coord[3 * idx1] << " " << coord[3 * idx1 + 1] << " "
                          << coord[3 * idx1 + 2] << " " << coord[3 * idx2] << " "
                          << coord[3 * idx2 + 1] << " " << coord[3 * idx2 + 2] << endl;
                std::cout << force[3 * idx1] << " " << force[3 * idx1 + 1] << " "
                          << force[3 * idx1 + 2] << " " << force[3 * idx2] << " "
                          << force[3 * idx2 + 1] << " " << force[3 * idx2 + 2] << endl;
                exit(EXIT_FAILURE);
            }
        }

    cout<<"-------DONE------"<<endl;
    }*/

	//get the culprit in output
	_culpritForceField->whoIsCulprit();

	exit(EXIT_FAILURE);
}

#ifdef CUDAACCL

void ForceFieldManager::CUDAcopyForces(cudaStream_t stream, floatingpoint *fprev, floatingpoint *f) {


//    CUDAcommon::handleerror(cudaFree(CUDAcommon::getCUDAvars().gpu_forceAux));
//    floatingpoint* gpu_forceAux;
//    CUDAcommon::handleerror(cudaMalloc((void **) &gpu_forceAux, CGMethod::N * sizeof(floatingpoint)));
//    CUDAvars cvars=CUDAcommon::getCUDAvars();
//    cvars.gpu_forceAux=gpu_forceAux;
//    CUDAcommon::cudavars=cvars;

//    std::cout<<"Copyforces Number of Blocks: "<<blocksnthreads[0]<<endl;
//    std::cout<<"Threads per block: "<<blocksnthreads[1]<<endl;
    copyForcesCUDA << < blocksnthreads[0], blocksnthreads[1], 0, stream >> >
                                                                 (f, fprev, gpu_nint);
    CUDAcommon::handleerror(cudaGetLastError(), "copyForcesCUDA", "ForceFieldManager.cu");
}

#endif

void ForceFieldManager::assignallforcemags() {

    for (auto &ff : _forceFields)
        ff->assignforcemags();
}


void ForceFieldManager::computeHessian(floatingpoint *coord, floatingpoint *f, int total_DOF, float delta){    
    // store the minimization time and initialize the matrix
    tauVector.push_back(tau());
    vector<vector<floatingpoint> > HessianMatrix(total_DOF, vector<floatingpoint>(total_DOF));
    // loop through all the coordinates
    for(auto i = 0; i < total_DOF; i++){
        
        // create new vectors for the foorces and coordinates
        vector<floatingpoint> forces_copy(total_DOF);
        vector<floatingpoint> coord_copy(total_DOF);
        
        // copy coordinates to new vector
        for(auto l = 0; l< coord_copy.size(); l++){
            coord_copy[l] = coord[l];
        }
        
        // perturb the coordinate i
        coord_copy[i] += delta;
        
        // calculate the new forces based on perturbation
        computeForces(coord_copy.data(), forces_copy.data());
        
        for(auto j = 0; j < total_DOF; j++){
            
            // store the derivative of the force on each coordinate j
            HessianMatrix[i][j] = -(forces_copy[j] - f[j])/delta;
        }
             
    }
    
    // store the matrix
    hessianVector.push_back(HessianMatrix);
    

}<|MERGE_RESOLUTION|>--- conflicted
+++ resolved
@@ -229,11 +229,7 @@
                 return numeric_limits<floatingpoint>::infinity();
             }
                 //if this is a minimization try, just return infinity
-<<<<<<< HEAD
-            else {cout<<"Returning infinite energy "<<ff->getName()<<" d "<<d<<endl;
-=======
             else {cout<<"Returning infintie energy "<<ff->getName()<<endl;
->>>>>>> 586f8f5d
                 return numeric_limits<floatingpoint>::infinity();}
         }
         else energy += tempEnergy;
@@ -522,38 +518,38 @@
 }
 
 
-void ForceFieldManager::computeHessian(floatingpoint *coord, floatingpoint *f, int total_DOF, float delta){    
+void ForceFieldManager::computeHessian(floatingpoint *coord, floatingpoint *f, int total_DOF, float delta){
     // store the minimization time and initialize the matrix
     tauVector.push_back(tau());
     vector<vector<floatingpoint> > HessianMatrix(total_DOF, vector<floatingpoint>(total_DOF));
     // loop through all the coordinates
     for(auto i = 0; i < total_DOF; i++){
-        
+
         // create new vectors for the foorces and coordinates
         vector<floatingpoint> forces_copy(total_DOF);
         vector<floatingpoint> coord_copy(total_DOF);
-        
+
         // copy coordinates to new vector
         for(auto l = 0; l< coord_copy.size(); l++){
             coord_copy[l] = coord[l];
         }
-        
+
         // perturb the coordinate i
         coord_copy[i] += delta;
-        
+
         // calculate the new forces based on perturbation
         computeForces(coord_copy.data(), forces_copy.data());
-        
+
         for(auto j = 0; j < total_DOF; j++){
-            
+
             // store the derivative of the force on each coordinate j
             HessianMatrix[i][j] = -(forces_copy[j] - f[j])/delta;
         }
-             
+
     }
-    
+
     // store the matrix
     hessianVector.push_back(HessianMatrix);
-    
+
 
 }