
//------------------------------------------------------------------
//  **MEDYAN** - Simulation Package for the Mechanochemical
//               Dynamics of Active Networks, v4.0
//
//  Copyright (2015-2018)  Papoian Lab, University of Maryland
//
//                 ALL RIGHTS RESERVED
//
//  See the MEDYAN web page for more information:
//  http://www.medyan.org
//------------------------------------------------------------------

#include "ForceFieldManager.h"
#include "ForceFieldManagerCUDA.h"

#include "CGMethod.h"
#include "cross_check.h"
#include <algorithm>

#include "Structure/Bead.h"
#include "Structure/Cylinder.h"







ForceField* ForceFieldManager::_culpritForceField = nullptr;

void ForceFieldManager::vectorizeAllForceFields() {
#ifdef CUDATIMETRACK
    chrono::high_resolution_clock::time_point tbegin, tend;
    CUDAcommon::cudatime.TvectorizeFF = 0.0;
    CUDAcommon::cudatime.TvecvectorizeFF.clear();
#endif
#ifdef CUDAACCL
    // PT1 Generate single vector of energies from all FF and add them together.
    //@{
    CUDAcommon::cudavars.offset_E=0.0;
    //@}
#endif

    for (auto &ff : _forceFields)
        ff->vectorize();

#ifdef CUDATIMETRACK
    tbegin = chrono::high_resolution_clock::now();
#endif
#ifdef CUDAACCL
    //reset offset
    if (streamF == NULL || !(CUDAcommon::getCUDAvars().conservestreams))
        CUDAcommon::handleerror(cudaStreamCreate(&streamF));
    int nint[1];
    nint[0] = CGMethod::N / 3;
    CUDAcommon::handleerror(cudaMalloc((void **) &gpu_nint, sizeof(int)));
    CUDAcommon::handleerror(cudaMemcpyAsync(gpu_nint, nint, sizeof(int),
                                        cudaMemcpyHostToDevice, streamF));
    CUDAcommon::handleerror(cudaMalloc((void **) &(CUDAcommon::cudavars.gpu_energyvec),
                                       CUDAcommon::cudavars.offset_E * sizeof(floatingpoint)));
    int THREADSPERBLOCK;
    cudaDeviceProp prop;
    cudaGetDeviceProperties(&prop, 0);
    THREADSPERBLOCK = prop.maxThreadsPerBlock;

    blocksnthreads.push_back(CGMethod::N / (3 * THREADSPERBLOCK) + 1);
    if (blocksnthreads[0] == 1) blocksnthreads.push_back(CGMethod::N / 3);
    else blocksnthreads.push_back(THREADSPERBLOCK);

    // PT2 Generate single vector of energies from all FF and add them together.
    //@{
//    std::cout<<"CUDA energy total nint "<<CUDAcommon::cudavars.offset_E<<endl;
    bntaddvec2.clear();
    bntaddvec2 = getaddred2bnt(CUDAcommon::cudavars.offset_E);
    CUDAcommon::handleerror(cudaMalloc((void **) &(CUDAcommon::cudavars.gpu_energyvec), bntaddvec2.at
            (0)*sizeof (floatingpoint)));
    vector<floatingpoint> zerovec(bntaddvec2.at(0));
    fill(zerovec.begin(),zerovec.begin()+bntaddvec2.at(0),0.0);
    CUDAcommon::handleerror(cudaMemcpyAsync(CUDAcommon::cudavars.gpu_energyvec, zerovec.data(),
                            bntaddvec2.at(0) * sizeof(floatingpoint), cudaMemcpyHostToDevice,streamF));
/*    CUDAcommon::handleerror(cudaMemsetAsync(CUDAcommon::cudavars.gpu_energyvec, 0,
                                            bntaddvec2.at(0) * sizeof(floatingpoint), streamF));*/

    params.clear();
    params.push_back(CUDAcommon::cudavars.offset_E);
    CUDAcommon::handleerror(cudaMalloc((void **) &gpu_params, sizeof(int)));
    CUDAcommon::handleerror(cudaMemcpyAsync(gpu_params, params.data(), sizeof(int),
                                       cudaMemcpyHostToDevice, streamF));
    //@}
#endif
#ifdef CUDATIMETRACK
//    CUDAcommon::handleerror(cudaDeviceSynchronize(),"CGPolakRibiereMethod.cu","CGPolakRibiereMethod.cu");
    tend= chrono::high_resolution_clock::now();
    chrono::duration<floatingpoint> elapsed_run(tend - tbegin);
    CUDAcommon::cudatime.TvectorizeFF += elapsed_run.count();
    std::cout<<"Time total vectorizeFF (s) "<<CUDAcommon::cudatime.TvectorizeFF<<endl;
    std::cout<<"Time split vectorizeFF (s) ";
    for(auto x:CUDAcommon::cudatime.TvecvectorizeFF)
        std::cout<<x<<" ";
    std::cout<<endl;
#endif
}

void ForceFieldManager::cleanupAllForceFields() {

    for (auto &ff : _forceFields)
        ff->cleanup();
#ifdef CUDAACCL
    if (!(CUDAcommon::getCUDAvars().conservestreams))
        CUDAcommon::handleerror(cudaStreamDestroy(streamF));
    //cleanup energy vector
    // single vector of energies from all FF and add them together.
    //@{
    CUDAcommon::handleerror(cudaFree(CUDAcommon::cudavars.gpu_energyvec));
    CUDAcommon::handleerror(cudaFree(gpu_params));
    //@}
    if (CGMethod::N / 3 > 0) {
        CUDAcommon::handleerror(cudaFree(gpu_nint));
        //Memory alloted
        //@{
//        size_t allocmem = 0;
//        allocmem += sizeof(floatingpoint);
//        auto c = CUDAcommon::getCUDAvars();
//        c.memincuda -= allocmem;
//        CUDAcommon::cudavars = c;
//        std::cout<<"Total allocated memory "<<c.memincuda/1024<<endl;
//        std::cout<<"Memory allocated 0 . Memory freed "<<allocmem/1024<<endl;
        //@}
        blocksnthreads.clear();
    }
#endif
}

template< bool stretched >
floatingpoint ForceFieldManager::computeEnergy(floatingpoint *coord, bool verbose) const {
    chrono::high_resolution_clock::time_point tbegin, tend;
#ifdef CUDATIMETRACK
//    CUDAcommon::cudatime.TcomputeE = 0.0;
    CUDAcommon::cudatime.TveccomputeE.clear();
    CUDAcommon::cudatime.Ecount++;
//    CUDAcommon::serltime.TcomputeE = 0.0;
    CUDAcommon::serltime.TveccomputeE.clear();
    CUDAcommon::serltime.Ecount++;
#endif
    floatingpoint energy = 0.0;
#ifdef CUDAACCL
#ifdef CUDA_INDIVIDUAL_ESUM
    CUDAcommon::handleerror(cudaMalloc((void **) &gpu_Uvec, sizeof (floatingpoint)));
    CUDAcommon::handleerror(cudaMemset(gpu_Uvec, 0.0, sizeof (floatingpoint)));
#else
    floatingpoint *gpu_Uvec = CUDAcommon::getCUDAvars().gpu_energy;
    /*floatingpoint *gpu_Uvec;
    CUDAcommon::handleerror(cudaMalloc((void **) &gpu_Uvec, sizeof (floatingpoint)));
    CUDAcommon::handleerror(cudaMemsetAsync(gpu_Uvec, 0, sizeof (floatingpoint),streamF));*/
#endif
#ifdef SERIAL_CUDACROSSCHECK
    CUDAcommon::handleerror(cudaMemset(CUDAcommon::cudavars.gpu_energyvec, 0, bntaddvec2.at(0) * sizeof
            (floatingpoint)));
#endif
#ifdef CUDATIMETRACK
    tbegin = chrono::high_resolution_clock::now();
#endif
/*    auto gU_tot = CUDAcommon::getCUDAvars().gpu_energy;
    setenergytozero << < 1, 1, 0, streamF >> > (gU_tot);*/
    CUDAcommon::handleerror(cudaStreamSynchronize(streamF));
#ifdef CUDATIMETRACK
//    CUDAcommon::handleerror(cudaDeviceSynchronize(),"ForceFieldManager.cu",
//                            "computeEnergy");
    tend= chrono::high_resolution_clock::now();
    chrono::duration<floatingpoint> elapsed_run(tend - tbegin);
    CUDAcommon::cudatime.TcomputeE += elapsed_run.count();
    CUDAcommon::cudatime.TcomputeEiter += elapsed_run.count();
#endif
#endif
#ifdef SERIAL_CUDACROSSCHECK
    CUDAcommon::handleerror(cudaDeviceSynchronize());
    floatingpoint cuda_lambda[1];
    CUDAcommon::handleerror(cudaMemcpy(cuda_lambda, CUDAcommon::cudavars.gpu_lambda,  sizeof(floatingpoint),
                                       cudaMemcpyDeviceToHost));

#endif
    short count = 0;
    CUDAcommon::tmin.computeenergycalls++;
    #ifdef TRACKDIDNOTMINIMIZE
    if(!stretched)
        SysParams::Mininimization().tempEnergyvec.clear();
	#endif
    for (auto &ff : _forceFields) {
        tbegin = chrono::high_resolution_clock::now();
        auto tempEnergy = ff->computeEnergy(coord, stretched);
        tend = chrono::high_resolution_clock::now();
        chrono::duration<floatingpoint> elapsed_energy(tend - tbegin);
//        cout<<ff->getName()<<" "<<tempEnergy<<"pN.nm"<<" ";
        if(CUDAcommon::tmin.individualenergies.size() == _forceFields.size())
            CUDAcommon::tmin.individualenergies[count] += elapsed_energy.count();
        else
            CUDAcommon::tmin.individualenergies.push_back(elapsed_energy.count());

		    if(!stretched){
			    if(CUDAcommon::tmin.individualenergieszero.size() == _forceFields.size())
				    CUDAcommon::tmin.individualenergieszero[count] += elapsed_energy.count();
			    else
				    CUDAcommon::tmin.individualenergieszero.push_back(elapsed_energy.count());
		    }
		    else{
			    if(CUDAcommon::tmin.individualenergiesnonzero.size() == _forceFields.size())
				    CUDAcommon::tmin.individualenergiesnonzero[count] += elapsed_energy
				    		.count();
			    else
				    CUDAcommon::tmin.individualenergiesnonzero.push_back(elapsed_energy
				    .count());
		    }

        count++;
//        cout<<ff->getName()<<" "<<tempEnergy<<endl;
#ifdef ALLSYNC
        cudaDeviceSynchronize();
#endif

        if (verbose) cout << ff->getName() << " energy = " << tempEnergy << endl;
        //if energy is infinity, exit with infinity.
        if (tempEnergy <= -1) {

            //if this is the current energy, exit ungracefully
            if (!stretched) {

                cout << "Energy = " << tempEnergy << endl;

                cout
                        << "Energy of system became infinite. Try adjusting minimization parameters."
                        << endl;
                cout << "The culprit was ... " << ff->getName() << endl;

                _culpritForceField = ff;
                return numeric_limits<floatingpoint>::infinity();
            }
                //if this is a minimization try, just return infinity
            else {
                //cout<<"Returning infintie energy "<<ff->getName()<<endl;
                return numeric_limits<floatingpoint>::infinity();}
        }
        else energy += tempEnergy;
#ifdef SERIAL_CUDACROSSCHECK
        cudaDeviceSynchronize();
        resetfloatingpointvariableCUDA<<<1,1,0, streamF>>>(gpu_Uvec);
        addvectorred3<<<bntaddvec2.at(2),bntaddvec2.at(3), bntaddvec2.at(3) * sizeof(floatingpoint)
                                                                   , streamF>>>
        (CUDAcommon::cudavars.gpu_energyvec, gpu_params,
                gpu_Uvec);
        floatingpoint cuda_energyvec[1];
        CUDAcommon::handleerror(cudaMemcpy(cuda_energyvec, gpu_Uvec, sizeof(floatingpoint),
                                           cudaMemcpyDeviceToHost));
        std::cout<<ff->getName()<<" Energy. CUDA "<<cuda_energyvec[0]<<" SERL "
                ""<<energy<<endl;
#endif
    }
//    cout<<endl;
#ifdef CUDATIMETRACK
    tbegin = chrono::high_resolution_clock::now();
#endif
    //Add energies
#ifdef CUDAACCL
//    std::cout<<"Total nint "<<bntaddvec2.at(0)<<" "<<CUDAcommon::cudavars.offset_E<<endl;
    //Synchronize streams
    for(auto strm:CUDAcommon::getCUDAvars().streamvec) {
            CUDAcommon::handleerror(cudaStreamSynchronize(*strm), "computeEnergy",
                                    "ForceFieldManager.cu");
        }
#ifdef CUDATIMETRACK
    tend= chrono::high_resolution_clock::now();
    chrono::duration<floatingpoint> elapsed_run2(tend - tbegin);
    CUDAcommon::cudatime.TveccomputeE.push_back(elapsed_run2.count());
    CUDAcommon::cudatime.TcomputeE += elapsed_run2.count();
    CUDAcommon::cudatime.TcomputeEiter += elapsed_run2.count();
    tbegin = chrono::high_resolution_clock::now();
#endif
//    std::cout<<"CUDA energy total nint "<<CUDAcommon::cudavars.offset_E<<endl;
    /*vector<floatingpoint> ones;
    for(int i = 0;i<8192;i++)
        ones.push_back(1.0);
    CUDAcommon::handleerror(cudaMemcpyAsync(CUDAcommon::cudavars.gpu_energyvec, ones
                                                        .data() ,
                                                bntaddvec2.at(0) * sizeof
                                                        (floatingpoint),
                                                cudaMemcpyHostToDevice,streamF));*/
/*    CUDAcommon::handleerror(cudaMemsetAsync(CUDAcommon::cudavars.gpu_energyvec, 1,
                                            bntaddvec2.at(0) * sizeof
            (floatingpoint),streamF));
    cudaDeviceSynchronize();*/
    resetfloatingpointvariableCUDA<<<1,1,0, streamF>>>(gpu_Uvec);
    addvectorred3<<<bntaddvec2.at(2),bntaddvec2.at(3), bntaddvec2.at(3) * sizeof(floatingpoint)
                    , streamF>>>(CUDAcommon::cudavars.gpu_energyvec, gpu_params,
                        gpu_Uvec);
    CUDAcommon::handleerror(cudaStreamSynchronize(streamF));
#ifdef DETAILEDOUTPUT_ENERGY
    cudaDeviceSynchronize();
    floatingpoint cuda_energyvec[1];
    CUDAcommon::handleerror(cudaMemcpy(cuda_energyvec, gpu_Uvec, sizeof(floatingpoint),
                                       cudaMemcpyDeviceToHost));
    std::cout<<"vector energy addition CUDA "<<cuda_energyvec[0]<<" SERL "<<energy<<endl;
#endif
//    CUDAcommon::handleerror(cudaFree(CUDAcommon::cudavars.gpu_energyvec));
#endif
#ifdef ALLSYNC
    cudaDeviceSynchronize();
#endif

#ifdef CUDATIMETRACK
    tend= chrono::high_resolution_clock::now();
    chrono::duration<floatingpoint> elapsed_run3(tend - tbegin);
    CUDAcommon::cudatime.TveccomputeE.push_back(elapsed_run3.count());
    CUDAcommon::cudatime.TcomputeE += elapsed_run3.count();
    CUDAcommon::cudatime.TcomputeEiter += elapsed_run3.count();
//    std::cout<<"Time total computeEnergy (s) CUDA "<<CUDAcommon::cudatime
//            .TcomputeE<<" SERL "<<CUDAcommon::serltime.TcomputeE<<" factor "
//                     ""<<CUDAcommon::serltime.TcomputeE/CUDAcommon::cudatime.TcomputeE<<endl;
//    std::cout<<"Time split computeEnergy (s) CUDA ";
//    for(auto x:CUDAcommon::cudatime.TveccomputeE)
//        std::cout<<x<<" ";
//    std::cout<<endl;
//    std::cout<<"Time split computeEnergy (s) SERL ";
//    for(auto x:CUDAcommon::serltime.TveccomputeE)
//        std::cout<<x<<" ";
//    std::cout<<endl;
#endif
    if(!stretched) {
        #ifdef TRACKDIDNOTMINIMIZE
        SysParams::Mininimization().Energyvec.push_back(SysParams::Mininimization()
        .tempEnergyvec);
        #endif
    }
    return energy;
    
}

EnergyReport ForceFieldManager::computeEnergyHRMD(floatingpoint *coord) const {
    CUDAcommon::tmin.computeenerycallszero++;
    EnergyReport result;
    result.total = 0.0;
    for (auto &ff : _forceFields) {
        auto tempEnergy = ff->computeEnergy(coord);

        // convert to units of kT
        tempEnergy = tempEnergy / kT; // TODO: Energy unit conversion might happen outside
        result.individual.push_back({ff->getName(), tempEnergy});
        result.total += tempEnergy;
    }
    return result;
}




template floatingpoint ForceFieldManager::computeEnergy< false >(floatingpoint *, bool) const;
template floatingpoint ForceFieldManager::computeEnergy< true >(floatingpoint *, bool) const;

void ForceFieldManager::computeForces(floatingpoint *coord, floatingpoint *f) {
    //reset to zero
#ifdef CUDATIMETRACK
    chrono::high_resolution_clock::time_point tbegin, tend;
    CUDAcommon::cudatime.TcomputeF = 0.0;
    CUDAcommon::cudatime.TveccomputeF.clear();
    CUDAcommon::serltime.TcomputeF = 0.0;
    CUDAcommon::serltime.TveccomputeF.clear();
    tbegin = chrono::high_resolution_clock::now();
#endif
    //@{
    for (int i = 0; i < Bead::getDbData().forces.size_raw(); i++)
        f[i] = 0.0;
    //@}
#ifdef CUDATIMETRACK
    tend= chrono::high_resolution_clock::now();
    chrono::duration<floatingpoint> elapsed_run(tend - tbegin);
    CUDAcommon::serltime.TveccomputeF.push_back(elapsed_run.count());
    CUDAcommon::serltime.TcomputeF += elapsed_run.count();
    tbegin = chrono::high_resolution_clock::now();
#endif
#ifdef CUDAACCL
    CUDAvars cvars = CUDAcommon::getCUDAvars();
    if (cross_checkclass::Aux)
        resetForcesCUDA << < blocksnthreads[0], blocksnthreads[1], 0, streamF >> >
                                                                      (cvars.gpu_forceAux, gpu_nint);
    else
        resetForcesCUDA << < blocksnthreads[0], blocksnthreads[1], 0, streamF >> >
                                                                      (cvars.gpu_force, gpu_nint);
    CUDAcommon::handleerror(cudaStreamSynchronize(streamF));

    CUDAcommon::handleerror(cudaGetLastError(), "resetForcesCUDA", "ForceFieldManager.cu");
#endif
#ifdef CUDATIMETRACK
    tend= chrono::high_resolution_clock::now();
    chrono::duration<floatingpoint> elapsed_run2(tend - tbegin);
    CUDAcommon::cudatime.TveccomputeF.push_back(elapsed_run2.count());
    CUDAcommon::cudatime.TcomputeF += elapsed_run2.count();
    tbegin = chrono::high_resolution_clock::now();
#endif
    //recompute
//    floatingpoint *F_i = new floatingpoint[CGMethod::N];
    short count = 0;
    CUDAcommon::tmin.computeforcescalls++;
    for (auto &ff : _forceFields) {
        tbegin = chrono::high_resolution_clock::now();
        ff->computeForces(coord, f);
        tend = chrono::high_resolution_clock::now();
        chrono::duration<floatingpoint> elapsed_energy(tend - tbegin);
        if(CUDAcommon::tmin.individualforces.size() == _forceFields.size())
            CUDAcommon::tmin.individualforces[count]+= elapsed_energy.count();
        else
            CUDAcommon::tmin.individualforces.push_back(elapsed_energy.count());
        count++;
/*        for(int i=0;i<CGMethod::N;i++){
            if(isnan(f[i])||isinf(f[i])){
                cout<<"Culprit ForceField "<<ff->getName()<<endl;
            }
        }*/
#ifdef ALLSYNC
        cudaDeviceSynchronize();
#endif

//        if(cross_checkclass::Aux)
//            CUDAcommon::handleerror(
//                cudaMemcpy(F_i, CUDAcommon::getCUDAvars().gpu_forceAux, 3 * Bead::getBeads().size() * sizeof
//                                   (floatingpoint),
//                           cudaMemcpyDeviceToHost));
//        else
//            CUDAcommon::handleerror(
//                    cudaMemcpy(F_i, CUDAcommon::getCUDAvars().gpu_force, 3 * Bead::getBeads().size() * sizeof
//                                       (floatingpoint),
//                               cudaMemcpyDeviceToHost));
//        floatingpoint fmax = 0.0;
//        int id=0;
//        for (auto iter = 0; iter < Bead::getBeads().size(); iter++) {
//            if(abs(F_i[3 *iter])> fmax) {fmax = abs(F_i[3*iter]);id = iter;}
//            if(abs(F_i[3 *iter +1])> fmax) {fmax = abs(F_i[3*iter +1]);id = iter;}
//            if(abs(F_i[3 *iter +2])> fmax) {fmax = abs(F_i[3*iter +2]);id = iter;}
////            std::cout << F_i[3 * iter] << " " << F_i[3 * iter + 1] << " " << F_i[3 * iter + 2] << endl;
//        }
//        std::cout <<"Fmax "<< id<<" "<<fmax<<" "<<F_i[3 * id] << " " << F_i[3 * id + 1] << " " << F_i[3 * id + 2] <<
//                                                                                                                 endl;
    }
//    delete F_i;
}

void ForceFieldManager::computeLoadForces() {

    //reset
    for (auto b: Bead::getBeads()) {
        std::fill(b->loadForcesM.begin(), b->loadForcesM.end(), 0.0);
        std::fill(b->loadForcesP.begin(), b->loadForcesP.end(), 0.0);
//        b->loadForcesP.clear();
//        b->loadForcesM.clear();
    }

    for (auto &f : _forceFields)
        f->computeLoadForces();

    //reset lfi as well
    for (auto b: Bead::getBeads()) {
        b->lfip = 0;
        b->lfim = 0;
    }
}
void ForceFieldManager::computeLoadForce(Cylinder* c, ForceField::LoadForceEnd end) const {
    auto  b          = (end == ForceField::LoadForceEnd::Plus ? c->getSecondBead() : c->getFirstBead());
    auto& loadForces = (end == ForceField::LoadForceEnd::Plus ? b->loadForcesP     : b->loadForcesM   );
    auto& lfi        = (end == ForceField::LoadForceEnd::Plus ? b->lfip            : b->lfim          );

    // reset
    std::fill(loadForces.begin(), loadForces.end(), 0.0);

    for(auto& f : _forceFields) f->computeLoadForce(c, end);

    // reset lfi
    lfi = 0;
}

void ForceFieldManager::printculprit(floatingpoint* force){

    /*cout<<"Printing cylinder data overall"<<endl;
    if(true) {

        cylinder *cylindervec = CUDAcommon::serlvars.cylindervec;
        Cylinder **Cylinderpointervec = CUDAcommon::serlvars.cylinderpointervec;
        CCylinder **ccylindervec = CUDAcommon::serlvars.ccylindervec;
        floatingpoint *coord = CUDAcommon::serlvars.coord;
        std::cout << "check revectorized cylinders" << endl;
        std::cout << "3 Total Cylinders " << Cylinder::getCylinders().size() << " Beads "
                  << Bead::getBeads().size() << "maxcindex " << Cylinder::getmaxcindex() <<
                  endl;
        for (auto cyl:Cylinder::getCylinders()) {
            int i = cyl->_dcIndex;
            int id1 = cylindervec[i].ID;
            int id2 = Cylinderpointervec[i]->getID();
            int id3 = ccylindervec[i]->getCylinder()->getID();
            if (id1 != id2 || id2 != id3 || id3 != id1)
                std::cout << id1 << " " << id2 << " " << id3 << endl;
            auto b1 = cyl->getFirstBead();
            auto b2 = cyl->getSecondBead();
            long idx1 = b1->_dbIndex;
            long idx2 = b2->_dbIndex;
            cylinder c = cylindervec[i];
            std::cout << "bindices for cyl with ID " << cyl->getID() << " cindex " << i <<
                      " are " << idx1 << " " << idx2 << " " << c.bindices[0] << " "
                      << c.bindices[1] <<" coords ";
            std::cout << coord[3 * idx1] << " " << coord[3 * idx1 + 1] << " "
                      << coord[3 * idx1 + 2] << " " << coord[3 * idx2] << " "
                      << coord[3 * idx2 + 1] << " " << coord[3 * idx2 + 2] <<" forces ";
            std::cout << force[3 * idx1] << " " << force[3 * idx1 + 1] << " "
                      << force[3 * idx1 + 2] << " " << force[3 * idx2] << " "
                      << force[3 * idx2 + 1] << " " << force[3 * idx2 + 2] << endl;
            if (c.bindices[0] != idx1 || c.bindices[1] != idx2) {

                std::cout << "Bead " << b1->coordinate[0] << " " << b1->coordinate[1]
                          << " " << b1->coordinate[2] << " " << " " << b2->coordinate[0]
                          << " " << b2->coordinate[1] << " " << b2->coordinate[2]
                          << " idx " << b1->_dbIndex << " " << b2->_dbIndex << "ID "
                                                                               ""
                          << b1->getID() << " " << b2->getID() << endl;

                std::cout << coord[3 * idx1] << " " << coord[3 * idx1 + 1] << " "
                          << coord[3 * idx1 + 2] << " " << coord[3 * idx2] << " "
                          << coord[3 * idx2 + 1] << " " << coord[3 * idx2 + 2] << endl;
                std::cout << force[3 * idx1] << " " << force[3 * idx1 + 1] << " "
                          << force[3 * idx1 + 2] << " " << force[3 * idx2] << " "
                          << force[3 * idx2 + 1] << " " << force[3 * idx2 + 2] << endl;
                exit(EXIT_FAILURE);
            }
        }

    cout<<"-------DONE------"<<endl;
    }*/

	//get the culprit in output
	_culpritForceField->whoIsCulprit();

	exit(EXIT_FAILURE);
}

#ifdef CUDAACCL

void ForceFieldManager::CUDAcopyForces(cudaStream_t stream, floatingpoint *fprev, floatingpoint *f) {


//    CUDAcommon::handleerror(cudaFree(CUDAcommon::getCUDAvars().gpu_forceAux));
//    floatingpoint* gpu_forceAux;
//    CUDAcommon::handleerror(cudaMalloc((void **) &gpu_forceAux, CGMethod::N * sizeof(floatingpoint)));
//    CUDAvars cvars=CUDAcommon::getCUDAvars();
//    cvars.gpu_forceAux=gpu_forceAux;
//    CUDAcommon::cudavars=cvars;

//    std::cout<<"Copyforces Number of Blocks: "<<blocksnthreads[0]<<endl;
//    std::cout<<"Threads per block: "<<blocksnthreads[1]<<endl;
    copyForcesCUDA << < blocksnthreads[0], blocksnthreads[1], 0, stream >> >
                                                                 (f, fprev, gpu_nint);
    CUDAcommon::handleerror(cudaGetLastError(), "copyForcesCUDA", "ForceFieldManager.cu");
}

#endif

void ForceFieldManager::assignallforcemags() {

    for (auto &ff : _forceFields)
        ff->assignforcemags();
}


void ForceFieldManager::computeHessian(floatingpoint *coord, floatingpoint *f, int total_DOF, float delta) {
    // store the minimization time and initialize the matrix
    tauVector.push_back(tau());

    chrono::high_resolution_clock::time_point t0 = chrono::high_resolution_clock::now();

    vector<vector<floatingpoint> > hessianMatrix(total_DOF, vector<floatingpoint>(total_DOF));

    vector<Triplet> tripletList;


    // loop through all the coordinates
    for (auto i = 0; i < total_DOF; i++) {
        cout<<"i "<<i<<" total_DOF "<<total_DOF<<endl;

        // create new vectors for the foorces and coordinates
        vector<floatingpoint> forces_copy_p(total_DOF);
        vector<floatingpoint> coord_copy_p(total_DOF);

        vector<floatingpoint> forces_copy_m(total_DOF);
        vector<floatingpoint> coord_copy_m(total_DOF);

        // copy coordinates to new vector
        for (auto l = 0; l < coord_copy_p.size(); l++) {
            coord_copy_p[l] = coord[l];
            coord_copy_m[l] = coord[l];
        }

        // perturb the coordinate i
        coord_copy_p[i] += delta;
        coord_copy_m[i] -= delta;

        // calculate the new forces based on perturbation
        computeForces(coord_copy_p.data(), forces_copy_p.data());
        computeForces(coord_copy_m.data(), forces_copy_m.data());

        for (auto j = 0; j < total_DOF; j++) {

            // store the derivative of the force on each coordinate j
            float h_i_j = -(forces_copy_p[j] - forces_copy_m[j]) / (2 * delta);
            hessianMatrix[i][j] = h_i_j;
            tripletList.push_back(Triplet(i, j, h_i_j));

        }

    }
<<<<<<< HEAD
    
    // create symmetrized sparse matrix object
    Eigen::SparseMatrix<double> hessMat(total_DOF, total_DOF), hessMatSym;
    hessMat.setFromTriplets(tripletList.begin(), tripletList.end());
    hessMatSym = 0.5*(Eigen::SparseMatrix<double>(hessMat.transpose()) + hessMat);
    
    chrono::high_resolution_clock::time_point t1 = chrono::high_resolution_clock::now();
    chrono::duration<floatingpoint> elapsed_vecmat(t1 - t0);
    
    bool denseEstimationBool = SysParams::Mechanics().denseEstimationBool;
    
    if(denseEstimationBool){
    
        Eigen::MatrixXd denseHessMatSym;
        denseHessMatSym = Eigen::MatrixXd(hessMatSym);
        Eigen::SelfAdjointEigenSolver<Eigen::MatrixXd> denseESolver(denseHessMatSym);
        evalues = denseESolver.eigenvalues().real();
        evectors = denseESolver.eigenvectors().real();
    
    }else{
        
        Spectra::SparseSymShiftSolve<double> op(hessMatSym);
        //Spectra::SparseSymMatProd<double> op(hessMatSym);
        int numEigs = total_DOF - 1;
        Spectra::SymEigsShiftSolver<double, Spectra::SMALLEST_ALGE, Spectra::SparseSymShiftSolve<double>> eigs(&op, numEigs, total_DOF, 10000);
        //Spectra::SymEigsSolver<double, Spectra::LARGEST_MAGN, Spectra::SparseSymMatProd<double>> eigs(&op, numEigs, numEigs+1);
        /*
        if(evectors.size()!=0){
            //const Eigen::Matrix<double, Eigen::Dynamic, 1> init_vec = evectors.col(0).real();
            const Eigen::Matrix<double, Eigen::Dynamic, 1> init_vec = evectors.real().rowwise().sum();
            if(init_vec.size() == total_DOF){
                const double * arg = init_vec.data();
                eigs.init(arg);
                //eigs.init();
=======


    // store the full matrix in list
    hessianVector.push_back(hessianMatrix);

    if(SysParams::Mechanics().eigenTracking) {
        // create symmetrized sparse matrix object
        Eigen::SparseMatrix<double> hessMat(total_DOF, total_DOF), hessMatSym;
        hessMat.setFromTriplets(tripletList.begin(), tripletList.end());
        hessMatSym = 0.5 * (Eigen::SparseMatrix<double>(hessMat.transpose()) + hessMat);

        chrono::high_resolution_clock::time_point t1 = chrono::high_resolution_clock::now();
        chrono::duration<floatingpoint> elapsed_vecmat(t1 - t0);

        bool denseEstimation = SysParams::Mechanics().denseEstimation;

        if (denseEstimation) {

            Eigen::MatrixXd denseHessMatSym;
            denseHessMatSym = Eigen::MatrixXd(hessMatSym);
            Eigen::SelfAdjointEigenSolver<Eigen::MatrixXd> denseESolver(denseHessMatSym);
            evalues = denseESolver.eigenvalues().real();
            evectors = denseESolver.eigenvectors().real();

        } else {

            Spectra::SparseSymShiftSolve<double> op(hessMatSym);
            //Spectra::SparseSymMatProd<double> op(hessMatSym);
            int numEigs = total_DOF - 1;
            Spectra::SymEigsShiftSolver<double, Spectra::SMALLEST_ALGE, Spectra::SparseSymShiftSolve<double>> eigs(&op,
                                                                                                                   numEigs,
                                                                                                                   total_DOF,
                                                                                                                   10000);
            //Spectra::SymEigsSolver<double, Spectra::LARGEST_MAGN, Spectra::SparseSymMatProd<double>> eigs(&op, numEigs, numEigs+1);
            /*
            if(evectors.size()!=0){
                //const Eigen::Matrix<double, Eigen::Dynamic, 1> init_vec = evectors.col(0).real();
                const Eigen::Matrix<double, Eigen::Dynamic, 1> init_vec = evectors.real().rowwise().sum();
                if(init_vec.size() == total_DOF){
                    const double * arg = init_vec.data();
                    eigs.init(arg);
                    //eigs.init();
                }else{
                    eigs.init();
                };
>>>>>>> 06cbffcf
            }else{
                eigs.init();
            }*/

            eigs.init();
<<<<<<< HEAD
        }*/
        
        eigs.init();
        int nconv = eigs.compute();
        evalues = eigs.eigenvalues();
        //columns of evectors matrix are the normalized eigenvectors
        evectors = eigs.eigenvectors(numEigs);
    };
  
    chrono::high_resolution_clock::time_point t2 = chrono::high_resolution_clock::now();
    chrono::duration<floatingpoint> elapsed_veceigs(t2 - t1);
    Eigen::VectorXcd IPRI(evectors.cols());
    Eigen::VectorXcd IPRII(evectors.cols());

    // compute participation ratios
    for(auto i = 0; i<evectors.cols(); i++){
        floatingpoint RI = 0.0;
        Eigen::VectorXd col = evectors.col(i).cwiseAbs2();
        RI = pow(col.norm(),2);
        floatingpoint RII = 0.0;
        for(auto j = 0; j < evectors.rows()/3; j++){
            floatingpoint temp = 0.0;
            for(auto k =0; k< 3; k ++){
                temp += pow(evectors(3*j+k,i).real(),2);
=======
            int nconv = eigs.compute();
            evalues = eigs.eigenvalues();
            //columns of evectors matrix are the normalized eigenvectors
            evectors = eigs.eigenvectors(numEigs);
        };

        chrono::high_resolution_clock::time_point t2 = chrono::high_resolution_clock::now();
        chrono::duration<floatingpoint> elapsed_veceigs(t2 - t1);
        Eigen::VectorXcd IPRI(evectors.cols());
        Eigen::VectorXcd IPRII(evectors.cols());

        // compute participation ratios
        for (auto i = 0; i < evectors.cols(); i++) {
            floatingpoint RI = 0.0;
            Eigen::VectorXd col = evectors.col(i).cwiseAbs2();
            RI = pow(col.norm(), 2);
            floatingpoint RII = 0.0;
            for (auto j = 0; j < evectors.rows() / 3; j++) {
                floatingpoint temp = 0.0;
                for (auto k = 0; k < 3; k++) {
                    temp += pow(evectors(3 * j + k, i).real(), 2);
                }
                RII += pow(temp, 2);
>>>>>>> 06cbffcf
            }
            IPRI(i) = RI;
            IPRII(i) = RII;
        }


        chrono::high_resolution_clock::time_point t3 = chrono::high_resolution_clock::now();
        chrono::duration<floatingpoint> elapsed_vecPR(t3 - t2);

        cout << "DOF is " << total_DOF << endl;
        std::cout << "Matrix time " << elapsed_vecmat.count() << endl;
        std::cout << "Compute time " << elapsed_veceigs.count() << endl;
        std::cout << "PR time " << elapsed_vecPR.count() << endl;



<<<<<<< HEAD
}


void ForceFieldManager::setCurrBeadMap(){
    prevBeadMap = currBeadMap;
    currBeadMap.clear();
    for(auto b:Bead::getBeads()){
        currBeadMap[b] = std::make_tuple(b->getStableIndex(), b->getId());
    }
}

void ForceFieldManager::setPrevBeadMap(){
    prevBeadMap.clear();
    for(auto b:Bead::getBeads()){
        prevBeadMap[b] = std::make_tuple(b->getStableIndex(), b->getId());
    }
    prevCoords = Bead::getDbData().coords;
}

void ForceFieldManager::computeProjections(mathfunc::VecArray< 3, floatingpoint > currCoords){
    
    floatingpoint* pCoord = prevCoords.data();
    floatingpoint* cCoord = currCoords.data();
    
    // set displacement vector to zeros
    Eigen::VectorXcd disp(evectors.rows());
    for(auto i =0; i<evectors.rows(); i++){
        disp(i) = 0.0;
    }
    
    // set the current beads
    setCurrBeadMap();
    

    // loop through the current map
    for(const std::pair<Bead*, tuple<int,int>> c : currBeadMap){
        
        // find the key in the previous map
        std::unordered_map<Bead*,tuple<int,int>>::const_iterator p = prevBeadMap.find(c.first);
        
        // if it's in the old map get the displacements
        if(p != prevBeadMap.end()){
            tuple<int,int> curr = c.second;
            tuple<int,int> prev = p->second;
            int currInd = get<0>(curr);
            int prevInd = get<0>(prev);
            floatingpoint cx = cCoord[3*currInd];
            floatingpoint px = pCoord[3*prevInd];
            floatingpoint cy = cCoord[3*currInd + 1];
            floatingpoint py = pCoord[3*prevInd + 1];
            floatingpoint cz = cCoord[3*currInd + 2];
            floatingpoint pz = pCoord[3*prevInd + 2];
            disp(3*prevInd) = cx - px;
            disp(3*prevInd + 1) = cy - py;
            disp(3*prevInd + 2) = cz - pz;
        };
    };
    
    // normalize the displacement vector
    disp = disp.normalized();
    
    // store the projections in a vector
    Eigen::VectorXcd proj(evectors.cols());
    for(auto i = 0; i < evectors.cols(); i++){
        proj(i) = disp.dot(evectors.col(i));
    }
    
    // test that you can reconstruct disp from the projections
    /*
    Eigen::VectorXcd testDisp(evectors.rows());
    for(auto i =0; i<evectors.rows(); i++){
        testDisp(i) = 0.0;
    }
    for(auto i = 0; i < evectors.cols(); i++){
        testDisp += proj(i) * evectors.col(i);
    }
    for(auto i =0; i<evectors.rows(); i++){
        cout<<testDisp(i).real()<<" "<<disp(i).real()<<endl;
    }
    */
    
    projectionsVector.push_back(proj);
    
    // need to reset the prevCoords with current coords
    prevCoords = currCoords;
   
    
=======
        // store the eigenvalues in list
        IPRIVector.push_back(IPRI);
        IPRIIVector.push_back(IPRII);
        evaluesVector.push_back(evalues);
    }

>>>>>>> 06cbffcf
}<|MERGE_RESOLUTION|>--- conflicted
+++ resolved
@@ -611,42 +611,6 @@
         }
 
     }
-<<<<<<< HEAD
-    
-    // create symmetrized sparse matrix object
-    Eigen::SparseMatrix<double> hessMat(total_DOF, total_DOF), hessMatSym;
-    hessMat.setFromTriplets(tripletList.begin(), tripletList.end());
-    hessMatSym = 0.5*(Eigen::SparseMatrix<double>(hessMat.transpose()) + hessMat);
-    
-    chrono::high_resolution_clock::time_point t1 = chrono::high_resolution_clock::now();
-    chrono::duration<floatingpoint> elapsed_vecmat(t1 - t0);
-    
-    bool denseEstimationBool = SysParams::Mechanics().denseEstimationBool;
-    
-    if(denseEstimationBool){
-    
-        Eigen::MatrixXd denseHessMatSym;
-        denseHessMatSym = Eigen::MatrixXd(hessMatSym);
-        Eigen::SelfAdjointEigenSolver<Eigen::MatrixXd> denseESolver(denseHessMatSym);
-        evalues = denseESolver.eigenvalues().real();
-        evectors = denseESolver.eigenvectors().real();
-    
-    }else{
-        
-        Spectra::SparseSymShiftSolve<double> op(hessMatSym);
-        //Spectra::SparseSymMatProd<double> op(hessMatSym);
-        int numEigs = total_DOF - 1;
-        Spectra::SymEigsShiftSolver<double, Spectra::SMALLEST_ALGE, Spectra::SparseSymShiftSolve<double>> eigs(&op, numEigs, total_DOF, 10000);
-        //Spectra::SymEigsSolver<double, Spectra::LARGEST_MAGN, Spectra::SparseSymMatProd<double>> eigs(&op, numEigs, numEigs+1);
-        /*
-        if(evectors.size()!=0){
-            //const Eigen::Matrix<double, Eigen::Dynamic, 1> init_vec = evectors.col(0).real();
-            const Eigen::Matrix<double, Eigen::Dynamic, 1> init_vec = evectors.real().rowwise().sum();
-            if(init_vec.size() == total_DOF){
-                const double * arg = init_vec.data();
-                eigs.init(arg);
-                //eigs.init();
-=======
 
 
     // store the full matrix in list
@@ -661,9 +625,9 @@
         chrono::high_resolution_clock::time_point t1 = chrono::high_resolution_clock::now();
         chrono::duration<floatingpoint> elapsed_vecmat(t1 - t0);
 
-        bool denseEstimation = SysParams::Mechanics().denseEstimation;
-
-        if (denseEstimation) {
+        bool denseEstimationBool = SysParams::Mechanics().denseEstimationBool;
+
+        if (denseEstimationBool) {
 
             Eigen::MatrixXd denseHessMatSym;
             denseHessMatSym = Eigen::MatrixXd(hessMatSym);
@@ -692,38 +656,11 @@
                 }else{
                     eigs.init();
                 };
->>>>>>> 06cbffcf
             }else{
                 eigs.init();
             }*/
 
             eigs.init();
-<<<<<<< HEAD
-        }*/
-        
-        eigs.init();
-        int nconv = eigs.compute();
-        evalues = eigs.eigenvalues();
-        //columns of evectors matrix are the normalized eigenvectors
-        evectors = eigs.eigenvectors(numEigs);
-    };
-  
-    chrono::high_resolution_clock::time_point t2 = chrono::high_resolution_clock::now();
-    chrono::duration<floatingpoint> elapsed_veceigs(t2 - t1);
-    Eigen::VectorXcd IPRI(evectors.cols());
-    Eigen::VectorXcd IPRII(evectors.cols());
-
-    // compute participation ratios
-    for(auto i = 0; i<evectors.cols(); i++){
-        floatingpoint RI = 0.0;
-        Eigen::VectorXd col = evectors.col(i).cwiseAbs2();
-        RI = pow(col.norm(),2);
-        floatingpoint RII = 0.0;
-        for(auto j = 0; j < evectors.rows()/3; j++){
-            floatingpoint temp = 0.0;
-            for(auto k =0; k< 3; k ++){
-                temp += pow(evectors(3*j+k,i).real(),2);
-=======
             int nconv = eigs.compute();
             evalues = eigs.eigenvalues();
             //columns of evectors matrix are the normalized eigenvectors
@@ -747,7 +684,6 @@
                     temp += pow(evectors(3 * j + k, i).real(), 2);
                 }
                 RII += pow(temp, 2);
->>>>>>> 06cbffcf
             }
             IPRI(i) = RI;
             IPRII(i) = RII;
@@ -764,7 +700,12 @@
 
 
 
-<<<<<<< HEAD
+        // store the eigenvalues in list
+        IPRIVector.push_back(IPRI);
+        IPRIIVector.push_back(IPRII);
+        evaluesVector.push_back(evalues);
+    }
+
 }
 
 
@@ -852,12 +793,4 @@
     prevCoords = currCoords;
    
     
-=======
-        // store the eigenvalues in list
-        IPRIVector.push_back(IPRI);
-        IPRIIVector.push_back(IPRII);
-        evaluesVector.push_back(evalues);
-    }
-
->>>>>>> 06cbffcf
 }