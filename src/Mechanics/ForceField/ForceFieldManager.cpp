--- conflicted
+++ resolved
@@ -197,7 +197,6 @@
             }
                 //if this is a minimization try, just return infinity
             else return numeric_limits<double>::infinity();
-<<<<<<< HEAD
         } else energy += tempEnergy;
 #ifdef SERIAL_CUDACROSSCHECK
         cudaDeviceSynchronize();
@@ -212,10 +211,6 @@
         std::cout<<ff->getName()<<" Energy. CUDA "<<cuda_energyvec[0]<<" SERL "
                 ""<<energy<<endl;
 #endif
-=======
-        }
-        else energy += tempEnergy;
->>>>>>> 16621eab
     }
 #ifdef CUDATIMETRACK
     tbegin = chrono::high_resolution_clock::now();
@@ -372,15 +367,9 @@
 
     for (auto &f : _forceFields)
         f->computeLoadForces();
-<<<<<<< HEAD
 
     //reset lfi as well
     for (auto b: Bead::getBeads()) {
-=======
-    
-    //reset lfip and lfim as well
-    for(auto b: Bead::getBeads()) {
->>>>>>> 16621eab
         b->lfip = 0;
         b->lfim = 0;
     }
