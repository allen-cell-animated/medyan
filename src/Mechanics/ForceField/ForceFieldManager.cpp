
//------------------------------------------------------------------
//  **MEDYAN** - Simulation Package for the Mechanochemical
//               Dynamics of Active Networks, v3.2.1
//
//  Copyright (2015-2018)  Papoian Lab, University of Maryland
//
//                 ALL RIGHTS RESERVED
//
//  See the MEDYAN web page for more information:
//  http://www.medyan.org
//------------------------------------------------------------------

#include "ForceFieldManager.h"
#include "ForceFieldManagerCUDA.h"

#include "CGMethod.h"
#include "cross_check.h"
#include <algorithm>

#include "Structure/Bead.h"

ForceField* ForceFieldManager::_culpritForceField = nullptr;

void ForceFieldManager::vectorizeAllForceFields() {
#ifdef CUDATIMETRACK
    chrono::high_resolution_clock::time_point tbegin, tend;
    CUDAcommon::cudatime.TvectorizeFF = 0.0;
    CUDAcommon::cudatime.TvecvectorizeFF.clear();
#endif
#ifdef CUDAACCL
    // PT1 Generate single vector of energies from all FF and add them together.
    //@{
    CUDAcommon::cudavars.offset_E=0.0;
    //@}
#endif

    for (auto &ff : _forceFields)
        ff->vectorize();

#ifdef CUDATIMETRACK
    tbegin = chrono::high_resolution_clock::now();
#endif
#ifdef CUDAACCL
    //reset offset
    if (streamF == NULL || !(CUDAcommon::getCUDAvars().conservestreams))
        CUDAcommon::handleerror(cudaStreamCreate(&streamF));
    int nint[1];
    nint[0] = CGMethod::N / 3;
    CUDAcommon::handleerror(cudaMalloc((void **) &gpu_nint, sizeof(int)));
    CUDAcommon::handleerror(cudaMemcpyAsync(gpu_nint, nint, sizeof(int),
                                        cudaMemcpyHostToDevice, streamF));
    CUDAcommon::handleerror(cudaMalloc((void **) &(CUDAcommon::cudavars.gpu_energyvec),
                                       CUDAcommon::cudavars.offset_E * sizeof(floatingpoint)));
    int THREADSPERBLOCK;
    cudaDeviceProp prop;
    cudaGetDeviceProperties(&prop, 0);
    THREADSPERBLOCK = prop.maxThreadsPerBlock;

    blocksnthreads.push_back(CGMethod::N / (3 * THREADSPERBLOCK) + 1);
    if (blocksnthreads[0] == 1) blocksnthreads.push_back(CGMethod::N / 3);
    else blocksnthreads.push_back(THREADSPERBLOCK);

    // PT2 Generate single vector of energies from all FF and add them together.
    //@{
//    std::cout<<"CUDA energy total nint "<<CUDAcommon::cudavars.offset_E<<endl;
    bntaddvec2.clear();
    bntaddvec2 = getaddred2bnt(CUDAcommon::cudavars.offset_E);
    CUDAcommon::handleerror(cudaMalloc((void **) &(CUDAcommon::cudavars.gpu_energyvec), bntaddvec2.at
            (0)*sizeof (floatingpoint)));
    vector<floatingpoint> zerovec(bntaddvec2.at(0));
    fill(zerovec.begin(),zerovec.begin()+bntaddvec2.at(0),0.0);
    CUDAcommon::handleerror(cudaMemcpyAsync(CUDAcommon::cudavars.gpu_energyvec, zerovec.data(),
                            bntaddvec2.at(0) * sizeof(floatingpoint), cudaMemcpyHostToDevice,streamF));
/*    CUDAcommon::handleerror(cudaMemsetAsync(CUDAcommon::cudavars.gpu_energyvec, 0,
                                            bntaddvec2.at(0) * sizeof(floatingpoint), streamF));*/

    params.clear();
    params.push_back(CUDAcommon::cudavars.offset_E);
    CUDAcommon::handleerror(cudaMalloc((void **) &gpu_params, sizeof(int)));
    CUDAcommon::handleerror(cudaMemcpyAsync(gpu_params, params.data(), sizeof(int),
                                       cudaMemcpyHostToDevice, streamF));
    //@}
#endif
#ifdef CUDATIMETRACK
//    CUDAcommon::handleerror(cudaDeviceSynchronize(),"CGPolakRibiereMethod.cu","CGPolakRibiereMethod.cu");
    tend= chrono::high_resolution_clock::now();
    chrono::duration<floatingpoint> elapsed_run(tend - tbegin);
    CUDAcommon::cudatime.TvectorizeFF += elapsed_run.count();
    std::cout<<"Time total vectorizeFF (s) "<<CUDAcommon::cudatime.TvectorizeFF<<endl;
    std::cout<<"Time split vectorizeFF (s) ";
    for(auto x:CUDAcommon::cudatime.TvecvectorizeFF)
        std::cout<<x<<" ";
    std::cout<<endl;
#endif
}

void ForceFieldManager::cleanupAllForceFields() {

    for (auto &ff : _forceFields)
        ff->cleanup();
#ifdef CUDAACCL
    if (!(CUDAcommon::getCUDAvars().conservestreams))
        CUDAcommon::handleerror(cudaStreamDestroy(streamF));
    //cleanup energy vector
    // single vector of energies from all FF and add them together.
    //@{
    CUDAcommon::handleerror(cudaFree(CUDAcommon::cudavars.gpu_energyvec));
    CUDAcommon::handleerror(cudaFree(gpu_params));
    //@}
    if (CGMethod::N / 3 > 0) {
        CUDAcommon::handleerror(cudaFree(gpu_nint));
        //Memory alloted
        //@{
//        size_t allocmem = 0;
//        allocmem += sizeof(floatingpoint);
//        auto c = CUDAcommon::getCUDAvars();
//        c.memincuda -= allocmem;
//        CUDAcommon::cudavars = c;
//        std::cout<<"Total allocated memory "<<c.memincuda/1024<<endl;
//        std::cout<<"Memory allocated 0 . Memory freed "<<allocmem/1024<<endl;
        //@}
        blocksnthreads.clear();
    }
#endif
}

<<<<<<< HEAD
template< bool stretched >
double ForceFieldManager::computeEnergy(double *coord, bool verbose) const {
=======
floatingpoint ForceFieldManager::computeEnergy(floatingpoint *coord, floatingpoint *f,
		floatingpoint d, bool verbose) {
>>>>>>> c8a5f36c
#ifdef CUDATIMETRACK
    chrono::high_resolution_clock::time_point tbegin, tend;
//    CUDAcommon::cudatime.TcomputeE = 0.0;
    CUDAcommon::cudatime.TveccomputeE.clear();
    CUDAcommon::cudatime.Ecount++;
//    CUDAcommon::serltime.TcomputeE = 0.0;
    CUDAcommon::serltime.TveccomputeE.clear();
    CUDAcommon::serltime.Ecount++;
#endif
    floatingpoint energy = 0.0;
#ifdef CUDAACCL
#ifdef CUDA_INDIVIDUAL_ESUM
    CUDAcommon::handleerror(cudaMalloc((void **) &gpu_Uvec, sizeof (floatingpoint)));
    CUDAcommon::handleerror(cudaMemset(gpu_Uvec, 0.0, sizeof (floatingpoint)));
#else
    floatingpoint *gpu_Uvec = CUDAcommon::getCUDAvars().gpu_energy;
    /*floatingpoint *gpu_Uvec;
    CUDAcommon::handleerror(cudaMalloc((void **) &gpu_Uvec, sizeof (floatingpoint)));
    CUDAcommon::handleerror(cudaMemsetAsync(gpu_Uvec, 0, sizeof (floatingpoint),streamF));*/
#endif
#ifdef SERIAL_CUDACROSSCHECK
    CUDAcommon::handleerror(cudaMemset(CUDAcommon::cudavars.gpu_energyvec, 0, bntaddvec2.at(0) * sizeof
            (floatingpoint)));
#endif
#ifdef CUDATIMETRACK
    tbegin = chrono::high_resolution_clock::now();
#endif
/*    auto gU_tot = CUDAcommon::getCUDAvars().gpu_energy;
    setenergytozero << < 1, 1, 0, streamF >> > (gU_tot);*/
    CUDAcommon::handleerror(cudaStreamSynchronize(streamF));
#ifdef CUDATIMETRACK
//    CUDAcommon::handleerror(cudaDeviceSynchronize(),"ForceFieldManager.cu",
//                            "computeEnergy");
    tend= chrono::high_resolution_clock::now();
    chrono::duration<floatingpoint> elapsed_run(tend - tbegin);
    CUDAcommon::cudatime.TcomputeE += elapsed_run.count();
    CUDAcommon::cudatime.TcomputeEiter += elapsed_run.count();
#endif
#endif
#ifdef SERIAL_CUDACROSSCHECK
    CUDAcommon::handleerror(cudaDeviceSynchronize());
    floatingpoint cuda_lambda[1];
    CUDAcommon::handleerror(cudaMemcpy(cuda_lambda, CUDAcommon::cudavars.gpu_lambda,  sizeof(floatingpoint),
                                       cudaMemcpyDeviceToHost));

    std::cout<<"Lambda used CUDA "<<cuda_lambda[0]<<" SERL "<<d<<endl;
#endif
    short count = 0;
    CUDAcommon::tmin.computeenergycalls++;
/*    if(areEqual(d,0.0))
    	CUDAcommon::tmin.computeenerycallszero++;
    else
	    CUDAcommon::tmin.computeenerycallsnonzero++;*/
    for (auto &ff : _forceFields) {
<<<<<<< HEAD

        auto tempEnergy = ff->computeEnergy(coord, stretched);
=======
        tbegin = chrono::high_resolution_clock::now();
	    #ifdef MOVEBEADSLINESEARCH
        floatingpoint tempEnergy = ff->computeEnergy(coord, f, 0.0);
		#else
		floatingpoint tempEnergy = ff->computeEnergy(coord, f, d);
		#endif
        tend = chrono::high_resolution_clock::now();
        chrono::duration<floatingpoint> elapsed_energy(tend - tbegin);
//        cout<<ff->getName()<<" "<<tempEnergy<<"pN.nm"<<" ";
        if(CUDAcommon::tmin.individualenergies.size() == _forceFields.size())
            CUDAcommon::tmin.individualenergies[count] += elapsed_energy.count();
        else
            CUDAcommon::tmin.individualenergies.push_back(elapsed_energy.count());

		    if(areEqual(d,0.0)){
			    if(CUDAcommon::tmin.individualenergieszero.size() == _forceFields.size())
				    CUDAcommon::tmin.individualenergieszero[count] += elapsed_energy.count();
			    else
				    CUDAcommon::tmin.individualenergieszero.push_back(elapsed_energy.count());
		    }
		    else{
			    if(CUDAcommon::tmin.individualenergiesnonzero.size() == _forceFields.size())
				    CUDAcommon::tmin.individualenergiesnonzero[count] += elapsed_energy
				    		.count();
			    else
				    CUDAcommon::tmin.individualenergiesnonzero.push_back(elapsed_energy
				    .count());
		    }

        count++;
//        cout<<ff->getName()<<" "<<tempEnergy<<endl;
>>>>>>> c8a5f36c
#ifdef ALLSYNC
        cudaDeviceSynchronize();
#endif

        if (verbose) cout << ff->getName() << " energy = " << tempEnergy << endl;
        //if energy is infinity, exit with infinity.
        if (tempEnergy <= -1) {

            //if this is the current energy, exit ungracefully
            if (!stretched) {

                cout << "Energy = " << tempEnergy << endl;

                cout
                        << "Energy of system became infinite. Try adjusting minimization parameters."
                        << endl;
                cout << "The culprit was ... " << ff->getName() << endl;

                _culpritForceField = ff;
                return numeric_limits<floatingpoint>::infinity();
            }
                //if this is a minimization try, just return infinity
            else {cout<<"Returning infintie energy "<<ff->getName()<<" d "<<d<<endl;
                return numeric_limits<floatingpoint>::infinity();}
        }
        else energy += tempEnergy;
#ifdef SERIAL_CUDACROSSCHECK
        cudaDeviceSynchronize();
        resetfloatingpointvariableCUDA<<<1,1,0, streamF>>>(gpu_Uvec);
        addvectorred3<<<bntaddvec2.at(2),bntaddvec2.at(3), bntaddvec2.at(3) * sizeof(floatingpoint)
                                                                   , streamF>>>
        (CUDAcommon::cudavars.gpu_energyvec, gpu_params,
                gpu_Uvec);
        floatingpoint cuda_energyvec[1];
        CUDAcommon::handleerror(cudaMemcpy(cuda_energyvec, gpu_Uvec, sizeof(floatingpoint),
                                           cudaMemcpyDeviceToHost));
        std::cout<<ff->getName()<<" Energy. CUDA "<<cuda_energyvec[0]<<" SERL "
                ""<<energy<<endl;
#endif
    }
//    cout<<endl;
#ifdef CUDATIMETRACK
    tbegin = chrono::high_resolution_clock::now();
#endif
    //Add energies
#ifdef CUDAACCL
//    std::cout<<"Total nint "<<bntaddvec2.at(0)<<" "<<CUDAcommon::cudavars.offset_E<<endl;
    //Synchronize streams
    for(auto strm:CUDAcommon::getCUDAvars().streamvec) {
            CUDAcommon::handleerror(cudaStreamSynchronize(*strm), "computeEnergy",
                                    "ForceFieldManager.cu");
        }
#ifdef CUDATIMETRACK
    tend= chrono::high_resolution_clock::now();
    chrono::duration<floatingpoint> elapsed_run2(tend - tbegin);
    CUDAcommon::cudatime.TveccomputeE.push_back(elapsed_run2.count());
    CUDAcommon::cudatime.TcomputeE += elapsed_run2.count();
    CUDAcommon::cudatime.TcomputeEiter += elapsed_run2.count();
    tbegin = chrono::high_resolution_clock::now();
#endif
//    std::cout<<"CUDA energy total nint "<<CUDAcommon::cudavars.offset_E<<endl;
    /*vector<floatingpoint> ones;
    for(int i = 0;i<8192;i++)
        ones.push_back(1.0);
    CUDAcommon::handleerror(cudaMemcpyAsync(CUDAcommon::cudavars.gpu_energyvec, ones
                                                        .data() ,
                                                bntaddvec2.at(0) * sizeof
                                                        (floatingpoint),
                                                cudaMemcpyHostToDevice,streamF));*/
/*    CUDAcommon::handleerror(cudaMemsetAsync(CUDAcommon::cudavars.gpu_energyvec, 1,
                                            bntaddvec2.at(0) * sizeof
            (floatingpoint),streamF));
    cudaDeviceSynchronize();*/
    resetfloatingpointvariableCUDA<<<1,1,0, streamF>>>(gpu_Uvec);
    addvectorred3<<<bntaddvec2.at(2),bntaddvec2.at(3), bntaddvec2.at(3) * sizeof(floatingpoint)
                    , streamF>>>(CUDAcommon::cudavars.gpu_energyvec, gpu_params,
                        gpu_Uvec);
    CUDAcommon::handleerror(cudaStreamSynchronize(streamF));
#ifdef DETAILEDOUTPUT_ENERGY
    cudaDeviceSynchronize();
    floatingpoint cuda_energyvec[1];
    CUDAcommon::handleerror(cudaMemcpy(cuda_energyvec, gpu_Uvec, sizeof(floatingpoint),
                                       cudaMemcpyDeviceToHost));
    std::cout<<"vector energy addition CUDA "<<cuda_energyvec[0]<<" SERL "<<energy<<endl;
#endif
//    CUDAcommon::handleerror(cudaFree(CUDAcommon::cudavars.gpu_energyvec));
#endif
#ifdef ALLSYNC
    cudaDeviceSynchronize();
#endif

#ifdef CUDATIMETRACK
    tend= chrono::high_resolution_clock::now();
    chrono::duration<floatingpoint> elapsed_run3(tend - tbegin);
    CUDAcommon::cudatime.TveccomputeE.push_back(elapsed_run3.count());
    CUDAcommon::cudatime.TcomputeE += elapsed_run3.count();
    CUDAcommon::cudatime.TcomputeEiter += elapsed_run3.count();
//    std::cout<<"Time total computeEnergy (s) CUDA "<<CUDAcommon::cudatime
//            .TcomputeE<<" SERL "<<CUDAcommon::serltime.TcomputeE<<" factor "
//                     ""<<CUDAcommon::serltime.TcomputeE/CUDAcommon::cudatime.TcomputeE<<endl;
//    std::cout<<"Time split computeEnergy (s) CUDA ";
//    for(auto x:CUDAcommon::cudatime.TveccomputeE)
//        std::cout<<x<<" ";
//    std::cout<<endl;
//    std::cout<<"Time split computeEnergy (s) SERL ";
//    for(auto x:CUDAcommon::serltime.TveccomputeE)
//        std::cout<<x<<" ";
//    std::cout<<endl;
#endif
    return energy;
}
template double ForceFieldManager::computeEnergy< false >(double *, bool) const;
template double ForceFieldManager::computeEnergy< true >(double *, bool) const;

void ForceFieldManager::computeForces(floatingpoint *coord, floatingpoint *f) {
    //reset to zero
#ifdef CUDATIMETRACK
    chrono::high_resolution_clock::time_point tbegin, tend;
    CUDAcommon::cudatime.TcomputeF = 0.0;
    CUDAcommon::cudatime.TveccomputeF.clear();
    CUDAcommon::serltime.TcomputeF = 0.0;
    CUDAcommon::serltime.TveccomputeF.clear();
    tbegin = chrono::high_resolution_clock::now();
#endif
    //@{
    for (int i = 0; i < Bead::getDbData().forces.size_raw(); i++)
        f[i] = 0.0;
    //@}
#ifdef CUDATIMETRACK
    tend= chrono::high_resolution_clock::now();
    chrono::duration<floatingpoint> elapsed_run(tend - tbegin);
    CUDAcommon::serltime.TveccomputeF.push_back(elapsed_run.count());
    CUDAcommon::serltime.TcomputeF += elapsed_run.count();
    tbegin = chrono::high_resolution_clock::now();
#endif
#ifdef CUDAACCL
    CUDAvars cvars = CUDAcommon::getCUDAvars();
    if (cross_checkclass::Aux)
        resetForcesCUDA << < blocksnthreads[0], blocksnthreads[1], 0, streamF >> >
                                                                      (cvars.gpu_forceAux, gpu_nint);
    else
        resetForcesCUDA << < blocksnthreads[0], blocksnthreads[1], 0, streamF >> >
                                                                      (cvars.gpu_force, gpu_nint);
    CUDAcommon::handleerror(cudaStreamSynchronize(streamF));

    CUDAcommon::handleerror(cudaGetLastError(), "resetForcesCUDA", "ForceFieldManager.cu");
#endif
#ifdef CUDATIMETRACK
    tend= chrono::high_resolution_clock::now();
    chrono::duration<floatingpoint> elapsed_run2(tend - tbegin);
    CUDAcommon::cudatime.TveccomputeF.push_back(elapsed_run2.count());
    CUDAcommon::cudatime.TcomputeF += elapsed_run2.count();
    tbegin = chrono::high_resolution_clock::now();
#endif
    //recompute
//    floatingpoint *F_i = new floatingpoint[CGMethod::N];
    short count = 0;
    CUDAcommon::tmin.computeforcescalls++;
    for (auto &ff : _forceFields) {
        tbegin = chrono::high_resolution_clock::now();
        ff->computeForces(coord, f);
        tend = chrono::high_resolution_clock::now();
        chrono::duration<floatingpoint> elapsed_energy(tend - tbegin);
        if(CUDAcommon::tmin.individualforces.size() == _forceFields.size())
            CUDAcommon::tmin.individualforces[count]+= elapsed_energy.count();
        else
            CUDAcommon::tmin.individualforces.push_back(elapsed_energy.count());
        count++;
/*        for(int i=0;i<CGMethod::N;i++){
            if(isnan(f[i])||isinf(f[i])){
                cout<<"Culprit ForceField "<<ff->getName()<<endl;
            }
        }*/
#ifdef ALLSYNC
        cudaDeviceSynchronize();
#endif

//        if(cross_checkclass::Aux)
//            CUDAcommon::handleerror(
//                cudaMemcpy(F_i, CUDAcommon::getCUDAvars().gpu_forceAux, 3 * Bead::getBeads().size() * sizeof
//                                   (floatingpoint),
//                           cudaMemcpyDeviceToHost));
//        else
//            CUDAcommon::handleerror(
//                    cudaMemcpy(F_i, CUDAcommon::getCUDAvars().gpu_force, 3 * Bead::getBeads().size() * sizeof
//                                       (floatingpoint),
//                               cudaMemcpyDeviceToHost));
//        floatingpoint fmax = 0.0;
//        int id=0;
//        for (auto iter = 0; iter < Bead::getBeads().size(); iter++) {
//            if(abs(F_i[3 *iter])> fmax) {fmax = abs(F_i[3*iter]);id = iter;}
//            if(abs(F_i[3 *iter +1])> fmax) {fmax = abs(F_i[3*iter +1]);id = iter;}
//            if(abs(F_i[3 *iter +2])> fmax) {fmax = abs(F_i[3*iter +2]);id = iter;}
////            std::cout << F_i[3 * iter] << " " << F_i[3 * iter + 1] << " " << F_i[3 * iter + 2] << endl;
//        }
//        std::cout <<"Fmax "<< id<<" "<<fmax<<" "<<F_i[3 * id] << " " << F_i[3 * id + 1] << " " << F_i[3 * id + 2] <<
//                                                                                                                 endl;
    }
//    delete F_i;
}

void ForceFieldManager::computeLoadForces() {

    //reset
    for (auto b: Bead::getBeads()) {
        std::fill(b->loadForcesM.begin(), b->loadForcesM.end(), 0.0);
        std::fill(b->loadForcesP.begin(), b->loadForcesP.end(), 0.0);
//        b->loadForcesP.clear();
//        b->loadForcesM.clear();
    }

    for (auto &f : _forceFields)
        f->computeLoadForces();

    //reset lfi as well
    for (auto b: Bead::getBeads()) {
        b->lfip = 0;
        b->lfim = 0;
    }
}

void ForceFieldManager::printculprit(floatingpoint* force){

    /*cout<<"Printing cylinder data overall"<<endl;
    if(true) {

        cylinder *cylindervec = CUDAcommon::serlvars.cylindervec;
        Cylinder **Cylinderpointervec = CUDAcommon::serlvars.cylinderpointervec;
        CCylinder **ccylindervec = CUDAcommon::serlvars.ccylindervec;
        floatingpoint *coord = CUDAcommon::serlvars.coord;
        std::cout << "check revectorized cylinders" << endl;
        std::cout << "3 Total Cylinders " << Cylinder::getCylinders().size() << " Beads "
                  << Bead::getBeads().size() << "maxcindex " << Cylinder::getmaxcindex() <<
                  endl;
        for (auto cyl:Cylinder::getCylinders()) {
            int i = cyl->_dcIndex;
            int id1 = cylindervec[i].ID;
            int id2 = Cylinderpointervec[i]->getID();
            int id3 = ccylindervec[i]->getCylinder()->getID();
            if (id1 != id2 || id2 != id3 || id3 != id1)
                std::cout << id1 << " " << id2 << " " << id3 << endl;
            auto b1 = cyl->getFirstBead();
            auto b2 = cyl->getSecondBead();
            long idx1 = b1->_dbIndex;
            long idx2 = b2->_dbIndex;
            cylinder c = cylindervec[i];
            std::cout << "bindices for cyl with ID " << cyl->getID() << " cindex " << i <<
                      " are " << idx1 << " " << idx2 << " " << c.bindices[0] << " "
                      << c.bindices[1] <<" coords ";
            std::cout << coord[3 * idx1] << " " << coord[3 * idx1 + 1] << " "
                      << coord[3 * idx1 + 2] << " " << coord[3 * idx2] << " "
                      << coord[3 * idx2 + 1] << " " << coord[3 * idx2 + 2] <<" forces ";
            std::cout << force[3 * idx1] << " " << force[3 * idx1 + 1] << " "
                      << force[3 * idx1 + 2] << " " << force[3 * idx2] << " "
                      << force[3 * idx2 + 1] << " " << force[3 * idx2 + 2] << endl;
            if (c.bindices[0] != idx1 || c.bindices[1] != idx2) {

                std::cout << "Bead " << b1->coordinate[0] << " " << b1->coordinate[1]
                          << " " << b1->coordinate[2] << " " << " " << b2->coordinate[0]
                          << " " << b2->coordinate[1] << " " << b2->coordinate[2]
                          << " idx " << b1->_dbIndex << " " << b2->_dbIndex << "ID "
                                                                               ""
                          << b1->getID() << " " << b2->getID() << endl;

                std::cout << coord[3 * idx1] << " " << coord[3 * idx1 + 1] << " "
                          << coord[3 * idx1 + 2] << " " << coord[3 * idx2] << " "
                          << coord[3 * idx2 + 1] << " " << coord[3 * idx2 + 2] << endl;
                std::cout << force[3 * idx1] << " " << force[3 * idx1 + 1] << " "
                          << force[3 * idx1 + 2] << " " << force[3 * idx2] << " "
                          << force[3 * idx2 + 1] << " " << force[3 * idx2 + 2] << endl;
                exit(EXIT_FAILURE);
            }
        }

    cout<<"-------DONE------"<<endl;
    }*/

	//get the culprit in output
	_culpritForceField->whoIsCulprit();

	exit(EXIT_FAILURE);
}

#ifdef CUDAACCL

void ForceFieldManager::CUDAcopyForces(cudaStream_t stream, floatingpoint *fprev, floatingpoint *f) {


//    CUDAcommon::handleerror(cudaFree(CUDAcommon::getCUDAvars().gpu_forceAux));
//    floatingpoint* gpu_forceAux;
//    CUDAcommon::handleerror(cudaMalloc((void **) &gpu_forceAux, CGMethod::N * sizeof(floatingpoint)));
//    CUDAvars cvars=CUDAcommon::getCUDAvars();
//    cvars.gpu_forceAux=gpu_forceAux;
//    CUDAcommon::cudavars=cvars;

//    std::cout<<"Copyforces Number of Blocks: "<<blocksnthreads[0]<<endl;
//    std::cout<<"Threads per block: "<<blocksnthreads[1]<<endl;
    copyForcesCUDA << < blocksnthreads[0], blocksnthreads[1], 0, stream >> >
                                                                 (f, fprev, gpu_nint);
    CUDAcommon::handleerror(cudaGetLastError(), "copyForcesCUDA", "ForceFieldManager.cu");
}

#endif

void ForceFieldManager::assignallforcemags() {

    for (auto &ff : _forceFields)
        ff->assignforcemags();
}<|MERGE_RESOLUTION|>--- conflicted
+++ resolved
@@ -125,13 +125,8 @@
 #endif
 }
 
-<<<<<<< HEAD
 template< bool stretched >
-double ForceFieldManager::computeEnergy(double *coord, bool verbose) const {
-=======
-floatingpoint ForceFieldManager::computeEnergy(floatingpoint *coord, floatingpoint *f,
-		floatingpoint d, bool verbose) {
->>>>>>> c8a5f36c
+floatingpoint ForceFieldManager::computeEnergy(floatingpoint *coord, bool verbose) const {
 #ifdef CUDATIMETRACK
     chrono::high_resolution_clock::time_point tbegin, tend;
 //    CUDAcommon::cudatime.TcomputeE = 0.0;
@@ -186,16 +181,8 @@
     else
 	    CUDAcommon::tmin.computeenerycallsnonzero++;*/
     for (auto &ff : _forceFields) {
-<<<<<<< HEAD
-
+        tbegin = chrono::high_resolution_clock::now();
         auto tempEnergy = ff->computeEnergy(coord, stretched);
-=======
-        tbegin = chrono::high_resolution_clock::now();
-	    #ifdef MOVEBEADSLINESEARCH
-        floatingpoint tempEnergy = ff->computeEnergy(coord, f, 0.0);
-		#else
-		floatingpoint tempEnergy = ff->computeEnergy(coord, f, d);
-		#endif
         tend = chrono::high_resolution_clock::now();
         chrono::duration<floatingpoint> elapsed_energy(tend - tbegin);
 //        cout<<ff->getName()<<" "<<tempEnergy<<"pN.nm"<<" ";
@@ -221,7 +208,6 @@
 
         count++;
 //        cout<<ff->getName()<<" "<<tempEnergy<<endl;
->>>>>>> c8a5f36c
 #ifdef ALLSYNC
         cudaDeviceSynchronize();
 #endif
