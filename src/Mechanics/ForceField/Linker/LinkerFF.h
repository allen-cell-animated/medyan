
//------------------------------------------------------------------
//  **MEDYAN** - Simulation Package for the Mechanochemical
//               Dynamics of Active Networks, v3.2.1
//
//  Copyright (2015-2018)  Papoian Lab, University of Maryland
//
//                 ALL RIGHTS RESERVED
//
//  See the MEDYAN web page for more information:
//  http://www.medyan.org
//------------------------------------------------------------------

#ifndef MEDYAN_LinkerFF_h
#define MEDYAN_LinkerFF_h

#include <vector>

#include "common.h"

#include "ForceField.h"

//FORWARD DECLARATIONS
class LinkerInteractions;
class Linker;

/// An implementation of the ForceField class that calculates Linker
/// stretching, bending, and twisting.
class LinkerFF : public ForceField {
    
private:
    vector<unique_ptr<LinkerInteractions>>
    _linkerInteractionVector; ///< Vector of initialized linker interactions
    
protected:
    /// The culprit in the case of an error
    LinkerInteractions* _culpritInteraction;
    
public:
    /// Constructor, intializes stretching, bending, and twisting forces
    LinkerFF(string& stretching, string& bending, string& twisting );
    
    virtual void vectorize();
    virtual void cleanup();

    virtual string getName() {return "Linker";}
    virtual void whoIsCulprit();
    
<<<<<<< HEAD
    virtual double computeEnergy(bool stretched) override;
    virtual void computeForces();
    virtual void computeForcesAux();
=======
    virtual double computeEnergy(double *coord, bool stretched = false) override;
    virtual void computeForces(double *coord, double *f);
>>>>>>> 945d73c6
    
    virtual void computeLoadForces() {return;}
    
    virtual vector<NeighborList*> getNeighborLists() {return vector<NeighborList*>{};}
    //Assigns stretchforces for ratechangeimpl
    virtual void assignforcemags();
    
};

#endif<|MERGE_RESOLUTION|>--- conflicted
+++ resolved
@@ -46,14 +46,8 @@
     virtual string getName() {return "Linker";}
     virtual void whoIsCulprit();
     
-<<<<<<< HEAD
-    virtual double computeEnergy(bool stretched) override;
-    virtual void computeForces();
-    virtual void computeForcesAux();
-=======
     virtual double computeEnergy(double *coord, bool stretched = false) override;
     virtual void computeForces(double *coord, double *f);
->>>>>>> 945d73c6
     
     virtual void computeLoadForces() {return;}
     
