--- conflicted
+++ resolved
@@ -46,13 +46,8 @@
     virtual string getName() {return "Linker";}
     virtual void whoIsCulprit();
     
-<<<<<<< HEAD
-    virtual double computeEnergy(double *coord, bool stretched = false) override;
-    virtual void computeForces(double *coord, double *f);
-=======
-    virtual floatingpoint computeEnergy(floatingpoint *coord, floatingpoint *f, floatingpoint d);
+    virtual floatingpoint computeEnergy(floatingpoint *coord, bool stretched = false) override;
     virtual void computeForces(floatingpoint *coord, floatingpoint *f);
->>>>>>> c8a5f36c
     
     virtual void computeLoadForces() {return;}
     
