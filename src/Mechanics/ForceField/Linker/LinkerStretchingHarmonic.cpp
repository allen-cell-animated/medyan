--- conflicted
+++ resolved
@@ -187,14 +187,8 @@
 }
 
 #endif
-<<<<<<< HEAD
-    double LinkerStretchingHarmonic::energy(double *coord, int *beadSet,
-                                            double *kstr, double *eql, double *pos1, double *pos2) {
-=======
-floatingpoint LinkerStretchingHarmonic::energy(floatingpoint *coord,
-        floatingpoint *f, int *beadSet, floatingpoint *kstr, floatingpoint *eql,
-        floatingpoint *pos1, floatingpoint *pos2) {
->>>>>>> c8a5f36c
+floatingpoint LinkerStretchingHarmonic::energy(floatingpoint *coord, int *beadSet,
+        floatingpoint *kstr, floatingpoint *eql, floatingpoint *pos1, floatingpoint *pos2) {
 
         int n = LinkerStretching<LinkerStretchingHarmonic>::n;
         int nint = Linker::getLinkers().size();
