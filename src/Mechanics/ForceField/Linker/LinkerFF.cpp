--- conflicted
+++ resolved
@@ -64,26 +64,15 @@
     cout << endl;
 }
 
-<<<<<<< HEAD
-double LinkerFF::computeEnergy(bool stretched) {
-    
-=======
 double LinkerFF::computeEnergy(double *coord, bool stretched) {
 
->>>>>>> 945d73c6
     double U= 0.0;
     double U_i=0.0;
 
     for (auto &interaction : _linkerInteractionVector) {
-<<<<<<< HEAD
-        
-        U_i = interaction->computeEnergy(stretched);
-        
-=======
 
         U_i = interaction->computeEnergy(coord);
 
->>>>>>> 945d73c6
         if(U_i <= -1) {
             //set culprit and return
             _culpritInteraction = interaction.get();
