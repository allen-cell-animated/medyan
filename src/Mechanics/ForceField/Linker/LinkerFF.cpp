
//------------------------------------------------------------------
//  **MEDYAN** - Simulation Package for the Mechanochemical
//               Dynamics of Active Networks, v3.2.1
//
//  Copyright (2015-2018)  Papoian Lab, University of Maryland
//
//                 ALL RIGHTS RESERVED
//
//  See the MEDYAN web page for more information:
//  http://www.medyan.org
//------------------------------------------------------------------

#include "LinkerFF.h"

#include "LinkerStretching.h"
#include "LinkerStretchingHarmonic.h"

#include "Linker.h"

void LinkerFF::assignforcemags(){
    for (auto &interaction : _linkerInteractionVector)
        interaction->assignforcemags();
}

LinkerFF::LinkerFF (string& stretching, string& bending, string& twisting)
{
    if (stretching == "HARMONIC")
        _linkerInteractionVector.emplace_back(
                new LinkerStretching<LinkerStretchingHarmonic>());
    else if(stretching == "") {}
    else {
        cout << "Linker stretching FF not recognized. Exiting." << endl;
        exit(EXIT_FAILURE);
    }
}

void LinkerFF::vectorize() {
    //Reset stretching forces to 0.
    
    /* for(auto l:Linker::getLinkers()){
        //Using += to ensure that the stretching forces are additive.
        l->getMLinker()->stretchForce = 0.0;
    }*/

    for (auto &interaction : _linkerInteractionVector)
        interaction->vectorize();
}

void LinkerFF::cleanup() {

    for (auto &interaction : _linkerInteractionVector)
        interaction->deallocate();
}

void LinkerFF::whoIsCulprit() {

    cout << endl;

    cout << "Culprit interaction = " << _culpritInteraction->getName() << endl;

    cout << "Printing the culprit linker..." << endl;
    _culpritInteraction->_linkerCulprit->printSelf();

    cout << endl;
}

<<<<<<< HEAD
double LinkerFF::computeEnergy(double *coord, bool stretched) {
=======
floatingpoint LinkerFF::computeEnergy(floatingpoint *coord, floatingpoint *f, floatingpoint d) {
>>>>>>> c8a5f36c

    floatingpoint U= 0.0;
    floatingpoint U_i=0.0;

    for (auto &interaction : _linkerInteractionVector) {

        U_i = interaction->computeEnergy(coord);

        if(U_i <= -1) {
            //set culprit and return
            _culpritInteraction = interaction.get();
            return -1;
        }
        else U += U_i;

    }
    return U;
}

void LinkerFF::computeForces(floatingpoint *coord, floatingpoint *f) {

    for (auto &interaction : _linkerInteractionVector)
        interaction->computeForces(coord, f);
}

<|MERGE_RESOLUTION|>--- conflicted
+++ resolved
@@ -65,11 +65,7 @@
     cout << endl;
 }
 
-<<<<<<< HEAD
-double LinkerFF::computeEnergy(double *coord, bool stretched) {
-=======
-floatingpoint LinkerFF::computeEnergy(floatingpoint *coord, floatingpoint *f, floatingpoint d) {
->>>>>>> c8a5f36c
+floatingpoint LinkerFF::computeEnergy(floatingpoint *coord, bool stretched) {
 
     floatingpoint U= 0.0;
     floatingpoint U_i=0.0;
