
//------------------------------------------------------------------
//  **MEDYAN** - Simulation Package for the Mechanochemical
//               Dynamics of Active Networks, v3.2.1
//
//  Copyright (2015-2018)  Papoian Lab, University of Maryland
//
//                 ALL RIGHTS RESERVED
//
//  See the MEDYAN web page for more information:
//  http://www.medyan.org
//------------------------------------------------------------------

/*
 Cylinder 1: x1------x2
 Cylinder 2: y1------y2


 x = x2-x1
 y = y2-y1
 z = x1-y1

 a = x.x;
 b = y.y;
 c = z.z;
 d = x.y;
 e = x.z;
 f = y.z;

 */

#include "CylinderExclVolRepulsion.h"
#include "CylinderExclVolRepulsionCUDA.h"
#include "CylinderExclVolume.h"

#include "Bead.h"
#include "Cylinder.h"

#include "MathFunctions.h"
#include "SysParams.h"
#include <limits>
#include "CGMethod.h"
#ifdef CUDAACCL
#include "nvToolsExt.h"
#include <cuda.h>
#include <cuda_runtime.h>
#endif
typedef std::numeric_limits< double > dbl;

using namespace mathfunc;
#ifdef CUDAACCL
//struct unaryfn: std::unary_function<size_t, unsigned long> {
//    int operator()(unsigned long i) const { return 12* i *sizeof(double); }
//
//};
void CylinderExclVolRepulsion::deallocate(){
//    if(!(CUDAcommon::getCUDAvars().conservestreams))
//        CUDAcommon::handleerror(cudaStreamDestroy(stream),"cuda stream",
// "CylinderExclVolumeRepulsion.cu");
    CUDAcommon::handleerror(cudaFree(gU_i),"cudaFree", "CylinderExclVolume.cu");
    CUDAcommon::handleerror(cudaFree(gU_sum),"cudaFree", "CylinderExclVolume.cu");
    CUDAcommon::handleerror(cudaFree(gFF),"cudaFree", "CylinderExclVolume.cu");
    CUDAcommon::handleerror(cudaFree(ginteraction),"cudaFree", "CylinderExclVolume.cu");
}
void CylinderExclVolRepulsion::optimalblocksnthreads( int nint, cudaStream_t stream_pass) {
//    //CUDA stream create
//    if(stream == NULL || !(CUDAcommon::getCUDAvars().conservestreams))
//        CUDAcommon::handleerror(cudaStreamCreate(&stream),"cuda stream", "CylinderExclVolume.cu");
    //
    stream = stream_pass;
    blocksnthreadse.clear();
    blocksnthreadsez.clear();
    blocksnthreadsf.clear();
    if(nint>0){
    int blockSize;   // The launch configurator returned block size
    int minGridSize; // The minimum grid size needed to achieve the
    // maximum occupancy for a full device launch
    int gridSize;    // The actual grid size needed, based on input size
//    unaryfn::argument_type blksize;
//    unaryfn::result_type result;
//    unaryfn ufn;

    CUDAcommon::handleerror(cudaOccupancyMaxPotentialBlockSizeVariableSMem(&minGridSize, &blockSize,
                            CUDAExclVolRepulsionenergy, blockToSmem, 0),"cuda occupancy", "CylinderExclVolume.cu");
//    std::cout<<(nint +blockSize -1) / blockSize<<" "<<blockSize<<endl;
//
//    cudaOccupancyMaxPotentialBlockSize( &minGridSize, &blockSize,
//                                        CUDAExclVolRepulsionenergy, 0, 0);
    blocksnthreadse.push_back((nint + blockSize - 1) / blockSize);
    blocksnthreadse.push_back(blockSize);
//    std::cout<<(nint +blockSize -1) / blockSize<<" "<<blockSize<<endl;
    blockSize = 0;

        CUDAcommon::handleerror(cudaOccupancyMaxPotentialBlockSizeVariableSMem(&minGridSize, &blockSize,
                                CUDAExclVolRepulsionenergyz, blockToSmem, 0),"cuda occupancy", "CylinderExclVolume.cu");
    blocksnthreadsez.push_back((nint + blockSize - 1) / blockSize);
    blocksnthreadsez.push_back(blockSize);
    blockSize = 0;

        CUDAcommon::handleerror(cudaOccupancyMaxPotentialBlockSizeVariableSMem(&minGridSize, &blockSize,
                                CUDAExclVolRepulsionforce, blockToSmem, 0),"cuda occupancy", "CylinderExclVolume.cu");
    blocksnthreadsf.push_back((nint + blockSize - 1) / blockSize);
    blocksnthreadsf.push_back(blockSize);
//get addition vars
        bntaddvec2.clear();
        bntaddvec2 = getaddred2bnt(nint);
        CUDAcommon::handleerror(cudaMalloc((void **) &gU_i, bntaddvec2.at(0)*sizeof(double)));
        CUDAcommon::handleerror(cudaMemsetAsync(gU_i, 0, bntaddvec2.at(0) * sizeof(double), stream),
                                "cuda data transfer",
                                "CylinderExclVolume.cu");
        CUDAcommon::handleerror(cudaMalloc((void **) &gU_i, nint*sizeof(double)),"cuda data transfer",
                                "CylinderExclVolume.cu");
        CUDAcommon::handleerror(cudaMalloc((void **) &gU_sum, sizeof(double)),"cuda data transfer",
                                "CylinderExclVolume.cu");
        char a[] = "Excluded Volume";
        char b[] =  "Cylinder Excluded Volume";
        CUDAcommon::handleerror(cudaMalloc((void **) &gFF, 100 * sizeof(char)));
        CUDAcommon::handleerror(cudaMalloc((void **) &ginteraction, 100 * sizeof(char)));
        CUDAcommon::handleerror(cudaMemcpyAsync(gFF, a, 100 * sizeof(char),
                                            cudaMemcpyHostToDevice, stream));
        CUDAcommon::handleerror(cudaMemcpyAsync(ginteraction, b, 100 * sizeof(char),
                                            cudaMemcpyHostToDevice, stream));


}
    else{
        blocksnthreadse.push_back(0);
        blocksnthreadse.push_back(0);
        blocksnthreadsez.push_back(0);
        blocksnthreadsez.push_back(0);
        blocksnthreadsf.push_back(0);
        blocksnthreadsf.push_back(0);
    }

}
double* CylinderExclVolRepulsion::energy(double *coord, double *f, int *beadSet,
                                        double *krep, int *params) {
//    if(blocksnthreadse[1]>0) {
//

<<<<<<< HEAD
//        CUDAExclVolRepulsionenergy << < blocksnthreadse[0], blocksnthreadse[1],
//                (12 * blocksnthreadse[1]) * sizeof(double), stream >> >(coord, f, beadSet, krep, params, gU_i,
//                CUDAcommon::getCUDAvars().gculpritID,
//                CUDAcommon::getCUDAvars().gculpritFF,
//                CUDAcommon::getCUDAvars().gculpritinteraction, gFF, ginteraction);
////        CUDAcommon::handleerror(cudaEventRecord(event, stream));


//        CUDAcommon::handleerror(cudaGetLastError(),"CUDAExclVolRepulsionenergy", "CylinderExclVolumeRepulsion.cu");
=======
double CylinderExclVolRepulsion::energy(Bead* b1, Bead* b2,
                                        Bead* b3, Bead* b4,
                                        double kRepuls, double z) {
    
    auto c1 = b1->coordinate;
    auto c2 = b2->coordinate;
    auto c3 = b3->coordinate;
    auto c4 = b4->coordinate;
    
    vector<double> zero (3,0); //Aux zero vector;
    
    vector<double> c1Stretched = {c1[0] + z * b1->force[0],
                                  c1[1] + z * b1->force[1],
                                  c1[2] + z * b1->force[2]};
    
    vector<double> c2Stretched = {c2[0] + z * b2->force[0],
                                  c2[1] + z * b2->force[1],
                                  c2[2] + z * b2->force[2]};
    
    vector<double> c3Stretched = {c3[0] + z * b3->force[0],
                                  c3[1] + z * b3->force[1],
                                  c3[2] + z * b3->force[2]};
    
    vector<double> c4Stretched = {c4[0] + z * b4->force[0],
                                  c4[1] + z * b4->force[1],
                                  c4[2] + z * b4->force[2]};

    //check if parallel
    if(areParallel(c1Stretched, c2Stretched,
                   c3Stretched, c4Stretched)) {
        
        double d = twoPointDistance(c1Stretched, c3Stretched);
        double invDSquare =  1 / (d * d);
        double energy =  kRepuls * invDSquare * invDSquare;
        return energy;
    }
    
    //check if in same plane
    if(areInPlane(c1Stretched, c2Stretched, c3Stretched, c4Stretched)) {
        //slightly move point
        c2Stretched = movePointOutOfPlane(c1Stretched, c2Stretched,
                                          c3Stretched, c4Stretched, 2, 0.01);
    }
    
    double a = scalarProduct(c1Stretched, c2Stretched, c1Stretched, c2Stretched);
    double b = scalarProduct(c3Stretched, c4Stretched, c3Stretched, c4Stretched);
    double c = scalarProduct(c3Stretched, c1Stretched, c3Stretched, c1Stretched);
    double d = scalarProduct(c1Stretched, c2Stretched, c3Stretched, c4Stretched);
    double e = scalarProduct(c1Stretched, c2Stretched, c3Stretched, c1Stretched);
    double f = scalarProduct(c3Stretched, c4Stretched, c3Stretched, c1Stretched);
    
    double AA = sqrt(a*c - e*e);
    double BB = sqrt(b*c - f*f);
    
    double CC = d*e - a*f;
    double DD = b*e - d*f;
    
    double EE = sqrt( a*(b + c - 2*f) - (d - e)*(d - e) );
    double FF = sqrt( b*(a + c + 2*e) - (d + f)*(d + f) );
    
    double GG = d*d - a*b - CC;
    double HH = CC + GG - DD;
    double JJ = c*(GG + CC) + e*DD - f*CC;
    
    double ATG1 = atan( (a + e)/AA) - atan(e/AA);
    double ATG2 = atan((a + e - d)/EE) - atan((e - d)/EE);
    double ATG3 = atan((f)/BB) - atan((f - b)/BB);
    double ATG4 = atan((d + f)/FF) - atan((d + f - b)/FF);
    
    double energy = 0.5*kRepuls/JJ*( CC/AA*ATG1 + GG/EE*ATG2 + DD/BB*ATG3 + HH/FF*ATG4);
    if(fabs(energy) == numeric_limits<double>::infinity()
       || energy != energy || energy < -1.0) {
    }

    return energy;
>>>>>>> 16621eab

//        double* gpu_Utot = CUDAcommon::getCUDAvars().gpu_energy;
//        addvector<<<1,1,0, stream>>>(gU_i,params, gU_sum, gpu_Utot);

//        auto cvars = CUDAcommon::getCUDAvars();
//        cvars.streamvec.push_back(&stream);
//        CUDAcommon::cudavars = cvars;

//        CUDAcommon::handleerror( cudaGetLastError() ,"CUDAExclVolRepulsionenergy", "CylinderExclVolumeRepulsion.cu");

//
//        return gU_sum;
//    }
//    else return NULL;
}

<<<<<<< HEAD
double* CylinderExclVolRepulsion::energy(double *coord, double *f, int *beadSet, double *krep, double *z, int *params) {

//    if(blocksnthreadse[1]>0) {
//        CUDAExclVolRepulsionenergy << < blocksnthreadse[0], blocksnthreadse[1],
//                (12 * blocksnthreadse[1]) * sizeof(double), stream >> >(coord, f, beadSet, krep, params, gU_i, z,
//                CUDAcommon::getCUDAvars().gculpritID,
//                CUDAcommon::getCUDAvars().gculpritFF,
//                CUDAcommon::getCUDAvars().gculpritinteraction, gFF, ginteraction);
//        CUDAcommon::handleerror(cudaGetLastError(),"CUDAExclVolRepulsionenergy", "CylinderExclVolumeRepulsion.cu");
//    }
    if(blocksnthreadsez[1]>0) {
        auto boolvarvec = CUDAcommon::cudavars.backtrackbools;
        CUDAExclVolRepulsionenergyz << < blocksnthreadsez[0], blocksnthreadsez[1],
                12 * blocksnthreadsez[1] * sizeof(double),stream >> > (coord, f, beadSet,
                krep, params, gU_i, CUDAcommon::cudavars.gpu_energyvec, z,
                CUDAcommon::getCUDAvars().gculpritID,
                CUDAcommon::getCUDAvars().gculpritFF,
                CUDAcommon::getCUDAvars().gculpritinteraction, gFF, ginteraction, boolvarvec.at(0),
                boolvarvec.at(1));
    }
    if(blocksnthreadse[1]<=0 && blocksnthreadsez[1]<=0)
        return NULL;
    else{
#ifdef CUDA_INDIVIDUAL_ESUM
        auto cvars = CUDAcommon::getCUDAvars();
        cvars.streamvec.push_back(&stream);
        CUDAcommon::cudavars = cvars;
        double* gpu_Utot = CUDAcommon::getCUDAvars().gpu_energy;
        resetdoublevariableCUDA<<<1,1,0,stream>>>(gU_sum);
        addvectorred2<<<bntaddvec2.at(2),bntaddvec2.at(3), bntaddvec2.at(3) * sizeof(double),stream>>>(gU_i,
                params, gU_sum, gpu_Utot);
#endif
                CUDAcommon::handleerror( cudaGetLastError() ,"CUDAExclVolRepulsionenergy",
"CylinderExclVolumeRepulsion.cu");
        return gU_sum;
=======
void CylinderExclVolRepulsion::forces(Bead* b1, Bead* b2,
                                      Bead* b3, Bead* b4,
                                      double kRepuls) {
    cout.precision(10);
    auto c1 = b1->coordinate;
    auto c2 = b2->coordinate;
    auto c3 = b3->coordinate;
    auto c4 = b4->coordinate;
    //check if parallel
    if(areParallel(c1, c2, c3, c4)) {
        
        double d = twoPointDistance(c1, c3);
        double invDSquare =  1/ (d * d);
        double f0 = 4 * kRepuls * invDSquare * invDSquare * invDSquare;
        
        b1->force[0] += - f0 * (c3[0] - c1[0]);
        b1->force[1] += - f0 * (c3[1] - c1[1]);
        b1->force[2] += - f0 * (c3[2] - c1[2]);
        
        b2->force[0] += - f0 * (c4[0] - c2[0]);
        b2->force[1] += - f0 * (c4[1] - c2[1]);
        b2->force[2] += - f0 * (c4[2] - c2[2]);
        
        b3->force[0] += f0 * (c3[0] - c1[0]);
        b3->force[1] += f0 * (c3[1] - c1[1]);
        b3->force[2] += f0 * (c3[2] - c1[2]);
        
        b4->force[0] += f0 * (c4[0] - c2[0]);
        b4->force[1] += f0 * (c4[1] - c2[1]);
        b4->force[2] += f0 * (c4[2] - c2[2]);
        return;
    }
    
    //check if in same plane
    if(areInPlane(c1, c2, c3, c4)) {
        //slightly move point
        c2 = movePointOutOfPlane(c1, c2, c3, c4, 2, 0.01);
>>>>>>> 16621eab
    }
}

void CylinderExclVolRepulsion::forces(double *coord, double *f, int *beadSet, double *krep, int *params) {
//    cudaEvent_t start, stop;
//    CUDAcommon::handleerror(cudaEventCreate( &start));
//    CUDAcommon::handleerror(cudaEventCreate( &stop));
//    CUDAcommon::handleerror(cudaEventRecord( start, 0));

    if(blocksnthreadsf[1]>0) {
//        double *gU_ii;
//        double *gf1, *gf2, *gf3, *gf4, *gf5;
//        double *gc1, *gc2, *gcheckU;
//        double U_ii[blocksnthreadsf[0] * blocksnthreadsf[1]];
//        double c1[3 * blocksnthreadsf[0] * blocksnthreadsf[1]], c2[3 * blocksnthreadsf[0] * blocksnthreadsf[1]];
//        double F_i[3 * blocksnthreadsf[0] * blocksnthreadsf[1]];
//        double checkU[blocksnthreadsf[1]];

//        std::cout << "CEVF Number of Blocks: " << blocksnthreadsf[0] << endl;
//        std::cout << "Threads per block: " << blocksnthreadsf[1] << endl;

        //TODO  since the number of threads needed is constant through out the minimization, consider storing the pointer.
//        CUDAcommon::handleerror(cudaMalloc((void **) &gf1, 3 * blocksnthreadsf[0] * blocksnthreadsf[1] * sizeof
// (double)));
//        CUDAcommon::handleerror(cudaMalloc((void **) &gf2, 3 * blocksnthreadsf[0] * blocksnthreadsf[1] * sizeof
// (double)));
//        CUDAcommon::handleerror(cudaMalloc((void **) &gf3, 3 * blocksnthreadsf[0] * blocksnthreadsf[1] * sizeof
// (double)));
//        CUDAcommon::handleerror(cudaMalloc((void **) &gf4, 3 * blocksnthreadsf[0] * blocksnthreadsf[1] * sizeof
// (double)));
//        CUDAcommon::handleerror(
//                cudaMalloc((void **) &gf5, 45 * blocksnthreadsf[0] * blocksnthreadsf[1] * sizeof(double)));

<<<<<<< HEAD
//            size_t freeMem, totalMem;
//
//    cudaMemGetInfo(&freeMem, &totalMem);
//
//    std::cout<<"Memory "<<freeMem<<" "<<totalMem<<endl;
//        struct cudaDeviceProp properties;
//        cudaGetDeviceProperties(&properties, 0);
//        cout << "using " << properties.multiProcessorCount << " multiprocessors" << endl;
//        cout << "max threads per processor: " << properties.maxThreadsPerMultiProcessor << endl;
//        std::cout << 12 *blocksnthreadsf[1] * sizeof(double) << endl;
//        int blockSize;   // The launch configurator returned block size
//        int minGridSize; // The minimum grid size needed to achieve the
//        // maximum occupancy for a full device launch
//        int gridSize;    // The actual grid size needed, based on input size
//        cudaOccupancyMaxPotentialBlockSize( &minGridSize, &blockSize,
//                                            CUDAExclVolRepulsionforce, 0, 0);
//        gridSize = (blocksnthreadsf[0] * blocksnthreadsf[1] + blockSize -1) / blockSize;
//
//        std::cout<<gridSize<<" "<<blockSize<<endl;
//        size_t my_kernel_sm_size, count;

//        cudaOccupancyMaxPotentialBlockSizeVariableSMem( &minGridSize, &blockSize, CUDAExclVolRepulsionforce,
//                                                        my_kernel_sm_size, count);
//        std::cout<<minGridSize<<" "<<blockSize<<" "<<my_kernel_sm_size<<" "<<count<<endl;
//        int numblocks;
//        unsigned int flag;
//        cudaOccupancyMaxActiveBlocksPerMultiprocessorWithFlags(&numblocks,  CUDAExclVolRepulsionforce,blockSize,
//                                                               my_kernel_sm_size,flag);
//        std::cout<<numblocks<<" "<<blockSize<<" "<<my_kernel_sm_size<<endl;

        CUDAExclVolRepulsionforce << < blocksnthreadsf[0],blocksnthreadsf[1],
                12 *blocksnthreadsf[1] * sizeof(double),stream >> >
                (coord, f, beadSet, krep, params);

        CUDAcommon::handleerror(cudaGetLastError(),"CUDAExclVolRepulsionforce", "CylinderExclVolumeRepulsion.cu");
        auto cvars = CUDAcommon::getCUDAvars();
        cvars.streamvec.push_back(&stream);
        CUDAcommon::cudavars = cvars;
//    CUDAcommon::handleerror( cudaPeekAtLastError() );
       //CUDAcommon::handleerror(cudaDeviceSynchronize());

//    double f1 [3 * blocksnthreadsf[0]*blocksnthreadsf[1]];
//    double f2 [3 * blocksnthreadsf[0]*blocksnthreadsf[1]];
//    double f3 [3 * blocksnthreadsf[0]*blocksnthreadsf[1]];
//    double f4 [3 * blocksnthreadsf[0]*blocksnthreadsf[1]];
//    double f5 [45 * blocksnthreadsf[0]*blocksnthreadsf[1]];
//    cudaMemcpy(f1, gf1, 3 * blocksnthreadsf[0] * blocksnthreadsf[1] * sizeof(double), cudaMemcpyDeviceToHost);
//    cudaMemcpy(f2, gf2, 3 * blocksnthreadsf[0] * blocksnthreadsf[1] * sizeof(double), cudaMemcpyDeviceToHost);
//    cudaMemcpy(f3, gf3, 3 * blocksnthreadsf[0] * blocksnthreadsf[1] * sizeof(double), cudaMemcpyDeviceToHost);
//    cudaMemcpy(f4, gf4, 3 * blocksnthreadsf[0] * blocksnthreadsf[1] * sizeof(double), cudaMemcpyDeviceToHost);
//    cudaMemcpy(f5, gf5, 45 * blocksnthreadsf[0] * blocksnthreadsf[1] * sizeof(double), cudaMemcpyDeviceToHost);
//
//    for(auto i=0;i < blocksnthreadsf[0] * blocksnthreadsf[1]; i++) {
//        for(auto j=0;j<44;j++)
//            std::cout<<f5[44*i+j]<<" ";
//        std::cout << f1[3 * i] << " " << f1[3 * i + 1] << " " << f1[3 * i + 2] << " " << f2[3 * i] << " "
//                  << f2[3 * i + 1] << " " << f2[3 * i + 2] << " "
//                  << f3[3 * i] << " " << f3[3 * i + 1] << " " << f3[3 * i + 2] << " " << f4[3 * i] << " "
//                  << f4[3 * i + 1] << " " << f4[3 * i + 2] << endl;
//    }

//        CUDAcommon::handleerror(cudaFree(gf1));
//        CUDAcommon::handleerror(cudaFree(gf2));
//        CUDAcommon::handleerror(cudaFree(gf3));
//        CUDAcommon::handleerror(cudaFree(gf4));
//        CUDAcommon::handleerror(cudaFree(gf5));
    }
//    CUDAcommon::handleerror(cudaEventRecord( stop, 0));
//    CUDAcommon::handleerror(cudaEventSynchronize(stop));
//    float elaspedtime;
//    CUDAcommon::handleerror(cudaEventElapsedTime(&elaspedtime, start, stop));
//    CUDAvars cvars=CUDAcommon::getCUDAvars();
//    cvars.Ccforce += elaspedtime;
//    std::cout<<"C CFE "<<elaspedtime<<endl;
//    CUDAcommon::cudavars=cvars;
//    CUDAcommon::handleerror(cudaEventDestroy(start));
//    CUDAcommon::handleerror(cudaEventDestroy(stop));
}

void CylinderExclVolRepulsion::checkforculprit() {
    CUDAcommon::printculprit("Excluded Volume", "Cylinder Excluded Volume");
    int i = 0;
    cout<<"Printing culprit cylinders.."<<endl;
    for (auto cyl: Cylinder::getCylinders()) {
            auto id1 = cyl->getFirstBead()->_dbIndex;
            auto id2 = cyl->getSecondBead()->_dbIndex;
            if(id1 == CUDAcommon::getCUDAvars().culpritID[0] && id2 == CUDAcommon::getCUDAvars().culpritID[1])
                cyl->printSelf();
            else if(id1 == CUDAcommon::getCUDAvars().culpritID[2] && id2 == CUDAcommon::getCUDAvars().culpritID[3])
                cyl->printSelf();
        }
    exit(EXIT_FAILURE);
}

#endif
double CylinderExclVolRepulsion::energy(double *coord, double *force, int *beadSet, double *krep) {
    double *c1, *c2, *c3, *c4, *newc2, dsq, d, invDSquare, U, U_i;
    double a, b, c, e, F, AA, BB, CC, DD, EE, FF, GG, HH, JJ;
    double ATG1, ATG2, ATG3, ATG4;

    int nint = CylinderExclVolume<CylinderExclVolRepulsion>::numInteractions;
    int n = CylinderExclVolume<CylinderExclVolRepulsion>::n;

    U_i = 0.0;
    U = 0.0;
    newc2 = new double[3];
//    std::cout<<"SERL ecvol nint "<<nint<<endl;
    for (int i = 0; i < nint; i++) {

        c1 = &coord[3 * beadSet[n * i]];
        c2 = &coord[3 * beadSet[n * i + 1]];
        c3 = &coord[3 * beadSet[n * i + 2]];
        c4 = &coord[3 * beadSet[n * i + 3]];

//        if(areParallel(c1, c2, c3, c4)) std::cout<<"20"<<endl;
//        else if(areInPlane(c1, c2, c3, c4)) std::cout<<"11"<<endl;
//        else    std::cout<<"35007.0"<<endl;

        //check if parallel
        if(areParallel(c1, c2, c3, c4)) {
//            SysParams::exvolcounter[0] += 1;
            d = twoPointDistance(c1, c3);
            invDSquare =  1 / (d * d);
            U_i = krep[i] * invDSquare * invDSquare;
//            std::cout<<i<<" "<<U_i<<endl;
            if(fabs(U_i) == numeric_limits<double>::infinity()
               || U_i != U_i || U_i < -1.0) {

                //set culprit and return TODO
                return -1.0;
            }
            U += U_i;
            continue;
        }

        //check if in same plane
        if(areInPlane(c1, c2, c3, c4)) {
//            SysParams::exvolcounter[1] += 1;
            //slightly move point
            movePointOutOfPlane(c1, c2, c3, c4, newc2, 2, 0.01);
            c2 = newc2;
        }
//        else
//            SysParams::exvolcounter[2] += 1;


        a = scalarProduct(c1, c2, c1, c2);
        b = scalarProduct(c3, c4, c3, c4);
        c = scalarProduct(c3, c1, c3, c1);
        d = scalarProduct(c1, c2, c3, c4);
        e = scalarProduct(c1, c2, c3, c1);
        F = scalarProduct(c3, c4, c3, c1);

        AA = sqrt(a*c - e*e);
        BB = sqrt(b*c - F*F);

        CC = d*e - a*F;
        DD = b*e - d*F;

        EE = sqrt( a*(b + c - 2*F) - (d - e)*(d - e) );
        FF = sqrt( b*(a + c + 2*e) - (d + F)*(d + F) );

        GG = d*d - a*b - CC;
        HH = CC + GG - DD;
        JJ = c*(GG + CC) + e*DD - F*CC;


        ATG1 = atan( (a + e)/AA) - atan(e/AA);
        ATG2 = atan((a + e - d)/EE) - atan((e - d)/EE);
        ATG3 = atan((F)/BB) - atan((F - b)/BB);
        ATG4 = atan((d + F)/FF) - atan((d + F - b)/FF);

        U_i = 0.5 * krep[i]/ JJ * ( CC/AA*ATG1 + GG/EE*ATG2 + DD/BB*ATG3 + HH/FF*ATG4);
//        std::cout<<i<<" "<<U_i<<endl;

        if(fabs(U_i) == numeric_limits<double>::infinity()

           || U_i != U_i || U_i < -1.0) {

            //set culprit and return TODO

            return -1;
        }
        U += U_i;
    }
    delete [] newc2;
//    std::cout<<"total energy serial "<<U<<endl;
    return U;

}


double CylinderExclVolRepulsion::energy(double *coord, double *f, int *beadSet,
                                        double *krep, double z) {


    double d, dsq, invDSquare, U, U_i, *f1, *f2, *f3, *f4;
    double a, b, c, e, F, AA, BB, CC, DD, EE, FF, GG, HH, JJ;
    double ATG1, ATG2, ATG3, ATG4;
    double *c1us, *c2us, *c3us, *c4us;
    double *c1 = new double[3];//stretched
    double *c2 = new double[3];
    double *c3 = new double[3];
    double *c4 = new double[3];
//    double *c1us = new double[3];//unstretched
//    double *c2us = new double[3];
//    double *c3us = new double[3];
//    double *c4us = new double[3];
    double *newc2 = new double[3];

    int nint = CylinderExclVolume<CylinderExclVolRepulsion>::numInteractions;
    int n = CylinderExclVolume<CylinderExclVolRepulsion>::n;

    U_i = 0.0;
    U = 0.0;
//std::cout<<"-----------"<<endl;
    for (int i = 0; i < nint; i++) {

        c1us = &coord[3 * beadSet[n * i]];
        c2us = &coord[3 * beadSet[n * i +1]];
        c3us = &coord[3 * beadSet[n * i +2]];
        c4us = &coord[3 * beadSet[n * i +3]];

//        memcpy(c1us, &coord[3 * beadSet[n * i]], 3 * sizeof(double));
//        memcpy(c2us, &coord[3 * beadSet[n * i + 1]], 3 * sizeof(double));
//        memcpy(c3us, &coord[3 * beadSet[n * i + 2]], 3 * sizeof(double));
//        memcpy(c4us, &coord[3 * beadSet[n * i + 3]], 3 * sizeof(double));

        //stretch coords
        f1 = &f[3 * beadSet[n * i]];
        f2 = &f[3 * beadSet[n * i + 1]];
        f3 = &f[3 * beadSet[n * i + 2]];
        f4 = &f[3 * beadSet[n * i + 3]];

//        cout.precision(dbl::max_digits10);
//        std::cout<<i<<" BEFORE "<<c1us[0]<<" "<<c1us[1]<<" "<<c1us[2]<<" "<<c2us[0]<<" "<<c2us[1]<<" "
//                ""<<c2us[2]<<" "<<c3us[0]<<" "
//                ""<<c3us[1]<<" "
//                ""<<c3us[2]<<" "<<c4us[0]<<" "<<c4us[1]<<" "<<c4us[2]<<endl;
//        std::cout<<"Force "<<f1[0]<<" "
//                ""<<f1[1]<<" "<<f1[2]<<" "<<f2[0]<<" "
//                ""<<f2[1]<<" "<<f2[2]<<" "<<f3[0]<<" "<<f3[1]<<" "<<f3[2]<<" "<<f4[0]<<" "<<f4[1]<<" "<<f4[2]<<endl;
        c1[0] = c1us[0] + z * f1[0];
        c1[1] = c1us[1] + z * f1[1];
        c1[2] = c1us[2] + z * f1[2];
        c2[0] = c2us[0] + z * f2[0];
        c2[1] = c2us[1] + z * f2[1];
        c2[2] = c2us[2] + z * f2[2];
        c3[0] = c3us[0] + z * f3[0];
        c3[1] = c3us[1] + z * f3[1];
        c3[2] = c3us[2] + z * f3[2];
        c4[0] = c4us[0] + z * f4[0];
        c4[1] = c4us[1] + z * f4[1];
        c4[2] = c4us[2] + z * f4[2];
//        std::cout<<"AFTER "<<c1[0]<<" "<<c1[1]<<" "<<c1[2]<<" "<<c2[0]<<" "<<c2[1]<<" "
//                ""<<c2[1]<<" "<<
//                 c3[0]<<" "<<c3[1]<<" "<<c3[2]<<" "<<c4[0]<<" "<<c4[1]<<" "<<c4[2]<<endl;
        //check if parallel
        if(areParallel(c1, c2, c3, c4)) {
//            SysParams::exvolcounterz[0] += 1;
            d = twoPointDistance(c1, c3);
            invDSquare =  1 / (d * d);
            U_i = krep[i] * invDSquare * invDSquare;
//            std::cout<<"P Energy"<<U_i<<endl;
            if(fabs(U_i) == numeric_limits<double>::infinity()
               || U_i != U_i || U_i < -1.0) {

                //set culprit and return TODO
                return -1;
            }
            U += U_i;
            continue;
        }

        //check if in same plane
        if(areInPlane(c1, c2, c3, c4)) {
//            SysParams::exvolcounterz[1] += 1;
            //slightly move point
            movePointOutOfPlane(c1, c2, c3, c4, newc2, 2, 0.01);
            c2 = newc2;
            std::cout<<"move"<<endl;
//            std::cout<<i<<" 2.0 "<<c1[0]<<" "<<c1[1]<<" "<<c1[2]<<" "<<c2[0]<<" "<<c2[1]<<" "<<c2[2]<<" "<<c3[0]<<" "
//                    ""<<c3[1]<<" "
//                             ""<<c3[2]<<" "<<c4[0]<<" "<<c4[1]<<" "<<c4[2]<<" "<<U_i<<endl;
        }
//        else{
//            SysParams::exvolcounterz[2] += 1;
//        }
        a = scalarProduct(c1, c2, c1, c2);
        b = scalarProduct(c3, c4, c3, c4);
        c = scalarProduct(c3, c1, c3, c1);
        d = scalarProduct(c1, c2, c3, c4);
        e = scalarProduct(c1, c2, c3, c1);
        F = scalarProduct(c3, c4, c3, c1);
//    std::cout<<i<<" "<<a<<" "<<b<<" "<<c<<" "<<d<<" "<<e<<" "<<F<<endl;
        AA = sqrt(a*c - e*e);
        BB = sqrt(b*c - F*F);

        CC = d*e - a*F;
        DD = b*e - d*F;

        EE = sqrt( a*(b + c - 2*F) - (d - e)*(d - e) );
        FF = sqrt( b*(a + c + 2*e) - (d + F)*(d + F) );

        GG = d*d - a*b - CC;
        HH = CC + GG - DD;
        JJ = c*(GG + CC) + e*DD - F*CC;


        ATG1 = atan( (a + e)/AA) - atan(e/AA);
        ATG2 = atan((a + e - d)/EE) - atan((e - d)/EE);
        ATG3 = atan((F)/BB) - atan((F - b)/BB);
        ATG4 = atan((d + F)/FF) - atan((d + F - b)/FF);

        U_i = 0.5 * krep[i]/ JJ * ( CC/AA*ATG1 + GG/EE*ATG2 + DD/BB*ATG3 + HH/FF*ATG4);
//        std::cout<<"N energy "<<U_i<<endl;
        if(fabs(U_i) == numeric_limits<double>::infinity()
           || U_i != U_i || U_i < -1.0) {

            //set culprit and return TODO

            return -1.0;
        }
//        std::cout<<i<<" "<<U_i<<" "<<a<<" "<<b<<" "<<c<<" "<<d<<" "<<e<<" "<<F<<" "<<AA<<" "<<BB<<" "<<CC<<" "<<DD<<" "
//                ""<<EE<<" "
//                ""<<FF<<""
//                " "<<GG<<" "<<HH<<" "<<JJ<<" "<<ATG1<<" "<<ATG2<<" "<<ATG3<<" "<<ATG4<<endl;
//        std::cout<<U_i<<endl;
        U += U_i;
    }
//    std::cout<<"Total energy serial "<<U<<endl;
    delete [] c1;
    delete [] c2;
    delete [] c3;
    delete [] c4;
    delete [] newc2;
//    delete [] c1us;
//    delete [] c2us;
//    delete [] c3us;
//    delete [] c4us;
    return U;
=======

}

void CylinderExclVolRepulsion::forcesAux(Bead* b1, Bead* b2,
                                         Bead* b3, Bead* b4,
                                         double kRepuls) {
    cout.precision(10);
    
    auto c1 = b1->coordinate;
    auto c2 = b2->coordinate;
    auto c3 = b3->coordinate;
    auto c4 = b4->coordinate;
    //check if parallel
    if(areParallel(c1, c2, c3, c4)) {
        
        double d = twoPointDistance(c1, c3);
        double invDSquare =  1/ (d * d);
        double f0 = 4 * kRepuls * invDSquare * invDSquare * invDSquare;
        
        b1->forceAux[0] += - f0 * (c3[0] - c1[0]);
        b1->forceAux[1] += - f0 * (c3[1] - c1[1]);
        b1->forceAux[2] += - f0 * (c3[2] - c1[2]);
        
        b2->forceAux[0] += - f0 * (c4[0] - c2[0]);
        b2->forceAux[1] += - f0 * (c4[1] - c2[1]);
        b2->forceAux[2] += - f0 * (c4[2] - c2[2]);
        
        b3->forceAux[0] += f0 * (c3[0] - c1[0]);
        b3->forceAux[1] += f0 * (c3[1] - c1[1]);
        b3->forceAux[2] += f0 * (c3[2] - c1[2]);
        
        b4->forceAux[0] += f0 * (c4[0] - c2[0]);
        b4->forceAux[1] += f0 * (c4[1] - c2[1]);
        b4->forceAux[2] += f0 * (c4[2] - c2[2]);
        return;
    }
    
    //check if in same plane
    if(areInPlane(c1, c2, c3, c4)) {
        //slightly move point
        c2 = movePointOutOfPlane(c1, c2, c3, c4, 2, 0.01);
    }

    double a = scalarProduct(c1, c2, c1, c2);
    double b = scalarProduct(c3, c4, c3, c4);
    double c = scalarProduct(c3, c1, c3, c1);
    double d = scalarProduct(c1, c2, c3, c4);
    double e = scalarProduct(c1, c2, c3, c1);
    double f = scalarProduct(c3, c4, c3, c1);
    
    double AA = sqrt(a*c - e*e);
    double BB = sqrt(b*c - f*f);
    
    double CC = d*e - a*f;
    double DD = b*e - d*f;
    
    double EE = sqrt( a*(b + c - 2*f) - (d - e)*(d - e) );
    double FF = sqrt( b*(a + c + 2*e) - (d + f)*(d + f) );
    
    
    double GG = d*d - a*b - CC;
    double HH = CC + GG - DD;
    double JJ = c*(GG + CC) + e*DD - f*CC;

    double invJJ = 1/JJ;
    
    double ATG1 = atan( (a + e)/AA) - atan(e/AA);
    double ATG2 = atan((a + e - d)/EE) - atan((e - d)/EE);
    double ATG3 = atan((f)/BB) - atan((f - b)/BB);
    double ATG4 = atan((d + f)/FF) - atan((d + f - b)/FF);
    
    double U = 0.5*kRepuls*invJJ*( CC/AA*ATG1 + GG/EE*ATG2 + DD/BB*ATG3 + HH/FF*ATG4 );
    
    double A1 = AA*AA/(AA*AA + e*e);
    double A2 = AA*AA/(AA*AA + (a + e)*(a + e));
    
    double E1 = EE*EE/(EE*EE + (a + e - d)*(a + e - d));
    double E2 = EE*EE/(EE*EE + (e - d)*(e - d));
    
    double B1 = BB*BB/(BB*BB + (f - b)*(f - b));;
    double B2 = BB*BB/(BB*BB + f*f);
    
    double F1 = FF*FF/(FF*FF + (d + f - b)*(d + f - b));
    double F2 = FF*FF/(FF*FF + (d + f)*(d + f));
    
    
    double A11 = ATG1/AA;
    double A12 = -((ATG1*CC)/(AA*AA)) + (A1*CC*e)/(AA*AA*AA) -
                 (A2*CC*(a + e))/(AA*AA*AA);
    double A13 = -((A1*CC)/(AA*AA)) + (A2*CC)/(AA*AA);
    double A14 = (A2*CC)/(AA*AA);
    
    double E11 = ATG2/EE;
    double E12 = (E2*(-a + d - e)*GG)/(EE*EE*EE) + (E1*(-d + e)*GG)/(EE*EE*EE) -
                 (ATG2*GG)/(EE*EE);
    double E13 = -((E1*GG)/(EE*EE)) + (E2*GG)/(EE*EE);
    double E14 = (E2*GG)/(EE*EE);
    
    double B11 = ATG3/BB;
    double B12 = -((ATG3*DD)/(BB*BB)) - (B2*DD*f)/(BB*BB*BB) +
                 (B1*DD*(-b + f))/(BB*BB*BB);
    double B13 = -((B1*DD)/(BB*BB)) + (B2*DD)/(BB*BB);
    double B14 = (B1*DD)/(BB*BB);
    
    double F11 = ATG4/FF;
    double F12 = (F2*(-d - f)*HH)/(FF*FF*FF) + (F1*(-b + d + f)*HH)/(FF*FF*FF) -
                 (ATG4*HH)/(FF*FF);
    double F13 = -((F1*HH)/(FF*FF)) + (F2*HH)/(FF*FF);
    double F14 = (F1*HH)/(FF*FF);

    b1->forceAux[0] +=  - 0.5*invJJ*( (c2[0] - c1[0] ) *( A13 + E13 + B11*b - F11*b + A11*d - E11*d - 2*U*b*e - (A12*e)/AA + (E12*(d - e))/EE + 2*U*d*f - 2*U*(b*e - d*f) + (F12*b)/FF - 2*(A14 + E14 - E11*b - F11*b + 2*U*b*c + (A12*c)/(2*AA) + (E12*(b + c - 2*f))/(2*EE) - A11*f + E11*f - 2*U*f*f + (F12*b)/(2*FF)) ) + (c4[0] - c3[0] ) *(B13 + E13 - A11*a + E11*a - B11*d - 2*E11*d - F11*d + 4*U*c*d - A11*e + E11*e + 2*U*d*e - (E12*a)/EE + (E12*(d - e))/EE + B11*f - F11*f - 2*U*a*f - 4*U*e*f + 2*U*(d*e - a*f) - (B12*f)/BB) +  (c1[0] - c3[0] )* (-A13 - E13 - B11*b + F11*b - A11*d + E11*d + 2*U*b*e + (A12*e)/AA - (E12*(d - e))/EE - 2*U*d*f + 2*U*(b*e - d*f) - (F12*b)/FF + 2*(-2*U*((-a)*b + d*d) + (A12*a)/(2*AA) + (E12*a)/(2*EE) +(B12*b)/(2*BB) + (F12*b)/(2*FF))) );
    
    b1->forceAux[1] +=  - 0.5*invJJ*( (c2[1] - c1[1] ) *( A13 + E13 + B11*b - F11*b + A11*d - E11*d - 2*U*b*e - (A12*e)/AA + (E12*(d - e))/EE + 2*U*d*f - 2*U*(b*e - d*f) + (F12*b)/FF - 2*(A14 + E14 - E11*b - F11*b + 2*U*b*c + (A12*c)/(2*AA) + (E12*(b + c - 2*f))/(2*EE) - A11*f + E11*f - 2*U*f*f + (F12*b)/(2*FF)) ) + (c4[1] - c3[1] ) *(B13 + E13 - A11*a + E11*a - B11*d - 2*E11*d - F11*d + 4*U*c*d - A11*e + E11*e + 2*U*d*e - (E12*a)/EE + (E12*(d - e))/EE + B11*f - F11*f - 2*U*a*f - 4*U*e*f + 2*U*(d*e - a*f) - (B12*f)/BB) +  (c1[1] - c3[1] )* (-A13 - E13 - B11*b + F11*b - A11*d + E11*d + 2*U*b*e + (A12*e)/AA - (E12*(d - e))/EE - 2*U*d*f + 2*U*(b*e - d*f) - (F12*b)/FF + 2*(-2*U*((-a)*b + d*d) + (A12*a)/(2*AA) + (E12*a)/(2*EE) +(B12*b)/(2*BB) + (F12*b)/(2*FF))) );
    
    b1->forceAux[2] +=  - 0.5*invJJ*( (c2[2] - c1[2] ) *( A13 + E13 + B11*b - F11*b + A11*d - E11*d - 2*U*b*e - (A12*e)/AA + (E12*(d - e))/EE + 2*U*d*f - 2*U*(b*e - d*f) + (F12*b)/FF - 2*(A14 + E14 - E11*b - F11*b + 2*U*b*c + (A12*c)/(2*AA) + (E12*(b + c - 2*f))/(2*EE) - A11*f + E11*f - 2*U*f*f + (F12*b)/(2*FF)) ) + (c4[2] - c3[2] ) *(B13 + E13 - A11*a + E11*a - B11*d - 2*E11*d - F11*d + 4*U*c*d - A11*e + E11*e + 2*U*d*e - (E12*a)/EE + (E12*(d - e))/EE + B11*f - F11*f - 2*U*a*f - 4*U*e*f + 2*U*(d*e - a*f) - (B12*f)/BB) +  (c1[2] - c3[2] )* (-A13 - E13 - B11*b + F11*b - A11*d + E11*d + 2*U*b*e + (A12*e)/AA - (E12*(d - e))/EE - 2*U*d*f + 2*U*(b*e - d*f) - (F12*b)/FF + 2*(-2*U*((-a)*b + d*d) + (A12*a)/(2*AA) + (E12*a)/(2*EE) +(B12*b)/(2*BB) + (F12*b)/(2*FF))) );
    
    b2->forceAux[0] +=  - invJJ*( (c2[0] - c1[0] )*( A14+E14-E11*b-F11*b+2*U*b*c+(A12*c)/(2*AA)+(E12*(b+c-2*f))/(2*EE)-A11*f+E11*f-2*U*f*f+(F12*b)/(2*FF) ) + 0.5*(c4[0] - c3[0])*(-E13 + F13 + 2*E11*d + 2*F11*d - 4*U*c*d + A11*e - E11*e - (E12*(d - e))/EE - B11*f + F11*f + 4*U*e*f - (F12*(d + f))/FF)  + 0.5*(c1[0] - c3[0] )* (A13 + E13 + B11*b - F11*b + A11*d - E11*d - 2*U*b*e - (A12*e)/AA + (E12*(d - e))/EE + 2*U*d*f - 2*U*(b*e - d*f) + (F12*b)/FF) );
    
    b2->forceAux[1] += - invJJ*( (c2[1] - c1[1] )*( A14+E14-E11*b-F11*b+2*U*b*c+(A12*c)/(2*AA)+(E12*(b+c-2*f))/(2*EE)-A11*f+E11*f-2*U*f*f+(F12*b)/(2*FF) ) + 0.5*(c4[1] - c3[1])*(-E13 + F13 + 2*E11*d + 2*F11*d - 4*U*c*d + A11*e - E11*e - (E12*(d - e))/EE - B11*f + F11*f + 4*U*e*f - (F12*(d + f))/FF)  + 0.5*(c1[1] - c3[1] )* (A13 + E13 + B11*b - F11*b + A11*d - E11*d - 2*U*b*e - (A12*e)/AA + (E12*(d - e))/EE + 2*U*d*f - 2*U*(b*e - d*f) + (F12*b)/FF) );
    
    b2->forceAux[2] += - invJJ*( (c2[2] - c1[2] )*( A14+E14-E11*b-F11*b+2*U*b*c+(A12*c)/(2*AA)+(E12*(b+c-2*f))/(2*EE)-A11*f+E11*f-2*U*f*f+(F12*b)/(2*FF) ) + 0.5*(c4[2] - c3[2])*(-E13 + F13 + 2*E11*d + 2*F11*d - 4*U*c*d + A11*e - E11*e - (E12*(d - e))/EE - B11*f + F11*f + 4*U*e*f - (F12*(d + f))/FF)  + 0.5*(c1[2] - c3[2] )* (A13 + E13 + B11*b - F11*b + A11*d - E11*d - 2*U*b*e - (A12*e)/AA + (E12*(d - e))/EE + 2*U*d*f - 2*U*(b*e - d*f) + (F12*b)/FF) );
    
    b3->forceAux[0] +=  - 0.5*invJJ*( (c2[0] - c1[0] )*(-A13 - F13 - B11*b + F11*b - A11*d - E11*d - 2*F11*d + 4*U*c*d - A11*e + E11*e + 2*U*b*e + (A12*e)/AA + B11*f - F11*f - 2*U*d*f - 4*U*e*f + 2*U*(b*e - d*f) - (F12*b)/FF + (F12*(d + f))/FF) + (c4[0] - c3[0] )*(-B13 - F13 + A11*a - E11*a + B11*d - F11*d - 2*U*d*e + (E12*a)/EE + 2*U*a*f - 2*U*(d*e - a*f) + (B12*f)/BB + (F12*(d + f))/FF - 2*(B14 + F14 - E11*a - F11*a + 2*U*a*c + B11*e - F11*e - 2*U*e*e + (E12*a)/(2*EE) + (B12*c)/(2*BB) + (F12*(a + c + 2*e))/(2*FF))) + (c1[0] - c3[0] ) * (-B13 - F13 + A11*a - E11*a + B11*d - F11*d - 2*U*d*e + (E12*a)/EE + 2*U*a*f - 2*U*(d*e - a*f) + (B12*f)/BB + (F12*(d + f))/FF - 2*(-2*U*((-a)*b + d*d) + (A12*a)/(2*AA) + (E12* a)/(2*EE) + (B12*b)/(2*BB) + (F12*b)/(2*FF))) );
    
    b3->forceAux[1] +=  - 0.5*invJJ*( (c2[1] - c1[1] )*(-A13 - F13 - B11*b + F11*b - A11*d - E11*d - 2*F11*d + 4*U*c*d - A11*e + E11*e + 2*U*b*e + (A12*e)/AA + B11*f - F11*f - 2*U*d*f - 4*U*e*f + 2*U*(b*e - d*f) - (F12*b)/FF + (F12*(d + f))/FF) + (c4[1] - c3[1] )*(-B13 - F13 + A11*a - E11*a + B11*d - F11*d - 2*U*d*e + (E12*a)/EE + 2*U*a*f - 2*U*(d*e - a*f) + (B12*f)/BB + (F12*(d + f))/FF - 2*(B14 + F14 - E11*a - F11*a + 2*U*a*c + B11*e - F11*e - 2*U*e*e + (E12*a)/(2*EE) + (B12*c)/(2*BB) + (F12*(a + c + 2*e))/(2*FF))) + (c1[1] - c3[1] ) * (-B13 - F13 + A11*a - E11*a + B11*d - F11*d - 2*U*d*e + (E12*a)/EE + 2*U*a*f - 2*U*(d*e - a*f) + (B12*f)/BB + (F12*(d + f))/FF - 2*(-2*U*((-a)*b + d*d) + (A12*a)/(2*AA) + (E12* a)/(2*EE) + (B12*b)/(2*BB) + (F12*b)/(2*FF))) ) / 2;
    
    b3->forceAux[2] +=  - 0.5*invJJ*( (c2[2] - c1[2] )*(-A13 - F13 - B11*b + F11*b - A11*d - E11*d - 2*F11*d + 4*U*c*d - A11*e + E11*e + 2*U*b*e + (A12*e)/AA + B11*f - F11*f - 2*U*d*f - 4*U*e*f + 2*U*(b*e - d*f) - (F12*b)/FF + (F12*(d + f))/FF) + (c4[2] - c3[2] )*(-B13 - F13 + A11*a - E11*a + B11*d - F11*d - 2*U*d*e + (E12*a)/EE + 2*U*a*f - 2*U*(d*e - a*f) + (B12*f)/BB + (F12*(d + f))/FF - 2*(B14 + F14 - E11*a - F11*a + 2*U*a*c + B11*e - F11*e - 2*U*e*e + (E12*a)/(2*EE) + (B12*c)/(2*BB) + (F12*(a + c + 2*e))/(2*FF))) + (c1[2] - c3[2] ) * (-B13 - F13 + A11*a - E11*a + B11*d - F11*d - 2*U*d*e + (E12*a)/EE + 2*U*a*f - 2*U*(d*e - a*f) + (B12*f)/BB + (F12*(d + f))/FF - 2*(-2*U*((-a)*b + d*d) + (A12*a)/(2*AA) + (E12* a)/(2*EE) + (B12*b)/(2*BB) + (F12*b)/(2*FF))) );
    
    b4->forceAux[0] +=  - invJJ*( 0.5*(c2[0] - c1[0] )*( -E13 + F13 + 2*E11*d + 2*F11*d - 4*U*c*d + A11*e - E11*e - (E12*(d - e))/EE - B11*f + F11*f +4*U*e*f - (F12*(d + f))/FF ) + (c4[0] - c3[0])*(B14 + F14 - E11*a - F11*a + 2*U*a*c + B11*e - F11*e - 2*U*e*e + (E12*a)/(2*EE) + (B12*c)/(2*BB) + (F12*(a + c + 2*e))/(2*FF))  + 0.5*(c1[0] - c3[0] )* (B13 + F13 - A11*a + E11*a - B11*d + F11*d + 2*U*d*e - (E12*a)/EE - 2*U*a*f + 2*U*(d*e - a*f) - (B12*f)/BB - (F12*(d + f))/FF) ) ;
    
    b4->forceAux[1] +=  - invJJ*( 0.5*(c2[1] - c1[1] )*( -E13 + F13 + 2*E11*d + 2*F11*d - 4*U*c*d + A11*e - E11*e - (E12*(d - e))/EE - B11*f + F11*f +4*U*e*f - (F12*(d + f))/FF ) + (c4[1] - c3[1])*(B14 + F14 - E11*a - F11*a + 2*U*a*c + B11*e - F11*e - 2*U*e*e + (E12*a)/(2*EE) + (B12*c)/(2*BB) + (F12*(a + c + 2*e))/(2*FF))  + 0.5*(c1[1] - c3[1] )* (B13 + F13 - A11*a + E11*a - B11*d + F11*d + 2*U*d*e - (E12*a)/EE - 2*U*a*f + 2*U*(d*e - a*f) - (B12*f)/BB - (F12*(d + f))/FF) ) ;
    
    b4->forceAux[2] +=  - invJJ*( 0.5*(c2[2] - c1[2] )*( -E13 + F13 + 2*E11*d + 2*F11*d - 4*U*c*d + A11*e - E11*e - (E12*(d - e))/EE - B11*f + F11*f +4*U*e*f - (F12*(d + f))/FF ) + (c4[2] - c3[2])*(B14 + F14 - E11*a - F11*a + 2*U*a*c + B11*e - F11*e - 2*U*e*e + (E12*a)/(2*EE) + (B12*c)/(2*BB) + (F12*(a + c + 2*e))/(2*FF))  + 0.5*(c1[2] - c3[2] )* (B13 + F13 - A11*a + E11*a - B11*d + F11*d + 2*U*d*e - (E12*a)/EE - 2*U*a*f + 2*U*(d*e - a*f) - (B12*f)/BB - (F12*(d + f))/FF) );
>>>>>>> 16621eab
}

void CylinderExclVolRepulsion::forces(double *coord, double *f, int *beadSet, double *krep) {
//cout.precision(10);
//    clock_t start, stop;
//    float elapsedtime;
//    start = clock();

//    cout.precision(dbl::max_digits10); //TODO remove precision.
    double *c1, *c2, *c3, *c4, *newc2, d, dsq, invDSquare, U, *f1, *f2, *f3, *f4;
    double a, b, c, e, F, AA, BB, CC, DD, EE, FF, GG, HH, JJ, invJJ;
    double ATG1, ATG2, ATG3, ATG4;
    double A1, A2, E1, E2, B1, B2, F1, F2, A11, A12, A13, A14;
    double E11, E12, E13, E14, B11, B12, B13, B14, F11, F12, F13, F14;

    int nint = CylinderExclVolume<CylinderExclVolRepulsion>::numInteractions;
    int n = CylinderExclVolume<CylinderExclVolRepulsion>::n;

//            for(auto i=0;i<CGMethod::N;i++)
//            std::cout<<f[i]<<" ";
//        std::cout<<endl;
    //std::cout<<"Excl vol nint "<<nint<<endl;
    newc2 = new double[3];
    for (int i = 0; i < nint; i++) {
//        std::cout<<beadSet[n * i]<<" "<<beadSet[n * i+1]<<" "<<beadSet[n * i+2]<<" "<<beadSet[n * i+3]<<endl;
        c1 = &coord[3 * beadSet[n * i]];
        c2 = &coord[3 * beadSet[n * i + 1]];
        c3 = &coord[3 * beadSet[n * i + 2]];
        c4 = &coord[3 * beadSet[n * i + 3]];

        //stretch coords
        f1 = &f[3 * beadSet[n * i]];
        f2 = &f[3 * beadSet[n * i + 1]];
        f3 = &f[3 * beadSet[n * i + 2]];
        f4 = &f[3 * beadSet[n * i + 3]];

//    std::cout<<c1[0]<<" "<<c1[1]<<" "<<c1[2]<<" "<<
//         c2[0]<<" "<<c2[1]<<" "<<c2[2]<<" "<<
//         c3[0]<<" "<<c3[1]<<" "<<c3[2]<<" "<<
//         c4[0]<<" "<<c4[1]<<" "<<c4[2]<<endl;
        //check if parallel
        if(areParallel(c1, c2, c3, c4)) {

            dsq = twoPointDistancesquared(c1, c3);
            invDSquare =  1 / dsq;
            U = krep[i] * invDSquare * invDSquare;

            double f0 = 4 * krep[i] * invDSquare * invDSquare * invDSquare;

            f1[0] += - f0 * (c3[0] - c1[0]);
            f1[1] += - f0 * (c3[1] - c1[1]);
            f1[2] += - f0 * (c3[2] - c1[2]);

            f2[0] += - f0 * (c4[0] - c2[0]);
            f2[1] += - f0 * (c4[1] - c2[1]);
            f2[2] += - f0 * (c4[2] - c2[2]);

            f3[0] += f0 * (c3[0] - c1[0]);
            f3[1] += f0 * (c3[1] - c1[1]);
            f3[2] += f0 * (c3[2] - c1[2]);

            f4[0] += f0 * (c4[0] - c2[0]);
            f4[1] += f0 * (c4[1] - c2[1]);
            f4[2] += f0 * (c4[2] - c2[2]);
#ifdef DETAILEDOUTPUT
            std::cout<<"P "<<f1[0]<<" "<<f1[1]<<" "<<f1[2]<<" "<<
                            f2[0]<<" "<<f2[1]<<" "<<f2[2]<<" "<<
                            f3[0]<<" "<<f3[1]<<" "<<f3[2]<<" "<<
                            f4[0]<<" "<<f4[1]<<" "<<f4[2]<<endl;
#endif
            continue;
        }

        //check if in same plane
        if(areInPlane(c1, c2, c3, c4)) {

            //slightly move point
            movePointOutOfPlane(c1, c2, c3, c4, newc2, 2, 0.01);
            c2 = newc2;
//            delete c2;
#ifdef DETAILEDOUTPUT
            std::cout<<"Mv"<<c1[0]<<" "<<c1[1]<<" "<<c1[2]<<" "<<
                     c2[0]<<" "<<c2[1]<<" "<<c2[2]<<" "<<
                     c3[0]<<" "<<c3[1]<<" "<<c3[2]<<" "<<
                     c4[0]<<" "<<c4[1]<<" "<<c4[2]<<endl;
            std::cout<<"M ";
#endif
        }
#ifdef DETAILEDOUTPUT
        else{
            std::cout<<"N ";
        }
#endif
        a = scalarProduct(c1, c2, c1, c2);
        b = scalarProduct(c3, c4, c3, c4);
        c = scalarProduct(c3, c1, c3, c1);
        d = scalarProduct(c1, c2, c3, c4);
        e = scalarProduct(c1, c2, c3, c1);
        F = scalarProduct(c3, c4, c3, c1);
//        std::cout<<"N "<<a<<" "<<b<<" "<<c<<" "<<d<<" "<<e<<" "<<F<<endl;
        AA = sqrt(a*c - e*e);
        BB = sqrt(b*c - F*F);

        CC = d*e - a*F;
        DD = b*e - d*F;

        EE = sqrt( a*(b + c - 2*F) - (d - e)*(d - e) );
        FF = sqrt( b*(a + c + 2*e) - (d + F)*(d + F) );

        GG = d*d - a*b - CC;
        HH = CC + GG - DD;
        JJ = c*(GG + CC) + e*DD - F*CC;
//        std::cout<<"N2 "<<AA<<" "<<BB<<" "<<CC<<" "<<DD<<" "<<EE<<" "<<FF<<" "<<GG<<" "<<HH<<" "<<JJ<<endl;
        invJJ = 1/JJ;

        ATG1 = atan( (a + e)/AA) - atan(e/AA);
        ATG2 = atan((a + e - d)/EE) - atan((e - d)/EE);
        ATG3 = atan((F)/BB) - atan((F - b)/BB);
        ATG4 = atan((d + F)/FF) - atan((d + F - b)/FF);
//        std::cout<<"N3 "<<ATG1<<" "<<ATG2<<" "<<ATG3<<" "<<ATG4<<endl;
//         U = 0.5 * krep[i]/ JJ * ( CC/AA*ATG1 + GG/EE*ATG2 + DD/BB*ATG3 + HH/FF*ATG4);
#ifdef DETAILEDOUTPUT
        std::cout<<a<<" "<<b<<" "<<c<<" "<<d<<" "<<e<<" "<<F<<" "<<AA<<" "<<BB<<" "<<CC<<" "
                ""<<DD<<" "<<EE<<" "<<FF<<" "<<GG<<" "<<HH<<" "<<JJ<<" "<<ATG1<<" "<<ATG2<<" "
                         ""<<ATG3<<" "<<ATG4<<" "<<U<<" "<<krep[i]<<endl;
#endif
        U = 0.5 * krep[i]*invJJ * ( CC/AA*ATG1 + GG/EE*ATG2 + DD/BB*ATG3 + HH/FF*ATG4);
//        std::cout<<U<<endl;
        A1 = AA*AA/(AA*AA + e*e);
        A2 = AA*AA/(AA*AA + (a + e)*(a + e));

        E1 = EE*EE/(EE*EE + (a + e - d)*(a + e - d));
        E2 = EE*EE/(EE*EE + (e - d)*(e - d));

        B1 = BB*BB/(BB*BB + (F - b)*(F - b));
        B2 = BB*BB/(BB*BB + F*F);

        F1 = FF*FF/(FF*FF + (d + F - b)*(d + F - b));
        F2 = FF*FF/(FF*FF + (d + F)*(d + F));
//        std::cout<<"N4 "<<U<<" "<<krep[i]<<" "<<A1<<" "<<A2<<" "<<E1<<" "<<E2<<" "<<B1<<" "<<B2<<" "<<F1<<" "<<F2<<endl;
        A11 = ATG1/AA;
        A12 = -((ATG1*CC)/(AA*AA)) + (A1*CC*e)/(AA*AA*AA) -
              (A2*CC*(a + e))/(AA*AA*AA);
        A13 = -((A1*CC)/(AA*AA)) + (A2*CC)/(AA*AA);
        A14 = (A2*CC)/(AA*AA);

        E11 = ATG2/EE;
        E12 = (E2*(-a + d - e)*GG)/(EE*EE*EE) + (E1*(-d + e)*GG)/(EE*EE*EE) -
              (ATG2*GG)/(EE*EE);
        E13 = -((E1*GG)/(EE*EE)) + (E2*GG)/(EE*EE);
        E14 = (E2*GG)/(EE*EE);

        B11 = ATG3/BB;
        B12 = -((ATG3*DD)/(BB*BB)) - (B2*DD*F)/(BB*BB*BB) +
              (B1*DD*(-b + F))/(BB*BB*BB);
        B13 = -((B1*DD)/(BB*BB)) + (B2*DD)/(BB*BB);
        B14 = (B1*DD)/(BB*BB);

        F11 = ATG4/FF;
        F12 = (F2*(-d - F)*HH)/(FF*FF*FF) + (F1*(-b + d + F)*HH)/(FF*FF*FF) -
              (ATG4*HH)/(FF*FF);
        F13 = -((F1*HH)/(FF*FF)) + (F2*HH)/(FF*FF);
        F14 = (F1*HH)/(FF*FF);
//        std::cout<<A1<<" "<<A2<<" "<<E1<<" "<<E2<<" "<<B1<<" "<<B2<<" "<<F1<<" "<<F2<<" "
//                ""<<A11<<" "<<A12<<" "<<A13<<" "<<A14<<" "<<E11<<" "<<E12<<" "<<E13<<" "
//                         ""<<E14<<" "<<B11<<" "<<B12<<" "<<B13<<" "<<B14<<" "<<F11<<" "<<F12<<" "
//                         ""<<F13<<" "<<F14<<endl;
        f1[0] +=  - 0.5*invJJ*( (c2[0] - c1[0] ) *( A13 + E13 + B11*b - F11*b + A11*d - E11*d - 2*U*b*e - (A12*e)/AA + (E12*(d - e))/EE + 2*U*d*F - 2*U*(b*e - d*F) + (F12*b)/FF - 2*(A14 + E14 - E11*b - F11*b + 2*U*b*c + (A12*c)/(2*AA) + (E12*(b + c - 2*F))/(2*EE) - A11*F + E11*F - 2*U*F*F + (F12*b)/(2*FF)) ) + (c4[0] - c3[0] ) *(B13 + E13 - A11*a + E11*a - B11*d - 2*E11*d - F11*d + 4*U*c*d - A11*e + E11*e + 2*U*d*e - (E12*a)/EE + (E12*(d - e))/EE + B11*F - F11*F - 2*U*a*F - 4*U*e*F + 2*U*(d*e - a*F) - (B12*F)/BB) +  (c1[0] - c3[0] )* (-A13 - E13 - B11*b + F11*b - A11*d + E11*d + 2*U*b*e + (A12*e)/AA - (E12*(d - e))/EE - 2*U*d*F + 2*U*(b*e - d*F) - (F12*b)/FF + 2*(-2*U*((-a)*b + d*d) + (A12*a)/(2*AA) + (E12*a)/(2*EE) +(B12*b)/(2*BB) + (F12*b)/(2*FF))) );

        f1[1] +=  - 0.5*invJJ*( (c2[1] - c1[1] ) *( A13 + E13 + B11*b - F11*b + A11*d - E11*d - 2*U*b*e - (A12*e)/AA + (E12*(d - e))/EE + 2*U*d*F - 2*U*(b*e - d*F) + (F12*b)/FF - 2*(A14 + E14 - E11*b - F11*b + 2*U*b*c + (A12*c)/(2*AA) + (E12*(b + c - 2*F))/(2*EE) - A11*F + E11*F - 2*U*F*F + (F12*b)/(2*FF)) ) + (c4[1] - c3[1] ) *(B13 + E13 - A11*a + E11*a - B11*d - 2*E11*d - F11*d + 4*U*c*d - A11*e + E11*e + 2*U*d*e - (E12*a)/EE + (E12*(d - e))/EE + B11*F - F11*F - 2*U*a*F - 4*U*e*F + 2*U*(d*e - a*F) - (B12*F)/BB) +  (c1[1] - c3[1] )* (-A13 - E13 - B11*b + F11*b - A11*d + E11*d + 2*U*b*e + (A12*e)/AA - (E12*(d - e))/EE - 2*U*d*F + 2*U*(b*e - d*F) - (F12*b)/FF + 2*(-2*U*((-a)*b + d*d) + (A12*a)/(2*AA) + (E12*a)/(2*EE) +(B12*b)/(2*BB) + (F12*b)/(2*FF))) );

        f1[2] +=  - 0.5*invJJ*( (c2[2] - c1[2] ) *( A13 + E13 + B11*b - F11*b + A11*d - E11*d - 2*U*b*e - (A12*e)/AA + (E12*(d - e))/EE + 2*U*d*F - 2*U*(b*e - d*F) + (F12*b)/FF - 2*(A14 + E14 - E11*b - F11*b + 2*U*b*c + (A12*c)/(2*AA) + (E12*(b + c - 2*F))/(2*EE) - A11*F + E11*F - 2*U*F*F + (F12*b)/(2*FF)) ) + (c4[2] - c3[2] ) *(B13 + E13 - A11*a + E11*a - B11*d - 2*E11*d - F11*d + 4*U*c*d - A11*e + E11*e + 2*U*d*e - (E12*a)/EE + (E12*(d - e))/EE + B11*F - F11*F - 2*U*a*F - 4*U*e*F + 2*U*(d*e - a*F) - (B12*F)/BB) +  (c1[2] - c3[2] )* (-A13 - E13 - B11*b + F11*b - A11*d + E11*d + 2*U*b*e + (A12*e)/AA - (E12*(d - e))/EE - 2*U*d*F + 2*U*(b*e - d*F) - (F12*b)/FF + 2*(-2*U*((-a)*b + d*d) + (A12*a)/(2*AA) + (E12*a)/(2*EE) +(B12*b)/(2*BB) + (F12*b)/(2*FF))) );


        f2[0] +=  - invJJ*( (c2[0] - c1[0] )*( A14+E14-E11*b-F11*b+2*U*b*c+(A12*c)/(2*AA)+(E12*(b+c-2*F))/(2*EE)-A11*F+E11*F-2*U*F*F+(F12*b)/(2*FF) ) + 0.5*(c4[0] - c3[0])*(-E13 + F13 + 2*E11*d + 2*F11*d - 4*U*c*d + A11*e - E11*e - (E12*(d - e))/EE - B11*F + F11*F + 4*U*e*F - (F12*(d + F))/FF)  + 0.5*(c1[0] - c3[0] )* (A13 + E13 + B11*b - F11*b + A11*d - E11*d - 2*U*b*e - (A12*e)/AA + (E12*(d - e))/EE + 2*U*d*F - 2*U*(b*e - d*F) + (F12*b)/FF) );

        f2[1] += - invJJ*( (c2[1] - c1[1] )*( A14+E14-E11*b-F11*b+2*U*b*c+(A12*c)/(2*AA)+(E12*(b+c-2*F))/(2*EE)-A11*F+E11*F-2*U*F*F+(F12*b)/(2*FF) ) + 0.5*(c4[1] - c3[1])*(-E13 + F13 + 2*E11*d + 2*F11*d - 4*U*c*d + A11*e - E11*e - (E12*(d - e))/EE - B11*F + F11*F + 4*U*e*F - (F12*(d + F))/FF)  + 0.5*(c1[1] - c3[1] )* (A13 + E13 + B11*b - F11*b + A11*d - E11*d - 2*U*b*e - (A12*e)/AA + (E12*(d - e))/EE + 2*U*d*F - 2*U*(b*e - d*F) + (F12*b)/FF) );

        f2[2] += - invJJ*( (c2[2] - c1[2] )*( A14+E14-E11*b-F11*b+2*U*b*c+(A12*c)/(2*AA)+(E12*(b+c-2*F))/(2*EE)-A11*F+E11*F-2*U*F*F+(F12*b)/(2*FF) ) + 0.5*(c4[2] - c3[2])*(-E13 + F13 + 2*E11*d + 2*F11*d - 4*U*c*d + A11*e - E11*e - (E12*(d - e))/EE - B11*F + F11*F + 4*U*e*F - (F12*(d + F))/FF)  + 0.5*(c1[2] - c3[2] )* (A13 + E13 + B11*b - F11*b + A11*d - E11*d - 2*U*b*e - (A12*e)/AA + (E12*(d - e))/EE + 2*U*d*F - 2*U*(b*e - d*F) + (F12*b)/FF) );

        f3[0] +=  - 0.5*invJJ*( (c2[0] - c1[0] )*(-A13 - F13 - B11*b + F11*b - A11*d - E11*d - 2*F11*d + 4*U*c*d - A11*e + E11*e + 2*U*b*e + (A12*e)/AA + B11*F - F11*F - 2*U*d*F - 4*U*e*F + 2*U*(b*e - d*F) - (F12*b)/FF + (F12*(d + F))/FF) + (c4[0] - c3[0] )*(-B13 - F13 + A11*a - E11*a + B11*d - F11*d - 2*U*d*e + (E12*a)/EE + 2*U*a*F - 2*U*(d*e - a*F) + (B12*F)/BB + (F12*(d + F))/FF - 2*(B14 + F14 - E11*a - F11*a + 2*U*a*c + B11*e - F11*e - 2*U*e*e + (E12*a)/(2*EE) + (B12*c)/(2*BB) + (F12*(a + c + 2*e))/(2*FF))) + (c1[0] - c3[0] ) * (-B13 - F13 + A11*a - E11*a + B11*d - F11*d - 2*U*d*e + (E12*a)/EE + 2*U*a*F - 2*U*(d*e - a*F) + (B12*F)/BB + (F12*(d + F))/FF - 2*(-2*U*((-a)*b + d*d) + (A12*a)/(2*AA) + (E12* a)/(2*EE) + (B12*b)/(2*BB) + (F12*b)/(2*FF))) );

        f3[1] +=  - 0.5*invJJ*( (c2[1] - c1[1] )*(-A13 - F13 - B11*b + F11*b - A11*d - E11*d - 2*F11*d + 4*U*c*d - A11*e + E11*e + 2*U*b*e + (A12*e)/AA + B11*F - F11*F - 2*U*d*F - 4*U*e*F + 2*U*(b*e - d*F) - (F12*b)/FF + (F12*(d + F))/FF) + (c4[1] - c3[1] )*(-B13 - F13 + A11*a - E11*a + B11*d - F11*d - 2*U*d*e + (E12*a)/EE + 2*U*a*F - 2*U*(d*e - a*F) + (B12*F)/BB + (F12*(d + F))/FF - 2*(B14 + F14 - E11*a - F11*a + 2*U*a*c + B11*e - F11*e - 2*U*e*e + (E12*a)/(2*EE) + (B12*c)/(2*BB) + (F12*(a + c + 2*e))/(2*FF))) + (c1[1] - c3[1] ) * (-B13 - F13 + A11*a - E11*a + B11*d - F11*d - 2*U*d*e + (E12*a)/EE + 2*U*a*F - 2*U*(d*e - a*F) + (B12*F)/BB + (F12*(d + F))/FF - 2*(-2*U*((-a)*b + d*d) + (A12*a)/(2*AA) + (E12* a)/(2*EE) + (B12*b)/(2*BB) + (F12*b)/(2*FF))) ) ;

        f3[2] +=  - 0.5*invJJ*( (c2[2] - c1[2] )*(-A13 - F13 - B11*b + F11*b - A11*d - E11*d - 2*F11*d + 4*U*c*d - A11*e + E11*e + 2*U*b*e + (A12*e)/AA + B11*F - F11*F - 2*U*d*F - 4*U*e*F + 2*U*(b*e - d*F) - (F12*b)/FF + (F12*(d + F))/FF) + (c4[2] - c3[2] )*(-B13 - F13 + A11*a - E11*a + B11*d - F11*d - 2*U*d*e + (E12*a)/EE + 2*U*a*F - 2*U*(d*e - a*F) + (B12*F)/BB + (F12*(d + F))/FF - 2*(B14 + F14 - E11*a - F11*a + 2*U*a*c + B11*e - F11*e - 2*U*e*e + (E12*a)/(2*EE) + (B12*c)/(2*BB) + (F12*(a + c + 2*e))/(2*FF))) + (c1[2] - c3[2] ) * (-B13 - F13 + A11*a - E11*a + B11*d - F11*d - 2*U*d*e + (E12*a)/EE + 2*U*a*F - 2*U*(d*e - a*F) + (B12*F)/BB + (F12*(d + F))/FF - 2*(-2*U*((-a)*b + d*d) + (A12*a)/(2*AA) + (E12* a)/(2*EE) + (B12*b)/(2*BB) + (F12*b)/(2*FF))) );


        f4[0] +=  - invJJ*( 0.5*(c2[0] - c1[0] )*( -E13 + F13 + 2*E11*d + 2*F11*d - 4*U*c*d + A11*e - E11*e - (E12*(d - e))/EE - B11*F + F11*F +4*U*e*F - (F12*(d + F))/FF ) + (c4[0] - c3[0])*(B14 + F14 - E11*a - F11*a + 2*U*a*c + B11*e - F11*e - 2*U*e*e + (E12*a)/(2*EE) + (B12*c)/(2*BB) + (F12*(a + c + 2*e))/(2*FF))  + 0.5*(c1[0] - c3[0] )* (B13 + F13 - A11*a + E11*a - B11*d + F11*d + 2*U*d*e - (E12*a)/EE - 2*U*a*F + 2*U*(d*e - a*F) - (B12*F)/BB - (F12*(d + F))/FF) )  ;

        f4[1] +=  - invJJ*( 0.5*(c2[1] - c1[1] )*( -E13 + F13 + 2*E11*d + 2*F11*d - 4*U*c*d + A11*e - E11*e - (E12*(d - e))/EE - B11*F + F11*F +4*U*e*F - (F12*(d + F))/FF ) + (c4[1] - c3[1])*(B14 + F14 - E11*a - F11*a + 2*U*a*c + B11*e - F11*e - 2*U*e*e + (E12*a)/(2*EE) + (B12*c)/(2*BB) + (F12*(a + c + 2*e))/(2*FF))  + 0.5*(c1[1] - c3[1] )* (B13 + F13 - A11*a + E11*a - B11*d + F11*d + 2*U*d*e - (E12*a)/EE - 2*U*a*F + 2*U*(d*e - a*F) - (B12*F)/BB - (F12*(d + F))/FF) ) ;

        f4[2] +=  - invJJ*( 0.5*(c2[2] - c1[2] )*( -E13 + F13 + 2*E11*d + 2*F11*d - 4*U*c*d + A11*e - E11*e - (E12*(d - e))/EE - B11*F + F11*F +4*U*e*F - (F12*(d + F))/FF ) + (c4[2] - c3[2])*(B14 + F14 - E11*a - F11*a + 2*U*a*c + B11*e - F11*e - 2*U*e*e + (E12*a)/(2*EE) + (B12*c)/(2*BB) + (F12*(a + c + 2*e))/(2*FF))  + 0.5*(c1[2] - c3[2] )* (B13 + F13 - A11*a + E11*a - B11*d + F11*d + 2*U*d*e - (E12*a)/EE - 2*U*a*F + 2*U*(d*e - a*F) - (B12*F)/BB - (F12*(d + F))/FF) ) ;


//        double fc1[3], fc2[3], fc3[3], fc4[3];
//        fc1[0] =  - 0.5*invJJ*( (c2[0] - c1[0] ) *( A13 + E13 + B11*b - F11*b + A11*d - E11*d - 2*U*b*e - (A12*e)/AA + (E12*(d - e))/EE + 2*U*d*F - 2*U*(b*e - d*F) + (F12*b)/FF - 2*(A14 + E14 - E11*b - F11*b + 2*U*b*c + (A12*c)/(2*AA) + (E12*(b + c - 2*F))/(2*EE) - A11*F + E11*F - 2*U*F*F + (F12*b)/(2*FF)) ) + (c4[0] - c3[0] ) *(B13 + E13 - A11*a + E11*a - B11*d - 2*E11*d - F11*d + 4*U*c*d - A11*e + E11*e + 2*U*d*e - (E12*a)/EE + (E12*(d - e))/EE + B11*F - F11*F - 2*U*a*F - 4*U*e*F + 2*U*(d*e - a*F) - (B12*F)/BB) +  (c1[0] - c3[0] )* (-A13 - E13 - B11*b + F11*b - A11*d + E11*d + 2*U*b*e + (A12*e)/AA - (E12*(d - e))/EE - 2*U*d*F + 2*U*(b*e - d*F) - (F12*b)/FF + 2*(-2*U*((-a)*b + d*d) + (A12*a)/(2*AA) + (E12*a)/(2*EE) +(B12*b)/(2*BB) + (F12*b)/(2*FF))) );
//
//        fc1[1] =  - 0.5*invJJ*( (c2[1] - c1[1] ) *( A13 + E13 + B11*b - F11*b + A11*d - E11*d - 2*U*b*e - (A12*e)/AA + (E12*(d - e))/EE + 2*U*d*F - 2*U*(b*e - d*F) + (F12*b)/FF - 2*(A14 + E14 - E11*b - F11*b + 2*U*b*c + (A12*c)/(2*AA) + (E12*(b + c - 2*F))/(2*EE) - A11*F + E11*F - 2*U*F*F + (F12*b)/(2*FF)) ) + (c4[1] - c3[1] ) *(B13 + E13 - A11*a + E11*a - B11*d - 2*E11*d - F11*d + 4*U*c*d - A11*e + E11*e + 2*U*d*e - (E12*a)/EE + (E12*(d - e))/EE + B11*F - F11*F - 2*U*a*F - 4*U*e*F + 2*U*(d*e - a*F) - (B12*F)/BB) +  (c1[1] - c3[1] )* (-A13 - E13 - B11*b + F11*b - A11*d + E11*d + 2*U*b*e + (A12*e)/AA - (E12*(d - e))/EE - 2*U*d*F + 2*U*(b*e - d*F) - (F12*b)/FF + 2*(-2*U*((-a)*b + d*d) + (A12*a)/(2*AA) + (E12*a)/(2*EE) +(B12*b)/(2*BB) + (F12*b)/(2*FF))) );
//
//        fc1[2] =  - 0.5*invJJ*( (c2[2] - c1[2] ) *( A13 + E13 + B11*b - F11*b + A11*d - E11*d - 2*U*b*e - (A12*e)/AA + (E12*(d - e))/EE + 2*U*d*F - 2*U*(b*e - d*F) + (F12*b)/FF - 2*(A14 + E14 - E11*b - F11*b + 2*U*b*c + (A12*c)/(2*AA) + (E12*(b + c - 2*F))/(2*EE) - A11*F + E11*F - 2*U*F*F + (F12*b)/(2*FF)) ) + (c4[2] - c3[2] ) *(B13 + E13 - A11*a + E11*a - B11*d - 2*E11*d - F11*d + 4*U*c*d - A11*e + E11*e + 2*U*d*e - (E12*a)/EE + (E12*(d - e))/EE + B11*F - F11*F - 2*U*a*F - 4*U*e*F + 2*U*(d*e - a*F) - (B12*F)/BB) +  (c1[2] - c3[2] )* (-A13 - E13 - B11*b + F11*b - A11*d + E11*d + 2*U*b*e + (A12*e)/AA - (E12*(d - e))/EE - 2*U*d*F + 2*U*(b*e - d*F) - (F12*b)/FF + 2*(-2*U*((-a)*b + d*d) + (A12*a)/(2*AA) + (E12*a)/(2*EE) +(B12*b)/(2*BB) + (F12*b)/(2*FF))) );
//
//
//        fc2[0] =  - invJJ*( (c2[0] - c1[0] )*( A14+E14-E11*b-F11*b+2*U*b*c+(A12*c)/(2*AA)+(E12*(b+c-2*F))/(2*EE)-A11*F+E11*F-2*U*F*F+(F12*b)/(2*FF) ) + 0.5*(c4[0] - c3[0])*(-E13 + F13 + 2*E11*d + 2*F11*d - 4*U*c*d + A11*e - E11*e - (E12*(d - e))/EE - B11*F + F11*F + 4*U*e*F - (F12*(d + F))/FF)  + 0.5*(c1[0] - c3[0] )* (A13 + E13 + B11*b - F11*b + A11*d - E11*d - 2*U*b*e - (A12*e)/AA + (E12*(d - e))/EE + 2*U*d*F - 2*U*(b*e - d*F) + (F12*b)/FF) );
//
//        fc2[1] = - invJJ*( (c2[1] - c1[1] )*( A14+E14-E11*b-F11*b+2*U*b*c+(A12*c)/(2*AA)+(E12*(b+c-2*F))/(2*EE)-A11*F+E11*F-2*U*F*F+(F12*b)/(2*FF) ) + 0.5*(c4[1] - c3[1])*(-E13 + F13 + 2*E11*d + 2*F11*d - 4*U*c*d + A11*e - E11*e - (E12*(d - e))/EE - B11*F + F11*F + 4*U*e*F - (F12*(d + F))/FF)  + 0.5*(c1[1] - c3[1] )* (A13 + E13 + B11*b - F11*b + A11*d - E11*d - 2*U*b*e - (A12*e)/AA + (E12*(d - e))/EE + 2*U*d*F - 2*U*(b*e - d*F) + (F12*b)/FF) );
//
//        fc2[2] = - invJJ*( (c2[2] - c1[2] )*( A14+E14-E11*b-F11*b+2*U*b*c+(A12*c)/(2*AA)+(E12*(b+c-2*F))/(2*EE)-A11*F+E11*F-2*U*F*F+(F12*b)/(2*FF) ) + 0.5*(c4[2] - c3[2])*(-E13 + F13 + 2*E11*d + 2*F11*d - 4*U*c*d + A11*e - E11*e - (E12*(d - e))/EE - B11*F + F11*F + 4*U*e*F - (F12*(d + F))/FF)  + 0.5*(c1[2] - c3[2] )* (A13 + E13 + B11*b - F11*b + A11*d - E11*d - 2*U*b*e - (A12*e)/AA + (E12*(d - e))/EE + 2*U*d*F - 2*U*(b*e - d*F) + (F12*b)/FF) );
//
//        fc3[0] =  - 0.5*invJJ*( (c2[0] - c1[0] )*(-A13 - F13 - B11*b + F11*b - A11*d - E11*d - 2*F11*d + 4*U*c*d - A11*e + E11*e + 2*U*b*e + (A12*e)/AA + B11*F - F11*F - 2*U*d*F - 4*U*e*F + 2*U*(b*e - d*F) - (F12*b)/FF + (F12*(d + F))/FF) + (c4[0] - c3[0] )*(-B13 - F13 + A11*a - E11*a + B11*d - F11*d - 2*U*d*e + (E12*a)/EE + 2*U*a*F - 2*U*(d*e - a*F) + (B12*F)/BB + (F12*(d + F))/FF - 2*(B14 + F14 - E11*a - F11*a + 2*U*a*c + B11*e - F11*e - 2*U*e*e + (E12*a)/(2*EE) + (B12*c)/(2*BB) + (F12*(a + c + 2*e))/(2*FF))) + (c1[0] - c3[0] ) * (-B13 - F13 + A11*a - E11*a + B11*d - F11*d - 2*U*d*e + (E12*a)/EE + 2*U*a*F - 2*U*(d*e - a*F) + (B12*F)/BB + (F12*(d + F))/FF - 2*(-2*U*((-a)*b + d*d) + (A12*a)/(2*AA) + (E12* a)/(2*EE) + (B12*b)/(2*BB) + (F12*b)/(2*FF))) );
//
//        fc3[1] =  - 0.5*invJJ*( (c2[1] - c1[1] )*(-A13 - F13 - B11*b + F11*b - A11*d - E11*d - 2*F11*d + 4*U*c*d - A11*e + E11*e + 2*U*b*e + (A12*e)/AA + B11*F - F11*F - 2*U*d*F - 4*U*e*F + 2*U*(b*e - d*F) - (F12*b)/FF + (F12*(d + F))/FF) + (c4[1] - c3[1] )*(-B13 - F13 + A11*a - E11*a + B11*d - F11*d - 2*U*d*e + (E12*a)/EE + 2*U*a*F - 2*U*(d*e - a*F) + (B12*F)/BB + (F12*(d + F))/FF - 2*(B14 + F14 - E11*a - F11*a + 2*U*a*c + B11*e - F11*e - 2*U*e*e + (E12*a)/(2*EE) + (B12*c)/(2*BB) + (F12*(a + c + 2*e))/(2*FF))) + (c1[1] - c3[1] ) * (-B13 - F13 + A11*a - E11*a + B11*d - F11*d - 2*U*d*e + (E12*a)/EE + 2*U*a*F - 2*U*(d*e - a*F) + (B12*F)/BB + (F12*(d + F))/FF - 2*(-2*U*((-a)*b + d*d) + (A12*a)/(2*AA) + (E12* a)/(2*EE) + (B12*b)/(2*BB) + (F12*b)/(2*FF))) ) ;
//
//        fc3[2] =  - 0.5*invJJ*( (c2[2] - c1[2] )*(-A13 - F13 - B11*b + F11*b - A11*d - E11*d - 2*F11*d + 4*U*c*d - A11*e + E11*e + 2*U*b*e + (A12*e)/AA + B11*F - F11*F - 2*U*d*F - 4*U*e*F + 2*U*(b*e - d*F) - (F12*b)/FF + (F12*(d + F))/FF) + (c4[2] - c3[2] )*(-B13 - F13 + A11*a - E11*a + B11*d - F11*d - 2*U*d*e + (E12*a)/EE + 2*U*a*F - 2*U*(d*e - a*F) + (B12*F)/BB + (F12*(d + F))/FF - 2*(B14 + F14 - E11*a - F11*a + 2*U*a*c + B11*e - F11*e - 2*U*e*e + (E12*a)/(2*EE) + (B12*c)/(2*BB) + (F12*(a + c + 2*e))/(2*FF))) + (c1[2] - c3[2] ) * (-B13 - F13 + A11*a - E11*a + B11*d - F11*d - 2*U*d*e + (E12*a)/EE + 2*U*a*F - 2*U*(d*e - a*F) + (B12*F)/BB + (F12*(d + F))/FF - 2*(-2*U*((-a)*b + d*d) + (A12*a)/(2*AA) + (E12* a)/(2*EE) + (B12*b)/(2*BB) + (F12*b)/(2*FF))) );
//
//
//        fc4[0] =  - invJJ*( 0.5*(c2[0] - c1[0] )*( -E13 + F13 + 2*E11*d + 2*F11*d - 4*U*c*d + A11*e - E11*e - (E12*(d - e))/EE - B11*F + F11*F +4*U*e*F - (F12*(d + F))/FF ) + (c4[0] - c3[0])*(B14 + F14 - E11*a - F11*a + 2*U*a*c + B11*e - F11*e - 2*U*e*e + (E12*a)/(2*EE) + (B12*c)/(2*BB) + (F12*(a + c + 2*e))/(2*FF))  + 0.5*(c1[0] - c3[0] )* (B13 + F13 - A11*a + E11*a - B11*d + F11*d + 2*U*d*e - (E12*a)/EE - 2*U*a*F + 2*U*(d*e - a*F) - (B12*F)/BB - (F12*(d + F))/FF) )  ;
//
//        fc4[1] =  - invJJ*( 0.5*(c2[1] - c1[1] )*( -E13 + F13 + 2*E11*d + 2*F11*d - 4*U*c*d + A11*e - E11*e - (E12*(d - e))/EE - B11*F + F11*F +4*U*e*F - (F12*(d + F))/FF ) + (c4[1] - c3[1])*(B14 + F14 - E11*a - F11*a + 2*U*a*c + B11*e - F11*e - 2*U*e*e + (E12*a)/(2*EE) + (B12*c)/(2*BB) + (F12*(a + c + 2*e))/(2*FF))  + 0.5*(c1[1] - c3[1] )* (B13 + F13 - A11*a + E11*a - B11*d + F11*d + 2*U*d*e - (E12*a)/EE - 2*U*a*F + 2*U*(d*e - a*F) - (B12*F)/BB - (F12*(d + F))/FF) ) ;
//
//        fc4[2] =  - invJJ*( 0.5*(c2[2] - c1[2] )*( -E13 + F13 + 2*E11*d + 2*F11*d - 4*U*c*d + A11*e - E11*e - (E12*(d - e))/EE - B11*F + F11*F +4*U*e*F - (F12*(d + F))/FF ) + (c4[2] - c3[2])*(B14 + F14 - E11*a - F11*a + 2*U*a*c + B11*e - F11*e - 2*U*e*e + (E12*a)/(2*EE) + (B12*c)/(2*BB) + (F12*(a + c + 2*e))/(2*FF))  + 0.5*(c1[2] - c3[2] )* (B13 + F13 - A11*a + E11*a - B11*d + F11*d + 2*U*d*e - (E12*a)/EE - 2*U*a*F + 2*U*(d*e - a*F) - (B12*F)/BB - (F12*(d + F))/FF) ) ;



//        std::cout<<a<<" "<<" "<<b<<" "<<c<<" "<<d<<" "<<e<<" "<<F<<" "<<AA<<" "<<BB<<" "<<CC<<" "<<DD<<" "<<EE<<" "
//                ""<<FF<<" "<<GG<<" "<<HH<<" "<<JJ<<" "<<ATG1<<" "<<ATG2<<" "<<ATG3<<" "<<ATG4<<" "<<U<<" "<<A1<<" "
//                ""<<A2<<" "<<E1<<" "<<E2<<" "<<B1<<" "<<B2<<" "<<F1<<" "<<F2<<" "<<A11<<" "<<A12<<" "<<A13<<" "
//                ""<<A14<<" "<<E11<<" "<<E12<<" "<<E13<<" "<<E14<<" "<<B11<<" "<<B12<<" "<<B13<<" "<<B14<<" "<<F11<<" "
//                ""<<F12<<" "<<F13<<" "<<F14<<" ";
//
//                std::cout<<fc1[0]<<" "<<fc1[1]<<" "<<fc1[2]<<" "<<fc2[0]<<" "<<fc2[1]<<" "<<fc2[2]<<" "<<fc3[0]<<" "
//                ""<<fc3[1]<<" "<<fc3[2]<<" "<<fc4[0]<<" "<<fc4[1]<<" "<<fc4[2]<<endl;
        //        " "<<ATG2<<" "
//                <<ATG3<<" "<<ATG4<<" "<<U<<endl;
#ifdef DETAILEDOUTPUT
        std::cout<<f1[0]<<" "<<f1[1]<<" "<<f1[2]<<" "<<
                 f2[0]<<" "<<f2[1]<<" "<<f2[2]<<" "<<
                 f3[0]<<" "<<f3[1]<<" "<<f3[2]<<" "<<
                 f4[0]<<" "<<f4[1]<<" "<<f4[2]<<endl;
#endif
    }
//    delete c1;
//    delete c2;
//    delete c3;
//    delete c4;
//    delete f1;
//    delete f2;
//    delete f3;
//    delete f4;
//    stop = clock();
//    elapsedtime = ((float)stop - (float)start)/CLOCKS_PER_SEC *1000;
//    std::cout<<"S CFE "<<elapsedtime<<endl;
//    CUDAvars cvars=CUDAcommon::getCUDAvars();
//    cvars.Scforce += elapsedtime;
//    CUDAcommon::cudavars=cvars;
    delete [] newc2;
}<|MERGE_RESOLUTION|>--- conflicted
+++ resolved
@@ -138,7 +138,6 @@
 //    if(blocksnthreadse[1]>0) {
 //
 
-<<<<<<< HEAD
 //        CUDAExclVolRepulsionenergy << < blocksnthreadse[0], blocksnthreadse[1],
 //                (12 * blocksnthreadse[1]) * sizeof(double), stream >> >(coord, f, beadSet, krep, params, gU_i,
 //                CUDAcommon::getCUDAvars().gculpritID,
@@ -148,83 +147,6 @@
 
 
 //        CUDAcommon::handleerror(cudaGetLastError(),"CUDAExclVolRepulsionenergy", "CylinderExclVolumeRepulsion.cu");
-=======
-double CylinderExclVolRepulsion::energy(Bead* b1, Bead* b2,
-                                        Bead* b3, Bead* b4,
-                                        double kRepuls, double z) {
-    
-    auto c1 = b1->coordinate;
-    auto c2 = b2->coordinate;
-    auto c3 = b3->coordinate;
-    auto c4 = b4->coordinate;
-    
-    vector<double> zero (3,0); //Aux zero vector;
-    
-    vector<double> c1Stretched = {c1[0] + z * b1->force[0],
-                                  c1[1] + z * b1->force[1],
-                                  c1[2] + z * b1->force[2]};
-    
-    vector<double> c2Stretched = {c2[0] + z * b2->force[0],
-                                  c2[1] + z * b2->force[1],
-                                  c2[2] + z * b2->force[2]};
-    
-    vector<double> c3Stretched = {c3[0] + z * b3->force[0],
-                                  c3[1] + z * b3->force[1],
-                                  c3[2] + z * b3->force[2]};
-    
-    vector<double> c4Stretched = {c4[0] + z * b4->force[0],
-                                  c4[1] + z * b4->force[1],
-                                  c4[2] + z * b4->force[2]};
-
-    //check if parallel
-    if(areParallel(c1Stretched, c2Stretched,
-                   c3Stretched, c4Stretched)) {
-        
-        double d = twoPointDistance(c1Stretched, c3Stretched);
-        double invDSquare =  1 / (d * d);
-        double energy =  kRepuls * invDSquare * invDSquare;
-        return energy;
-    }
-    
-    //check if in same plane
-    if(areInPlane(c1Stretched, c2Stretched, c3Stretched, c4Stretched)) {
-        //slightly move point
-        c2Stretched = movePointOutOfPlane(c1Stretched, c2Stretched,
-                                          c3Stretched, c4Stretched, 2, 0.01);
-    }
-    
-    double a = scalarProduct(c1Stretched, c2Stretched, c1Stretched, c2Stretched);
-    double b = scalarProduct(c3Stretched, c4Stretched, c3Stretched, c4Stretched);
-    double c = scalarProduct(c3Stretched, c1Stretched, c3Stretched, c1Stretched);
-    double d = scalarProduct(c1Stretched, c2Stretched, c3Stretched, c4Stretched);
-    double e = scalarProduct(c1Stretched, c2Stretched, c3Stretched, c1Stretched);
-    double f = scalarProduct(c3Stretched, c4Stretched, c3Stretched, c1Stretched);
-    
-    double AA = sqrt(a*c - e*e);
-    double BB = sqrt(b*c - f*f);
-    
-    double CC = d*e - a*f;
-    double DD = b*e - d*f;
-    
-    double EE = sqrt( a*(b + c - 2*f) - (d - e)*(d - e) );
-    double FF = sqrt( b*(a + c + 2*e) - (d + f)*(d + f) );
-    
-    double GG = d*d - a*b - CC;
-    double HH = CC + GG - DD;
-    double JJ = c*(GG + CC) + e*DD - f*CC;
-    
-    double ATG1 = atan( (a + e)/AA) - atan(e/AA);
-    double ATG2 = atan((a + e - d)/EE) - atan((e - d)/EE);
-    double ATG3 = atan((f)/BB) - atan((f - b)/BB);
-    double ATG4 = atan((d + f)/FF) - atan((d + f - b)/FF);
-    
-    double energy = 0.5*kRepuls/JJ*( CC/AA*ATG1 + GG/EE*ATG2 + DD/BB*ATG3 + HH/FF*ATG4);
-    if(fabs(energy) == numeric_limits<double>::infinity()
-       || energy != energy || energy < -1.0) {
-    }
-
-    return energy;
->>>>>>> 16621eab
 
 //        double* gpu_Utot = CUDAcommon::getCUDAvars().gpu_energy;
 //        addvector<<<1,1,0, stream>>>(gU_i,params, gU_sum, gpu_Utot);
@@ -241,7 +163,6 @@
 //    else return NULL;
 }
 
-<<<<<<< HEAD
 double* CylinderExclVolRepulsion::energy(double *coord, double *f, int *beadSet, double *krep, double *z, int *params) {
 
 //    if(blocksnthreadse[1]>0) {
@@ -277,45 +198,6 @@
                 CUDAcommon::handleerror( cudaGetLastError() ,"CUDAExclVolRepulsionenergy",
 "CylinderExclVolumeRepulsion.cu");
         return gU_sum;
-=======
-void CylinderExclVolRepulsion::forces(Bead* b1, Bead* b2,
-                                      Bead* b3, Bead* b4,
-                                      double kRepuls) {
-    cout.precision(10);
-    auto c1 = b1->coordinate;
-    auto c2 = b2->coordinate;
-    auto c3 = b3->coordinate;
-    auto c4 = b4->coordinate;
-    //check if parallel
-    if(areParallel(c1, c2, c3, c4)) {
-        
-        double d = twoPointDistance(c1, c3);
-        double invDSquare =  1/ (d * d);
-        double f0 = 4 * kRepuls * invDSquare * invDSquare * invDSquare;
-        
-        b1->force[0] += - f0 * (c3[0] - c1[0]);
-        b1->force[1] += - f0 * (c3[1] - c1[1]);
-        b1->force[2] += - f0 * (c3[2] - c1[2]);
-        
-        b2->force[0] += - f0 * (c4[0] - c2[0]);
-        b2->force[1] += - f0 * (c4[1] - c2[1]);
-        b2->force[2] += - f0 * (c4[2] - c2[2]);
-        
-        b3->force[0] += f0 * (c3[0] - c1[0]);
-        b3->force[1] += f0 * (c3[1] - c1[1]);
-        b3->force[2] += f0 * (c3[2] - c1[2]);
-        
-        b4->force[0] += f0 * (c4[0] - c2[0]);
-        b4->force[1] += f0 * (c4[1] - c2[1]);
-        b4->force[2] += f0 * (c4[2] - c2[2]);
-        return;
-    }
-    
-    //check if in same plane
-    if(areInPlane(c1, c2, c3, c4)) {
-        //slightly move point
-        c2 = movePointOutOfPlane(c1, c2, c3, c4, 2, 0.01);
->>>>>>> 16621eab
     }
 }
 
@@ -349,7 +231,6 @@
 //        CUDAcommon::handleerror(
 //                cudaMalloc((void **) &gf5, 45 * blocksnthreadsf[0] * blocksnthreadsf[1] * sizeof(double)));
 
-<<<<<<< HEAD
 //            size_t freeMem, totalMem;
 //
 //    cudaMemGetInfo(&freeMem, &totalMem);
@@ -691,141 +572,6 @@
 //    delete [] c3us;
 //    delete [] c4us;
     return U;
-=======
-
-}
-
-void CylinderExclVolRepulsion::forcesAux(Bead* b1, Bead* b2,
-                                         Bead* b3, Bead* b4,
-                                         double kRepuls) {
-    cout.precision(10);
-    
-    auto c1 = b1->coordinate;
-    auto c2 = b2->coordinate;
-    auto c3 = b3->coordinate;
-    auto c4 = b4->coordinate;
-    //check if parallel
-    if(areParallel(c1, c2, c3, c4)) {
-        
-        double d = twoPointDistance(c1, c3);
-        double invDSquare =  1/ (d * d);
-        double f0 = 4 * kRepuls * invDSquare * invDSquare * invDSquare;
-        
-        b1->forceAux[0] += - f0 * (c3[0] - c1[0]);
-        b1->forceAux[1] += - f0 * (c3[1] - c1[1]);
-        b1->forceAux[2] += - f0 * (c3[2] - c1[2]);
-        
-        b2->forceAux[0] += - f0 * (c4[0] - c2[0]);
-        b2->forceAux[1] += - f0 * (c4[1] - c2[1]);
-        b2->forceAux[2] += - f0 * (c4[2] - c2[2]);
-        
-        b3->forceAux[0] += f0 * (c3[0] - c1[0]);
-        b3->forceAux[1] += f0 * (c3[1] - c1[1]);
-        b3->forceAux[2] += f0 * (c3[2] - c1[2]);
-        
-        b4->forceAux[0] += f0 * (c4[0] - c2[0]);
-        b4->forceAux[1] += f0 * (c4[1] - c2[1]);
-        b4->forceAux[2] += f0 * (c4[2] - c2[2]);
-        return;
-    }
-    
-    //check if in same plane
-    if(areInPlane(c1, c2, c3, c4)) {
-        //slightly move point
-        c2 = movePointOutOfPlane(c1, c2, c3, c4, 2, 0.01);
-    }
-
-    double a = scalarProduct(c1, c2, c1, c2);
-    double b = scalarProduct(c3, c4, c3, c4);
-    double c = scalarProduct(c3, c1, c3, c1);
-    double d = scalarProduct(c1, c2, c3, c4);
-    double e = scalarProduct(c1, c2, c3, c1);
-    double f = scalarProduct(c3, c4, c3, c1);
-    
-    double AA = sqrt(a*c - e*e);
-    double BB = sqrt(b*c - f*f);
-    
-    double CC = d*e - a*f;
-    double DD = b*e - d*f;
-    
-    double EE = sqrt( a*(b + c - 2*f) - (d - e)*(d - e) );
-    double FF = sqrt( b*(a + c + 2*e) - (d + f)*(d + f) );
-    
-    
-    double GG = d*d - a*b - CC;
-    double HH = CC + GG - DD;
-    double JJ = c*(GG + CC) + e*DD - f*CC;
-
-    double invJJ = 1/JJ;
-    
-    double ATG1 = atan( (a + e)/AA) - atan(e/AA);
-    double ATG2 = atan((a + e - d)/EE) - atan((e - d)/EE);
-    double ATG3 = atan((f)/BB) - atan((f - b)/BB);
-    double ATG4 = atan((d + f)/FF) - atan((d + f - b)/FF);
-    
-    double U = 0.5*kRepuls*invJJ*( CC/AA*ATG1 + GG/EE*ATG2 + DD/BB*ATG3 + HH/FF*ATG4 );
-    
-    double A1 = AA*AA/(AA*AA + e*e);
-    double A2 = AA*AA/(AA*AA + (a + e)*(a + e));
-    
-    double E1 = EE*EE/(EE*EE + (a + e - d)*(a + e - d));
-    double E2 = EE*EE/(EE*EE + (e - d)*(e - d));
-    
-    double B1 = BB*BB/(BB*BB + (f - b)*(f - b));;
-    double B2 = BB*BB/(BB*BB + f*f);
-    
-    double F1 = FF*FF/(FF*FF + (d + f - b)*(d + f - b));
-    double F2 = FF*FF/(FF*FF + (d + f)*(d + f));
-    
-    
-    double A11 = ATG1/AA;
-    double A12 = -((ATG1*CC)/(AA*AA)) + (A1*CC*e)/(AA*AA*AA) -
-                 (A2*CC*(a + e))/(AA*AA*AA);
-    double A13 = -((A1*CC)/(AA*AA)) + (A2*CC)/(AA*AA);
-    double A14 = (A2*CC)/(AA*AA);
-    
-    double E11 = ATG2/EE;
-    double E12 = (E2*(-a + d - e)*GG)/(EE*EE*EE) + (E1*(-d + e)*GG)/(EE*EE*EE) -
-                 (ATG2*GG)/(EE*EE);
-    double E13 = -((E1*GG)/(EE*EE)) + (E2*GG)/(EE*EE);
-    double E14 = (E2*GG)/(EE*EE);
-    
-    double B11 = ATG3/BB;
-    double B12 = -((ATG3*DD)/(BB*BB)) - (B2*DD*f)/(BB*BB*BB) +
-                 (B1*DD*(-b + f))/(BB*BB*BB);
-    double B13 = -((B1*DD)/(BB*BB)) + (B2*DD)/(BB*BB);
-    double B14 = (B1*DD)/(BB*BB);
-    
-    double F11 = ATG4/FF;
-    double F12 = (F2*(-d - f)*HH)/(FF*FF*FF) + (F1*(-b + d + f)*HH)/(FF*FF*FF) -
-                 (ATG4*HH)/(FF*FF);
-    double F13 = -((F1*HH)/(FF*FF)) + (F2*HH)/(FF*FF);
-    double F14 = (F1*HH)/(FF*FF);
-
-    b1->forceAux[0] +=  - 0.5*invJJ*( (c2[0] - c1[0] ) *( A13 + E13 + B11*b - F11*b + A11*d - E11*d - 2*U*b*e - (A12*e)/AA + (E12*(d - e))/EE + 2*U*d*f - 2*U*(b*e - d*f) + (F12*b)/FF - 2*(A14 + E14 - E11*b - F11*b + 2*U*b*c + (A12*c)/(2*AA) + (E12*(b + c - 2*f))/(2*EE) - A11*f + E11*f - 2*U*f*f + (F12*b)/(2*FF)) ) + (c4[0] - c3[0] ) *(B13 + E13 - A11*a + E11*a - B11*d - 2*E11*d - F11*d + 4*U*c*d - A11*e + E11*e + 2*U*d*e - (E12*a)/EE + (E12*(d - e))/EE + B11*f - F11*f - 2*U*a*f - 4*U*e*f + 2*U*(d*e - a*f) - (B12*f)/BB) +  (c1[0] - c3[0] )* (-A13 - E13 - B11*b + F11*b - A11*d + E11*d + 2*U*b*e + (A12*e)/AA - (E12*(d - e))/EE - 2*U*d*f + 2*U*(b*e - d*f) - (F12*b)/FF + 2*(-2*U*((-a)*b + d*d) + (A12*a)/(2*AA) + (E12*a)/(2*EE) +(B12*b)/(2*BB) + (F12*b)/(2*FF))) );
-    
-    b1->forceAux[1] +=  - 0.5*invJJ*( (c2[1] - c1[1] ) *( A13 + E13 + B11*b - F11*b + A11*d - E11*d - 2*U*b*e - (A12*e)/AA + (E12*(d - e))/EE + 2*U*d*f - 2*U*(b*e - d*f) + (F12*b)/FF - 2*(A14 + E14 - E11*b - F11*b + 2*U*b*c + (A12*c)/(2*AA) + (E12*(b + c - 2*f))/(2*EE) - A11*f + E11*f - 2*U*f*f + (F12*b)/(2*FF)) ) + (c4[1] - c3[1] ) *(B13 + E13 - A11*a + E11*a - B11*d - 2*E11*d - F11*d + 4*U*c*d - A11*e + E11*e + 2*U*d*e - (E12*a)/EE + (E12*(d - e))/EE + B11*f - F11*f - 2*U*a*f - 4*U*e*f + 2*U*(d*e - a*f) - (B12*f)/BB) +  (c1[1] - c3[1] )* (-A13 - E13 - B11*b + F11*b - A11*d + E11*d + 2*U*b*e + (A12*e)/AA - (E12*(d - e))/EE - 2*U*d*f + 2*U*(b*e - d*f) - (F12*b)/FF + 2*(-2*U*((-a)*b + d*d) + (A12*a)/(2*AA) + (E12*a)/(2*EE) +(B12*b)/(2*BB) + (F12*b)/(2*FF))) );
-    
-    b1->forceAux[2] +=  - 0.5*invJJ*( (c2[2] - c1[2] ) *( A13 + E13 + B11*b - F11*b + A11*d - E11*d - 2*U*b*e - (A12*e)/AA + (E12*(d - e))/EE + 2*U*d*f - 2*U*(b*e - d*f) + (F12*b)/FF - 2*(A14 + E14 - E11*b - F11*b + 2*U*b*c + (A12*c)/(2*AA) + (E12*(b + c - 2*f))/(2*EE) - A11*f + E11*f - 2*U*f*f + (F12*b)/(2*FF)) ) + (c4[2] - c3[2] ) *(B13 + E13 - A11*a + E11*a - B11*d - 2*E11*d - F11*d + 4*U*c*d - A11*e + E11*e + 2*U*d*e - (E12*a)/EE + (E12*(d - e))/EE + B11*f - F11*f - 2*U*a*f - 4*U*e*f + 2*U*(d*e - a*f) - (B12*f)/BB) +  (c1[2] - c3[2] )* (-A13 - E13 - B11*b + F11*b - A11*d + E11*d + 2*U*b*e + (A12*e)/AA - (E12*(d - e))/EE - 2*U*d*f + 2*U*(b*e - d*f) - (F12*b)/FF + 2*(-2*U*((-a)*b + d*d) + (A12*a)/(2*AA) + (E12*a)/(2*EE) +(B12*b)/(2*BB) + (F12*b)/(2*FF))) );
-    
-    b2->forceAux[0] +=  - invJJ*( (c2[0] - c1[0] )*( A14+E14-E11*b-F11*b+2*U*b*c+(A12*c)/(2*AA)+(E12*(b+c-2*f))/(2*EE)-A11*f+E11*f-2*U*f*f+(F12*b)/(2*FF) ) + 0.5*(c4[0] - c3[0])*(-E13 + F13 + 2*E11*d + 2*F11*d - 4*U*c*d + A11*e - E11*e - (E12*(d - e))/EE - B11*f + F11*f + 4*U*e*f - (F12*(d + f))/FF)  + 0.5*(c1[0] - c3[0] )* (A13 + E13 + B11*b - F11*b + A11*d - E11*d - 2*U*b*e - (A12*e)/AA + (E12*(d - e))/EE + 2*U*d*f - 2*U*(b*e - d*f) + (F12*b)/FF) );
-    
-    b2->forceAux[1] += - invJJ*( (c2[1] - c1[1] )*( A14+E14-E11*b-F11*b+2*U*b*c+(A12*c)/(2*AA)+(E12*(b+c-2*f))/(2*EE)-A11*f+E11*f-2*U*f*f+(F12*b)/(2*FF) ) + 0.5*(c4[1] - c3[1])*(-E13 + F13 + 2*E11*d + 2*F11*d - 4*U*c*d + A11*e - E11*e - (E12*(d - e))/EE - B11*f + F11*f + 4*U*e*f - (F12*(d + f))/FF)  + 0.5*(c1[1] - c3[1] )* (A13 + E13 + B11*b - F11*b + A11*d - E11*d - 2*U*b*e - (A12*e)/AA + (E12*(d - e))/EE + 2*U*d*f - 2*U*(b*e - d*f) + (F12*b)/FF) );
-    
-    b2->forceAux[2] += - invJJ*( (c2[2] - c1[2] )*( A14+E14-E11*b-F11*b+2*U*b*c+(A12*c)/(2*AA)+(E12*(b+c-2*f))/(2*EE)-A11*f+E11*f-2*U*f*f+(F12*b)/(2*FF) ) + 0.5*(c4[2] - c3[2])*(-E13 + F13 + 2*E11*d + 2*F11*d - 4*U*c*d + A11*e - E11*e - (E12*(d - e))/EE - B11*f + F11*f + 4*U*e*f - (F12*(d + f))/FF)  + 0.5*(c1[2] - c3[2] )* (A13 + E13 + B11*b - F11*b + A11*d - E11*d - 2*U*b*e - (A12*e)/AA + (E12*(d - e))/EE + 2*U*d*f - 2*U*(b*e - d*f) + (F12*b)/FF) );
-    
-    b3->forceAux[0] +=  - 0.5*invJJ*( (c2[0] - c1[0] )*(-A13 - F13 - B11*b + F11*b - A11*d - E11*d - 2*F11*d + 4*U*c*d - A11*e + E11*e + 2*U*b*e + (A12*e)/AA + B11*f - F11*f - 2*U*d*f - 4*U*e*f + 2*U*(b*e - d*f) - (F12*b)/FF + (F12*(d + f))/FF) + (c4[0] - c3[0] )*(-B13 - F13 + A11*a - E11*a + B11*d - F11*d - 2*U*d*e + (E12*a)/EE + 2*U*a*f - 2*U*(d*e - a*f) + (B12*f)/BB + (F12*(d + f))/FF - 2*(B14 + F14 - E11*a - F11*a + 2*U*a*c + B11*e - F11*e - 2*U*e*e + (E12*a)/(2*EE) + (B12*c)/(2*BB) + (F12*(a + c + 2*e))/(2*FF))) + (c1[0] - c3[0] ) * (-B13 - F13 + A11*a - E11*a + B11*d - F11*d - 2*U*d*e + (E12*a)/EE + 2*U*a*f - 2*U*(d*e - a*f) + (B12*f)/BB + (F12*(d + f))/FF - 2*(-2*U*((-a)*b + d*d) + (A12*a)/(2*AA) + (E12* a)/(2*EE) + (B12*b)/(2*BB) + (F12*b)/(2*FF))) );
-    
-    b3->forceAux[1] +=  - 0.5*invJJ*( (c2[1] - c1[1] )*(-A13 - F13 - B11*b + F11*b - A11*d - E11*d - 2*F11*d + 4*U*c*d - A11*e + E11*e + 2*U*b*e + (A12*e)/AA + B11*f - F11*f - 2*U*d*f - 4*U*e*f + 2*U*(b*e - d*f) - (F12*b)/FF + (F12*(d + f))/FF) + (c4[1] - c3[1] )*(-B13 - F13 + A11*a - E11*a + B11*d - F11*d - 2*U*d*e + (E12*a)/EE + 2*U*a*f - 2*U*(d*e - a*f) + (B12*f)/BB + (F12*(d + f))/FF - 2*(B14 + F14 - E11*a - F11*a + 2*U*a*c + B11*e - F11*e - 2*U*e*e + (E12*a)/(2*EE) + (B12*c)/(2*BB) + (F12*(a + c + 2*e))/(2*FF))) + (c1[1] - c3[1] ) * (-B13 - F13 + A11*a - E11*a + B11*d - F11*d - 2*U*d*e + (E12*a)/EE + 2*U*a*f - 2*U*(d*e - a*f) + (B12*f)/BB + (F12*(d + f))/FF - 2*(-2*U*((-a)*b + d*d) + (A12*a)/(2*AA) + (E12* a)/(2*EE) + (B12*b)/(2*BB) + (F12*b)/(2*FF))) ) / 2;
-    
-    b3->forceAux[2] +=  - 0.5*invJJ*( (c2[2] - c1[2] )*(-A13 - F13 - B11*b + F11*b - A11*d - E11*d - 2*F11*d + 4*U*c*d - A11*e + E11*e + 2*U*b*e + (A12*e)/AA + B11*f - F11*f - 2*U*d*f - 4*U*e*f + 2*U*(b*e - d*f) - (F12*b)/FF + (F12*(d + f))/FF) + (c4[2] - c3[2] )*(-B13 - F13 + A11*a - E11*a + B11*d - F11*d - 2*U*d*e + (E12*a)/EE + 2*U*a*f - 2*U*(d*e - a*f) + (B12*f)/BB + (F12*(d + f))/FF - 2*(B14 + F14 - E11*a - F11*a + 2*U*a*c + B11*e - F11*e - 2*U*e*e + (E12*a)/(2*EE) + (B12*c)/(2*BB) + (F12*(a + c + 2*e))/(2*FF))) + (c1[2] - c3[2] ) * (-B13 - F13 + A11*a - E11*a + B11*d - F11*d - 2*U*d*e + (E12*a)/EE + 2*U*a*f - 2*U*(d*e - a*f) + (B12*f)/BB + (F12*(d + f))/FF - 2*(-2*U*((-a)*b + d*d) + (A12*a)/(2*AA) + (E12* a)/(2*EE) + (B12*b)/(2*BB) + (F12*b)/(2*FF))) );
-    
-    b4->forceAux[0] +=  - invJJ*( 0.5*(c2[0] - c1[0] )*( -E13 + F13 + 2*E11*d + 2*F11*d - 4*U*c*d + A11*e - E11*e - (E12*(d - e))/EE - B11*f + F11*f +4*U*e*f - (F12*(d + f))/FF ) + (c4[0] - c3[0])*(B14 + F14 - E11*a - F11*a + 2*U*a*c + B11*e - F11*e - 2*U*e*e + (E12*a)/(2*EE) + (B12*c)/(2*BB) + (F12*(a + c + 2*e))/(2*FF))  + 0.5*(c1[0] - c3[0] )* (B13 + F13 - A11*a + E11*a - B11*d + F11*d + 2*U*d*e - (E12*a)/EE - 2*U*a*f + 2*U*(d*e - a*f) - (B12*f)/BB - (F12*(d + f))/FF) ) ;
-    
-    b4->forceAux[1] +=  - invJJ*( 0.5*(c2[1] - c1[1] )*( -E13 + F13 + 2*E11*d + 2*F11*d - 4*U*c*d + A11*e - E11*e - (E12*(d - e))/EE - B11*f + F11*f +4*U*e*f - (F12*(d + f))/FF ) + (c4[1] - c3[1])*(B14 + F14 - E11*a - F11*a + 2*U*a*c + B11*e - F11*e - 2*U*e*e + (E12*a)/(2*EE) + (B12*c)/(2*BB) + (F12*(a + c + 2*e))/(2*FF))  + 0.5*(c1[1] - c3[1] )* (B13 + F13 - A11*a + E11*a - B11*d + F11*d + 2*U*d*e - (E12*a)/EE - 2*U*a*f + 2*U*(d*e - a*f) - (B12*f)/BB - (F12*(d + f))/FF) ) ;
-    
-    b4->forceAux[2] +=  - invJJ*( 0.5*(c2[2] - c1[2] )*( -E13 + F13 + 2*E11*d + 2*F11*d - 4*U*c*d + A11*e - E11*e - (E12*(d - e))/EE - B11*f + F11*f +4*U*e*f - (F12*(d + f))/FF ) + (c4[2] - c3[2])*(B14 + F14 - E11*a - F11*a + 2*U*a*c + B11*e - F11*e - 2*U*e*e + (E12*a)/(2*EE) + (B12*c)/(2*BB) + (F12*(a + c + 2*e))/(2*FF))  + 0.5*(c1[2] - c3[2] )* (B13 + F13 - A11*a + E11*a - B11*d + F11*d + 2*U*d*e - (E12*a)/EE - 2*U*a*f + 2*U*(d*e - a*f) - (B12*f)/BB - (F12*(d + f))/FF) );
->>>>>>> 16621eab
 }
 
 void CylinderExclVolRepulsion::forces(double *coord, double *f, int *beadSet, double *krep) {
