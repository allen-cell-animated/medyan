--- conflicted
+++ resolved
@@ -327,21 +327,7 @@
 }
 
 #endif
-<<<<<<< HEAD
-double CylinderExclVolRepulsion::energy(double *coord, int *beadSet, double *krep) {
-    double *c1, *c2, *c3, *c4, *newc2, dsq, d, invDSquare, U, U_i;
-    double a, b, c, e, F, AA, BB, CC, DD, EE, FF, GG, HH, JJ;
-    double ATG1, ATG2, ATG3, ATG4;
-
-    int nint = CylinderExclVolume<CylinderExclVolRepulsion>::numInteractions;
-    int n = CylinderExclVolume<CylinderExclVolRepulsion>::n;
-
-    U_i = 0.0;
-    U = 0.0;
-    newc2 = new double[3];
-=======
-floatingpoint CylinderExclVolRepulsion::energy(floatingpoint *coord, floatingpoint *force,
-                                               int *beadSet, floatingpoint *krep) {
+floatingpoint CylinderExclVolRepulsion::energy(floatingpoint *coord, int *beadSet, floatingpoint *krep) {
 	floatingpoint *c1, *c2, *c3, *c2temp, *c4, *newc2, d;
 
 	doubleprecision invDSquare;
@@ -362,7 +348,6 @@
 	floatingpoint U_i = 0.0;
 	floatingpoint U = 0.0;
 	newc2 = new floatingpoint[3];
->>>>>>> c8a5f36c
 //    std::cout<<"SERL ecvol nint "<<nint<<endl;
 	for (int i = 0; i < nint; i++) {
 
@@ -459,7 +444,7 @@
 		if(fabs(U_i) == numeric_limits<floatingpoint>::infinity()
 		   || U_i != U_i || U_i < -1.0) {
 			//evaluate numerically
-			U_i = energyN(coord, force, beadSet, krep, i);
+			U_i = energyN(coord, beadSet, krep, i);
 			if(fabs(U_i) == numeric_limits<floatingpoint>::infinity()
 			   || U_i != U_i || U_i < -1.0) {
 				short found = 0;
@@ -1022,7 +1007,7 @@
 	delete [] vec_C;
 }
 
-floatingpoint CylinderExclVolRepulsion::energyN(floatingpoint *coord, floatingpoint *force,
+floatingpoint CylinderExclVolRepulsion::energyN(floatingpoint *coord,
                                                 int *beadSet, floatingpoint *krep, int i) {
 	floatingpoint *c1, *c2, *c3, *c4;
 
