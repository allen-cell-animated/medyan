
//------------------------------------------------------------------
//  **MEDYAN** - Simulation Package for the Mechanochemical
//               Dynamics of Active Networks, v3.1
//
//  Copyright (2015-2016)  Papoian Lab, University of Maryland
//
//                 ALL RIGHTS RESERVED
//
//  See the MEDYAN web page for more information:
//  http://www.medyan.org
//------------------------------------------------------------------

/*
 Cylinder 1: x1------x2
 Cylinder 2: y1------y2


 x = x2-x1
 y = y2-y1
 z = x1-y1

 a = x.x;
 b = y.y;
 c = z.z;
 d = x.y;
 e = x.z;
 f = y.z;

 */

#include "CylinderExclVolRepulsion.h"
#include "CylinderExclVolRepulsionCUDA.h"
#include "CylinderExclVolume.h"

#include "Bead.h"
#include "Cylinder.h"

#include "MathFunctions.h"
#include "SysParams.h"
#include <limits>
#include <CGMethod.h>

#ifdef CUDAACCL
#include "nvToolsExt.h"
#include <cuda.h>
#include <cuda_runtime.h>
#endif
typedef std::numeric_limits< floatingpoint > dbl;

using namespace mathfunc;
#ifdef CUDAACCL
//struct unaryfn: std::unary_function<size_t, unsigned long> {
//    int operator()(unsigned long i) const { return 12* i *sizeof(floatingpoint); }
//
//};
void CylinderExclVolRepulsion::deallocate(){
//    if(!(CUDAcommon::getCUDAvars().conservestreams))
//        CUDAcommon::handleerror(cudaStreamDestroy(stream),"cuda stream",
// "CylinderExclVolumeRepulsion.cu");
    CUDAcommon::handleerror(cudaFree(gU_i),"cudaFree", "CylinderExclVolume.cu");
    CUDAcommon::handleerror(cudaFree(gU_sum),"cudaFree", "CylinderExclVolume.cu");
    CUDAcommon::handleerror(cudaFree(gFF),"cudaFree", "CylinderExclVolume.cu");
    CUDAcommon::handleerror(cudaFree(ginteraction),"cudaFree", "CylinderExclVolume.cu");
}
void CylinderExclVolRepulsion::optimalblocksnthreads( int nint, cudaStream_t stream_pass) {
//    //CUDA stream create
//    if(stream == NULL || !(CUDAcommon::getCUDAvars().conservestreams))
//        CUDAcommon::handleerror(cudaStreamCreate(&stream),"cuda stream", "CylinderExclVolume.cu");
    //
    stream = stream_pass;
    blocksnthreadse.clear();
    blocksnthreadsez.clear();
    blocksnthreadsf.clear();
    if(nint>0){
    int blockSize;   // The launch configurator returned block size
    int minGridSize; // The minimum grid size needed to achieve the
    // maximum occupancy for a full device launch
    int gridSize;    // The actual grid size needed, based on input size
//    unaryfn::argument_type blksize;
//    unaryfn::result_type result;
//    unaryfn ufn;

    CUDAcommon::handleerror(cudaOccupancyMaxPotentialBlockSizeVariableSMem(&minGridSize, &blockSize,
                            CUDAExclVolRepulsionenergy, blockToSmem, 0),"cuda occupancy", "CylinderExclVolume.cu");
//    std::cout<<(nint +blockSize -1) / blockSize<<" "<<blockSize<<endl;
//
//    cudaOccupancyMaxPotentialBlockSize( &minGridSize, &blockSize,
//                                        CUDAExclVolRepulsionenergy, 0, 0);
    blocksnthreadse.push_back((nint + blockSize - 1) / blockSize);
    blocksnthreadse.push_back(blockSize);
//    std::cout<<(nint +blockSize -1) / blockSize<<" "<<blockSize<<endl;
    blockSize = 0;

        CUDAcommon::handleerror(cudaOccupancyMaxPotentialBlockSizeVariableSMem(&minGridSize, &blockSize,
                                CUDAExclVolRepulsionenergyz, blockToSmem, 0),"cuda occupancy", "CylinderExclVolume.cu");
    blocksnthreadsez.push_back((nint + blockSize - 1) / blockSize);
    blocksnthreadsez.push_back(blockSize);
    blockSize = 0;

        CUDAcommon::handleerror(cudaOccupancyMaxPotentialBlockSizeVariableSMem(&minGridSize, &blockSize,
                                CUDAExclVolRepulsionforce, blockToSmem, 0),"cuda occupancy", "CylinderExclVolume.cu");
    blocksnthreadsf.push_back((nint + blockSize - 1) / blockSize);
    blocksnthreadsf.push_back(blockSize);
//get addition vars
        bntaddvec2.clear();
        bntaddvec2 = getaddred2bnt(nint);
        CUDAcommon::handleerror(cudaMalloc((void **) &gU_i, bntaddvec2.at(0)*sizeof(floatingpoint)));
        CUDAcommon::handleerror(cudaMemsetAsync(gU_i, 0, bntaddvec2.at(0) * sizeof(floatingpoint), stream),
                                "cuda data transfer",
                                "CylinderExclVolume.cu");
        CUDAcommon::handleerror(cudaMalloc((void **) &gU_i, nint*sizeof(floatingpoint)),"cuda data transfer",
                                "CylinderExclVolume.cu");
        CUDAcommon::handleerror(cudaMalloc((void **) &gU_sum, sizeof(floatingpoint)),"cuda data transfer",
                                "CylinderExclVolume.cu");
        char a[] = "Excluded Volume";
        char b[] =  "Cylinder Excluded Volume";
        CUDAcommon::handleerror(cudaMalloc((void **) &gFF, 100 * sizeof(char)));
        CUDAcommon::handleerror(cudaMalloc((void **) &ginteraction, 100 * sizeof(char)));
        CUDAcommon::handleerror(cudaMemcpyAsync(gFF, a, 100 * sizeof(char),
                                            cudaMemcpyHostToDevice, stream));
        CUDAcommon::handleerror(cudaMemcpyAsync(ginteraction, b, 100 * sizeof(char),
                                            cudaMemcpyHostToDevice, stream));


}
    else{
        blocksnthreadse.push_back(0);
        blocksnthreadse.push_back(0);
        blocksnthreadsez.push_back(0);
        blocksnthreadsez.push_back(0);
        blocksnthreadsf.push_back(0);
        blocksnthreadsf.push_back(0);
    }

}
floatingpoint* CylinderExclVolRepulsion::energy(floatingpoint *coord, floatingpoint *f, int *beadSet,
                                        floatingpoint *krep, int *params) {
//    if(blocksnthreadse[1]>0) {
//

//        CUDAExclVolRepulsionenergy << < blocksnthreadse[0], blocksnthreadse[1],
//                (12 * blocksnthreadse[1]) * sizeof(floatingpoint), stream >> >(coord, f, beadSet, krep, params, gU_i,
//                CUDAcommon::getCUDAvars().gculpritID,
//                CUDAcommon::getCUDAvars().gculpritFF,
//                CUDAcommon::getCUDAvars().gculpritinteraction, gFF, ginteraction);
////        CUDAcommon::handleerror(cudaEventRecord(event, stream));


//        CUDAcommon::handleerror(cudaGetLastError(),"CUDAExclVolRepulsionenergy", "CylinderExclVolumeRepulsion.cu");

//        floatingpoint* gpu_Utot = CUDAcommon::getCUDAvars().gpu_energy;
//        addvector<<<1,1,0, stream>>>(gU_i,params, gU_sum, gpu_Utot);

//        auto cvars = CUDAcommon::getCUDAvars();
//        cvars.streamvec.push_back(&stream);
//        CUDAcommon::cudavars = cvars;

//        CUDAcommon::handleerror( cudaGetLastError() ,"CUDAExclVolRepulsionenergy", "CylinderExclVolumeRepulsion.cu");

//
//        return gU_sum;
//    }
//    else return NULL;
}

floatingpoint* CylinderExclVolRepulsion::energy(floatingpoint *coord, floatingpoint *f, int *beadSet, floatingpoint *krep, floatingpoint *z, int *params) {

//    if(blocksnthreadse[1]>0) {
//        CUDAExclVolRepulsionenergy << < blocksnthreadse[0], blocksnthreadse[1],
//                (12 * blocksnthreadse[1]) * sizeof(floatingpoint), stream >> >(coord, f, beadSet, krep, params, gU_i, z,
//                CUDAcommon::getCUDAvars().gculpritID,
//                CUDAcommon::getCUDAvars().gculpritFF,
//                CUDAcommon::getCUDAvars().gculpritinteraction, gFF, ginteraction);
//        CUDAcommon::handleerror(cudaGetLastError(),"CUDAExclVolRepulsionenergy", "CylinderExclVolumeRepulsion.cu");
//    }
    if(blocksnthreadsez[1]>0) {
        auto boolvarvec = CUDAcommon::cudavars.backtrackbools;
        CUDAExclVolRepulsionenergyz << < blocksnthreadsez[0], blocksnthreadsez[1],
                12 * blocksnthreadsez[1] * sizeof(floatingpoint),stream >> > (coord, f, beadSet,
                krep, params, gU_i, CUDAcommon::cudavars.gpu_energyvec, z,
                CUDAcommon::getCUDAvars().gculpritID,
                CUDAcommon::getCUDAvars().gculpritFF,
                CUDAcommon::getCUDAvars().gculpritinteraction, gFF, ginteraction, boolvarvec.at(0),
                boolvarvec.at(1));
    }
    if(blocksnthreadse[1]<=0 && blocksnthreadsez[1]<=0)
        return NULL;
    else{
#ifdef CUDA_INDIVIDUAL_ESUM
        auto cvars = CUDAcommon::getCUDAvars();
        cvars.streamvec.push_back(&stream);
        CUDAcommon::cudavars = cvars;
        floatingpoint* gpu_Utot = CUDAcommon::getCUDAvars().gpu_energy;
        resetfloatingpointvariableCUDA<<<1,1,0,stream>>>(gU_sum);
        addvectorred2<<<bntaddvec2.at(2),bntaddvec2.at(3), bntaddvec2.at(3) * sizeof(floatingpoint),stream>>>(gU_i,
                params, gU_sum, gpu_Utot);
#endif
                CUDAcommon::handleerror( cudaGetLastError() ,"CUDAExclVolRepulsionenergy",
"CylinderExclVolumeRepulsion.cu");
        return gU_sum;
    }
}

void CylinderExclVolRepulsion::forces(floatingpoint *coord, floatingpoint *f, int *beadSet, floatingpoint *krep, int *params) {
//    cudaEvent_t start, stop;
//    CUDAcommon::handleerror(cudaEventCreate( &start));
//    CUDAcommon::handleerror(cudaEventCreate( &stop));
//    CUDAcommon::handleerror(cudaEventRecord( start, 0));

    if(blocksnthreadsf[1]>0) {
//        floatingpoint *gU_ii;
//        floatingpoint *gf1, *gf2, *gf3, *gf4, *gf5;
//        floatingpoint *gc1, *gc2, *gcheckU;
//        floatingpoint U_ii[blocksnthreadsf[0] * blocksnthreadsf[1]];
//        floatingpoint c1[3 * blocksnthreadsf[0] * blocksnthreadsf[1]], c2[3 * blocksnthreadsf[0] * blocksnthreadsf[1]];
//        floatingpoint F_i[3 * blocksnthreadsf[0] * blocksnthreadsf[1]];
//        floatingpoint checkU[blocksnthreadsf[1]];

//        std::cout << "CEVF Number of Blocks: " << blocksnthreadsf[0] << endl;
//        std::cout << "Threads per block: " << blocksnthreadsf[1] << endl;

        //TODO  since the number of threads needed is constant through out the minimization, consider storing the pointer.
//        CUDAcommon::handleerror(cudaMalloc((void **) &gf1, 3 * blocksnthreadsf[0] * blocksnthreadsf[1] * sizeof
// (floatingpoint)));
//        CUDAcommon::handleerror(cudaMalloc((void **) &gf2, 3 * blocksnthreadsf[0] * blocksnthreadsf[1] * sizeof
// (floatingpoint)));
//        CUDAcommon::handleerror(cudaMalloc((void **) &gf3, 3 * blocksnthreadsf[0] * blocksnthreadsf[1] * sizeof
// (floatingpoint)));
//        CUDAcommon::handleerror(cudaMalloc((void **) &gf4, 3 * blocksnthreadsf[0] * blocksnthreadsf[1] * sizeof
// (floatingpoint)));
//        CUDAcommon::handleerror(
//                cudaMalloc((void **) &gf5, 45 * blocksnthreadsf[0] * blocksnthreadsf[1] * sizeof(floatingpoint)));

//            size_t freeMem, totalMem;
//
//    cudaMemGetInfo(&freeMem, &totalMem);
//
//    std::cout<<"Memory "<<freeMem<<" "<<totalMem<<endl;
//        struct cudaDeviceProp properties;
//        cudaGetDeviceProperties(&properties, 0);
//        cout << "using " << properties.multiProcessorCount << " multiprocessors" << endl;
//        cout << "max threads per processor: " << properties.maxThreadsPerMultiProcessor << endl;
//        std::cout << 12 *blocksnthreadsf[1] * sizeof(floatingpoint) << endl;
//        int blockSize;   // The launch configurator returned block size
//        int minGridSize; // The minimum grid size needed to achieve the
//        // maximum occupancy for a full device launch
//        int gridSize;    // The actual grid size needed, based on input size
//        cudaOccupancyMaxPotentialBlockSize( &minGridSize, &blockSize,
//                                            CUDAExclVolRepulsionforce, 0, 0);
//        gridSize = (blocksnthreadsf[0] * blocksnthreadsf[1] + blockSize -1) / blockSize;
//
//        std::cout<<gridSize<<" "<<blockSize<<endl;
//        size_t my_kernel_sm_size, count;

//        cudaOccupancyMaxPotentialBlockSizeVariableSMem( &minGridSize, &blockSize, CUDAExclVolRepulsionforce,
//                                                        my_kernel_sm_size, count);
//        std::cout<<minGridSize<<" "<<blockSize<<" "<<my_kernel_sm_size<<" "<<count<<endl;
//        int numblocks;
//        unsigned int flag;
//        cudaOccupancyMaxActiveBlocksPerMultiprocessorWithFlags(&numblocks,  CUDAExclVolRepulsionforce,blockSize,
//                                                               my_kernel_sm_size,flag);
//        std::cout<<numblocks<<" "<<blockSize<<" "<<my_kernel_sm_size<<endl;

        CUDAExclVolRepulsionforce << < blocksnthreadsf[0],blocksnthreadsf[1],
                12 *blocksnthreadsf[1] * sizeof(floatingpoint),stream >> >
                (coord, f, beadSet, krep, params);

        CUDAcommon::handleerror(cudaGetLastError(),"CUDAExclVolRepulsionforce", "CylinderExclVolumeRepulsion.cu");
        auto cvars = CUDAcommon::getCUDAvars();
        cvars.streamvec.push_back(&stream);
        CUDAcommon::cudavars = cvars;
//    CUDAcommon::handleerror( cudaPeekAtLastError() );
       //CUDAcommon::handleerror(cudaDeviceSynchronize());

//    floatingpoint f1 [3 * blocksnthreadsf[0]*blocksnthreadsf[1]];
//    floatingpoint f2 [3 * blocksnthreadsf[0]*blocksnthreadsf[1]];
//    floatingpoint f3 [3 * blocksnthreadsf[0]*blocksnthreadsf[1]];
//    floatingpoint f4 [3 * blocksnthreadsf[0]*blocksnthreadsf[1]];
//    floatingpoint f5 [45 * blocksnthreadsf[0]*blocksnthreadsf[1]];
//    cudaMemcpy(f1, gf1, 3 * blocksnthreadsf[0] * blocksnthreadsf[1] * sizeof(floatingpoint), cudaMemcpyDeviceToHost);
//    cudaMemcpy(f2, gf2, 3 * blocksnthreadsf[0] * blocksnthreadsf[1] * sizeof(floatingpoint), cudaMemcpyDeviceToHost);
//    cudaMemcpy(f3, gf3, 3 * blocksnthreadsf[0] * blocksnthreadsf[1] * sizeof(floatingpoint), cudaMemcpyDeviceToHost);
//    cudaMemcpy(f4, gf4, 3 * blocksnthreadsf[0] * blocksnthreadsf[1] * sizeof(floatingpoint), cudaMemcpyDeviceToHost);
//    cudaMemcpy(f5, gf5, 45 * blocksnthreadsf[0] * blocksnthreadsf[1] * sizeof(floatingpoint), cudaMemcpyDeviceToHost);
//
//    for(auto i=0;i < blocksnthreadsf[0] * blocksnthreadsf[1]; i++) {
//        for(auto j=0;j<44;j++)
//            std::cout<<f5[44*i+j]<<" ";
//        std::cout << f1[3 * i] << " " << f1[3 * i + 1] << " " << f1[3 * i + 2] << " " << f2[3 * i] << " "
//                  << f2[3 * i + 1] << " " << f2[3 * i + 2] << " "
//                  << f3[3 * i] << " " << f3[3 * i + 1] << " " << f3[3 * i + 2] << " " << f4[3 * i] << " "
//                  << f4[3 * i + 1] << " " << f4[3 * i + 2] << endl;
//    }

//        CUDAcommon::handleerror(cudaFree(gf1));
//        CUDAcommon::handleerror(cudaFree(gf2));
//        CUDAcommon::handleerror(cudaFree(gf3));
//        CUDAcommon::handleerror(cudaFree(gf4));
//        CUDAcommon::handleerror(cudaFree(gf5));
    }
//    CUDAcommon::handleerror(cudaEventRecord( stop, 0));
//    CUDAcommon::handleerror(cudaEventSynchronize(stop));
//    float elaspedtime;
//    CUDAcommon::handleerror(cudaEventElapsedTime(&elaspedtime, start, stop));
//    CUDAvars cvars=CUDAcommon::getCUDAvars();
//    cvars.Ccforce += elaspedtime;
//    std::cout<<"C CFE "<<elaspedtime<<endl;
//    CUDAcommon::cudavars=cvars;
//    CUDAcommon::handleerror(cudaEventDestroy(start));
//    CUDAcommon::handleerror(cudaEventDestroy(stop));
}

void CylinderExclVolRepulsion::checkforculprit() {
    CUDAcommon::printculprit("Excluded Volume", "Cylinder Excluded Volume");
    int i = 0;
    cout<<"Printing culprit cylinders.."<<endl;
    for (auto cyl: Cylinder::getCylinders()) {
            auto id1 = cyl->getFirstBead()->getStableIndex();
            auto id2 = cyl->getSecondBead()->getStableIndex();
            if(id1 == CUDAcommon::getCUDAvars().culpritID[0] && id2 == CUDAcommon::getCUDAvars().culpritID[1])
                cyl->printSelf();
            else if(id1 == CUDAcommon::getCUDAvars().culpritID[2] && id2 == CUDAcommon::getCUDAvars().culpritID[3])
                cyl->printSelf();
        }
    exit(EXIT_FAILURE);
}

#endif
floatingpoint CylinderExclVolRepulsion::energy(floatingpoint *coord, int *beadSet, floatingpoint *krep) {
	floatingpoint *c1, *c2, *c3, *c2temp, *c4, *newc1, *newc2, d;

	doubleprecision a, b, c, e, F, AA, BB, CC, DD, EE, FF, GG, HH, JJ;
	doubleprecision ATG1, ATG2, ATG3, ATG4;

	//Additional paramteres
	doubleprecision sqmag_D, sqmag_E;
	doubleprecision g,h,I;
	doubleprecision *cp = new doubleprecision[3];
	floatingpoint *vec_A = new floatingpoint[3];
	floatingpoint *vec_B = new floatingpoint[3];
	floatingpoint *vec_C = new floatingpoint[3];

	int nint = CylinderExclVolume<CylinderExclVolRepulsion>::numInteractions;
	int n = CylinderExclVolume<CylinderExclVolRepulsion>::n;

	floatingpoint U_i = 0.0;
	floatingpoint U = 0.0;
	newc2 = new floatingpoint[3];
	newc1 = new floatingpoint[3];
//    std::cout<<"SERL ecvol nint "<<nint<<endl;
	for (int i = 0; i < nint; i++) {

		c1 = &coord[beadSet[n * i]];
		c2 = &coord[beadSet[n * i + 1]];
		c2temp = &coord[beadSet[n * i + 1]];
		c3 = &coord[beadSet[n * i + 2]];
		c4 = &coord[beadSet[n * i + 3]];

		floatingpoint trialvec[4]={0.01, 0.1, 1.0, 2.7};
		uint trial = 0;
//
//        for(uint trial = 0; trial < 5; trial++) {
		//trial = 0 signifies usual calculaton. trial = 1 & 2 signify calculation
		// after moving a bead. Trial 2 will decide if the calculation has to end
		// with error.

		//Calculate energy
		//@{
		a = scalarProduct(c1, c2, c1, c2);//always positive
		b = scalarProduct(c3, c4, c3, c4);//always positive
		c = scalarProduct(c3, c1, c3, c1);//always positive
		//If c1, c2, c3, and c4 are coplanar, e = d + f
		d = scalarProduct(c1, c2, c3, c4);
		e = scalarProduct(c1, c2, c3, c1);
		F = scalarProduct(c3, c4, c3, c1);

		//Additional parameters added to minimize loss of signifiance calculations.
		g = scalarProduct(c1, c2, c1, c4);
		h = scalarProduct(c3, c4, c3, c2);
		I = scalarProduct(c3, c4, c1, c4);

		//Preprocessing required to calculate AA through JJ.
		//@{
		sqmag_D = sqmagnitude(c1, c4);
		sqmag_E = sqmagnitude(c3, c2);

		for(auto dim = 0; dim < 3 ; dim++) {
			vec_A[dim] = c1[dim] - c2[dim];
			vec_B[dim] = c3[dim] - c4[dim];
			vec_C[dim] = c3[dim] - c1[dim];
		}
		//@}

		doubleprecision ac = sqrt(a*c);
		doubleprecision bc = sqrt(b*c);
		doubleprecision aD = sqrt(a*sqmag_D);
		doubleprecision bE = sqrt(b*sqmag_E);

		AA = sqrt(max(0.0,(ac + e)*(ac - e)));
		BB = sqrt(max(0.0,(bc + F)*(bc - F)));

		CC = d*e - a*F;
		DD = b*e - d*F;

		EE = sqrt(max(0.0,(aD + g)*(aD - g)));
		FF = sqrt(max(0.0,(bE + h)*(bE - h)));

		GG = d*g - a*I;
		HH = CC + GG - DD;
		crossProduct<doubleprecision>(cp, vec_A, vec_B);
		JJ = scalarProduct(cp,vec_C);
		JJ = - JJ*JJ;

//            cout<<AA<<" "<<BB<<" "<<CC<<" "<<DD<<" "<<EE<<" "<<FF<<" "<<GG<<" "<<HH<<" "<<JJ<<endl;

		/*AA = sqrt(a*c - e*e);//always positive
		BB = sqrt(b*c - F*F);//always positive

		CC = d*e - a*F;
		DD = b*e - d*F;

		EE = sqrt( a*(b + c - 2*F) - (d - e)*(d - e) );
		FF = sqrt( b*(a + c + 2*e) - (d + F)*(d + F) );

		GG = d*d - a*b - CC;
		HH = CC + GG - DD;
		JJ = c*(GG + CC) + e*DD - F*CC;*/

//            cout<<AA<<" "<<BB<<" "<<CC<<" "<<DD<<" "<<EE<<" "<<FF<<" "<<GG<<" "<<HH<<" "<<JJ<<endl;

		ATG1 = atan( (a + e)/AA) - atan(e/AA);
		ATG2 = atan((a + e - d)/EE) - atan((e - d)/EE);
		ATG3 = atan((F)/BB) - atan((F - b)/BB);
		ATG4 = atan((d + F)/FF) - atan((d + F - b)/FF);

		U_i = 0.5 * krep[i]/ JJ * ( CC/AA*ATG1 + GG/EE*ATG2 + DD/BB*ATG3 + HH/FF*ATG4);

		//@@}
		/* cout<<"Analytical energy "<<U_i<<endl;
		 doubleprecision temp = 	energyN(coord, force, beadSet, krep, i);*/

		//Check if energy is acceptable
		if(fabs(U_i) == numeric_limits<floatingpoint>::infinity()
		   || U_i != U_i || U_i < -1.0) {
			//evaluate numerically
			U_i = energyN(coord, beadSet, krep, i);
			if(fabs(U_i) == numeric_limits<floatingpoint>::infinity()
			   || U_i != U_i || U_i < -1.0) {

				short found = 0;
				for (auto cyl:Cylinder::getCylinders()) {
					auto dbIndex1 = cyl->getFirstBead()->getIndex() * 3;
					auto dbIndex2 = cyl->getSecondBead()->getIndex() * 3;
					if (dbIndex1 == beadSet[n * i] &&
					    dbIndex2 == beadSet[n * i + 1]) { // FIXME this is unsafe
						CylinderVolumeInteractions::_cylinderCulprit1 = cyl;
						found++;
						if (found >= 2)
							break;
					} else if (dbIndex1 == beadSet[n * i + 2] &&
					           dbIndex2 == beadSet[n * i +
					                               3]) { // FIXME this is unsafe
						CylinderVolumeInteractions::_cylinderCulprit2 = cyl;
						found++;
						if (found >= 2)
							break;
					}
				}
				cout << "Printing relevant coordinates " << endl;
				cout << "c1 " << c1[0] << " " << c1[1] << " " << c1[2] << endl;
				cout << "c2 " << c2[0] << " " << c2[1] << " " << c2[2] << endl;
				cout << "c3 " << c3[0] << " " << c3[1] << " " << c3[2] << endl;
				cout << "c4 " << c4[0] << " " << c4[1] << " " << c4[2] << endl;

				cout << "Printing infinite energy contributions " << endl;
				cout << "a " << a << " b " << b << " c " << c << " d " << d << " e "
				     << e << " f " << F << endl;
				cout << "JJ " << JJ << " CC " << CC << " AA " << AA << " ATG1 "
				     << ATG1 << " GG " << GG << " EE "
				     << EE << " ATG2 " << ATG2 << " DD " << DD << " BB " << BB
				     << " ATG3 " << ATG3 << " HH " << HH << " FF "
				     << FF << " ATG4 " << ATG4 << " U_i " << U_i << endl;
				AA = sqrt(a * c - e * e);
				BB = sqrt(b * c - F * F);

				CC = d * e - a * F;
				DD = b * e - d * F;

				EE = sqrt(a * (b + c - 2 * F) - (d - e) * (d - e));
				FF = sqrt(b * (a + c + 2 * e) - (d + F) * (d + F));

				GG = d * d - a * b - CC;
				HH = CC + GG - DD;
				JJ = c * (GG + CC) + e * DD - F * CC;
				cout << "JJ " << JJ << " CC " << CC << " AA " << AA << " ATG1 "
				     << ATG1 << " GG " << GG << " EE "
				     << EE << " ATG2 " << ATG2 << " DD " << DD << " BB " << BB
				     << " ATG3 " << ATG3 << " HH " << HH << " FF "
				     << FF << " ATG4 " << ATG4 << endl;
				return -1;
			}
			else {
				U += U_i;
				continue;
			}

			if (false) {

				//if in same plane, recalculate after moving beads.
				if (trial < 4) {
					auto xx = areInPlane(c1, c2, c3, c4);
					cout << "areinPlane " << xx << endl;
					if (xx) {
						cout << "moving out of plane" << endl;
						//slightly move point
						movePointOutOfPlane(c1, c2temp, c3, c4, newc2, 2,
						                    trialvec[trial]);
						// SysParams::exvolcounter[1] += 1;
						c2 = newc2;
					}
				}
					//If all trials are done, set Culprit and return
				else {
					short found = 0;
					for (auto cyl:Cylinder::getCylinders()) {
						auto dbIndex1 = cyl->getFirstBead()->getIndex() * 3;
						auto dbIndex2 = cyl->getSecondBead()->getIndex() * 3;
						if (dbIndex1 == beadSet[n * i] &&
						    dbIndex2 == beadSet[n * i + 1]) { // FIXME this is not safe
							CylinderVolumeInteractions::_cylinderCulprit1 = cyl;
							found++;
							if (found >= 2)
								break;
						} else if (dbIndex1 == beadSet[n * i + 2] &&
						           dbIndex2 == beadSet[n * i +
						                               3]) { // FIXME this is not safe
							CylinderVolumeInteractions::_cylinderCulprit2 = cyl;
							found++;
							if (found >= 2)
								break;
						}
					}
					cout << "Printing relevant coordinates " << endl;
					cout << "c1 " << c1[0] << " " << c1[1] << " " << c1[2] << endl;
					cout << "c2 " << c2[0] << " " << c2[1] << " " << c2[2] << endl;
					cout << "c3 " << c3[0] << " " << c3[1] << " " << c3[2] << endl;
					cout << "c4 " << c4[0] << " " << c4[1] << " " << c4[2] << endl;

					cout << "Printing infinite energy contributions " << endl;
					cout << "a " << a << " b " << b << " c " << c << " d " << d << " e "
					     << e << " f " << F << endl;
					cout << "JJ " << JJ << " CC " << CC << " AA " << AA << " ATG1 "
					     << ATG1 << " GG " << GG << " EE "
					     << EE << " ATG2 " << ATG2 << " DD " << DD << " BB " << BB
					     << " ATG3 " << ATG3 << " HH " << HH << " FF "
					     << FF << " ATG4 " << ATG4 << " U_i " << U_i << endl;
					AA = sqrt(a * c - e * e);
					BB = sqrt(b * c - F * F);

					CC = d * e - a * F;
					DD = b * e - d * F;

					EE = sqrt(a * (b + c - 2 * F) - (d - e) * (d - e));
					FF = sqrt(b * (a + c + 2 * e) - (d + F) * (d + F));

					GG = d * d - a * b - CC;
					HH = CC + GG - DD;
					JJ = c * (GG + CC) + e * DD - F * CC;
					cout << "JJ " << JJ << " CC " << CC << " AA " << AA << " ATG1 "
					     << ATG1 << " GG " << GG << " EE "
					     << EE << " ATG2 " << ATG2 << " DD " << DD << " BB " << BB
					     << " ATG3 " << ATG3 << " HH " << HH << " FF "
					     << FF << " ATG4 " << ATG4 << endl;
					return -1;
				}
			}
		}
			//add energy to total energy and move on to the next interaction.
		else
			U += U_i;


/*		if(U_i > 100) {
			cout<<"bidx "<<beadSet[n*i]<<" "<<beadSet[n*i + 1]<<" "
							<<beadSet[n*i + 2]<<" "<< beadSet[n*i + 3]<<endl;
			cout<<c1[0]<<" "<<c1[1]<<" "<<c1[2]<<" "<<c2[0]<<" "<<c2[1]<<" "<<c2[2]<<endl;
			cout<<c3[0]<<" "<<c3[1]<<" "<<c3[2]<<" "<<c4[0]<<" "<<c4[1]<<" "<<c4[2]<<endl;
			cout<<"Exvol Energy "<<U_i<<endl;
			cout << "high energy" << endl;
		}*/

//        }
	}
	delete [] newc2;
	delete [] newc1;
	delete [] cp;
	delete [] vec_A;
	delete [] vec_B;
	delete [] vec_C;
	return U;
}


floatingpoint CylinderExclVolRepulsion::energy(floatingpoint *coord, floatingpoint *f, int *beadSet,
                                               floatingpoint *krep, floatingpoint z) {


	floatingpoint d;
	doubleprecision invDSquare;
	floatingpoint *f1, *f2, *f3, *f4;
	doubleprecision a, b, c, e, F, AA, BB, CC, DD, EE, FF, GG, HH, JJ;
	doubleprecision ATG1, ATG2, ATG3, ATG4;
	floatingpoint *c1us, *c2us, *c3us, *c4us;
	floatingpoint *c1 = new floatingpoint[3];//stretched
	floatingpoint *c2 = new floatingpoint[3];
	floatingpoint *c3 = new floatingpoint[3];
	floatingpoint *c4 = new floatingpoint[3];
	floatingpoint *newc2 = new floatingpoint[3];

	int nint = CylinderExclVolume<CylinderExclVolRepulsion>::numInteractions;
	int n = CylinderExclVolume<CylinderExclVolRepulsion>::n;

	floatingpoint U_i = 0.0;
	floatingpoint U = 0.0;

	for (int i = 0; i < nint; i++) {

		c1us = &coord[beadSet[n * i]];
		c2us = &coord[beadSet[n * i +1]];
		c3us = &coord[beadSet[n * i +2]];
		c4us = &coord[beadSet[n * i +3]];

		//stretch coords
		f1 = &f[beadSet[n * i]];
		f2 = &f[beadSet[n * i + 1]];
		f3 = &f[beadSet[n * i + 2]];
		f4 = &f[beadSet[n * i + 3]];

		c1[0] = c1us[0] + z * f1[0];
		c1[1] = c1us[1] + z * f1[1];
		c1[2] = c1us[2] + z * f1[2];
		c2[0] = c2us[0] + z * f2[0];
		c2[1] = c2us[1] + z * f2[1];
		c2[2] = c2us[2] + z * f2[2];
		c3[0] = c3us[0] + z * f3[0];
		c3[1] = c3us[1] + z * f3[1];
		c3[2] = c3us[2] + z * f3[2];
		c4[0] = c4us[0] + z * f4[0];
		c4[1] = c4us[1] + z * f4[1];
		c4[2] = c4us[2] + z * f4[2];

		//check if parallel
		if(areParallel(c1, c2, c3, c4)) {
//            SysParams::exvolcounterz[0] += 1;
			d = twoPointDistance(c1, c3);
			invDSquare =  1 / (d * d);
			U_i = krep[i] * invDSquare * invDSquare;
//            std::cout<<"P Energy"<<U_i<<endl;
			if(fabs(U_i) == numeric_limits<floatingpoint>::infinity()
			   || U_i != U_i || U_i < -1.0) {
				short found = 0;
				for(auto cyl:Cylinder::getCylinders()){
					auto dbIndex1 = cyl->getFirstBead()->getIndex() * 3;
					auto dbIndex2 = cyl->getSecondBead()->getIndex() * 3;
					if(dbIndex1 == beadSet[n * i] && dbIndex2 == beadSet[n * i + 1]) { // FIXME this is not safe
						CylinderVolumeInteractions::_cylinderCulprit1 = cyl;
						found++;
						if(found>=2)
							break;
					}
					else if(dbIndex1 == beadSet[n * i + 2] && dbIndex2 == beadSet[n * i +
					                                                              3]){ // FIXME this is not safe
						CylinderVolumeInteractions::_cylinderCulprit2 = cyl;
						found++;
						if(found>=2)
							break;
					}
				}
				return -1;
			}
			U += U_i;
			continue;
		}

		//check if in same plane
		if(areInPlane(c1, c2, c3, c4)) {
//            SysParams::exvolcounterz[1] += 1;
			//slightly move point
			movePointOutOfPlane(c1, c2, c3, c4, newc2, 2, 0.01);
			c2 = newc2;
//            std::cout<<"move"<<endl;
//            std::cout<<i<<" 2.0 "<<c1[0]<<" "<<c1[1]<<" "<<c1[2]<<" "<<c2[0]<<" "<<c2[1]<<" "<<c2[2]<<" "<<c3[0]<<" "
//                    ""<<c3[1]<<" "
//                             ""<<c3[2]<<" "<<c4[0]<<" "<<c4[1]<<" "<<c4[2]<<" "<<U_i<<endl;
		}


		a = scalarProduct(c1, c2, c1, c2);
		b = scalarProduct(c3, c4, c3, c4);
		c = scalarProduct(c3, c1, c3, c1);
		d = scalarProduct(c1, c2, c3, c4);
		e = scalarProduct(c1, c2, c3, c1);
		F = scalarProduct(c3, c4, c3, c1);
//    std::cout<<i<<" "<<a<<" "<<b<<" "<<c<<" "<<d<<" "<<e<<" "<<F<<endl;
		AA = sqrt(a*c - e*e);
		BB = sqrt(b*c - F*F);

		CC = d*e - a*F;
		DD = b*e - d*F;

		EE = sqrt( a*(b + c - 2*F) - (d - e)*(d - e) );
		FF = sqrt( b*(a + c + 2*e) - (d + F)*(d + F) );

		GG = d*d - a*b - CC;
		HH = CC + GG - DD;
		JJ = c*(GG + CC) + e*DD - F*CC;


		ATG1 = atan( (a + e)/AA) - atan(e/AA);
		ATG2 = atan((a + e - d)/EE) - atan((e - d)/EE);
		ATG3 = atan((F)/BB) - atan((F - b)/BB);
		ATG4 = atan((d + F)/FF) - atan((d + F - b)/FF);

		U_i = 0.5 * krep[i]/ JJ * ( CC/AA*ATG1 + GG/EE*ATG2 + DD/BB*ATG3 + HH/FF*ATG4);

//        std::cout<<"analytical energy "<<U_i<<endl;

		if(fabs(U_i) == numeric_limits<floatingpoint>::infinity()
		   || U_i != U_i || U_i < -1.0) {
			short found = 0;
			for(auto cyl:Cylinder::getCylinders()){
				auto dbIndex1 = cyl->getFirstBead()->getIndex() * 3;
				auto dbIndex2 = cyl->getSecondBead()->getIndex() * 3;
				if(dbIndex1 == beadSet[n * i] && dbIndex2 == beadSet[n * i + 1]) { // FIXME this is not safe
					CylinderVolumeInteractions::_cylinderCulprit1 = cyl;
					found++;
					if(found>=2)
						break;
				}
				else if(dbIndex1 == beadSet[n * i + 2] && dbIndex2 == beadSet[n * i +
				                                                              3]){ // FIXME this is not safe
					CylinderVolumeInteractions::_cylinderCulprit2 = cyl;
					found++;
					if(found>=2)
						break;
				}
			}

			return -1.0;
		}
/*        std::cout<<i<<" "<<U_i<<" "<<a<<" "<<b<<" "<<c<<" "<<d<<" "<<e<<" "<<F<<" "<<AA<<" "<<BB<<" "<<CC<<" "<<DD<<" "
                ""<<EE<<" "
                ""<<FF<<""
                " "<<GG<<" "<<HH<<" "<<JJ<<" "<<ATG1<<" "<<ATG2<<" "<<ATG3<<" "<<ATG4<<endl;
        std::cout<<"Energy "<<U_i<<endl;*/
		U += U_i;
	}
//    std::cout<<"Total energy serial "<<U<<endl;
	delete [] c1;
	delete [] c2;
	delete [] c3;
	delete [] c4;
	delete [] newc2;
//    delete [] c1us;
//    delete [] c2us;
//    delete [] c3us;
//    delete [] c4us;
	return U;
}

void CylinderExclVolRepulsion::forces(floatingpoint *coord, floatingpoint *f, int *beadSet, floatingpoint *krep) {

	floatingpoint *c1, *c2, *c3, *c4, *newc2, d, U;
	floatingpoint *f1, *f2, *f3, *f4;

	doubleprecision a, b, c, e, F, AA, BB, CC, DD, EE, FF, GG, HH, JJ, invJJ;
	doubleprecision ATG1, ATG2, ATG3, ATG4;
	doubleprecision A1, A2, E1, E2, B1, B2, F1, F2, A11, A12, A13, A14;
	doubleprecision E11, E12, E13, E14, B11, B12, B13, B14, F11, F12, F13, F14;
    doubleprecision term1, term2, term3, term4, term5, term6, term7, term8, term9,
        term10, term11, term12;

	//Additional paramteres
	doubleprecision sqmag_D, sqmag_E;
	doubleprecision g,h,I;
	doubleprecision *cp = new doubleprecision[3];
	floatingpoint *vec_A = new floatingpoint[3];
	floatingpoint *vec_B = new floatingpoint[3];
	floatingpoint *vec_C = new floatingpoint[3];

	int nint = CylinderExclVolume<CylinderExclVolRepulsion>::numInteractions;
	int n = CylinderExclVolume<CylinderExclVolRepulsion>::n;

	newc2 = new floatingpoint[3];
	for (int i = 0; i < nint; i++) {

		c1 = &coord[beadSet[n * i]];
		c2 = &coord[beadSet[n * i + 1]];
		c3 = &coord[beadSet[n * i + 2]];
		c4 = &coord[beadSet[n * i + 3]];

		//stretch coords
		f1 = &f[beadSet[n * i]];
		f2 = &f[beadSet[n * i + 1]];
		f3 = &f[beadSet[n * i + 2]];
		f4 = &f[beadSet[n * i + 3]];

		if(false) {
			//check if in same plane
			if (areInPlane(c1, c2, c3, c4)) {

				//slightly move point
				movePointOutOfPlane(c1, c2, c3, c4, newc2, 2, 0.01);
				c2 = newc2;

#ifdef DETAILEDOUTPUT
				std::cout<<"Mv"<<c1[0]<<" "<<c1[1]<<" "<<c1[2]<<" "<<
						 c2[0]<<" "<<c2[1]<<" "<<c2[2]<<" "<<
						 c3[0]<<" "<<c3[1]<<" "<<c3[2]<<" "<<
						 c4[0]<<" "<<c4[1]<<" "<<c4[2]<<endl;
				std::cout<<"M ";
#endif
			}
		}
#ifdef DETAILEDOUTPUT
		else{
            std::cout<<"N ";
        }
#endif
		a = scalarProduct(c1, c2, c1, c2);
		b = scalarProduct(c3, c4, c3, c4);
		c = scalarProduct(c3, c1, c3, c1);
		d = scalarProduct(c1, c2, c3, c4);
		e = scalarProduct(c1, c2, c3, c1);
		F = scalarProduct(c3, c4, c3, c1);

		//Additional parameters added to minimize loss of signifiance calculations.
		g = scalarProduct(c1, c2, c1, c4);
		h = scalarProduct(c3, c4, c3, c2);
		I = scalarProduct(c3, c4, c1, c4);

		//Preprocessing required to calculate AA through JJ.
		//@{
		sqmag_D = sqmagnitude(c1, c4);
		sqmag_E = sqmagnitude(c3, c2);

		for(auto dim = 0; dim < 3 ; dim++) {
			vec_A[dim] = c1[dim] - c2[dim];
			vec_B[dim] = c3[dim] - c4[dim];
			vec_C[dim] = c3[dim] - c1[dim];
		}
		//@}

		doubleprecision ac = sqrt(a*c);
		doubleprecision bc = sqrt(b*c);
		doubleprecision aD = sqrt(a*sqmag_D);
		doubleprecision bE = sqrt(b*sqmag_E);

		AA = sqrt(max(0.0,(ac + e)*(ac - e)));
		BB = sqrt(max(0.0,(bc + F)*(bc - F)));

		CC = d*e - a*F;
		DD = b*e - d*F;

		EE = sqrt(max(0.0,(aD + g)*(aD - g)));
		FF = sqrt(max(0.0,(bE + h)*(bE - h)));

		GG = d*g - a*I;
		HH = CC + GG - DD;
		crossProduct<doubleprecision>(cp, vec_A, vec_B);
		JJ = scalarProduct(cp,vec_C);
		JJ = - JJ*JJ;
		invJJ = 1/JJ;

//        std::cout<<"N "<<a<<" "<<b<<" "<<c<<" "<<d<<" "<<e<<" "<<F<<endl;
		/* AA = sqrt(a*c - e*e);
		 BB = sqrt(b*c - F*F);

		 CC = d*e - a*F;
		 DD = b*e - d*F;

		 EE = sqrt( a*(b + c - 2*F) - (d - e)*(d - e) );
		 FF = sqrt( b*(a + c + 2*e) - (d + F)*(d + F) );

		 GG = d*d - a*b - CC;
		 HH = CC + GG - DD;
		 JJ = c*(GG + CC) + e*DD - F*CC;*/
//        std::cout<<"N2 "<<AA<<" "<<BB<<" "<<CC<<" "<<DD<<" "<<EE<<" "<<FF<<" "<<GG<<" "<<HH<<" "<<JJ<<endl;


		ATG1 = atan( (a + e)/AA) - atan(e/AA);
		ATG2 = atan((a + e - d)/EE) - atan((e - d)/EE);
		ATG3 = atan((F)/BB) - atan((F - b)/BB);
		ATG4 = atan((d + F)/FF) - atan((d + F - b)/FF);

#ifdef DETAILEDOUTPUT
		std::cout<<a<<" "<<b<<" "<<c<<" "<<d<<" "<<e<<" "<<F<<" "<<AA<<" "<<BB<<" "<<CC<<" "
                ""<<DD<<" "<<EE<<" "<<FF<<" "<<GG<<" "<<HH<<" "<<JJ<<" "<<ATG1<<" "<<ATG2<<" "
                         ""<<ATG3<<" "<<ATG4<<" "<<U<<" "<<krep[i]<<endl;
#endif
		U = 0.5 * krep[i]*invJJ * ( CC/AA*ATG1 + GG/EE*ATG2 + DD/BB*ATG3 + HH/FF*ATG4);

		A1 = AA*AA/(AA*AA + e*e);
		A2 = AA*AA/(AA*AA + (a + e)*(a + e));

		B1 = BB*BB/(BB*BB + (F - b)*(F - b));
		B2 = BB*BB/(BB*BB + F*F);
		E1 = EE*EE/(EE*EE + (a + e - d)*(a + e - d));
		E2 = EE*EE/(EE*EE + (e - d)*(e - d));


		F1 = FF*FF/(FF*FF + (d + F - b)*(d + F - b));
		F2 = FF*FF/(FF*FF + (d + F)*(d + F));

		A11 = ATG1/AA;
		A12 = -((ATG1*CC)/(AA*AA)) + (A1*CC*e)/(AA*AA*AA) -
		      (A2*CC*(a + e))/(AA*AA*AA);
		A13 = -((A1*CC)/(AA*AA)) + (A2*CC)/(AA*AA);
		A14 = (A2*CC)/(AA*AA);

		E11 = ATG2/EE;
		E12 = (E2*(-a + d - e)*GG)/(EE*EE*EE) + (E1*(-d + e)*GG)/(EE*EE*EE) -
		      (ATG2*GG)/(EE*EE);
		E13 = -((E1*GG)/(EE*EE)) + (E2*GG)/(EE*EE);
		E14 = (E2*GG)/(EE*EE);

		B11 = ATG3/BB;
		B12 = -((ATG3*DD)/(BB*BB)) - (B2*DD*F)/(BB*BB*BB) +
		      (B1*DD*(-b + F))/(BB*BB*BB);
		B13 = -((B1*DD)/(BB*BB)) + (B2*DD)/(BB*BB);
		B14 = (B1*DD)/(BB*BB);

		F11 = ATG4/FF;
		F12 = (F2*(-d - F)*HH)/(FF*FF*FF) + (F1*(-b + d + F)*HH)/(FF*FF*FF) -
		      (ATG4*HH)/(FF*FF);
		F13 = -((F1*HH)/(FF*FF)) + (F2*HH)/(FF*FF);
		F14 = (F1*HH)/(FF*FF);

		doubleprecision f1l[3], f2l[3], f3l[3], f4l[3];

		term1 =  A13 + E13 + B11*b - F11*b + A11*d - E11*d - 2*U*b*e - (A12*e)/AA + (E12*
		    (d - e))/EE + 2*U*d*F - 2*U*(b*e - d*F) + (F12*b)/FF - 2*(A14 + E14 - E11*b - F11*b + 2*U*b*c + (A12*c)/(2*AA) + (E12*(b + c - 2*F))/(2*EE) - A11*F + E11*F - 2*U*F*F + (F12*b)/(2*FF));
		term2 = B13 + E13 - A11*a + E11*a - B11*d - 2*E11*d - F11*d + 4*U*c*d - A11*e +
		    E11*e + 2*U*d*e - (E12*a)/EE + (E12*(d - e))/EE + B11*F - F11*F - 2*U*a*F - 4*U*e*F + 2*U*(d*e - a*F) - (B12*F)/BB;
		term3 = -A13 - E13 - B11*b + F11*b - A11*d + E11*d + 2*U*b*e + (A12*e)/AA - (E12*
		    (d - e))/EE - 2*U*d*F + 2*U*(b*e - d*F) - (F12*b)/FF + 2*(-2*U*((-a)*b + d*d) + (A12*a)/(2*AA) + (E12*a)/(2*EE) +(B12*b)/(2*BB) + (F12*b)/(2*FF));

		term4 =  A14+E14-E11*b-F11*b+2*U*b*c+(A12*c)/(2*AA) +(E12*(b+c-2*F))/(2*EE)
		    -A11*F+E11*F-2*U*F*F+(F12*b)/(2*FF);
		term5 = -E13 + F13 + 2*E11*d + 2*F11*d - 4*U*c*d + A11*e - E11*e - (E12*(d - e))
		    /EE - B11*F + F11*F + 4*U*e*F - (F12*(d + F))/FF;
		term6 = A13 + E13 + B11*b - F11*b + A11*d - E11*d - 2*U*b*e - (A12*e)/AA + (E12*
		    (d - e))/EE + 2*U*d*F - 2*U*(b*e - d*F) + (F12*b)/FF;

		term7 = -A13 - F13 - B11*b + F11*b - A11*d - E11*d - 2*F11*d + 4*U*c*d - A11*e +
		    E11*e + 2*U*b*e + (A12*e)/AA + B11*F - F11*F - 2*U*d*F - 4*U*e*F + 2*U*(b*e - d*F) - (F12*b)/FF + (F12*(d + F))/FF;
		term8 = -B13 - F13 + A11*a - E11*a + B11*d - F11*d - 2*U*d*e + (E12*a)/EE +
		    2*U*a*F - 2*U*(d*e - a*F) + (B12*F)/BB + (F12*(d + F))/FF - 2*(B14 + F14 - E11*a - F11*a + 2*U*a*c + B11*e - F11*e - 2*U*e*e + (E12*a)/(2*EE) + (B12*c)/(2*BB) + (F12*(a + c + 2*e))/(2*FF));
		term9 = -B13 - F13 + A11*a - E11*a + B11*d - F11*d - 2*U*d*e + (E12*a)/EE +
		    2*U*a*F - 2*U*(d*e - a*F) + (B12*F)/BB + (F12*(d + F))/FF - 2*(-2*U*((-a)*b + d*d) + (A12*a)/(2*AA) + (E12* a)/(2*EE) + (B12*b)/(2*BB) + (F12*b)/(2*FF));

		term10 = -E13 + F13 + 2*E11*d + 2*F11*d - 4*U*c*d + A11*e - E11*e - (E12*(d - e))
		    /EE - B11*F + F11*F +4*U*e*F - (F12*(d + F))/FF;
		term11 = B14 + F14 - E11*a - F11*a + 2*U*a*c + B11*e - F11*e - 2*U*e*e + (E12*a)/
		    (2*EE) + (B12*c)/(2*BB) + (F12*(a + c + 2*e))/(2*FF);
		term12 = B13 + F13 - A11*a + E11*a - B11*d + F11*d + 2*U*d*e - (E12*a)/EE -
		    2*U*a*F + 2*U*(d*e - a*F) - (B12*F)/BB - (F12*(d + F))/FF;


        f1l[0] =  - 0.5*invJJ*( (c2[0] - c1[0] ) *( term1 )
		                      + (c4[0] - c3[0] ) *( term2 )
		                      + (c1[0] - c3[0] )* ( term3 ));

		f1l[1] =  - 0.5*invJJ*( (c2[1] - c1[1] ) *( term1 )
							  + (c4[1] - c3[1] ) *( term2 )
							  + (c1[1] - c3[1] )* ( term3 ));

		f1l[2] =  - 0.5*invJJ*( (c2[2] - c1[2] ) *( term1 )
							  + (c4[2] - c3[2] ) *( term2 )
							  + (c1[2] - c3[2] )* ( term3 ));


		f2l[0] =  - invJJ*( (c2[0] - c1[0] ) *( term4 )
		              + 0.5*(c4[0] - c3[0] ) *( term5 )
		              + 0.5*(c1[0] - c3[0] )* ( term6));

		f2l[1] = - invJJ*( (c2[1] - c1[1] ) *( term4 )
					 + 0.5*(c4[1] - c3[1] ) *( term5 )
					 + 0.5*(c1[1] - c3[1] )* ( term6 ));

		f2l[2] = - invJJ*( (c2[2] - c1[2]) *( term4 )
					 + 0.5*(c4[2] - c3[2]) *( term5 )
					 + 0.5*(c1[2] - c3[2])* ( term6 ));

		f3l[0] =  - 0.5*invJJ*( (c2[0] - c1[0]) *( term7 )
							  + (c4[0] - c3[0]) *( term8 )
							  + (c1[0] - c3[0])* ( term9 ));

		f3l[1] =  - 0.5*invJJ*( (c2[1] - c1[1]) *( term7 )
							  + (c4[1] - c3[1]) *( term8 )
							  + (c1[1] - c3[1])* ( term9 )) ;

		f3l[2] =  - 0.5*invJJ*( (c2[2] - c1[2]) *( term7 )
							  + (c4[2] - c3[2]) *( term8 )
							  + (c1[2] - c3[2])* ( term9 ) );


		f4l[0] =  - invJJ*( 0.5*(c2[0] - c1[0]) *( term10 )
						      + (c4[0] - c3[0]) *( term11 )
		                  + 0.5*(c1[0] - c3[0])* ( term12 ));

		f4l[1] =  - invJJ*( 0.5*(c2[1] - c1[1]) *( term10 )
						      + (c4[1] - c3[1]) *( term11 )
						  + 0.5*(c1[1] - c3[1] )* (term12 ));

		f4l[2] =  - invJJ*( 0.5*(c2[2] - c1[2]) *( term10 )
							  + (c4[2] - c3[2]) *( term11 )
						  + 0.5*(c1[2] - c3[2])* ( term12 )) ;


		if(checkNaN_INF<doubleprecision>(f1l, 0, 2)||checkNaN_INF<doubleprecision>(f2l,0,2)
		||checkNaN_INF<doubleprecision>(f3l, 0, 2)||checkNaN_INF<doubleprecision>(f4l,0, 2)){
			forceN(coord, f, beadSet, krep, i);
		}
		else{
			for(int dim = 0; dim<3; dim++) {
				f1[dim] += f1l[dim];
				f2[dim] += f2l[dim];
				f3[dim] += f3l[dim];
				f4[dim] += f4l[dim];
			}
		}

#ifdef DETAILEDOUTPUT
		std::cout<<f1[0]<<" "<<f1[1]<<" "<<f1[2]<<" "<<
                 f2[0]<<" "<<f2[1]<<" "<<f2[2]<<" "<<
                 f3[0]<<" "<<f3[1]<<" "<<f3[2]<<" "<<
                 f4[0]<<" "<<f4[1]<<" "<<f4[2]<<endl;
#endif
	}
	delete [] newc2;
	delete [] cp;
	delete [] vec_A;
	delete [] vec_B;
	delete [] vec_C;
}

floatingpoint CylinderExclVolRepulsion::energyN(floatingpoint *coord,
                                                int *beadSet, floatingpoint *krep, int i,
                                                bool movebeads) {
	floatingpoint *c1, *c2, *c3, *c4, *newc1, *newc2;

	doubleprecision a, b, c, d, e, F;

	doubleprecision U_i = 0.0;

	newc2 = new floatingpoint[3];
	newc1 = new floatingpoint[3];

	int n = CylinderExclVolume<CylinderExclVolRepulsion>::n;

	c1 = &coord[beadSet[n * i]];
	c2 = &coord[beadSet[n * i + 1]];
	c3 = &coord[beadSet[n * i + 2]];
	c4 = &coord[beadSet[n * i + 3]];

	// Move beads and try if they are in plane
	if(movebeads && areInPlane(c1, c2, c3, c4)) {
			cout << "moving out of plane" << endl;
			//slightly move point
			movePointOutOfPlane(c1, c2, c3, c4, newc2, 2,
			                    0.01);
			movePointOutOfPlane(c1, c2, c3, c4, newc1, 1,
			                    0.01);
			c2 = newc2;
			c1 = newc1;
	}

	a = scalarProduct(c1, c2, c1, c2);//always positive
	b = scalarProduct(c3, c4, c3, c4);//always positive
	c = scalarProduct(c3, c1, c3, c1);//always positive
	//If c1, c2, c3, and c4 are coplanar, e = d + f
	d = scalarProduct(c1, c2, c3, c4);
	e = scalarProduct(c1, c2, c3, c1);
	F = scalarProduct(c3, c4, c3, c1);

	//Calculate energy

	//Version 2, Simpson's composite rule in 2D.
	int N1  = 400;
	int N2 = 400;
	doubleprecision deltas = 1.0/(doubleprecision(N1));
	doubleprecision deltat = 1.0/(doubleprecision(N2));

	//terms that are independent of s and t.
	doubleprecision Termset1 = getenergyintegrand(a, b, c, d ,e, F, 0.0,0.0) +
	                           getenergyintegrand(a, b, c, d ,e, F, 0.0,1.0) +
	                           getenergyintegrand(a, b, c, d ,e, F, 1.0,0.0) +
	                           getenergyintegrand(a, b, c, d ,e, F, 1.0,1.0);

	//Terms that are summed over s alone
	doubleprecision Termset2 = 0.0;
	//Terms that are summed over t alone
	doubleprecision Termset3 = 0.0;
	//Terms that are summed over both s and t
	doubleprecision Termset4 = 0.0;

	doubleprecision s = 0.0;
	doubleprecision t = 0.0;

	doubleprecision factors = 0.0;
	doubleprecision factort = 0.0;

	for(int i = 0; i <= N1; i++){ //c1-c2
		t = 0.0;
		s += deltas;

		factors = 4.0;
		if(i%2 == 0 ) //even
			factors = 2.0;

		if(i>0 && i < N1){
			Termset2 += factors * (getenergyintegrand(a, b, c, d ,e, F, s, 0.0) + getenergyintegrand(a,
			                                                                                         b, c, d ,e, F, s, 1.0));
		}

		for(int j = 0; j <= N2; j++){ //c3-c4
			t += deltat;

			factort = 4.0;
			if(j%2 == 0 ) //even
				factort = 2.0;

			if(j>0 && j < N2){
				if(i == 0){
					Termset3 += factort * (getenergyintegrand(a, b, c, d ,e, F, 0.0, t) +
					                       getenergyintegrand(a, b, c, d ,e, F, 1.0, t));
				}
				else if (i < N1){
					Termset4 += factors * factort * getenergyintegrand(a, b, c, d ,e, F, s, t);
				}
			}
		}
	}

	U_i = krep[i] * (deltas * deltat/9.0) * (Termset1 + Termset2 + Termset3 + Termset4);

	delete [] newc1;
	delete [] newc2;

	if(fabs(U_i) == numeric_limits<floatingpoint>::infinity()
	   || U_i != U_i || U_i < -1.0) {
		if(!movebeads){
			movebeads = true;
			energyN(coord, beadSet, krep, i, movebeads);
		}
	}

	//cout<<"Numerical result "<<U_i<<endl;
	return U_i;
}

void CylinderExclVolRepulsion::forceN(floatingpoint *coord, floatingpoint *f,
                                      int *beadSet, floatingpoint *krep, int i,
                                      bool movebeads) {
	floatingpoint *c1, *c2, *c3, *c4, *newc1, *newc2;
	floatingpoint *f1, *f2, *f3, *f4;
	doubleprecision a, b, c, d, e, F;


	newc2 = new floatingpoint[3];
	newc1 = new floatingpoint[3];

	vector<doubleprecision> vecA, vecB, vecC;

	doubleprecision *integrandarray;

	integrandarray = new doubleprecision[6];

	int n = CylinderExclVolume<CylinderExclVolRepulsion>::n;

	c1 = &coord[beadSet[n * i]];
	c2 = &coord[beadSet[n * i + 1]];
	c3 = &coord[beadSet[n * i + 2]];
	c4 = &coord[beadSet[n * i + 3]];

<<<<<<< HEAD
	f1 = &f[beadSet[n * i]];
	f2 = &f[beadSet[n * i + 1]];
	f3 = &f[beadSet[n * i + 2]];
	f4 = &f[beadSet[n * i + 3]];
=======
	if (movebeads && areInPlane(c1, c2, c3, c4)) {

		//slightly move point
		movePointOutOfPlane(c1, c2, c3, c4, newc2, 2, 0.01);
		movePointOutOfPlane(c1, c2, c3, c4, newc1, 1, 0.01);
		c2 = newc2;
		c1 = newc1;
	}

	f1 = &f[3 * beadSet[n * i]];
	f2 = &f[3 * beadSet[n * i + 1]];
	f3 = &f[3 * beadSet[n * i + 2]];
	f4 = &f[3 * beadSet[n * i + 3]];
>>>>>>> 047a27e7

	a = scalarProduct(c1, c2, c1, c2);//always positive
	b = scalarProduct(c3, c4, c3, c4);//always positive
	c = scalarProduct(c3, c1, c3, c1);//always positive
	//If c1, c2, c3, and c4 are coplanar, e = d + f
	d = scalarProduct(c1, c2, c3, c4);
	e = scalarProduct(c1, c2, c3, c1);
	F = scalarProduct(c3, c4, c3, c1);

	for(int dim = 0; dim < 3; dim++){
		vecA.push_back(c1[dim]-c2[dim]);
		vecB.push_back(c3[dim]-c4[dim]);
		vecC.push_back(c3[dim]-c1[dim]);
	}

	//Version 2, Simpson's composite rule in 2D.
	int N1  = 10000;
	int N2 = 10000;
	doubleprecision deltas = 1.0/(doubleprecision(N1));
	doubleprecision deltat = 1.0/(doubleprecision(N2));

	doubleprecision Termset1[6] = {0.0};
	//Terms that are summed over s alone
	doubleprecision Termset2[6] = {0.0};
	//Terms that are summed over t alone
	doubleprecision Termset3[6] = {0.0};
	//Terms that are summed over both s and t
	doubleprecision Termset4[6] = {0.0};

	doubleprecision limits[2] = {0.0, 1.0};
	doubleprecision s0, t0;

	for(int i = 0; i < 2; i++){
		s0 = limits[i];
		for(int j = 0; j < 2; j++){
			t0 = limits[j];
			getforceintegrand(a, b, c, d, e, F, s0, t0, integrandarray);
			for(int t = 0; t<6; t++){
				Termset1[t] += integrandarray[t];
			}
		}
	}

	doubleprecision s = 0.0;
	doubleprecision t = 0.0;

	doubleprecision factors = 0.0;
	doubleprecision factort = 0.0;

	for(int i = 0; i <= N1; i++){ //c1-c2
		t = 0.0;
		s += deltas;

		factors = 4.0;
		if(i%2 == 0 ) //even
			factors = 2.0;

		if(i>0 && i < N1){
			for(int l = 0; l<2; l++){
				getforceintegrand(a, b, c, d, e, F, s, limits[l], integrandarray);
				for(int t = 0; t<6; t++)
					Termset2[t] += factors * integrandarray[t];
			}
		}

		for(int j = 0; j <= N2; j++){ //c3-c4
			t += deltat;

			factort = 4.0;
			if(j%2 == 0 ) //even
				factort = 2.0;

			if(j>0 && j < N2){

				if(i == 0){
					for(int l = 0; l<2; l++){
						getforceintegrand(a, b, c, d, e, F, limits[l], t, integrandarray);
						for(int t = 0; t<6; t++)
							Termset3[t] += factort * integrandarray[t];
					}
				}
				else if (i < N1){
					getforceintegrand(a, b, c, d, e, F, s, t, integrandarray);
					for(int t = 0; t<6; t++)
						Termset4[t] += factors * factort * integrandarray[t];
				}
			}
		}
	}

	//ID vs integrand
	//0     4/r^6
	//1     4s/r^6
	//2     4s*s/r^6
	//3     4*s*t/r^6
	//4     4*t/r^6
	//5     4*t*t/r^6

	doubleprecision integration[6];
	for(int t = 0; t<6; t++)
		integration[t] = (deltas * deltat/9.0) *(Termset1[t] + Termset2[t] +
		                                         Termset3[t] + Termset4[t]);

	doubleprecision f1l[3], f2l[3], f3l[3], f4l[3];

	for(int dim=0; dim<3; dim++){
		f1l[dim] =4.0*krep[i] * ( -integration[0]*vecC[dim] + integration[1]*(vecC[dim]- vecA[dim])
		                          + integration[2]*vecA[dim] + integration[4] * vecB[dim] - integration[3]
		                                                                                    *vecB[dim]);
		f2l[dim] = 4.0*krep[i] * ( -integration[1]*vecC[dim] - integration[2]*vecA[dim] +
		                           integration[3]*vecB[dim]);
		f3l[dim] =4.0*krep[i] * (  integration[0]*vecC[dim] + integration[1]*vecA[dim] -
		                           integration[4]* (vecB[dim]+vecC[dim]) - integration[3]*vecA[dim] +
		                           integration[5]*vecB[dim]);
		f4l[dim] = 4.0*krep[i] * ( integration[4]*vecC[dim] + integration[3]*vecA[dim]
		                           -integration[5]*vecB[dim]);
	}

//	cout<<"printing numerical forces"<<endl;
/*	cout<<f1l[0]<<" "<<f1l[1]<<" "<<f1l[2]<<endl;
	cout<<f2l[0]<<" "<<f2l[1]<<" "<<f2l[2]<<endl;
	cout<<f3l[0]<<" "<<f3l[1]<<" "<<f3l[2]<<endl;
	cout<<f4l[0]<<" "<<f4l[1]<<" "<<f4l[2]<<endl;*/

	delete [] integrandarray;
	delete [] newc1;
	delete [] newc2;

	if(checkNaN_INF<doubleprecision>(f1l, 0, 2)||checkNaN_INF<doubleprecision>(f2l,0,2)
	        ||checkNaN_INF<doubleprecision>(f3l, 0, 2) ||checkNaN_INF<doubleprecision>(f4l,0,2)){
		if(!movebeads){
			movebeads = true;
			forceN(coord, f, beadSet, krep, i, movebeads);
		}
		else {
			cout << "Cylinder Exclusion Force becomes infinite. Printing data " << endl;

<<<<<<< HEAD
		cout<<"Cylinder Exclusion Force becomes infinite. Printing data "<<endl;

		short found = 0;
		Cylinder *cyl1 = nullptr, *cyl2 = nullptr;
		for(auto cyl:Cylinder::getCylinders()){
			auto dbIndex1 = cyl->getFirstBead()->getIndex() * 3;
			auto dbIndex2 = cyl->getSecondBead()->getIndex() * 3;
			if(dbIndex1 == beadSet[n * i] && dbIndex2 == beadSet[n * i + 1]) { // FIXME this is not safe
				cyl1 = cyl;
				found++;
				if(found>=2)
					break;
			}
			else if(dbIndex1 == beadSet[n * i + 2] && dbIndex2 == beadSet[n * i + 3]){ // FIXME this is not safe
				cyl2 = cyl;
				found++;
				if(found>=2)
					break;
=======
			short found = 0;
			Cylinder *cyl1 = nullptr, *cyl2 = nullptr;
			for (auto cyl:Cylinder::getCylinders()) {
				auto dbIndex1 = cyl->getFirstBead()->getStableIndex();
				auto dbIndex2 = cyl->getSecondBead()->getStableIndex();
				if (dbIndex1 == beadSet[n * i] && dbIndex2 == beadSet[n * i + 1]) {
					cyl1 = cyl;
					found++;
					if (found >= 2)
						break;
				} else if (dbIndex1 == beadSet[n * i + 2] &&
				           dbIndex2 == beadSet[n * i + 3]) {
					cyl2 = cyl;
					found++;
					if (found >= 2)
						break;
				}
>>>>>>> 047a27e7
			}
			cout << "Cylinder IDs " << cyl1->getId() << " " << cyl2->getId()
			     << " with cIndex "
			     << cyl1->getStableIndex() << " " << cyl2->getStableIndex()
			     << " and bIndex "
			     << cyl1->getFirstBead()->getStableIndex() << " "
			     << cyl1->getSecondBead()->getStableIndex() << " "
			     << cyl2->getFirstBead()->getStableIndex() << " "
			     << cyl2->getSecondBead()->getStableIndex() << endl;

			cout << "Printing coords" << endl;
			cout << c1[0] << " " << c1[1] << " " << c1[2] << endl;
			cout << c2[0] << " " << c2[1] << " " << c2[2] << endl;
			cout << c3[0] << " " << c3[1] << " " << c3[2] << endl;
			cout << c4[0] << " " << c4[1] << " " << c4[2] << endl;
			cout << "Printing force" << endl;
			cout << f1[0] << " " << f1[1] << " " << f1[2] << endl;
			cout << f2[0] << " " << f2[1] << " " << f2[2] << endl;
			cout << f3[0] << " " << f3[1] << " " << f3[2] << endl;
			cout << f4[0] << " " << f4[1] << " " << f4[2] << endl;
			cout << "Printing binary Coords" << endl;
			printvariablebinary(c1, 0, 2);
			printvariablebinary(c2, 0, 2);
			printvariablebinary(c3, 0, 2);
			printvariablebinary(c4, 0, 2);
			cout << "Printing binary Force" << endl;
			printvariablebinary(f1, 0, 2);
			printvariablebinary(f2, 0, 2);
			printvariablebinary(f3, 0, 2);
			printvariablebinary(f4, 0, 2);

			cout << "Printing infinite energy contributions " << endl;
			cout << "a " << a << " b " << b << " c " << c << " d " << d << " e " << e
			     << " f " << F << endl;

			cout << "Printing results of numerical integrations" << endl;
			//0     4/r^6
			//1     4s/r^6
			//2     4s*s/r^6
			//3     4*s*t/r^6
			//4     4*t/r^6
			//5     4*t*t/r^6
			cout << "\\int\\int ds.dt.4/r^6 " << integration[0] << endl;
			cout << "\\int\\int ds.dt.4s/r^6 " << integration[1] << endl;
			cout << "\\int\\int ds.dt.4s^2/r^6 " << integration[2] << endl;
			cout << "\\int\\int ds.dt.4st/r^6 " << integration[3] << endl;
			cout << "\\int\\int ds.dt.4t/r^6 " << integration[4] << endl;
			cout << "\\int\\int ds.dt.4t^2/r^6 " << integration[5] << endl;

			exit(EXIT_FAILURE);
		}
	}
	else{
		for(int dim = 0; dim<3; dim++) {
			f1[dim] += f1l[dim];
			f2[dim] += f2l[dim];
			f3[dim] += f3l[dim];
			f4[dim] += f4l[dim];
		}
	}
}<|MERGE_RESOLUTION|>--- conflicted
+++ resolved
@@ -1185,12 +1185,6 @@
 	c3 = &coord[beadSet[n * i + 2]];
 	c4 = &coord[beadSet[n * i + 3]];
 
-<<<<<<< HEAD
-	f1 = &f[beadSet[n * i]];
-	f2 = &f[beadSet[n * i + 1]];
-	f3 = &f[beadSet[n * i + 2]];
-	f4 = &f[beadSet[n * i + 3]];
-=======
 	if (movebeads && areInPlane(c1, c2, c3, c4)) {
 
 		//slightly move point
@@ -1200,11 +1194,10 @@
 		c1 = newc1;
 	}
 
-	f1 = &f[3 * beadSet[n * i]];
-	f2 = &f[3 * beadSet[n * i + 1]];
-	f3 = &f[3 * beadSet[n * i + 2]];
-	f4 = &f[3 * beadSet[n * i + 3]];
->>>>>>> 047a27e7
+	f1 = &f[beadSet[n * i]];
+	f2 = &f[beadSet[n * i + 1]];
+	f3 = &f[beadSet[n * i + 2]];
+	f4 = &f[beadSet[n * i + 3]];
 
 	a = scalarProduct(c1, c2, c1, c2);//always positive
 	b = scalarProduct(c3, c4, c3, c4);//always positive
@@ -1342,31 +1335,11 @@
 		else {
 			cout << "Cylinder Exclusion Force becomes infinite. Printing data " << endl;
 
-<<<<<<< HEAD
-		cout<<"Cylinder Exclusion Force becomes infinite. Printing data "<<endl;
-
-		short found = 0;
-		Cylinder *cyl1 = nullptr, *cyl2 = nullptr;
-		for(auto cyl:Cylinder::getCylinders()){
-			auto dbIndex1 = cyl->getFirstBead()->getIndex() * 3;
-			auto dbIndex2 = cyl->getSecondBead()->getIndex() * 3;
-			if(dbIndex1 == beadSet[n * i] && dbIndex2 == beadSet[n * i + 1]) { // FIXME this is not safe
-				cyl1 = cyl;
-				found++;
-				if(found>=2)
-					break;
-			}
-			else if(dbIndex1 == beadSet[n * i + 2] && dbIndex2 == beadSet[n * i + 3]){ // FIXME this is not safe
-				cyl2 = cyl;
-				found++;
-				if(found>=2)
-					break;
-=======
 			short found = 0;
 			Cylinder *cyl1 = nullptr, *cyl2 = nullptr;
 			for (auto cyl:Cylinder::getCylinders()) {
-				auto dbIndex1 = cyl->getFirstBead()->getStableIndex();
-				auto dbIndex2 = cyl->getSecondBead()->getStableIndex();
+				auto dbIndex1 = cyl->getFirstBead()->getIndex() * 3;
+				auto dbIndex2 = cyl->getSecondBead()->getIndex() * 3;
 				if (dbIndex1 == beadSet[n * i] && dbIndex2 == beadSet[n * i + 1]) {
 					cyl1 = cyl;
 					found++;
@@ -1379,7 +1352,6 @@
 					if (found >= 2)
 						break;
 				}
->>>>>>> 047a27e7
 			}
 			cout << "Cylinder IDs " << cyl1->getId() << " " << cyl2->getId()
 			     << " with cIndex "
