
//------------------------------------------------------------------
//  **MEDYAN** - Simulation Package for the Mechanochemical
//               Dynamics of Active Networks, v3.2.1
//
//  Copyright (2015-2018)  Papoian Lab, University of Maryland
//
//                 ALL RIGHTS RESERVED
//
//  See the MEDYAN web page for more information:
//  http://www.medyan.org
//------------------------------------------------------------------

/*
 Cylinder 1: x1------x2
 Cylinder 2: y1------y2


 x = x2-x1
 y = y2-y1
 z = x1-y1

 a = x.x;
 b = y.y;
 c = z.z;
 d = x.y;
 e = x.z;
 f = y.z;

 */

#include "CylinderExclVolRepulsion.h"
#include "CylinderExclVolRepulsionCUDA.h"
#include "CylinderExclVolume.h"

#include "Bead.h"
#include "Cylinder.h"

#include "MathFunctions.h"
#include "SysParams.h"
#include <limits>
#include "CGMethod.h"
#ifdef CUDAACCL
#include "nvToolsExt.h"
#include <cuda.h>
#include <cuda_runtime.h>
#endif
typedef std::numeric_limits< double > dbl;

using namespace mathfunc;
#ifdef CUDAACCL
//struct unaryfn: std::unary_function<size_t, unsigned long> {
//    int operator()(unsigned long i) const { return 12* i *sizeof(double); }
//
//};
void CylinderExclVolRepulsion::deallocate(){
//    if(!(CUDAcommon::getCUDAvars().conservestreams))
//        CUDAcommon::handleerror(cudaStreamDestroy(stream),"cuda stream",
// "CylinderExclVolumeRepulsion.cu");
    CUDAcommon::handleerror(cudaFree(gU_i),"cudaFree", "CylinderExclVolume.cu");
    CUDAcommon::handleerror(cudaFree(gU_sum),"cudaFree", "CylinderExclVolume.cu");
    CUDAcommon::handleerror(cudaFree(gFF),"cudaFree", "CylinderExclVolume.cu");
    CUDAcommon::handleerror(cudaFree(ginteraction),"cudaFree", "CylinderExclVolume.cu");
}
void CylinderExclVolRepulsion::optimalblocksnthreads( int nint, cudaStream_t stream_pass) {
//    //CUDA stream create
//    if(stream == NULL || !(CUDAcommon::getCUDAvars().conservestreams))
//        CUDAcommon::handleerror(cudaStreamCreate(&stream),"cuda stream", "CylinderExclVolume.cu");
    //
    stream = stream_pass;
    blocksnthreadse.clear();
    blocksnthreadsez.clear();
    blocksnthreadsf.clear();
    if(nint>0){
    int blockSize;   // The launch configurator returned block size
    int minGridSize; // The minimum grid size needed to achieve the
    // maximum occupancy for a full device launch
    int gridSize;    // The actual grid size needed, based on input size
//    unaryfn::argument_type blksize;
//    unaryfn::result_type result;
//    unaryfn ufn;

    CUDAcommon::handleerror(cudaOccupancyMaxPotentialBlockSizeVariableSMem(&minGridSize, &blockSize,
                            CUDAExclVolRepulsionenergy, blockToSmem, 0),"cuda occupancy", "CylinderExclVolume.cu");
//    std::cout<<(nint +blockSize -1) / blockSize<<" "<<blockSize<<endl;
//
//    cudaOccupancyMaxPotentialBlockSize( &minGridSize, &blockSize,
//                                        CUDAExclVolRepulsionenergy, 0, 0);
    blocksnthreadse.push_back((nint + blockSize - 1) / blockSize);
    blocksnthreadse.push_back(blockSize);
//    std::cout<<(nint +blockSize -1) / blockSize<<" "<<blockSize<<endl;
    blockSize = 0;

        CUDAcommon::handleerror(cudaOccupancyMaxPotentialBlockSizeVariableSMem(&minGridSize, &blockSize,
                                CUDAExclVolRepulsionenergyz, blockToSmem, 0),"cuda occupancy", "CylinderExclVolume.cu");
    blocksnthreadsez.push_back((nint + blockSize - 1) / blockSize);
    blocksnthreadsez.push_back(blockSize);
    blockSize = 0;

<<<<<<< HEAD
double CylinderExclVolRepulsion::energy(Bead* b1, Bead* b2,
                                        Bead* b3, Bead* b4,
                                        double kRepuls, bool stretched) {

    auto c1 = stretched ? b1->getCoordinate<true>() : b1->getCoordinate<false>();
    auto c2 = stretched ? b2->getCoordinate<true>() : b2->getCoordinate<false>();
    auto c3 = stretched ? b3->getCoordinate<true>() : b3->getCoordinate<false>();
    auto c4 = stretched ? b4->getCoordinate<true>() : b4->getCoordinate<false>();

    //check if parallel
    if(areParallel(c1, c2, c3, c4)) {
        
        double d = twoPointDistance(c1, c3);
        double invDSquare =  1 / (d * d);
        double energy = kRepuls * invDSquare * invDSquare;
        
        return energy;
    }
    
    //check if in same plane
    if(areInPlane(c1, c2, c3, c4)) {
        
        //slightly move point
        c2 = movePointOutOfPlane(c1, c2, c3, c4, 2, 0.01);
=======
        CUDAcommon::handleerror(cudaOccupancyMaxPotentialBlockSizeVariableSMem(&minGridSize, &blockSize,
                                CUDAExclVolRepulsionforce, blockToSmem, 0),"cuda occupancy", "CylinderExclVolume.cu");
    blocksnthreadsf.push_back((nint + blockSize - 1) / blockSize);
    blocksnthreadsf.push_back(blockSize);
//get addition vars
        bntaddvec2.clear();
        bntaddvec2 = getaddred2bnt(nint);
        CUDAcommon::handleerror(cudaMalloc((void **) &gU_i, bntaddvec2.at(0)*sizeof(double)));
        CUDAcommon::handleerror(cudaMemsetAsync(gU_i, 0, bntaddvec2.at(0) * sizeof(double), stream),
                                "cuda data transfer",
                                "CylinderExclVolume.cu");
        CUDAcommon::handleerror(cudaMalloc((void **) &gU_i, nint*sizeof(double)),"cuda data transfer",
                                "CylinderExclVolume.cu");
        CUDAcommon::handleerror(cudaMalloc((void **) &gU_sum, sizeof(double)),"cuda data transfer",
                                "CylinderExclVolume.cu");
        char a[] = "Excluded Volume";
        char b[] =  "Cylinder Excluded Volume";
        CUDAcommon::handleerror(cudaMalloc((void **) &gFF, 100 * sizeof(char)));
        CUDAcommon::handleerror(cudaMalloc((void **) &ginteraction, 100 * sizeof(char)));
        CUDAcommon::handleerror(cudaMemcpyAsync(gFF, a, 100 * sizeof(char),
                                            cudaMemcpyHostToDevice, stream));
        CUDAcommon::handleerror(cudaMemcpyAsync(ginteraction, b, 100 * sizeof(char),
                                            cudaMemcpyHostToDevice, stream));


}
    else{
        blocksnthreadse.push_back(0);
        blocksnthreadse.push_back(0);
        blocksnthreadsez.push_back(0);
        blocksnthreadsez.push_back(0);
        blocksnthreadsf.push_back(0);
        blocksnthreadsf.push_back(0);
>>>>>>> 945d73c6
    }

}
double* CylinderExclVolRepulsion::energy(double *coord, double *f, int *beadSet,
                                        double *krep, int *params) {
//    if(blocksnthreadse[1]>0) {
//

//        CUDAExclVolRepulsionenergy << < blocksnthreadse[0], blocksnthreadse[1],
//                (12 * blocksnthreadse[1]) * sizeof(double), stream >> >(coord, f, beadSet, krep, params, gU_i,
//                CUDAcommon::getCUDAvars().gculpritID,
//                CUDAcommon::getCUDAvars().gculpritFF,
//                CUDAcommon::getCUDAvars().gculpritinteraction, gFF, ginteraction);
////        CUDAcommon::handleerror(cudaEventRecord(event, stream));

<<<<<<< HEAD
void CylinderExclVolRepulsion::forces(Bead* b1, Bead* b2,
                                      Bead* b3, Bead* b4,
                                      double kRepuls) {
    cout.precision(10);
    auto c1 = b1->coordinate;
    auto c2 = b2->coordinate;
    auto c3 = b3->coordinate;
    auto c4 = b4->coordinate;
    //check if parallel
    if(areParallel(c1, c2, c3, c4)) {
        
        double d = twoPointDistance(c1, c3);
        double invDSquare =  1/ (d * d);
        double f0 = 4 * kRepuls * invDSquare * invDSquare * invDSquare;
        
        b1->force[0] += - f0 * (c3[0] - c1[0]);
        b1->force[1] += - f0 * (c3[1] - c1[1]);
        b1->force[2] += - f0 * (c3[2] - c1[2]);
        
        b2->force[0] += - f0 * (c4[0] - c2[0]);
        b2->force[1] += - f0 * (c4[1] - c2[1]);
        b2->force[2] += - f0 * (c4[2] - c2[2]);
        
        b3->force[0] += f0 * (c3[0] - c1[0]);
        b3->force[1] += f0 * (c3[1] - c1[1]);
        b3->force[2] += f0 * (c3[2] - c1[2]);
        
        b4->force[0] += f0 * (c4[0] - c2[0]);
        b4->force[1] += f0 * (c4[1] - c2[1]);
        b4->force[2] += f0 * (c4[2] - c2[2]);
        return;
=======

//        CUDAcommon::handleerror(cudaGetLastError(),"CUDAExclVolRepulsionenergy", "CylinderExclVolumeRepulsion.cu");

//        double* gpu_Utot = CUDAcommon::getCUDAvars().gpu_energy;
//        addvector<<<1,1,0, stream>>>(gU_i,params, gU_sum, gpu_Utot);

//        auto cvars = CUDAcommon::getCUDAvars();
//        cvars.streamvec.push_back(&stream);
//        CUDAcommon::cudavars = cvars;

//        CUDAcommon::handleerror( cudaGetLastError() ,"CUDAExclVolRepulsionenergy", "CylinderExclVolumeRepulsion.cu");

//
//        return gU_sum;
//    }
//    else return NULL;
}

double* CylinderExclVolRepulsion::energy(double *coord, double *f, int *beadSet, double *krep, double *z, int *params) {

//    if(blocksnthreadse[1]>0) {
//        CUDAExclVolRepulsionenergy << < blocksnthreadse[0], blocksnthreadse[1],
//                (12 * blocksnthreadse[1]) * sizeof(double), stream >> >(coord, f, beadSet, krep, params, gU_i, z,
//                CUDAcommon::getCUDAvars().gculpritID,
//                CUDAcommon::getCUDAvars().gculpritFF,
//                CUDAcommon::getCUDAvars().gculpritinteraction, gFF, ginteraction);
//        CUDAcommon::handleerror(cudaGetLastError(),"CUDAExclVolRepulsionenergy", "CylinderExclVolumeRepulsion.cu");
//    }
    if(blocksnthreadsez[1]>0) {
        auto boolvarvec = CUDAcommon::cudavars.backtrackbools;
        CUDAExclVolRepulsionenergyz << < blocksnthreadsez[0], blocksnthreadsez[1],
                12 * blocksnthreadsez[1] * sizeof(double),stream >> > (coord, f, beadSet,
                krep, params, gU_i, CUDAcommon::cudavars.gpu_energyvec, z,
                CUDAcommon::getCUDAvars().gculpritID,
                CUDAcommon::getCUDAvars().gculpritFF,
                CUDAcommon::getCUDAvars().gculpritinteraction, gFF, ginteraction, boolvarvec.at(0),
                boolvarvec.at(1));
>>>>>>> 945d73c6
    }
    if(blocksnthreadse[1]<=0 && blocksnthreadsez[1]<=0)
        return NULL;
    else{
#ifdef CUDA_INDIVIDUAL_ESUM
        auto cvars = CUDAcommon::getCUDAvars();
        cvars.streamvec.push_back(&stream);
        CUDAcommon::cudavars = cvars;
        double* gpu_Utot = CUDAcommon::getCUDAvars().gpu_energy;
        resetdoublevariableCUDA<<<1,1,0,stream>>>(gU_sum);
        addvectorred2<<<bntaddvec2.at(2),bntaddvec2.at(3), bntaddvec2.at(3) * sizeof(double),stream>>>(gU_i,
                params, gU_sum, gpu_Utot);
#endif
                CUDAcommon::handleerror( cudaGetLastError() ,"CUDAExclVolRepulsionenergy",
"CylinderExclVolumeRepulsion.cu");
        return gU_sum;
    }
}

void CylinderExclVolRepulsion::forces(double *coord, double *f, int *beadSet, double *krep, int *params) {
//    cudaEvent_t start, stop;
//    CUDAcommon::handleerror(cudaEventCreate( &start));
//    CUDAcommon::handleerror(cudaEventCreate( &stop));
//    CUDAcommon::handleerror(cudaEventRecord( start, 0));

    if(blocksnthreadsf[1]>0) {
//        double *gU_ii;
//        double *gf1, *gf2, *gf3, *gf4, *gf5;
//        double *gc1, *gc2, *gcheckU;
//        double U_ii[blocksnthreadsf[0] * blocksnthreadsf[1]];
//        double c1[3 * blocksnthreadsf[0] * blocksnthreadsf[1]], c2[3 * blocksnthreadsf[0] * blocksnthreadsf[1]];
//        double F_i[3 * blocksnthreadsf[0] * blocksnthreadsf[1]];
//        double checkU[blocksnthreadsf[1]];

//        std::cout << "CEVF Number of Blocks: " << blocksnthreadsf[0] << endl;
//        std::cout << "Threads per block: " << blocksnthreadsf[1] << endl;

        //TODO  since the number of threads needed is constant through out the minimization, consider storing the pointer.
//        CUDAcommon::handleerror(cudaMalloc((void **) &gf1, 3 * blocksnthreadsf[0] * blocksnthreadsf[1] * sizeof
// (double)));
//        CUDAcommon::handleerror(cudaMalloc((void **) &gf2, 3 * blocksnthreadsf[0] * blocksnthreadsf[1] * sizeof
// (double)));
//        CUDAcommon::handleerror(cudaMalloc((void **) &gf3, 3 * blocksnthreadsf[0] * blocksnthreadsf[1] * sizeof
// (double)));
//        CUDAcommon::handleerror(cudaMalloc((void **) &gf4, 3 * blocksnthreadsf[0] * blocksnthreadsf[1] * sizeof
// (double)));
//        CUDAcommon::handleerror(
//                cudaMalloc((void **) &gf5, 45 * blocksnthreadsf[0] * blocksnthreadsf[1] * sizeof(double)));

//            size_t freeMem, totalMem;
//
//    cudaMemGetInfo(&freeMem, &totalMem);
//
//    std::cout<<"Memory "<<freeMem<<" "<<totalMem<<endl;
//        struct cudaDeviceProp properties;
//        cudaGetDeviceProperties(&properties, 0);
//        cout << "using " << properties.multiProcessorCount << " multiprocessors" << endl;
//        cout << "max threads per processor: " << properties.maxThreadsPerMultiProcessor << endl;
//        std::cout << 12 *blocksnthreadsf[1] * sizeof(double) << endl;
//        int blockSize;   // The launch configurator returned block size
//        int minGridSize; // The minimum grid size needed to achieve the
//        // maximum occupancy for a full device launch
//        int gridSize;    // The actual grid size needed, based on input size
//        cudaOccupancyMaxPotentialBlockSize( &minGridSize, &blockSize,
//                                            CUDAExclVolRepulsionforce, 0, 0);
//        gridSize = (blocksnthreadsf[0] * blocksnthreadsf[1] + blockSize -1) / blockSize;
//
//        std::cout<<gridSize<<" "<<blockSize<<endl;
//        size_t my_kernel_sm_size, count;

//        cudaOccupancyMaxPotentialBlockSizeVariableSMem( &minGridSize, &blockSize, CUDAExclVolRepulsionforce,
//                                                        my_kernel_sm_size, count);
//        std::cout<<minGridSize<<" "<<blockSize<<" "<<my_kernel_sm_size<<" "<<count<<endl;
//        int numblocks;
//        unsigned int flag;
//        cudaOccupancyMaxActiveBlocksPerMultiprocessorWithFlags(&numblocks,  CUDAExclVolRepulsionforce,blockSize,
//                                                               my_kernel_sm_size,flag);
//        std::cout<<numblocks<<" "<<blockSize<<" "<<my_kernel_sm_size<<endl;

        CUDAExclVolRepulsionforce << < blocksnthreadsf[0],blocksnthreadsf[1],
                12 *blocksnthreadsf[1] * sizeof(double),stream >> >
                (coord, f, beadSet, krep, params);

        CUDAcommon::handleerror(cudaGetLastError(),"CUDAExclVolRepulsionforce", "CylinderExclVolumeRepulsion.cu");
        auto cvars = CUDAcommon::getCUDAvars();
        cvars.streamvec.push_back(&stream);
        CUDAcommon::cudavars = cvars;
//    CUDAcommon::handleerror( cudaPeekAtLastError() );
       //CUDAcommon::handleerror(cudaDeviceSynchronize());

//    double f1 [3 * blocksnthreadsf[0]*blocksnthreadsf[1]];
//    double f2 [3 * blocksnthreadsf[0]*blocksnthreadsf[1]];
//    double f3 [3 * blocksnthreadsf[0]*blocksnthreadsf[1]];
//    double f4 [3 * blocksnthreadsf[0]*blocksnthreadsf[1]];
//    double f5 [45 * blocksnthreadsf[0]*blocksnthreadsf[1]];
//    cudaMemcpy(f1, gf1, 3 * blocksnthreadsf[0] * blocksnthreadsf[1] * sizeof(double), cudaMemcpyDeviceToHost);
//    cudaMemcpy(f2, gf2, 3 * blocksnthreadsf[0] * blocksnthreadsf[1] * sizeof(double), cudaMemcpyDeviceToHost);
//    cudaMemcpy(f3, gf3, 3 * blocksnthreadsf[0] * blocksnthreadsf[1] * sizeof(double), cudaMemcpyDeviceToHost);
//    cudaMemcpy(f4, gf4, 3 * blocksnthreadsf[0] * blocksnthreadsf[1] * sizeof(double), cudaMemcpyDeviceToHost);
//    cudaMemcpy(f5, gf5, 45 * blocksnthreadsf[0] * blocksnthreadsf[1] * sizeof(double), cudaMemcpyDeviceToHost);
//
//    for(auto i=0;i < blocksnthreadsf[0] * blocksnthreadsf[1]; i++) {
//        for(auto j=0;j<44;j++)
//            std::cout<<f5[44*i+j]<<" ";
//        std::cout << f1[3 * i] << " " << f1[3 * i + 1] << " " << f1[3 * i + 2] << " " << f2[3 * i] << " "
//                  << f2[3 * i + 1] << " " << f2[3 * i + 2] << " "
//                  << f3[3 * i] << " " << f3[3 * i + 1] << " " << f3[3 * i + 2] << " " << f4[3 * i] << " "
//                  << f4[3 * i + 1] << " " << f4[3 * i + 2] << endl;
//    }

//        CUDAcommon::handleerror(cudaFree(gf1));
//        CUDAcommon::handleerror(cudaFree(gf2));
//        CUDAcommon::handleerror(cudaFree(gf3));
//        CUDAcommon::handleerror(cudaFree(gf4));
//        CUDAcommon::handleerror(cudaFree(gf5));
    }
//    CUDAcommon::handleerror(cudaEventRecord( stop, 0));
//    CUDAcommon::handleerror(cudaEventSynchronize(stop));
//    float elaspedtime;
//    CUDAcommon::handleerror(cudaEventElapsedTime(&elaspedtime, start, stop));
//    CUDAvars cvars=CUDAcommon::getCUDAvars();
//    cvars.Ccforce += elaspedtime;
//    std::cout<<"C CFE "<<elaspedtime<<endl;
//    CUDAcommon::cudavars=cvars;
//    CUDAcommon::handleerror(cudaEventDestroy(start));
//    CUDAcommon::handleerror(cudaEventDestroy(stop));
}

void CylinderExclVolRepulsion::checkforculprit() {
    CUDAcommon::printculprit("Excluded Volume", "Cylinder Excluded Volume");
    int i = 0;
    cout<<"Printing culprit cylinders.."<<endl;
    for (auto cyl: Cylinder::getCylinders()) {
            auto id1 = cyl->getFirstBead()->getIndex();
            auto id2 = cyl->getSecondBead()->getIndex();
            if(id1 == CUDAcommon::getCUDAvars().culpritID[0] && id2 == CUDAcommon::getCUDAvars().culpritID[1])
                cyl->printSelf();
            else if(id1 == CUDAcommon::getCUDAvars().culpritID[2] && id2 == CUDAcommon::getCUDAvars().culpritID[3])
                cyl->printSelf();
        }
    exit(EXIT_FAILURE);
}

#endif
double CylinderExclVolRepulsion::energy(double *coord, int *beadSet, double *krep) {
    double *c1, *c2, *c3, *c4, *newc2, dsq, d, invDSquare, U, U_i;
    double a, b, c, e, F, AA, BB, CC, DD, EE, FF, GG, HH, JJ;
    double ATG1, ATG2, ATG3, ATG4;

    int nint = CylinderExclVolume<CylinderExclVolRepulsion>::numInteractions;
    int n = CylinderExclVolume<CylinderExclVolRepulsion>::n;

    U_i = 0.0;
    U = 0.0;
    newc2 = new double[3];
//    std::cout<<"SERL ecvol nint "<<nint<<endl;
    for (int i = 0; i < nint; i++) {

        c1 = &coord[3 * beadSet[n * i]];
        c2 = &coord[3 * beadSet[n * i + 1]];
        c3 = &coord[3 * beadSet[n * i + 2]];
        c4 = &coord[3 * beadSet[n * i + 3]];

//        if(areParallel(c1, c2, c3, c4)) std::cout<<"20"<<endl;
//        else if(areInPlane(c1, c2, c3, c4)) std::cout<<"11"<<endl;
//        else    std::cout<<"35007.0"<<endl;

        //check if parallel
        if(areParallel(c1, c2, c3, c4)) {
//            SysParams::exvolcounter[0] += 1;
            d = twoPointDistance(c1, c3);
            invDSquare =  1 / (d * d);
            U_i = krep[i] * invDSquare * invDSquare;
//            std::cout<<i<<" "<<U_i<<endl;
            if(fabs(U_i) == numeric_limits<double>::infinity()
               || U_i != U_i || U_i < -1.0) {

                //set culprit and return TODO
                return -1.0;
            }
            U += U_i;
            continue;
        }

        //check if in same plane
        if(areInPlane(c1, c2, c3, c4)) {
//            SysParams::exvolcounter[1] += 1;
            //slightly move point
            movePointOutOfPlane(c1, c2, c3, c4, newc2, 2, 0.01);
            c2 = newc2;
        }
//        else
//            SysParams::exvolcounter[2] += 1;


        a = scalarProduct(c1, c2, c1, c2);
        b = scalarProduct(c3, c4, c3, c4);
        c = scalarProduct(c3, c1, c3, c1);
        d = scalarProduct(c1, c2, c3, c4);
        e = scalarProduct(c1, c2, c3, c1);
        F = scalarProduct(c3, c4, c3, c1);

        AA = sqrt(a*c - e*e);
        BB = sqrt(b*c - F*F);

        CC = d*e - a*F;
        DD = b*e - d*F;

        EE = sqrt( a*(b + c - 2*F) - (d - e)*(d - e) );
        FF = sqrt( b*(a + c + 2*e) - (d + F)*(d + F) );

        GG = d*d - a*b - CC;
        HH = CC + GG - DD;
        JJ = c*(GG + CC) + e*DD - F*CC;


        ATG1 = atan( (a + e)/AA) - atan(e/AA);
        ATG2 = atan((a + e - d)/EE) - atan((e - d)/EE);
        ATG3 = atan((F)/BB) - atan((F - b)/BB);
        ATG4 = atan((d + F)/FF) - atan((d + F - b)/FF);

        U_i = 0.5 * krep[i]/ JJ * ( CC/AA*ATG1 + GG/EE*ATG2 + DD/BB*ATG3 + HH/FF*ATG4);
//        std::cout<<i<<" "<<U_i<<endl;

        if(fabs(U_i) == numeric_limits<double>::infinity()

           || U_i != U_i || U_i < -1.0) {

            //set culprit and return TODO

            return -1;
        }
        U += U_i;
    }
    delete [] newc2;
//    std::cout<<"total energy serial "<<U<<endl;
    return U;

}


double CylinderExclVolRepulsion::energy(double *coord, double *f, int *beadSet,
                                        double *krep, double z) {


    double d, dsq, invDSquare, U, U_i, *f1, *f2, *f3, *f4;
    double a, b, c, e, F, AA, BB, CC, DD, EE, FF, GG, HH, JJ;
    double ATG1, ATG2, ATG3, ATG4;
    double *c1us, *c2us, *c3us, *c4us;
    double *c1 = new double[3];//stretched
    double *c2 = new double[3];
    double *c3 = new double[3];
    double *c4 = new double[3];
//    double *c1us = new double[3];//unstretched
//    double *c2us = new double[3];
//    double *c3us = new double[3];
//    double *c4us = new double[3];
    double *newc2 = new double[3];

    int nint = CylinderExclVolume<CylinderExclVolRepulsion>::numInteractions;
    int n = CylinderExclVolume<CylinderExclVolRepulsion>::n;

    U_i = 0.0;
    U = 0.0;
//std::cout<<"-----------"<<endl;
    for (int i = 0; i < nint; i++) {

        c1us = &coord[3 * beadSet[n * i]];
        c2us = &coord[3 * beadSet[n * i +1]];
        c3us = &coord[3 * beadSet[n * i +2]];
        c4us = &coord[3 * beadSet[n * i +3]];

//        memcpy(c1us, &coord[3 * beadSet[n * i]], 3 * sizeof(double));
//        memcpy(c2us, &coord[3 * beadSet[n * i + 1]], 3 * sizeof(double));
//        memcpy(c3us, &coord[3 * beadSet[n * i + 2]], 3 * sizeof(double));
//        memcpy(c4us, &coord[3 * beadSet[n * i + 3]], 3 * sizeof(double));

        //stretch coords
        f1 = &f[3 * beadSet[n * i]];
        f2 = &f[3 * beadSet[n * i + 1]];
        f3 = &f[3 * beadSet[n * i + 2]];
        f4 = &f[3 * beadSet[n * i + 3]];

//        cout.precision(dbl::max_digits10);
//        std::cout<<i<<" BEFORE "<<c1us[0]<<" "<<c1us[1]<<" "<<c1us[2]<<" "<<c2us[0]<<" "<<c2us[1]<<" "
//                ""<<c2us[2]<<" "<<c3us[0]<<" "
//                ""<<c3us[1]<<" "
//                ""<<c3us[2]<<" "<<c4us[0]<<" "<<c4us[1]<<" "<<c4us[2]<<endl;
//        std::cout<<"Force "<<f1[0]<<" "
//                ""<<f1[1]<<" "<<f1[2]<<" "<<f2[0]<<" "
//                ""<<f2[1]<<" "<<f2[2]<<" "<<f3[0]<<" "<<f3[1]<<" "<<f3[2]<<" "<<f4[0]<<" "<<f4[1]<<" "<<f4[2]<<endl;
        c1[0] = c1us[0] + z * f1[0];
        c1[1] = c1us[1] + z * f1[1];
        c1[2] = c1us[2] + z * f1[2];
        c2[0] = c2us[0] + z * f2[0];
        c2[1] = c2us[1] + z * f2[1];
        c2[2] = c2us[2] + z * f2[2];
        c3[0] = c3us[0] + z * f3[0];
        c3[1] = c3us[1] + z * f3[1];
        c3[2] = c3us[2] + z * f3[2];
        c4[0] = c4us[0] + z * f4[0];
        c4[1] = c4us[1] + z * f4[1];
        c4[2] = c4us[2] + z * f4[2];
//        std::cout<<"AFTER "<<c1[0]<<" "<<c1[1]<<" "<<c1[2]<<" "<<c2[0]<<" "<<c2[1]<<" "
//                ""<<c2[1]<<" "<<
//                 c3[0]<<" "<<c3[1]<<" "<<c3[2]<<" "<<c4[0]<<" "<<c4[1]<<" "<<c4[2]<<endl;
        //check if parallel
        if(areParallel(c1, c2, c3, c4)) {
//            SysParams::exvolcounterz[0] += 1;
            d = twoPointDistance(c1, c3);
            invDSquare =  1 / (d * d);
            U_i = krep[i] * invDSquare * invDSquare;
//            std::cout<<"P Energy"<<U_i<<endl;
            if(fabs(U_i) == numeric_limits<double>::infinity()
               || U_i != U_i || U_i < -1.0) {

                //set culprit and return TODO
                return -1;
            }
            U += U_i;
            continue;
        }

        //check if in same plane
        if(areInPlane(c1, c2, c3, c4)) {
//            SysParams::exvolcounterz[1] += 1;
            //slightly move point
            movePointOutOfPlane(c1, c2, c3, c4, newc2, 2, 0.01);
            c2 = newc2;
            std::cout<<"move"<<endl;
//            std::cout<<i<<" 2.0 "<<c1[0]<<" "<<c1[1]<<" "<<c1[2]<<" "<<c2[0]<<" "<<c2[1]<<" "<<c2[2]<<" "<<c3[0]<<" "
//                    ""<<c3[1]<<" "
//                             ""<<c3[2]<<" "<<c4[0]<<" "<<c4[1]<<" "<<c4[2]<<" "<<U_i<<endl;
        }
//        else{
//            SysParams::exvolcounterz[2] += 1;
//        }
        a = scalarProduct(c1, c2, c1, c2);
        b = scalarProduct(c3, c4, c3, c4);
        c = scalarProduct(c3, c1, c3, c1);
        d = scalarProduct(c1, c2, c3, c4);
        e = scalarProduct(c1, c2, c3, c1);
        F = scalarProduct(c3, c4, c3, c1);
//    std::cout<<i<<" "<<a<<" "<<b<<" "<<c<<" "<<d<<" "<<e<<" "<<F<<endl;
        AA = sqrt(a*c - e*e);
        BB = sqrt(b*c - F*F);

        CC = d*e - a*F;
        DD = b*e - d*F;

        EE = sqrt( a*(b + c - 2*F) - (d - e)*(d - e) );
        FF = sqrt( b*(a + c + 2*e) - (d + F)*(d + F) );

        GG = d*d - a*b - CC;
        HH = CC + GG - DD;
        JJ = c*(GG + CC) + e*DD - F*CC;


        ATG1 = atan( (a + e)/AA) - atan(e/AA);
        ATG2 = atan((a + e - d)/EE) - atan((e - d)/EE);
        ATG3 = atan((F)/BB) - atan((F - b)/BB);
        ATG4 = atan((d + F)/FF) - atan((d + F - b)/FF);

        U_i = 0.5 * krep[i]/ JJ * ( CC/AA*ATG1 + GG/EE*ATG2 + DD/BB*ATG3 + HH/FF*ATG4);
//        std::cout<<"N energy "<<U_i<<endl;
        if(fabs(U_i) == numeric_limits<double>::infinity()
           || U_i != U_i || U_i < -1.0) {

            //set culprit and return TODO

            return -1.0;
        }
//        std::cout<<i<<" "<<U_i<<" "<<a<<" "<<b<<" "<<c<<" "<<d<<" "<<e<<" "<<F<<" "<<AA<<" "<<BB<<" "<<CC<<" "<<DD<<" "
//                ""<<EE<<" "
//                ""<<FF<<""
//                " "<<GG<<" "<<HH<<" "<<JJ<<" "<<ATG1<<" "<<ATG2<<" "<<ATG3<<" "<<ATG4<<endl;
//        std::cout<<U_i<<endl;
        U += U_i;
    }
//    std::cout<<"Total energy serial "<<U<<endl;
    delete [] c1;
    delete [] c2;
    delete [] c3;
    delete [] c4;
    delete [] newc2;
//    delete [] c1us;
//    delete [] c2us;
//    delete [] c3us;
//    delete [] c4us;
    return U;
}

void CylinderExclVolRepulsion::forces(double *coord, double *f, int *beadSet, double *krep) {
//cout.precision(10);
//    clock_t start, stop;
//    float elapsedtime;
//    start = clock();

//    cout.precision(dbl::max_digits10); //TODO remove precision.
    double *c1, *c2, *c3, *c4, *newc2, d, dsq, invDSquare, U, *f1, *f2, *f3, *f4;
    double a, b, c, e, F, AA, BB, CC, DD, EE, FF, GG, HH, JJ, invJJ;
    double ATG1, ATG2, ATG3, ATG4;
    double A1, A2, E1, E2, B1, B2, F1, F2, A11, A12, A13, A14;
    double E11, E12, E13, E14, B11, B12, B13, B14, F11, F12, F13, F14;

    int nint = CylinderExclVolume<CylinderExclVolRepulsion>::numInteractions;
    int n = CylinderExclVolume<CylinderExclVolRepulsion>::n;

//            for(auto i=0;i<CGMethod::N;i++)
//            std::cout<<f[i]<<" ";
//        std::cout<<endl;
    //std::cout<<"Excl vol nint "<<nint<<endl;
    newc2 = new double[3];
    for (int i = 0; i < nint; i++) {
//        std::cout<<beadSet[n * i]<<" "<<beadSet[n * i+1]<<" "<<beadSet[n * i+2]<<" "<<beadSet[n * i+3]<<endl;
        c1 = &coord[3 * beadSet[n * i]];
        c2 = &coord[3 * beadSet[n * i + 1]];
        c3 = &coord[3 * beadSet[n * i + 2]];
        c4 = &coord[3 * beadSet[n * i + 3]];

        //stretch coords
        f1 = &f[3 * beadSet[n * i]];
        f2 = &f[3 * beadSet[n * i + 1]];
        f3 = &f[3 * beadSet[n * i + 2]];
        f4 = &f[3 * beadSet[n * i + 3]];

//    std::cout<<c1[0]<<" "<<c1[1]<<" "<<c1[2]<<" "<<
//         c2[0]<<" "<<c2[1]<<" "<<c2[2]<<" "<<
//         c3[0]<<" "<<c3[1]<<" "<<c3[2]<<" "<<
//         c4[0]<<" "<<c4[1]<<" "<<c4[2]<<endl;
        //check if parallel
        if(areParallel(c1, c2, c3, c4)) {

            dsq = twoPointDistancesquared(c1, c3);
            invDSquare =  1 / dsq;
            U = krep[i] * invDSquare * invDSquare;

            double f0 = 4 * krep[i] * invDSquare * invDSquare * invDSquare;

            f1[0] += - f0 * (c3[0] - c1[0]);
            f1[1] += - f0 * (c3[1] - c1[1]);
            f1[2] += - f0 * (c3[2] - c1[2]);

            f2[0] += - f0 * (c4[0] - c2[0]);
            f2[1] += - f0 * (c4[1] - c2[1]);
            f2[2] += - f0 * (c4[2] - c2[2]);

            f3[0] += f0 * (c3[0] - c1[0]);
            f3[1] += f0 * (c3[1] - c1[1]);
            f3[2] += f0 * (c3[2] - c1[2]);

            f4[0] += f0 * (c4[0] - c2[0]);
            f4[1] += f0 * (c4[1] - c2[1]);
            f4[2] += f0 * (c4[2] - c2[2]);
#ifdef DETAILEDOUTPUT
            std::cout<<"P "<<f1[0]<<" "<<f1[1]<<" "<<f1[2]<<" "<<
                            f2[0]<<" "<<f2[1]<<" "<<f2[2]<<" "<<
                            f3[0]<<" "<<f3[1]<<" "<<f3[2]<<" "<<
                            f4[0]<<" "<<f4[1]<<" "<<f4[2]<<endl;
#endif
            continue;
        }

        //check if in same plane
        if(areInPlane(c1, c2, c3, c4)) {

            //slightly move point
            movePointOutOfPlane(c1, c2, c3, c4, newc2, 2, 0.01);
            c2 = newc2;
//            delete c2;
#ifdef DETAILEDOUTPUT
            std::cout<<"Mv"<<c1[0]<<" "<<c1[1]<<" "<<c1[2]<<" "<<
                     c2[0]<<" "<<c2[1]<<" "<<c2[2]<<" "<<
                     c3[0]<<" "<<c3[1]<<" "<<c3[2]<<" "<<
                     c4[0]<<" "<<c4[1]<<" "<<c4[2]<<endl;
            std::cout<<"M ";
#endif
        }
#ifdef DETAILEDOUTPUT
        else{
            std::cout<<"N ";
        }
#endif
        a = scalarProduct(c1, c2, c1, c2);
        b = scalarProduct(c3, c4, c3, c4);
        c = scalarProduct(c3, c1, c3, c1);
        d = scalarProduct(c1, c2, c3, c4);
        e = scalarProduct(c1, c2, c3, c1);
        F = scalarProduct(c3, c4, c3, c1);
//        std::cout<<"N "<<a<<" "<<b<<" "<<c<<" "<<d<<" "<<e<<" "<<F<<endl;
        AA = sqrt(a*c - e*e);
        BB = sqrt(b*c - F*F);

        CC = d*e - a*F;
        DD = b*e - d*F;

        EE = sqrt( a*(b + c - 2*F) - (d - e)*(d - e) );
        FF = sqrt( b*(a + c + 2*e) - (d + F)*(d + F) );

        GG = d*d - a*b - CC;
        HH = CC + GG - DD;
        JJ = c*(GG + CC) + e*DD - F*CC;
//        std::cout<<"N2 "<<AA<<" "<<BB<<" "<<CC<<" "<<DD<<" "<<EE<<" "<<FF<<" "<<GG<<" "<<HH<<" "<<JJ<<endl;
        invJJ = 1/JJ;

        ATG1 = atan( (a + e)/AA) - atan(e/AA);
        ATG2 = atan((a + e - d)/EE) - atan((e - d)/EE);
        ATG3 = atan((F)/BB) - atan((F - b)/BB);
        ATG4 = atan((d + F)/FF) - atan((d + F - b)/FF);
//        std::cout<<"N3 "<<ATG1<<" "<<ATG2<<" "<<ATG3<<" "<<ATG4<<endl;
//         U = 0.5 * krep[i]/ JJ * ( CC/AA*ATG1 + GG/EE*ATG2 + DD/BB*ATG3 + HH/FF*ATG4);
#ifdef DETAILEDOUTPUT
        std::cout<<a<<" "<<b<<" "<<c<<" "<<d<<" "<<e<<" "<<F<<" "<<AA<<" "<<BB<<" "<<CC<<" "
                ""<<DD<<" "<<EE<<" "<<FF<<" "<<GG<<" "<<HH<<" "<<JJ<<" "<<ATG1<<" "<<ATG2<<" "
                         ""<<ATG3<<" "<<ATG4<<" "<<U<<" "<<krep[i]<<endl;
#endif
        U = 0.5 * krep[i]*invJJ * ( CC/AA*ATG1 + GG/EE*ATG2 + DD/BB*ATG3 + HH/FF*ATG4);
//        std::cout<<U<<endl;
        A1 = AA*AA/(AA*AA + e*e);
        A2 = AA*AA/(AA*AA + (a + e)*(a + e));

        E1 = EE*EE/(EE*EE + (a + e - d)*(a + e - d));
        E2 = EE*EE/(EE*EE + (e - d)*(e - d));

        B1 = BB*BB/(BB*BB + (F - b)*(F - b));
        B2 = BB*BB/(BB*BB + F*F);

        F1 = FF*FF/(FF*FF + (d + F - b)*(d + F - b));
        F2 = FF*FF/(FF*FF + (d + F)*(d + F));
//        std::cout<<"N4 "<<U<<" "<<krep[i]<<" "<<A1<<" "<<A2<<" "<<E1<<" "<<E2<<" "<<B1<<" "<<B2<<" "<<F1<<" "<<F2<<endl;
        A11 = ATG1/AA;
        A12 = -((ATG1*CC)/(AA*AA)) + (A1*CC*e)/(AA*AA*AA) -
              (A2*CC*(a + e))/(AA*AA*AA);
        A13 = -((A1*CC)/(AA*AA)) + (A2*CC)/(AA*AA);
        A14 = (A2*CC)/(AA*AA);

        E11 = ATG2/EE;
        E12 = (E2*(-a + d - e)*GG)/(EE*EE*EE) + (E1*(-d + e)*GG)/(EE*EE*EE) -
              (ATG2*GG)/(EE*EE);
        E13 = -((E1*GG)/(EE*EE)) + (E2*GG)/(EE*EE);
        E14 = (E2*GG)/(EE*EE);

        B11 = ATG3/BB;
        B12 = -((ATG3*DD)/(BB*BB)) - (B2*DD*F)/(BB*BB*BB) +
              (B1*DD*(-b + F))/(BB*BB*BB);
        B13 = -((B1*DD)/(BB*BB)) + (B2*DD)/(BB*BB);
        B14 = (B1*DD)/(BB*BB);

        F11 = ATG4/FF;
        F12 = (F2*(-d - F)*HH)/(FF*FF*FF) + (F1*(-b + d + F)*HH)/(FF*FF*FF) -
              (ATG4*HH)/(FF*FF);
        F13 = -((F1*HH)/(FF*FF)) + (F2*HH)/(FF*FF);
        F14 = (F1*HH)/(FF*FF);
//        std::cout<<A1<<" "<<A2<<" "<<E1<<" "<<E2<<" "<<B1<<" "<<B2<<" "<<F1<<" "<<F2<<" "
//                ""<<A11<<" "<<A12<<" "<<A13<<" "<<A14<<" "<<E11<<" "<<E12<<" "<<E13<<" "
//                         ""<<E14<<" "<<B11<<" "<<B12<<" "<<B13<<" "<<B14<<" "<<F11<<" "<<F12<<" "
//                         ""<<F13<<" "<<F14<<endl;
        f1[0] +=  - 0.5*invJJ*( (c2[0] - c1[0] ) *( A13 + E13 + B11*b - F11*b + A11*d - E11*d - 2*U*b*e - (A12*e)/AA + (E12*(d - e))/EE + 2*U*d*F - 2*U*(b*e - d*F) + (F12*b)/FF - 2*(A14 + E14 - E11*b - F11*b + 2*U*b*c + (A12*c)/(2*AA) + (E12*(b + c - 2*F))/(2*EE) - A11*F + E11*F - 2*U*F*F + (F12*b)/(2*FF)) ) + (c4[0] - c3[0] ) *(B13 + E13 - A11*a + E11*a - B11*d - 2*E11*d - F11*d + 4*U*c*d - A11*e + E11*e + 2*U*d*e - (E12*a)/EE + (E12*(d - e))/EE + B11*F - F11*F - 2*U*a*F - 4*U*e*F + 2*U*(d*e - a*F) - (B12*F)/BB) +  (c1[0] - c3[0] )* (-A13 - E13 - B11*b + F11*b - A11*d + E11*d + 2*U*b*e + (A12*e)/AA - (E12*(d - e))/EE - 2*U*d*F + 2*U*(b*e - d*F) - (F12*b)/FF + 2*(-2*U*((-a)*b + d*d) + (A12*a)/(2*AA) + (E12*a)/(2*EE) +(B12*b)/(2*BB) + (F12*b)/(2*FF))) );

        f1[1] +=  - 0.5*invJJ*( (c2[1] - c1[1] ) *( A13 + E13 + B11*b - F11*b + A11*d - E11*d - 2*U*b*e - (A12*e)/AA + (E12*(d - e))/EE + 2*U*d*F - 2*U*(b*e - d*F) + (F12*b)/FF - 2*(A14 + E14 - E11*b - F11*b + 2*U*b*c + (A12*c)/(2*AA) + (E12*(b + c - 2*F))/(2*EE) - A11*F + E11*F - 2*U*F*F + (F12*b)/(2*FF)) ) + (c4[1] - c3[1] ) *(B13 + E13 - A11*a + E11*a - B11*d - 2*E11*d - F11*d + 4*U*c*d - A11*e + E11*e + 2*U*d*e - (E12*a)/EE + (E12*(d - e))/EE + B11*F - F11*F - 2*U*a*F - 4*U*e*F + 2*U*(d*e - a*F) - (B12*F)/BB) +  (c1[1] - c3[1] )* (-A13 - E13 - B11*b + F11*b - A11*d + E11*d + 2*U*b*e + (A12*e)/AA - (E12*(d - e))/EE - 2*U*d*F + 2*U*(b*e - d*F) - (F12*b)/FF + 2*(-2*U*((-a)*b + d*d) + (A12*a)/(2*AA) + (E12*a)/(2*EE) +(B12*b)/(2*BB) + (F12*b)/(2*FF))) );

        f1[2] +=  - 0.5*invJJ*( (c2[2] - c1[2] ) *( A13 + E13 + B11*b - F11*b + A11*d - E11*d - 2*U*b*e - (A12*e)/AA + (E12*(d - e))/EE + 2*U*d*F - 2*U*(b*e - d*F) + (F12*b)/FF - 2*(A14 + E14 - E11*b - F11*b + 2*U*b*c + (A12*c)/(2*AA) + (E12*(b + c - 2*F))/(2*EE) - A11*F + E11*F - 2*U*F*F + (F12*b)/(2*FF)) ) + (c4[2] - c3[2] ) *(B13 + E13 - A11*a + E11*a - B11*d - 2*E11*d - F11*d + 4*U*c*d - A11*e + E11*e + 2*U*d*e - (E12*a)/EE + (E12*(d - e))/EE + B11*F - F11*F - 2*U*a*F - 4*U*e*F + 2*U*(d*e - a*F) - (B12*F)/BB) +  (c1[2] - c3[2] )* (-A13 - E13 - B11*b + F11*b - A11*d + E11*d + 2*U*b*e + (A12*e)/AA - (E12*(d - e))/EE - 2*U*d*F + 2*U*(b*e - d*F) - (F12*b)/FF + 2*(-2*U*((-a)*b + d*d) + (A12*a)/(2*AA) + (E12*a)/(2*EE) +(B12*b)/(2*BB) + (F12*b)/(2*FF))) );


        f2[0] +=  - invJJ*( (c2[0] - c1[0] )*( A14+E14-E11*b-F11*b+2*U*b*c+(A12*c)/(2*AA)+(E12*(b+c-2*F))/(2*EE)-A11*F+E11*F-2*U*F*F+(F12*b)/(2*FF) ) + 0.5*(c4[0] - c3[0])*(-E13 + F13 + 2*E11*d + 2*F11*d - 4*U*c*d + A11*e - E11*e - (E12*(d - e))/EE - B11*F + F11*F + 4*U*e*F - (F12*(d + F))/FF)  + 0.5*(c1[0] - c3[0] )* (A13 + E13 + B11*b - F11*b + A11*d - E11*d - 2*U*b*e - (A12*e)/AA + (E12*(d - e))/EE + 2*U*d*F - 2*U*(b*e - d*F) + (F12*b)/FF) );

        f2[1] += - invJJ*( (c2[1] - c1[1] )*( A14+E14-E11*b-F11*b+2*U*b*c+(A12*c)/(2*AA)+(E12*(b+c-2*F))/(2*EE)-A11*F+E11*F-2*U*F*F+(F12*b)/(2*FF) ) + 0.5*(c4[1] - c3[1])*(-E13 + F13 + 2*E11*d + 2*F11*d - 4*U*c*d + A11*e - E11*e - (E12*(d - e))/EE - B11*F + F11*F + 4*U*e*F - (F12*(d + F))/FF)  + 0.5*(c1[1] - c3[1] )* (A13 + E13 + B11*b - F11*b + A11*d - E11*d - 2*U*b*e - (A12*e)/AA + (E12*(d - e))/EE + 2*U*d*F - 2*U*(b*e - d*F) + (F12*b)/FF) );

        f2[2] += - invJJ*( (c2[2] - c1[2] )*( A14+E14-E11*b-F11*b+2*U*b*c+(A12*c)/(2*AA)+(E12*(b+c-2*F))/(2*EE)-A11*F+E11*F-2*U*F*F+(F12*b)/(2*FF) ) + 0.5*(c4[2] - c3[2])*(-E13 + F13 + 2*E11*d + 2*F11*d - 4*U*c*d + A11*e - E11*e - (E12*(d - e))/EE - B11*F + F11*F + 4*U*e*F - (F12*(d + F))/FF)  + 0.5*(c1[2] - c3[2] )* (A13 + E13 + B11*b - F11*b + A11*d - E11*d - 2*U*b*e - (A12*e)/AA + (E12*(d - e))/EE + 2*U*d*F - 2*U*(b*e - d*F) + (F12*b)/FF) );

        f3[0] +=  - 0.5*invJJ*( (c2[0] - c1[0] )*(-A13 - F13 - B11*b + F11*b - A11*d - E11*d - 2*F11*d + 4*U*c*d - A11*e + E11*e + 2*U*b*e + (A12*e)/AA + B11*F - F11*F - 2*U*d*F - 4*U*e*F + 2*U*(b*e - d*F) - (F12*b)/FF + (F12*(d + F))/FF) + (c4[0] - c3[0] )*(-B13 - F13 + A11*a - E11*a + B11*d - F11*d - 2*U*d*e + (E12*a)/EE + 2*U*a*F - 2*U*(d*e - a*F) + (B12*F)/BB + (F12*(d + F))/FF - 2*(B14 + F14 - E11*a - F11*a + 2*U*a*c + B11*e - F11*e - 2*U*e*e + (E12*a)/(2*EE) + (B12*c)/(2*BB) + (F12*(a + c + 2*e))/(2*FF))) + (c1[0] - c3[0] ) * (-B13 - F13 + A11*a - E11*a + B11*d - F11*d - 2*U*d*e + (E12*a)/EE + 2*U*a*F - 2*U*(d*e - a*F) + (B12*F)/BB + (F12*(d + F))/FF - 2*(-2*U*((-a)*b + d*d) + (A12*a)/(2*AA) + (E12* a)/(2*EE) + (B12*b)/(2*BB) + (F12*b)/(2*FF))) );

        f3[1] +=  - 0.5*invJJ*( (c2[1] - c1[1] )*(-A13 - F13 - B11*b + F11*b - A11*d - E11*d - 2*F11*d + 4*U*c*d - A11*e + E11*e + 2*U*b*e + (A12*e)/AA + B11*F - F11*F - 2*U*d*F - 4*U*e*F + 2*U*(b*e - d*F) - (F12*b)/FF + (F12*(d + F))/FF) + (c4[1] - c3[1] )*(-B13 - F13 + A11*a - E11*a + B11*d - F11*d - 2*U*d*e + (E12*a)/EE + 2*U*a*F - 2*U*(d*e - a*F) + (B12*F)/BB + (F12*(d + F))/FF - 2*(B14 + F14 - E11*a - F11*a + 2*U*a*c + B11*e - F11*e - 2*U*e*e + (E12*a)/(2*EE) + (B12*c)/(2*BB) + (F12*(a + c + 2*e))/(2*FF))) + (c1[1] - c3[1] ) * (-B13 - F13 + A11*a - E11*a + B11*d - F11*d - 2*U*d*e + (E12*a)/EE + 2*U*a*F - 2*U*(d*e - a*F) + (B12*F)/BB + (F12*(d + F))/FF - 2*(-2*U*((-a)*b + d*d) + (A12*a)/(2*AA) + (E12* a)/(2*EE) + (B12*b)/(2*BB) + (F12*b)/(2*FF))) ) ;

        f3[2] +=  - 0.5*invJJ*( (c2[2] - c1[2] )*(-A13 - F13 - B11*b + F11*b - A11*d - E11*d - 2*F11*d + 4*U*c*d - A11*e + E11*e + 2*U*b*e + (A12*e)/AA + B11*F - F11*F - 2*U*d*F - 4*U*e*F + 2*U*(b*e - d*F) - (F12*b)/FF + (F12*(d + F))/FF) + (c4[2] - c3[2] )*(-B13 - F13 + A11*a - E11*a + B11*d - F11*d - 2*U*d*e + (E12*a)/EE + 2*U*a*F - 2*U*(d*e - a*F) + (B12*F)/BB + (F12*(d + F))/FF - 2*(B14 + F14 - E11*a - F11*a + 2*U*a*c + B11*e - F11*e - 2*U*e*e + (E12*a)/(2*EE) + (B12*c)/(2*BB) + (F12*(a + c + 2*e))/(2*FF))) + (c1[2] - c3[2] ) * (-B13 - F13 + A11*a - E11*a + B11*d - F11*d - 2*U*d*e + (E12*a)/EE + 2*U*a*F - 2*U*(d*e - a*F) + (B12*F)/BB + (F12*(d + F))/FF - 2*(-2*U*((-a)*b + d*d) + (A12*a)/(2*AA) + (E12* a)/(2*EE) + (B12*b)/(2*BB) + (F12*b)/(2*FF))) );


        f4[0] +=  - invJJ*( 0.5*(c2[0] - c1[0] )*( -E13 + F13 + 2*E11*d + 2*F11*d - 4*U*c*d + A11*e - E11*e - (E12*(d - e))/EE - B11*F + F11*F +4*U*e*F - (F12*(d + F))/FF ) + (c4[0] - c3[0])*(B14 + F14 - E11*a - F11*a + 2*U*a*c + B11*e - F11*e - 2*U*e*e + (E12*a)/(2*EE) + (B12*c)/(2*BB) + (F12*(a + c + 2*e))/(2*FF))  + 0.5*(c1[0] - c3[0] )* (B13 + F13 - A11*a + E11*a - B11*d + F11*d + 2*U*d*e - (E12*a)/EE - 2*U*a*F + 2*U*(d*e - a*F) - (B12*F)/BB - (F12*(d + F))/FF) )  ;

        f4[1] +=  - invJJ*( 0.5*(c2[1] - c1[1] )*( -E13 + F13 + 2*E11*d + 2*F11*d - 4*U*c*d + A11*e - E11*e - (E12*(d - e))/EE - B11*F + F11*F +4*U*e*F - (F12*(d + F))/FF ) + (c4[1] - c3[1])*(B14 + F14 - E11*a - F11*a + 2*U*a*c + B11*e - F11*e - 2*U*e*e + (E12*a)/(2*EE) + (B12*c)/(2*BB) + (F12*(a + c + 2*e))/(2*FF))  + 0.5*(c1[1] - c3[1] )* (B13 + F13 - A11*a + E11*a - B11*d + F11*d + 2*U*d*e - (E12*a)/EE - 2*U*a*F + 2*U*(d*e - a*F) - (B12*F)/BB - (F12*(d + F))/FF) ) ;

        f4[2] +=  - invJJ*( 0.5*(c2[2] - c1[2] )*( -E13 + F13 + 2*E11*d + 2*F11*d - 4*U*c*d + A11*e - E11*e - (E12*(d - e))/EE - B11*F + F11*F +4*U*e*F - (F12*(d + F))/FF ) + (c4[2] - c3[2])*(B14 + F14 - E11*a - F11*a + 2*U*a*c + B11*e - F11*e - 2*U*e*e + (E12*a)/(2*EE) + (B12*c)/(2*BB) + (F12*(a + c + 2*e))/(2*FF))  + 0.5*(c1[2] - c3[2] )* (B13 + F13 - A11*a + E11*a - B11*d + F11*d + 2*U*d*e - (E12*a)/EE - 2*U*a*F + 2*U*(d*e - a*F) - (B12*F)/BB - (F12*(d + F))/FF) ) ;


//        double fc1[3], fc2[3], fc3[3], fc4[3];
//        fc1[0] =  - 0.5*invJJ*( (c2[0] - c1[0] ) *( A13 + E13 + B11*b - F11*b + A11*d - E11*d - 2*U*b*e - (A12*e)/AA + (E12*(d - e))/EE + 2*U*d*F - 2*U*(b*e - d*F) + (F12*b)/FF - 2*(A14 + E14 - E11*b - F11*b + 2*U*b*c + (A12*c)/(2*AA) + (E12*(b + c - 2*F))/(2*EE) - A11*F + E11*F - 2*U*F*F + (F12*b)/(2*FF)) ) + (c4[0] - c3[0] ) *(B13 + E13 - A11*a + E11*a - B11*d - 2*E11*d - F11*d + 4*U*c*d - A11*e + E11*e + 2*U*d*e - (E12*a)/EE + (E12*(d - e))/EE + B11*F - F11*F - 2*U*a*F - 4*U*e*F + 2*U*(d*e - a*F) - (B12*F)/BB) +  (c1[0] - c3[0] )* (-A13 - E13 - B11*b + F11*b - A11*d + E11*d + 2*U*b*e + (A12*e)/AA - (E12*(d - e))/EE - 2*U*d*F + 2*U*(b*e - d*F) - (F12*b)/FF + 2*(-2*U*((-a)*b + d*d) + (A12*a)/(2*AA) + (E12*a)/(2*EE) +(B12*b)/(2*BB) + (F12*b)/(2*FF))) );
//
//        fc1[1] =  - 0.5*invJJ*( (c2[1] - c1[1] ) *( A13 + E13 + B11*b - F11*b + A11*d - E11*d - 2*U*b*e - (A12*e)/AA + (E12*(d - e))/EE + 2*U*d*F - 2*U*(b*e - d*F) + (F12*b)/FF - 2*(A14 + E14 - E11*b - F11*b + 2*U*b*c + (A12*c)/(2*AA) + (E12*(b + c - 2*F))/(2*EE) - A11*F + E11*F - 2*U*F*F + (F12*b)/(2*FF)) ) + (c4[1] - c3[1] ) *(B13 + E13 - A11*a + E11*a - B11*d - 2*E11*d - F11*d + 4*U*c*d - A11*e + E11*e + 2*U*d*e - (E12*a)/EE + (E12*(d - e))/EE + B11*F - F11*F - 2*U*a*F - 4*U*e*F + 2*U*(d*e - a*F) - (B12*F)/BB) +  (c1[1] - c3[1] )* (-A13 - E13 - B11*b + F11*b - A11*d + E11*d + 2*U*b*e + (A12*e)/AA - (E12*(d - e))/EE - 2*U*d*F + 2*U*(b*e - d*F) - (F12*b)/FF + 2*(-2*U*((-a)*b + d*d) + (A12*a)/(2*AA) + (E12*a)/(2*EE) +(B12*b)/(2*BB) + (F12*b)/(2*FF))) );
//
//        fc1[2] =  - 0.5*invJJ*( (c2[2] - c1[2] ) *( A13 + E13 + B11*b - F11*b + A11*d - E11*d - 2*U*b*e - (A12*e)/AA + (E12*(d - e))/EE + 2*U*d*F - 2*U*(b*e - d*F) + (F12*b)/FF - 2*(A14 + E14 - E11*b - F11*b + 2*U*b*c + (A12*c)/(2*AA) + (E12*(b + c - 2*F))/(2*EE) - A11*F + E11*F - 2*U*F*F + (F12*b)/(2*FF)) ) + (c4[2] - c3[2] ) *(B13 + E13 - A11*a + E11*a - B11*d - 2*E11*d - F11*d + 4*U*c*d - A11*e + E11*e + 2*U*d*e - (E12*a)/EE + (E12*(d - e))/EE + B11*F - F11*F - 2*U*a*F - 4*U*e*F + 2*U*(d*e - a*F) - (B12*F)/BB) +  (c1[2] - c3[2] )* (-A13 - E13 - B11*b + F11*b - A11*d + E11*d + 2*U*b*e + (A12*e)/AA - (E12*(d - e))/EE - 2*U*d*F + 2*U*(b*e - d*F) - (F12*b)/FF + 2*(-2*U*((-a)*b + d*d) + (A12*a)/(2*AA) + (E12*a)/(2*EE) +(B12*b)/(2*BB) + (F12*b)/(2*FF))) );
//
//
//        fc2[0] =  - invJJ*( (c2[0] - c1[0] )*( A14+E14-E11*b-F11*b+2*U*b*c+(A12*c)/(2*AA)+(E12*(b+c-2*F))/(2*EE)-A11*F+E11*F-2*U*F*F+(F12*b)/(2*FF) ) + 0.5*(c4[0] - c3[0])*(-E13 + F13 + 2*E11*d + 2*F11*d - 4*U*c*d + A11*e - E11*e - (E12*(d - e))/EE - B11*F + F11*F + 4*U*e*F - (F12*(d + F))/FF)  + 0.5*(c1[0] - c3[0] )* (A13 + E13 + B11*b - F11*b + A11*d - E11*d - 2*U*b*e - (A12*e)/AA + (E12*(d - e))/EE + 2*U*d*F - 2*U*(b*e - d*F) + (F12*b)/FF) );
//
//        fc2[1] = - invJJ*( (c2[1] - c1[1] )*( A14+E14-E11*b-F11*b+2*U*b*c+(A12*c)/(2*AA)+(E12*(b+c-2*F))/(2*EE)-A11*F+E11*F-2*U*F*F+(F12*b)/(2*FF) ) + 0.5*(c4[1] - c3[1])*(-E13 + F13 + 2*E11*d + 2*F11*d - 4*U*c*d + A11*e - E11*e - (E12*(d - e))/EE - B11*F + F11*F + 4*U*e*F - (F12*(d + F))/FF)  + 0.5*(c1[1] - c3[1] )* (A13 + E13 + B11*b - F11*b + A11*d - E11*d - 2*U*b*e - (A12*e)/AA + (E12*(d - e))/EE + 2*U*d*F - 2*U*(b*e - d*F) + (F12*b)/FF) );
//
//        fc2[2] = - invJJ*( (c2[2] - c1[2] )*( A14+E14-E11*b-F11*b+2*U*b*c+(A12*c)/(2*AA)+(E12*(b+c-2*F))/(2*EE)-A11*F+E11*F-2*U*F*F+(F12*b)/(2*FF) ) + 0.5*(c4[2] - c3[2])*(-E13 + F13 + 2*E11*d + 2*F11*d - 4*U*c*d + A11*e - E11*e - (E12*(d - e))/EE - B11*F + F11*F + 4*U*e*F - (F12*(d + F))/FF)  + 0.5*(c1[2] - c3[2] )* (A13 + E13 + B11*b - F11*b + A11*d - E11*d - 2*U*b*e - (A12*e)/AA + (E12*(d - e))/EE + 2*U*d*F - 2*U*(b*e - d*F) + (F12*b)/FF) );
//
//        fc3[0] =  - 0.5*invJJ*( (c2[0] - c1[0] )*(-A13 - F13 - B11*b + F11*b - A11*d - E11*d - 2*F11*d + 4*U*c*d - A11*e + E11*e + 2*U*b*e + (A12*e)/AA + B11*F - F11*F - 2*U*d*F - 4*U*e*F + 2*U*(b*e - d*F) - (F12*b)/FF + (F12*(d + F))/FF) + (c4[0] - c3[0] )*(-B13 - F13 + A11*a - E11*a + B11*d - F11*d - 2*U*d*e + (E12*a)/EE + 2*U*a*F - 2*U*(d*e - a*F) + (B12*F)/BB + (F12*(d + F))/FF - 2*(B14 + F14 - E11*a - F11*a + 2*U*a*c + B11*e - F11*e - 2*U*e*e + (E12*a)/(2*EE) + (B12*c)/(2*BB) + (F12*(a + c + 2*e))/(2*FF))) + (c1[0] - c3[0] ) * (-B13 - F13 + A11*a - E11*a + B11*d - F11*d - 2*U*d*e + (E12*a)/EE + 2*U*a*F - 2*U*(d*e - a*F) + (B12*F)/BB + (F12*(d + F))/FF - 2*(-2*U*((-a)*b + d*d) + (A12*a)/(2*AA) + (E12* a)/(2*EE) + (B12*b)/(2*BB) + (F12*b)/(2*FF))) );
//
//        fc3[1] =  - 0.5*invJJ*( (c2[1] - c1[1] )*(-A13 - F13 - B11*b + F11*b - A11*d - E11*d - 2*F11*d + 4*U*c*d - A11*e + E11*e + 2*U*b*e + (A12*e)/AA + B11*F - F11*F - 2*U*d*F - 4*U*e*F + 2*U*(b*e - d*F) - (F12*b)/FF + (F12*(d + F))/FF) + (c4[1] - c3[1] )*(-B13 - F13 + A11*a - E11*a + B11*d - F11*d - 2*U*d*e + (E12*a)/EE + 2*U*a*F - 2*U*(d*e - a*F) + (B12*F)/BB + (F12*(d + F))/FF - 2*(B14 + F14 - E11*a - F11*a + 2*U*a*c + B11*e - F11*e - 2*U*e*e + (E12*a)/(2*EE) + (B12*c)/(2*BB) + (F12*(a + c + 2*e))/(2*FF))) + (c1[1] - c3[1] ) * (-B13 - F13 + A11*a - E11*a + B11*d - F11*d - 2*U*d*e + (E12*a)/EE + 2*U*a*F - 2*U*(d*e - a*F) + (B12*F)/BB + (F12*(d + F))/FF - 2*(-2*U*((-a)*b + d*d) + (A12*a)/(2*AA) + (E12* a)/(2*EE) + (B12*b)/(2*BB) + (F12*b)/(2*FF))) ) ;
//
//        fc3[2] =  - 0.5*invJJ*( (c2[2] - c1[2] )*(-A13 - F13 - B11*b + F11*b - A11*d - E11*d - 2*F11*d + 4*U*c*d - A11*e + E11*e + 2*U*b*e + (A12*e)/AA + B11*F - F11*F - 2*U*d*F - 4*U*e*F + 2*U*(b*e - d*F) - (F12*b)/FF + (F12*(d + F))/FF) + (c4[2] - c3[2] )*(-B13 - F13 + A11*a - E11*a + B11*d - F11*d - 2*U*d*e + (E12*a)/EE + 2*U*a*F - 2*U*(d*e - a*F) + (B12*F)/BB + (F12*(d + F))/FF - 2*(B14 + F14 - E11*a - F11*a + 2*U*a*c + B11*e - F11*e - 2*U*e*e + (E12*a)/(2*EE) + (B12*c)/(2*BB) + (F12*(a + c + 2*e))/(2*FF))) + (c1[2] - c3[2] ) * (-B13 - F13 + A11*a - E11*a + B11*d - F11*d - 2*U*d*e + (E12*a)/EE + 2*U*a*F - 2*U*(d*e - a*F) + (B12*F)/BB + (F12*(d + F))/FF - 2*(-2*U*((-a)*b + d*d) + (A12*a)/(2*AA) + (E12* a)/(2*EE) + (B12*b)/(2*BB) + (F12*b)/(2*FF))) );
//
//
//        fc4[0] =  - invJJ*( 0.5*(c2[0] - c1[0] )*( -E13 + F13 + 2*E11*d + 2*F11*d - 4*U*c*d + A11*e - E11*e - (E12*(d - e))/EE - B11*F + F11*F +4*U*e*F - (F12*(d + F))/FF ) + (c4[0] - c3[0])*(B14 + F14 - E11*a - F11*a + 2*U*a*c + B11*e - F11*e - 2*U*e*e + (E12*a)/(2*EE) + (B12*c)/(2*BB) + (F12*(a + c + 2*e))/(2*FF))  + 0.5*(c1[0] - c3[0] )* (B13 + F13 - A11*a + E11*a - B11*d + F11*d + 2*U*d*e - (E12*a)/EE - 2*U*a*F + 2*U*(d*e - a*F) - (B12*F)/BB - (F12*(d + F))/FF) )  ;
//
//        fc4[1] =  - invJJ*( 0.5*(c2[1] - c1[1] )*( -E13 + F13 + 2*E11*d + 2*F11*d - 4*U*c*d + A11*e - E11*e - (E12*(d - e))/EE - B11*F + F11*F +4*U*e*F - (F12*(d + F))/FF ) + (c4[1] - c3[1])*(B14 + F14 - E11*a - F11*a + 2*U*a*c + B11*e - F11*e - 2*U*e*e + (E12*a)/(2*EE) + (B12*c)/(2*BB) + (F12*(a + c + 2*e))/(2*FF))  + 0.5*(c1[1] - c3[1] )* (B13 + F13 - A11*a + E11*a - B11*d + F11*d + 2*U*d*e - (E12*a)/EE - 2*U*a*F + 2*U*(d*e - a*F) - (B12*F)/BB - (F12*(d + F))/FF) ) ;
//
//        fc4[2] =  - invJJ*( 0.5*(c2[2] - c1[2] )*( -E13 + F13 + 2*E11*d + 2*F11*d - 4*U*c*d + A11*e - E11*e - (E12*(d - e))/EE - B11*F + F11*F +4*U*e*F - (F12*(d + F))/FF ) + (c4[2] - c3[2])*(B14 + F14 - E11*a - F11*a + 2*U*a*c + B11*e - F11*e - 2*U*e*e + (E12*a)/(2*EE) + (B12*c)/(2*BB) + (F12*(a + c + 2*e))/(2*FF))  + 0.5*(c1[2] - c3[2] )* (B13 + F13 - A11*a + E11*a - B11*d + F11*d + 2*U*d*e - (E12*a)/EE - 2*U*a*F + 2*U*(d*e - a*F) - (B12*F)/BB - (F12*(d + F))/FF) ) ;



//        std::cout<<a<<" "<<" "<<b<<" "<<c<<" "<<d<<" "<<e<<" "<<F<<" "<<AA<<" "<<BB<<" "<<CC<<" "<<DD<<" "<<EE<<" "
//                ""<<FF<<" "<<GG<<" "<<HH<<" "<<JJ<<" "<<ATG1<<" "<<ATG2<<" "<<ATG3<<" "<<ATG4<<" "<<U<<" "<<A1<<" "
//                ""<<A2<<" "<<E1<<" "<<E2<<" "<<B1<<" "<<B2<<" "<<F1<<" "<<F2<<" "<<A11<<" "<<A12<<" "<<A13<<" "
//                ""<<A14<<" "<<E11<<" "<<E12<<" "<<E13<<" "<<E14<<" "<<B11<<" "<<B12<<" "<<B13<<" "<<B14<<" "<<F11<<" "
//                ""<<F12<<" "<<F13<<" "<<F14<<" ";
//
//                std::cout<<fc1[0]<<" "<<fc1[1]<<" "<<fc1[2]<<" "<<fc2[0]<<" "<<fc2[1]<<" "<<fc2[2]<<" "<<fc3[0]<<" "
//                ""<<fc3[1]<<" "<<fc3[2]<<" "<<fc4[0]<<" "<<fc4[1]<<" "<<fc4[2]<<endl;
        //        " "<<ATG2<<" "
//                <<ATG3<<" "<<ATG4<<" "<<U<<endl;
#ifdef DETAILEDOUTPUT
        std::cout<<f1[0]<<" "<<f1[1]<<" "<<f1[2]<<" "<<
                 f2[0]<<" "<<f2[1]<<" "<<f2[2]<<" "<<
                 f3[0]<<" "<<f3[1]<<" "<<f3[2]<<" "<<
                 f4[0]<<" "<<f4[1]<<" "<<f4[2]<<endl;
#endif
    }
//    delete c1;
//    delete c2;
//    delete c3;
//    delete c4;
//    delete f1;
//    delete f2;
//    delete f3;
//    delete f4;
//    stop = clock();
//    elapsedtime = ((float)stop - (float)start)/CLOCKS_PER_SEC *1000;
//    std::cout<<"S CFE "<<elapsedtime<<endl;
//    CUDAvars cvars=CUDAcommon::getCUDAvars();
//    cvars.Scforce += elapsedtime;
//    CUDAcommon::cudavars=cvars;
    delete [] newc2;
}<|MERGE_RESOLUTION|>--- conflicted
+++ resolved
@@ -97,32 +97,6 @@
     blocksnthreadsez.push_back(blockSize);
     blockSize = 0;
 
-<<<<<<< HEAD
-double CylinderExclVolRepulsion::energy(Bead* b1, Bead* b2,
-                                        Bead* b3, Bead* b4,
-                                        double kRepuls, bool stretched) {
-
-    auto c1 = stretched ? b1->getCoordinate<true>() : b1->getCoordinate<false>();
-    auto c2 = stretched ? b2->getCoordinate<true>() : b2->getCoordinate<false>();
-    auto c3 = stretched ? b3->getCoordinate<true>() : b3->getCoordinate<false>();
-    auto c4 = stretched ? b4->getCoordinate<true>() : b4->getCoordinate<false>();
-
-    //check if parallel
-    if(areParallel(c1, c2, c3, c4)) {
-        
-        double d = twoPointDistance(c1, c3);
-        double invDSquare =  1 / (d * d);
-        double energy = kRepuls * invDSquare * invDSquare;
-        
-        return energy;
-    }
-    
-    //check if in same plane
-    if(areInPlane(c1, c2, c3, c4)) {
-        
-        //slightly move point
-        c2 = movePointOutOfPlane(c1, c2, c3, c4, 2, 0.01);
-=======
         CUDAcommon::handleerror(cudaOccupancyMaxPotentialBlockSizeVariableSMem(&minGridSize, &blockSize,
                                 CUDAExclVolRepulsionforce, blockToSmem, 0),"cuda occupancy", "CylinderExclVolume.cu");
     blocksnthreadsf.push_back((nint + blockSize - 1) / blockSize);
@@ -156,7 +130,6 @@
         blocksnthreadsez.push_back(0);
         blocksnthreadsf.push_back(0);
         blocksnthreadsf.push_back(0);
->>>>>>> 945d73c6
     }
 
 }
@@ -172,39 +145,6 @@
 //                CUDAcommon::getCUDAvars().gculpritinteraction, gFF, ginteraction);
 ////        CUDAcommon::handleerror(cudaEventRecord(event, stream));
 
-<<<<<<< HEAD
-void CylinderExclVolRepulsion::forces(Bead* b1, Bead* b2,
-                                      Bead* b3, Bead* b4,
-                                      double kRepuls) {
-    cout.precision(10);
-    auto c1 = b1->coordinate;
-    auto c2 = b2->coordinate;
-    auto c3 = b3->coordinate;
-    auto c4 = b4->coordinate;
-    //check if parallel
-    if(areParallel(c1, c2, c3, c4)) {
-        
-        double d = twoPointDistance(c1, c3);
-        double invDSquare =  1/ (d * d);
-        double f0 = 4 * kRepuls * invDSquare * invDSquare * invDSquare;
-        
-        b1->force[0] += - f0 * (c3[0] - c1[0]);
-        b1->force[1] += - f0 * (c3[1] - c1[1]);
-        b1->force[2] += - f0 * (c3[2] - c1[2]);
-        
-        b2->force[0] += - f0 * (c4[0] - c2[0]);
-        b2->force[1] += - f0 * (c4[1] - c2[1]);
-        b2->force[2] += - f0 * (c4[2] - c2[2]);
-        
-        b3->force[0] += f0 * (c3[0] - c1[0]);
-        b3->force[1] += f0 * (c3[1] - c1[1]);
-        b3->force[2] += f0 * (c3[2] - c1[2]);
-        
-        b4->force[0] += f0 * (c4[0] - c2[0]);
-        b4->force[1] += f0 * (c4[1] - c2[1]);
-        b4->force[2] += f0 * (c4[2] - c2[2]);
-        return;
-=======
 
 //        CUDAcommon::handleerror(cudaGetLastError(),"CUDAExclVolRepulsionenergy", "CylinderExclVolumeRepulsion.cu");
 
@@ -242,7 +182,6 @@
                 CUDAcommon::getCUDAvars().gculpritFF,
                 CUDAcommon::getCUDAvars().gculpritinteraction, gFF, ginteraction, boolvarvec.at(0),
                 boolvarvec.at(1));
->>>>>>> 945d73c6
     }
     if(blocksnthreadse[1]<=0 && blocksnthreadsez[1]<=0)
         return NULL;
