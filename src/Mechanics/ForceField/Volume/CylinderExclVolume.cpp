
//------------------------------------------------------------------
//  **MEDYAN** - Simulation Package for the Mechanochemical
//               Dynamics of Active Networks, v4.0
//
//  Copyright (2015-2018)  Papoian Lab, University of Maryland
//
//                 ALL RIGHTS RESERVED
//
//  See the MEDYAN web page for more information:
//  http://www.medyan.org
//------------------------------------------------------------------

#include "CylinderExclVolume.h"

#include "CylinderExclVolRepulsion.h"

#include "Cylinder.h"
#include "Bead.h"

#include "MathFunctions.h"
#include "cross_check.h"
#include "CGMethod.h"
#ifdef CUDAACCL
#include "nvToolsExt.h"
#endif


using namespace mathfunc;

template <class CVolumeInteractionType>
int CylinderExclVolume<CVolumeInteractionType>::numInteractions;

template <class CVolumeInteractionType>
void CylinderExclVolume<CVolumeInteractionType>::vectorize() {
    //count interactions
    nint = 0;

    for(auto ci : Cylinder::getCylinders()) {
        if(!ci->isFullLength()) continue;
        //do not calculate exvol for a non full length cylinder
#if defined(HYBRID_NLSTENCILLIST) || defined(SIMDBINDINGSEARCH)
        auto neighbors = _HneighborList->getNeighborsstencil(_HnlID, ci);
#else
        auto neighbors = _neighborList->getNeighbors(ci);
#endif
        for(auto &cn : neighbors)
        {
            if(!cn->isFullLength()||
               cn->getBranchingCylinder() == ci) continue;
            nint++;
        }
    }

    numInteractions = nint;
    CUDAcommon::tmin.numinteractions[8] += numInteractions;
//    std::cout<<"NINT1 "<<nint<<endl;
    beadSet = new int[n * nint];
    krep = new floatingpoint[nint];


    int nc = Cylinder::getCylinders().size();
    int i = 0;
    int Cumnc=0;
    for (i = 0; i < nc; i++) {
        auto ci = Cylinder::getCylinders()[i];
        if(!ci->isFullLength()) continue;
#if defined(HYBRID_NLSTENCILLIST) || defined(SIMDBINDINGSEARCH)
        auto neighbors = _HneighborList->getNeighborsstencil(_HnlID, ci);
#else
        auto neighbors = _neighborList->getNeighbors(ci);
#endif
        int nn = neighbors.size();
//        std::cout<<"Cylinder "<<i<<" "<<nn<<endl;
        for (int ni = 0; ni < nn; ni++) {

            auto cin = neighbors[ni];
            if(!cin->isFullLength()||
               cin->getBranchingCylinder() == ci) continue;
<<<<<<< HEAD
            beadSet[n * (Cumnc)] = ci->getFirstBead()->getStableIndex();
            beadSet[n * (Cumnc) + 1] = ci->getSecondBead()->getStableIndex();
            beadSet[n * (Cumnc) + 2] = cin->getFirstBead()->getStableIndex();
            beadSet[n * (Cumnc) + 3] = cin->getSecondBead()->getStableIndex();
            
=======
            beadSet[n * (Cumnc)] = ci->getFirstBead()->_dbIndex;
            beadSet[n * (Cumnc) + 1] = ci->getSecondBead()->_dbIndex;
            beadSet[n * (Cumnc) + 2] = cin->getFirstBead()->_dbIndex;
            beadSet[n * (Cumnc) + 3] = cin->getSecondBead()->_dbIndex;

>>>>>>> 99ee3b35
            //Get KRepuls based on filament type
            if(ci->getType() != cin->getType()){
                auto ki = ci->getMCylinder()->getExVolConst();
                auto kin = cin->getMCylinder()->getExVolConst();
                krep[Cumnc] = max(ki, kin);
            }
            else{
                krep[Cumnc] = ci->getMCylinder()->getExVolConst();
            }

            Cumnc++;
            //std::cout<<"CV"<<ci->getID()<<" "<<cin->getID()<<endl;
        }
    }
    //CUDA
#ifdef CUDAACCL
#ifdef CUDATIMETRACK
    chrono::high_resolution_clock::time_point tbegin, tend;
    tbegin = chrono::high_resolution_clock::now();
#endif

//    cudaEvent_t start, stop;
//    CUDAcommon::handleerror(cudaEventCreate( &start));
//    CUDAcommon::handleerror(cudaEventCreate( &stop));
//    CUDAcommon::handleerror(cudaEventRecord( start, 0));

//    blocksnthreads.push_back(int(numInteractions/THREADSPERBLOCK + 1));
//    if(blocksnthreads[0]==1) blocksnthreads.push_back( numInteractions);
////    if(blocksnthreads[0]==1) blocksnthreads.push_back( 32*(int(numInteractions/32 +1)) );
//    else blocksnthreads.push_back(THREADSPERBLOCK);

    //CUDA stream create
    if(stream == NULL || !(CUDAcommon::getCUDAvars().conservestreams))
        CUDAcommon::handleerror(cudaStreamCreate(&stream),"cuda stream", "CylinderExclVolume.cu");
    _FFType.optimalblocksnthreads(numInteractions, stream);

    CUDAcommon::handleerror(cudaMalloc((void **) &gpu_beadSet, n * numInteractions * sizeof(int)),"cuda data transfer",
                            "CylinderExclVolume.cu");
    CUDAcommon::handleerror(cudaMemcpyAsync(gpu_beadSet, beadSet, n * numInteractions *
                                    sizeof(int), cudaMemcpyHostToDevice, stream),
                            "cuda data transfer", "CylinderExclVolume.cu");
    CUDAcommon::handleerror(cudaMalloc((void **) &gpu_krep, numInteractions * sizeof(floatingpoint)),"cuda data transfer",
                            "CylinderExclVolume.cu");
    CUDAcommon::handleerror(cudaMemcpyAsync(gpu_krep, krep, numInteractions * sizeof
                            (floatingpoint), cudaMemcpyHostToDevice, stream),
                            "cuda data transfer", "CylinderExclVolume.cu");
    vector<int> params;
    params.push_back(int(n));
    params.push_back(numInteractions);
    params.push_back(CUDAcommon::cudavars.offset_E);
//    std::cout<<"CUDA exvol offsetE "<<CUDAcommon::cudavars.offset_E<<endl;
    //set offset
    CUDAcommon::cudavars.offset_E += nint;
//    std::cout<<"offset "<<getName()<<" "<<CUDAcommon::cudavars.offset_E<<endl;
    //TODO make sure not using cudafree here is fine.
    if(gpu_params != NULL )
        CUDAcommon::handleerror(cudaFree(gpu_params),"cudaFree", "CylinderExclVolume.cu");
    if(nint > 0) {
        CUDAcommon::handleerror(cudaMalloc((void **) &gpu_params, 3 * sizeof(int)), "cuda"
                                        " data transfer",
                                "CylinderExclVolume.cu");
        CUDAcommon::handleerror(cudaMemcpyAsync(gpu_params, params.data(), 3 * sizeof(int),
                                           cudaMemcpyHostToDevice, stream),
                                "cuda data transfer", "CylinderExclVolume.cu");
    }
#ifdef CUDATIMETRACK
//    CUDAcommon::handleerror(cudaDeviceSynchronize(),"CylinderExclVolume.cu",
//                            "vectorizeFF");
    tend= chrono::high_resolution_clock::now();
    chrono::duration<floatingpoint> elapsed_run(tend - tbegin);
    CUDAcommon::cudatime.TvecvectorizeFF.push_back(elapsed_run.count());
    CUDAcommon::cudatime.TvectorizeFF += elapsed_run.count();
#endif
#endif
    //
}


template <class CVolumeInteractionType>
void CylinderExclVolume<CVolumeInteractionType>::deallocate() {

    delete [] beadSet;
    delete [] krep;
#ifdef CUDAACCL
    if(nint > 0) {
        if(!(CUDAcommon::getCUDAvars().conservestreams))
            CUDAcommon::handleerror(cudaStreamDestroy(stream),"cuda stream", "CylinderExclVolume.cu");
        _FFType.deallocate();
        CUDAcommon::handleerror(cudaFree(gpu_beadSet), "cudaFree", "CylinderExclVolume.cu");
        CUDAcommon::handleerror(cudaFree(gpu_krep), "cudaFree", "CylinderExclVolume.cu");
        CUDAcommon::handleerror(cudaFree(gpu_params), "cudaFree", "CylinderExclVolume.cu");
        gpu_beadSet = NULL;
        gpu_krep = NULL;
        gpu_params = NULL;
    }
#endif
}


template <class CVolumeInteractionType>
floatingpoint CylinderExclVolume<CVolumeInteractionType>::computeEnergy(floatingpoint *coord, floatingpoint *f, floatingpoint d) {


    floatingpoint U_ii=0.0f;

#ifdef CUDATIMETRACK
    chrono::high_resolution_clock::time_point tbegin, tend;
#endif
#ifdef CUDAACCL

#ifdef CUDATIMETRACK
    tbegin = chrono::high_resolution_clock::now();
#endif

    //has to be changed to accomodate aux force
    floatingpoint * gpu_coord=CUDAcommon::getCUDAvars().gpu_coord;
    floatingpoint * gpu_force = CUDAcommon::getCUDAvars().gpu_force;
    floatingpoint * gpu_d = CUDAcommon::getCUDAvars().gpu_lambda;

//    if(d == 0.0){
//        gU_i=_FFType.energy(gpu_coord, gpu_force, gpu_beadSet, gpu_krep, gpu_params);
//    }
//    else{
        gU_i=_FFType.energy(gpu_coord, gpu_force, gpu_beadSet, gpu_krep, gpu_d, gpu_params);
//    }

#ifdef CUDATIMETRACK
//    CUDAcommon::handleerror(cudaDeviceSynchronize(),"CylinderExclVolume.cu", "computeEnergy");
    tend= chrono::high_resolution_clock::now();
    chrono::duration<floatingpoint> elapsed_run(tend - tbegin);
    CUDAcommon::cudatime.TveccomputeE.push_back(elapsed_run.count());
    CUDAcommon::cudatime.TcomputeE += elapsed_run.count();
    CUDAcommon::cudatime.TcomputeEiter += elapsed_run.count();
#endif
#endif
#ifdef SERIAL
#ifdef CUDATIMETRACK
    tbegin = chrono::high_resolution_clock::now();
#endif
    if (d == 0.0f)
        U_ii = _FFType.energy(coord, f, beadSet, krep);
    else
        U_ii = _FFType.energy(coord, f, beadSet, krep, d);

#ifdef CUDATIMETRACK
    floatingpoint U_i[1];
    floatingpoint *gU_i;
    tend= chrono::high_resolution_clock::now();
    chrono::duration<floatingpoint> elapsed_runs(tend - tbegin);
    CUDAcommon::serltime.TveccomputeE.push_back(elapsed_runs.count());
    CUDAcommon::serltime.TcomputeE += elapsed_runs.count();
    CUDAcommon::serltime.TcomputeEiter += elapsed_runs.count();
#endif

#endif
    return U_ii;
}

template <class CVolumeInteractionType>
void CylinderExclVolume<CVolumeInteractionType>::computeForces(floatingpoint *coord, floatingpoint *f) {
#ifdef CUDATIMETRACK
    chrono::high_resolution_clock::time_point tbegin, tend;
    tbegin = chrono::high_resolution_clock::now();
#endif
#ifdef CUDAACCL
    //has to be changed to accomodate aux force
    floatingpoint * gpu_coord=CUDAcommon::getCUDAvars().gpu_coord;
    floatingpoint * gpu_force;
    if(cross_checkclass::Aux) {

        gpu_force = CUDAcommon::getCUDAvars().gpu_forceAux;
        _FFType.forces(gpu_coord, gpu_force, gpu_beadSet, gpu_krep, gpu_params);

    }
    else {

        gpu_force = CUDAcommon::getCUDAvars().gpu_force;
        _FFType.forces(gpu_coord, gpu_force, gpu_beadSet, gpu_krep, gpu_params);
    }
#endif
#ifdef CUDATIMETRACK
    tend= chrono::high_resolution_clock::now();
    chrono::duration<floatingpoint> elapsed_run(tend - tbegin);
    CUDAcommon::cudatime.TveccomputeF.push_back(elapsed_run.count());
    CUDAcommon::cudatime.TcomputeF += elapsed_run.count();
    tbegin = chrono::high_resolution_clock::now();
#endif
#ifdef SERIAL
    _FFType.forces(coord, f, beadSet, krep);
#endif
#ifdef CUDATIMETRACK
    tend= chrono::high_resolution_clock::now();
    chrono::duration<floatingpoint> elapsed_runs(tend - tbegin);
    CUDAcommon::serltime.TveccomputeF.push_back(elapsed_runs.count());
    CUDAcommon::serltime.TcomputeF += elapsed_runs.count();
#endif
#ifdef DETAILEDOUTPUT
    floatingpoint maxF = 0.0;
    floatingpoint mag = 0.0;
    for(int i = 0; i < CGMethod::N/3; i++) {
        mag = 0.0f;
        for(int j = 0; j < 3; j++)
            mag += f[3 * i + j]*f[3 * i + j];
        mag = sqrt(mag);
//        std::cout<<"SL "<<i<<" "<<mag*mag<<" "<<forceAux[3 * i]<<" "<<forceAux[3 * i + 1]<<" "<<forceAux[3 * i +
//                2]<<endl;
        if(mag > maxF) maxF = mag;
    }
    std::cout<<"max "<<getName()<<" "<<maxF<<endl;
#endif
}

///Template specializations
template floatingpoint CylinderExclVolume<CylinderExclVolRepulsion>::computeEnergy(floatingpoint *coord, floatingpoint *f, floatingpoint d);
template void CylinderExclVolume<CylinderExclVolRepulsion>::computeForces(floatingpoint *coord, floatingpoint *f);
template void CylinderExclVolume<CylinderExclVolRepulsion>::vectorize();
template void CylinderExclVolume<CylinderExclVolRepulsion>::deallocate();<|MERGE_RESOLUTION|>--- conflicted
+++ resolved
@@ -77,19 +77,11 @@
             auto cin = neighbors[ni];
             if(!cin->isFullLength()||
                cin->getBranchingCylinder() == ci) continue;
-<<<<<<< HEAD
             beadSet[n * (Cumnc)] = ci->getFirstBead()->getStableIndex();
             beadSet[n * (Cumnc) + 1] = ci->getSecondBead()->getStableIndex();
             beadSet[n * (Cumnc) + 2] = cin->getFirstBead()->getStableIndex();
             beadSet[n * (Cumnc) + 3] = cin->getSecondBead()->getStableIndex();
-            
-=======
-            beadSet[n * (Cumnc)] = ci->getFirstBead()->_dbIndex;
-            beadSet[n * (Cumnc) + 1] = ci->getSecondBead()->_dbIndex;
-            beadSet[n * (Cumnc) + 2] = cin->getFirstBead()->_dbIndex;
-            beadSet[n * (Cumnc) + 3] = cin->getSecondBead()->_dbIndex;
-
->>>>>>> 99ee3b35
+
             //Get KRepuls based on filament type
             if(ci->getType() != cin->getType()){
                 auto ki = ci->getMCylinder()->getExVolConst();
