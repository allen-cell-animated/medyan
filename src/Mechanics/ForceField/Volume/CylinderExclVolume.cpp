
//------------------------------------------------------------------
//  **MEDYAN** - Simulation Package for the Mechanochemical
//               Dynamics of Active Networks, v4.0
//
//  Copyright (2015-2018)  Papoian Lab, University of Maryland
//
//                 ALL RIGHTS RESERVED
//
//  See the MEDYAN web page for more information:
//  http://www.medyan.org
//------------------------------------------------------------------

#include "CylinderExclVolume.h"

#include "CylinderExclVolRepulsion.h"

#include "Cylinder.h"
#include "Bead.h"

#include "MathFunctions.h"
#include "cross_check.h"
#include "CGMethod.h"
#ifdef CUDAACCL
#include "nvToolsExt.h"
#endif


using namespace mathfunc;

template <class CVolumeInteractionType>
<<<<<<< HEAD
int CylinderExclVolume<CVolumeInteractionType>::numInteractions;

template <class CVolumeInteractionType>
=======
>>>>>>> 8429e18a
void CylinderExclVolume<CVolumeInteractionType>::vectorize(const FFCoordinateStartingIndex& si) {
    //count interactions
    nint = 0;

    for(auto ci : Cylinder::getCylinders()) {

        //do not calculate exvol for a non full length cylinder
#if defined(HYBRID_NLSTENCILLIST) || defined(SIMDBINDINGSEARCH)
        for (int ID = 0; ID < _HnlIDvec.size(); ID ++){
            auto neighbors = _HneighborList->getNeighborsstencil(_HnlIDvec[ID], ci);
            for(auto &cn : neighbors)
            {
                if(cn->getBranchingCylinder() == ci) continue;
                nint++;
            }
        }
#else
        auto neighbors = _neighborList->getNeighbors(ci);

        for(auto &cn : neighbors)
        {

            if(cn->getBranchingCylinder() == ci) continue;

            nint++;
        }
#endif
    }

    numInteractions = nint;
    CUDAcommon::tmin.numinteractions[8] += numInteractions;
//    std::cout<<"NINT1 "<<nint<<endl;
    beadSet = new int[n * nint];
    krep = new floatingpoint[nint];
    vecEqLength.resize(2 * nint);


    int nc = Cylinder::getCylinders().size();
    int i = 0;
    int Cumnc=0;
    for (i = 0; i < nc; i++) {
        auto ci = Cylinder::getCylinders()[i];

#if defined(HYBRID_NLSTENCILLIST) || defined(SIMDBINDINGSEARCH)
        
        for (int ID = 0; ID < _HnlIDvec.size(); ID ++){
            auto neighbors = _HneighborList->getNeighborsstencil(_HnlIDvec[ID], ci);
            int nn = neighbors.size();
            //        std::cout<<"Cylinder "<<i<<" "<<nn<<endl;
            for (int ni = 0; ni < nn; ni++) {
                
                auto cin = neighbors[ni];
                if(cin->getBranchingCylinder() == ci) continue;
                beadSet[n * (Cumnc)] = ci->getFirstBead()->getIndex()* 3 + si.bead;
                beadSet[n * (Cumnc) + 1] = ci->getSecondBead()->getIndex()* 3 + si.bead;
                beadSet[n * (Cumnc) + 2] = cin->getFirstBead()->getIndex()* 3 + si.bead;
                beadSet[n * (Cumnc) + 3] = cin->getSecondBead()->getIndex()* 3 + si.bead;
<<<<<<< HEAD
=======

                vecEqLength[2 * Cumnc    ] = ci ->getMCylinder()->getEqLength();
                vecEqLength[2 * Cumnc + 1] = cin->getMCylinder()->getEqLength();
>>>>>>> 8429e18a
                
                //Get KRepuls based on filament type
                if(ci->getType() != cin->getType()){
                    auto ki = ci->getMCylinder()->getExVolConst();
                    auto kin = cin->getMCylinder()->getExVolConst();
                    krep[Cumnc] = max(ki, kin);
                }
                else{
                    krep[Cumnc] = ci->getMCylinder()->getExVolConst();
                }
                
                Cumnc++;
            }
        }
                
#else
        auto neighbors = _neighborList->getNeighbors(ci);
        
        int nn = neighbors.size();
//        std::cout<<"Cylinder "<<i<<" "<<nn<<endl;
        for (int ni = 0; ni < nn; ni++) {

            auto cin = neighbors[ni];
            if(cin->getBranchingCylinder() == ci) continue;
            beadSet[n * (Cumnc)] = ci->getFirstBead()->getIndex() * 3 + si.bead;
            beadSet[n * (Cumnc) + 1] = ci->getSecondBead()->getIndex() * 3 + si.bead;
            beadSet[n * (Cumnc) + 2] = cin->getFirstBead()->getIndex() * 3 + si.bead;
            beadSet[n * (Cumnc) + 3] = cin->getSecondBead()->getIndex() * 3 + si.bead;

            //Get KRepuls based on filament type
            if(ci->getType() != cin->getType()){
                auto ki = ci->getMCylinder()->getExVolConst();
                auto kin = cin->getMCylinder()->getExVolConst();
                krep[Cumnc] = max(ki, kin);
            }
            else{
                krep[Cumnc] = ci->getMCylinder()->getExVolConst();
            }

            Cumnc++;
            //std::cout<<"CV"<<ci->getID()<<" "<<cin->getID()<<endl;
        }
#endif
    }
    //CUDA
#ifdef CUDAACCL
#ifdef CUDATIMETRACK
    chrono::high_resolution_clock::time_point tbegin, tend;
    tbegin = chrono::high_resolution_clock::now();
#endif

//    cudaEvent_t start, stop;
//    CUDAcommon::handleerror(cudaEventCreate( &start));
//    CUDAcommon::handleerror(cudaEventCreate( &stop));
//    CUDAcommon::handleerror(cudaEventRecord( start, 0));

//    blocksnthreads.push_back(int(numInteractions/THREADSPERBLOCK + 1));
//    if(blocksnthreads[0]==1) blocksnthreads.push_back( numInteractions);
//   if(blocksnthreads[0]==1) blocksnthreads.push_back( 32*(int(numInteractions/32 +1)) );
//    else blocksnthreads.push_back(THREADSPERBLOCK);

    //CUDA stream create
    if(stream == NULL || !(CUDAcommon::getCUDAvars().conservestreams))
        CUDAcommon::handleerror(cudaStreamCreate(&stream),"cuda stream", "CylinderExclVolume.cu");
    _FFType.optimalblocksnthreads(numInteractions, stream);

    CUDAcommon::handleerror(cudaMalloc((void **) &gpu_beadSet, n * numInteractions * sizeof(int)),"cuda data transfer",
                            "CylinderExclVolume.cu");
    CUDAcommon::handleerror(cudaMemcpyAsync(gpu_beadSet, beadSet, n * numInteractions *
                                    sizeof(int), cudaMemcpyHostToDevice, stream),
                            "cuda data transfer", "CylinderExclVolume.cu");
    CUDAcommon::handleerror(cudaMalloc((void **) &gpu_krep, numInteractions * sizeof(floatingpoint)),"cuda data transfer",
                            "CylinderExclVolume.cu");
    CUDAcommon::handleerror(cudaMemcpyAsync(gpu_krep, krep, numInteractions * sizeof
                            (floatingpoint), cudaMemcpyHostToDevice, stream),
                            "cuda data transfer", "CylinderExclVolume.cu");
    vector<int> params;
    params.push_back(int(n));
    params.push_back(numInteractions);
    params.push_back(CUDAcommon::cudavars.offset_E);
//    std::cout<<"CUDA exvol offsetE "<<CUDAcommon::cudavars.offset_E<<endl;
    //set offset
    CUDAcommon::cudavars.offset_E += nint;
//    std::cout<<"offset "<<getName()<<" "<<CUDAcommon::cudavars.offset_E<<endl;
    //TODO make sure not using cudafree here is fine.
    if(gpu_params != NULL )
        CUDAcommon::handleerror(cudaFree(gpu_params),"cudaFree", "CylinderExclVolume.cu");
    if(nint > 0) {
        CUDAcommon::handleerror(cudaMalloc((void **) &gpu_params, 3 * sizeof(int)), "cuda"
                                        " data transfer",
                                "CylinderExclVolume.cu");
        CUDAcommon::handleerror(cudaMemcpyAsync(gpu_params, params.data(), 3 * sizeof(int),
                                           cudaMemcpyHostToDevice, stream),
                                "cuda data transfer", "CylinderExclVolume.cu");
    }
#ifdef CUDATIMETRACK
//    CUDAcommon::handleerror(cudaDeviceSynchronize(),"CylinderExclVolume.cu",
//                            "vectorizeFF");
    tend= chrono::high_resolution_clock::now();
    chrono::duration<floatingpoint> elapsed_run(tend - tbegin);
    CUDAcommon::cudatime.TvecvectorizeFF.push_back(elapsed_run.count());
    CUDAcommon::cudatime.TvectorizeFF += elapsed_run.count();
#endif
#endif
    //
}


template <class CVolumeInteractionType>
void CylinderExclVolume<CVolumeInteractionType>::deallocate() {

    delete [] beadSet;
    delete [] krep;
#ifdef CUDAACCL
    if(nint > 0) {
        if(!(CUDAcommon::getCUDAvars().conservestreams))
            CUDAcommon::handleerror(cudaStreamDestroy(stream),"cuda stream", "CylinderExclVolume.cu");
        _FFType.deallocate();
        CUDAcommon::handleerror(cudaFree(gpu_beadSet), "cudaFree", "CylinderExclVolume.cu");
        CUDAcommon::handleerror(cudaFree(gpu_krep), "cudaFree", "CylinderExclVolume.cu");
        CUDAcommon::handleerror(cudaFree(gpu_params), "cudaFree", "CylinderExclVolume.cu");
        gpu_beadSet = NULL;
        gpu_krep = NULL;
        gpu_params = NULL;
    }
#endif
}


template <class CVolumeInteractionType>
floatingpoint CylinderExclVolume<CVolumeInteractionType>::computeEnergy(floatingpoint *coord) {


    floatingpoint U_ii=0.0f;

#ifdef CUDATIMETRACK
    chrono::high_resolution_clock::time_point tbegin, tend;
#endif
#ifdef CUDAACCL

#ifdef CUDATIMETRACK
    tbegin = chrono::high_resolution_clock::now();
#endif

    //has to be changed to accomodate aux force
    floatingpoint * gpu_coord=CUDAcommon::getCUDAvars().gpu_coord;
    floatingpoint * gpu_force = CUDAcommon::getCUDAvars().gpu_force;
    floatingpoint * gpu_d = CUDAcommon::getCUDAvars().gpu_lambda;

//    if(d == 0.0){
//        gU_i=_FFType.energy(gpu_coord, gpu_force, gpu_beadSet, gpu_krep, gpu_params);
//    }
//    else{
        gU_i=_FFType.energy(gpu_coord, gpu_force, gpu_beadSet, gpu_krep, gpu_d, gpu_params);
//    }

#ifdef CUDATIMETRACK
//    CUDAcommon::handleerror(cudaDeviceSynchronize(),"CylinderExclVolume.cu", "computeEnergy");
    tend= chrono::high_resolution_clock::now();
    chrono::duration<floatingpoint> elapsed_run(tend - tbegin);
    CUDAcommon::cudatime.TveccomputeE.push_back(elapsed_run.count());
    CUDAcommon::cudatime.TcomputeE += elapsed_run.count();
    CUDAcommon::cudatime.TcomputeEiter += elapsed_run.count();
#endif
#endif
#ifdef SERIAL
#ifdef CUDATIMETRACK
    tbegin = chrono::high_resolution_clock::now();
#endif

    U_ii = _FFType.energy(coord, beadSet, krep, vecEqLength.data(), numInteractions);

#ifdef CUDATIMETRACK
    floatingpoint U_i[1];
    floatingpoint *gU_i;
    tend= chrono::high_resolution_clock::now();
    chrono::duration<floatingpoint> elapsed_runs(tend - tbegin);
    CUDAcommon::serltime.TveccomputeE.push_back(elapsed_runs.count());
    CUDAcommon::serltime.TcomputeE += elapsed_runs.count();
    CUDAcommon::serltime.TcomputeEiter += elapsed_runs.count();
#endif

#endif
    return U_ii;
}

template <class CVolumeInteractionType>
void CylinderExclVolume<CVolumeInteractionType>::computeForces(floatingpoint *coord, floatingpoint *f) {
#ifdef CUDATIMETRACK
    chrono::high_resolution_clock::time_point tbegin, tend;
    tbegin = chrono::high_resolution_clock::now();
#endif
#ifdef CUDAACCL
    //has to be changed to accomodate aux force
    floatingpoint * gpu_coord=CUDAcommon::getCUDAvars().gpu_coord;
    floatingpoint * gpu_force;
    if(cross_checkclass::Aux) {

        gpu_force = CUDAcommon::getCUDAvars().gpu_forceAux;
        _FFType.forces(gpu_coord, gpu_force, gpu_beadSet, gpu_krep, gpu_params);

    }
    else {

        gpu_force = CUDAcommon::getCUDAvars().gpu_force;
        _FFType.forces(gpu_coord, gpu_force, gpu_beadSet, gpu_krep, gpu_params);
    }
#endif
#ifdef CUDATIMETRACK
    tend= chrono::high_resolution_clock::now();
    chrono::duration<floatingpoint> elapsed_run(tend - tbegin);
    CUDAcommon::cudatime.TveccomputeF.push_back(elapsed_run.count());
    CUDAcommon::cudatime.TcomputeF += elapsed_run.count();
    tbegin = chrono::high_resolution_clock::now();
#endif
#ifdef SERIAL
    _FFType.forces(coord, f, beadSet, krep, vecEqLength.data(), numInteractions);
#endif
#ifdef CUDATIMETRACK
    tend= chrono::high_resolution_clock::now();
    chrono::duration<floatingpoint> elapsed_runs(tend - tbegin);
    CUDAcommon::serltime.TveccomputeF.push_back(elapsed_runs.count());
    CUDAcommon::serltime.TcomputeF += elapsed_runs.count();
#endif
#ifdef DETAILEDOUTPUT
    floatingpoint maxF = 0.0;
    floatingpoint mag = 0.0;
    for(int i = 0; i < CGMethod::N/3; i++) {
        mag = 0.0f;
        for(int j = 0; j < 3; j++)
            mag += f[3 * i + j]*f[3 * i + j];
        mag = sqrt(mag);
//        std::cout<<"SL "<<i<<" "<<mag*mag<<" "<<forceAux[3 * i]<<" "<<forceAux[3 * i + 1]<<" "<<forceAux[3 * i +
//                2]<<endl;
        if(mag > maxF) maxF = mag;
    }
    std::cout<<"max "<<getName()<<" "<<maxF<<endl;
#endif
}

///Template specializations
template floatingpoint CylinderExclVolume<CylinderExclVolRepulsion>::computeEnergy(floatingpoint *coord);
template void CylinderExclVolume<CylinderExclVolRepulsion>::computeForces(floatingpoint *coord, floatingpoint *f);
template void CylinderExclVolume<CylinderExclVolRepulsion>::vectorize(const FFCoordinateStartingIndex&);
template void CylinderExclVolume<CylinderExclVolRepulsion>::deallocate();<|MERGE_RESOLUTION|>--- conflicted
+++ resolved
@@ -29,12 +29,6 @@
 using namespace mathfunc;
 
 template <class CVolumeInteractionType>
-<<<<<<< HEAD
-int CylinderExclVolume<CVolumeInteractionType>::numInteractions;
-
-template <class CVolumeInteractionType>
-=======
->>>>>>> 8429e18a
 void CylinderExclVolume<CVolumeInteractionType>::vectorize(const FFCoordinateStartingIndex& si) {
     //count interactions
     nint = 0;
@@ -92,12 +86,9 @@
                 beadSet[n * (Cumnc) + 1] = ci->getSecondBead()->getIndex()* 3 + si.bead;
                 beadSet[n * (Cumnc) + 2] = cin->getFirstBead()->getIndex()* 3 + si.bead;
                 beadSet[n * (Cumnc) + 3] = cin->getSecondBead()->getIndex()* 3 + si.bead;
-<<<<<<< HEAD
-=======
 
                 vecEqLength[2 * Cumnc    ] = ci ->getMCylinder()->getEqLength();
                 vecEqLength[2 * Cumnc + 1] = cin->getMCylinder()->getEqLength();
->>>>>>> 8429e18a
                 
                 //Get KRepuls based on filament type
                 if(ci->getType() != cin->getType()){
