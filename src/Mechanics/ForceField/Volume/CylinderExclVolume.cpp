
//------------------------------------------------------------------
//  **MEDYAN** - Simulation Package for the Mechanochemical
//               Dynamics of Active Networks, v3.2.1
//
//  Copyright (2015-2018)  Papoian Lab, University of Maryland
//
//                 ALL RIGHTS RESERVED
//
//  See the MEDYAN web page for more information:
//  http://www.medyan.org
//------------------------------------------------------------------

#include "CylinderExclVolume.h"

#include "CylinderExclVolRepulsion.h"

#include "Cylinder.h"
#include "Bead.h"

#include "MathFunctions.h"
#include "cross_check.h"
#include "CGMethod.h"
#ifdef CUDAACCL
#include "nvToolsExt.h"
#endif


using namespace mathfunc;

template <class CVolumeInteractionType>
int CylinderExclVolume<CVolumeInteractionType>::numInteractions;

template <class CVolumeInteractionType>
<<<<<<< HEAD
void CylinderExclVolume<CVolumeInteractionType>::vectorize() {
    //count interactions
    nint = 0;

=======
double CylinderExclVolume<CVolumeInteractionType>::computeEnergy(double d) {
    
    double U = 0.0;
    double U_i=0.0;
    
>>>>>>> 16621eab
    for(auto ci : Cylinder::getCylinders()) {
        if(!ci->isFullLength()) continue;
        //do not calculate exvol for a non full length cylinder
#ifdef HYBRID_NLSTENCILLIST
        auto neighbors = _HneighborList->getNeighborsstencil(_HnlID, ci);
#else
        auto neighbors = _neighborList->getNeighbors(ci);
#endif
        for(auto &cn : neighbors)
        {
            if(!cn->isFullLength()||
               cn->getBranchingCylinder() == ci) continue;
            nint++;
        }
    }

    numInteractions = nint;
//    std::cout<<"NINT1 "<<nint<<endl;
    beadSet = new int[n * nint];
    krep = new double[nint];


    int nc = Cylinder::getCylinders().size();
    int i = 0;
    int Cumnc=0;
    for (i = 0; i < nc; i++) {
        auto ci = Cylinder::getCylinders()[i];
        if(!ci->isFullLength()) continue;
#ifdef HYBRID_NLSTENCILLIST
        auto neighbors = _HneighborList->getNeighborsstencil(_HnlID, ci);
#else
        auto neighbors = _neighborList->getNeighbors(ci);
#endif
        int nn = neighbors.size();
//        std::cout<<"Cylinder "<<i<<" "<<nn<<endl;
        for (int ni = 0; ni < nn; ni++) {

            auto cin = neighbors[ni];
            if(!cin->isFullLength()||
               cin->getBranchingCylinder() == ci) continue;
            beadSet[n * (Cumnc)] = ci->getFirstBead()->_dbIndex;
            beadSet[n * (Cumnc) + 1] = ci->getSecondBead()->_dbIndex;
            beadSet[n * (Cumnc) + 2] = cin->getFirstBead()->_dbIndex;
            beadSet[n * (Cumnc) + 3] = cin->getSecondBead()->_dbIndex;
            
<<<<<<< HEAD
            //Get KRepuls based on filament type
            if(ci->getType() != cin->getType()){
                auto ki = ci->getMCylinder()->getExVolConst();
                auto kin = cin->getMCylinder()->getExVolConst();
                krep[Cumnc] = max(ki, kin);
            }
            else{
                krep[Cumnc] = ci->getMCylinder()->getExVolConst();
            }
            
            Cumnc++;
            //std::cout<<"CV"<<ci->getID()<<" "<<cin->getID()<<endl;
=======
            Bead* b1 = ci->getFirstBead();
            Bead* b2 = ci->getSecondBead();
            Bead* b3 = cn->getFirstBead();
            Bead* b4 = cn->getSecondBead();
            double kRepuls = ci->getMCylinder()->getExVolConst();
            _FFType.forces(b1, b2, b3, b4, kRepuls);
>>>>>>> 16621eab
        }
    }
    //CUDA
#ifdef CUDAACCL
#ifdef CUDATIMETRACK
    chrono::high_resolution_clock::time_point tbegin, tend;
    tbegin = chrono::high_resolution_clock::now();
#endif

//    cudaEvent_t start, stop;
//    CUDAcommon::handleerror(cudaEventCreate( &start));
//    CUDAcommon::handleerror(cudaEventCreate( &stop));
//    CUDAcommon::handleerror(cudaEventRecord( start, 0));

//    blocksnthreads.push_back(int(numInteractions/THREADSPERBLOCK + 1));
//    if(blocksnthreads[0]==1) blocksnthreads.push_back( numInteractions);
////    if(blocksnthreads[0]==1) blocksnthreads.push_back( 32*(int(numInteractions/32 +1)) );
//    else blocksnthreads.push_back(THREADSPERBLOCK);

    //CUDA stream create
    if(stream == NULL || !(CUDAcommon::getCUDAvars().conservestreams))
        CUDAcommon::handleerror(cudaStreamCreate(&stream),"cuda stream", "CylinderExclVolume.cu");
    _FFType.optimalblocksnthreads(numInteractions, stream);

    CUDAcommon::handleerror(cudaMalloc((void **) &gpu_beadSet, n * numInteractions * sizeof(int)),"cuda data transfer",
                            "CylinderExclVolume.cu");
    CUDAcommon::handleerror(cudaMemcpyAsync(gpu_beadSet, beadSet, n * numInteractions *
                                    sizeof(int), cudaMemcpyHostToDevice, stream),
                            "cuda data transfer", "CylinderExclVolume.cu");
    CUDAcommon::handleerror(cudaMalloc((void **) &gpu_krep, numInteractions * sizeof(double)),"cuda data transfer",
                            "CylinderExclVolume.cu");
    CUDAcommon::handleerror(cudaMemcpyAsync(gpu_krep, krep, numInteractions * sizeof
                            (double), cudaMemcpyHostToDevice, stream),
                            "cuda data transfer", "CylinderExclVolume.cu");
    vector<int> params;
    params.push_back(int(n));
    params.push_back(numInteractions);
    params.push_back(CUDAcommon::cudavars.offset_E);
//    std::cout<<"CUDA exvol offsetE "<<CUDAcommon::cudavars.offset_E<<endl;
    //set offset
    CUDAcommon::cudavars.offset_E += nint;
//    std::cout<<"offset "<<getName()<<" "<<CUDAcommon::cudavars.offset_E<<endl;
    //TODO make sure not using cudafree here is fine.
    if(gpu_params != NULL )
        CUDAcommon::handleerror(cudaFree(gpu_params),"cudaFree", "CylinderExclVolume.cu");
    if(nint > 0) {
        CUDAcommon::handleerror(cudaMalloc((void **) &gpu_params, 3 * sizeof(int)), "cuda"
                                        " data transfer",
                                "CylinderExclVolume.cu");
        CUDAcommon::handleerror(cudaMemcpyAsync(gpu_params, params.data(), 3 * sizeof(int),
                                           cudaMemcpyHostToDevice, stream),
                                "cuda data transfer", "CylinderExclVolume.cu");
    }
#ifdef CUDATIMETRACK
//    CUDAcommon::handleerror(cudaDeviceSynchronize(),"CylinderExclVolume.cu",
//                            "vectorizeFF");
    tend= chrono::high_resolution_clock::now();
    chrono::duration<double> elapsed_run(tend - tbegin);
    CUDAcommon::cudatime.TvecvectorizeFF.push_back(elapsed_run.count());
    CUDAcommon::cudatime.TvectorizeFF += elapsed_run.count();
#endif
#endif
    //
}


template <class CVolumeInteractionType>
void CylinderExclVolume<CVolumeInteractionType>::deallocate() {

    delete [] beadSet;
    delete [] krep;
#ifdef CUDAACCL
    if(nint > 0) {
        if(!(CUDAcommon::getCUDAvars().conservestreams))
            CUDAcommon::handleerror(cudaStreamDestroy(stream),"cuda stream", "CylinderExclVolume.cu");
        _FFType.deallocate();
        CUDAcommon::handleerror(cudaFree(gpu_beadSet), "cudaFree", "CylinderExclVolume.cu");
        CUDAcommon::handleerror(cudaFree(gpu_krep), "cudaFree", "CylinderExclVolume.cu");
        CUDAcommon::handleerror(cudaFree(gpu_params), "cudaFree", "CylinderExclVolume.cu");
        gpu_beadSet = NULL;
        gpu_krep = NULL;
        gpu_params = NULL;
    }
#endif
}


template <class CVolumeInteractionType>
double CylinderExclVolume<CVolumeInteractionType>::computeEnergy(double *coord, double *f, double d) {

    double U_i[1];
    double U_ii=0.0;
    double *gU_i;
#ifdef CUDATIMETRACK
    chrono::high_resolution_clock::time_point tbegin, tend;
#endif
#ifdef CUDAACCL

#ifdef CUDATIMETRACK
    tbegin = chrono::high_resolution_clock::now();
#endif

    //has to be changed to accomodate aux force
    double * gpu_coord=CUDAcommon::getCUDAvars().gpu_coord;
    double * gpu_force = CUDAcommon::getCUDAvars().gpu_force;
    double * gpu_d = CUDAcommon::getCUDAvars().gpu_lambda;

//    if(d == 0.0){
//        gU_i=_FFType.energy(gpu_coord, gpu_force, gpu_beadSet, gpu_krep, gpu_params);
//    }
//    else{
        gU_i=_FFType.energy(gpu_coord, gpu_force, gpu_beadSet, gpu_krep, gpu_d, gpu_params);
//    }

#ifdef CUDATIMETRACK
//    CUDAcommon::handleerror(cudaDeviceSynchronize(),"CylinderExclVolume.cu", "computeEnergy");
    tend= chrono::high_resolution_clock::now();
    chrono::duration<double> elapsed_run(tend - tbegin);
    CUDAcommon::cudatime.TveccomputeE.push_back(elapsed_run.count());
    CUDAcommon::cudatime.TcomputeE += elapsed_run.count();
    CUDAcommon::cudatime.TcomputeEiter += elapsed_run.count();
#endif
#endif
#ifdef SERIAL
#ifdef CUDATIMETRACK
    tbegin = chrono::high_resolution_clock::now();
#endif
    if (d == 0.0)
        U_ii = _FFType.energy(coord, f, beadSet, krep);
    else
        U_ii = _FFType.energy(coord, f, beadSet, krep, d);

#ifdef CUDATIMETRACK
    tend= chrono::high_resolution_clock::now();
    chrono::duration<double> elapsed_runs(tend - tbegin);
    CUDAcommon::serltime.TveccomputeE.push_back(elapsed_runs.count());
    CUDAcommon::serltime.TcomputeE += elapsed_runs.count();
    CUDAcommon::serltime.TcomputeEiter += elapsed_runs.count();
#endif

#endif
    return U_ii;
}

template <class CVolumeInteractionType>
void CylinderExclVolume<CVolumeInteractionType>::computeForces(double *coord, double *f) {
#ifdef CUDATIMETRACK
    chrono::high_resolution_clock::time_point tbegin, tend;
    tbegin = chrono::high_resolution_clock::now();
#endif
#ifdef CUDAACCL
    //has to be changed to accomodate aux force
    double * gpu_coord=CUDAcommon::getCUDAvars().gpu_coord;
    double * gpu_force;
    if(cross_checkclass::Aux) {

        gpu_force = CUDAcommon::getCUDAvars().gpu_forceAux;
        _FFType.forces(gpu_coord, gpu_force, gpu_beadSet, gpu_krep, gpu_params);

<<<<<<< HEAD
=======
    for(auto ci : Cylinder::getCylinders()) {
        
        //do not calculate exvol for a non full length cylinder
        if(!ci->isFullLength()) continue;
        
        for(auto &cn : _neighborList->getNeighbors(ci)) {
            //do not calculate exvol for a branching cylinder
            if(!cn->isFullLength() ||
               cn->getBranchingCylinder() == ci) continue;
            
            Bead* b1 = ci->getFirstBead();
            Bead* b2 = ci->getSecondBead();
            Bead* b3 = cn->getFirstBead();
            Bead* b4 = cn->getSecondBead();
            double kRepuls = ci->getMCylinder()->getExVolConst();
            
            _FFType.forcesAux(b1, b2, b3, b4, kRepuls);
        }
>>>>>>> 16621eab
    }
    else {

        gpu_force = CUDAcommon::getCUDAvars().gpu_force;
        _FFType.forces(gpu_coord, gpu_force, gpu_beadSet, gpu_krep, gpu_params);
    }
#endif
#ifdef CUDATIMETRACK
    tend= chrono::high_resolution_clock::now();
    chrono::duration<double> elapsed_run(tend - tbegin);
    CUDAcommon::cudatime.TveccomputeF.push_back(elapsed_run.count());
    CUDAcommon::cudatime.TcomputeF += elapsed_run.count();
    tbegin = chrono::high_resolution_clock::now();
#endif
#ifdef SERIAL
    _FFType.forces(coord, f, beadSet, krep);
#endif
#ifdef CUDATIMETRACK
    tend= chrono::high_resolution_clock::now();
    chrono::duration<double> elapsed_runs(tend - tbegin);
    CUDAcommon::serltime.TveccomputeF.push_back(elapsed_runs.count());
    CUDAcommon::serltime.TcomputeF += elapsed_runs.count();
#endif
#ifdef DETAILEDOUTPUT
    double maxF = 0.0;
    double mag = 0.0;
    for(int i = 0; i < CGMethod::N/3; i++) {
        mag = 0.0;
        for(int j = 0; j < 3; j++)
            mag += f[3 * i + j]*f[3 * i + j];
        mag = sqrt(mag);
//        std::cout<<"SL "<<i<<" "<<mag*mag<<" "<<forceAux[3 * i]<<" "<<forceAux[3 * i + 1]<<" "<<forceAux[3 * i +
//                2]<<endl;
        if(mag > maxF) maxF = mag;
    }
    std::cout<<"max "<<getName()<<" "<<maxF<<endl;
#endif
}

///Template specializations
template double CylinderExclVolume<CylinderExclVolRepulsion>::computeEnergy(double *coord, double *f, double d);
template void CylinderExclVolume<CylinderExclVolRepulsion>::computeForces(double *coord, double *f);
template void CylinderExclVolume<CylinderExclVolRepulsion>::vectorize();
template void CylinderExclVolume<CylinderExclVolRepulsion>::deallocate();

<|MERGE_RESOLUTION|>--- conflicted
+++ resolved
@@ -32,18 +32,10 @@
 int CylinderExclVolume<CVolumeInteractionType>::numInteractions;
 
 template <class CVolumeInteractionType>
-<<<<<<< HEAD
 void CylinderExclVolume<CVolumeInteractionType>::vectorize() {
     //count interactions
     nint = 0;
 
-=======
-double CylinderExclVolume<CVolumeInteractionType>::computeEnergy(double d) {
-    
-    double U = 0.0;
-    double U_i=0.0;
-    
->>>>>>> 16621eab
     for(auto ci : Cylinder::getCylinders()) {
         if(!ci->isFullLength()) continue;
         //do not calculate exvol for a non full length cylinder
@@ -89,7 +81,6 @@
             beadSet[n * (Cumnc) + 2] = cin->getFirstBead()->_dbIndex;
             beadSet[n * (Cumnc) + 3] = cin->getSecondBead()->_dbIndex;
             
-<<<<<<< HEAD
             //Get KRepuls based on filament type
             if(ci->getType() != cin->getType()){
                 auto ki = ci->getMCylinder()->getExVolConst();
@@ -102,14 +93,6 @@
             
             Cumnc++;
             //std::cout<<"CV"<<ci->getID()<<" "<<cin->getID()<<endl;
-=======
-            Bead* b1 = ci->getFirstBead();
-            Bead* b2 = ci->getSecondBead();
-            Bead* b3 = cn->getFirstBead();
-            Bead* b4 = cn->getSecondBead();
-            double kRepuls = ci->getMCylinder()->getExVolConst();
-            _FFType.forces(b1, b2, b3, b4, kRepuls);
->>>>>>> 16621eab
         }
     }
     //CUDA
@@ -269,27 +252,6 @@
         gpu_force = CUDAcommon::getCUDAvars().gpu_forceAux;
         _FFType.forces(gpu_coord, gpu_force, gpu_beadSet, gpu_krep, gpu_params);
 
-<<<<<<< HEAD
-=======
-    for(auto ci : Cylinder::getCylinders()) {
-        
-        //do not calculate exvol for a non full length cylinder
-        if(!ci->isFullLength()) continue;
-        
-        for(auto &cn : _neighborList->getNeighbors(ci)) {
-            //do not calculate exvol for a branching cylinder
-            if(!cn->isFullLength() ||
-               cn->getBranchingCylinder() == ci) continue;
-            
-            Bead* b1 = ci->getFirstBead();
-            Bead* b2 = ci->getSecondBead();
-            Bead* b3 = cn->getFirstBead();
-            Bead* b4 = cn->getSecondBead();
-            double kRepuls = ci->getMCylinder()->getExVolConst();
-            
-            _FFType.forcesAux(b1, b2, b3, b4, kRepuls);
-        }
->>>>>>> 16621eab
     }
     else {
 
