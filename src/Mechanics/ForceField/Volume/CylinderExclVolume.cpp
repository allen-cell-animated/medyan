--- conflicted
+++ resolved
@@ -29,14 +29,7 @@
 using namespace mathfunc;
 
 template <class CVolumeInteractionType>
-<<<<<<< HEAD
-int CylinderExclVolume<CVolumeInteractionType>::numInteractions;
-
-template <class CVolumeInteractionType>
 void CylinderExclVolume<CVolumeInteractionType>::vectorize(const FFCoordinateStartingIndex& si) {
-=======
-void CylinderExclVolume<CVolumeInteractionType>::vectorize() {
->>>>>>> 9da92115
     //count interactions
     nint = 0;
 
@@ -89,20 +82,13 @@
                 
                 auto cin = neighbors[ni];
                 if(cin->getBranchingCylinder() == ci) continue;
-<<<<<<< HEAD
                 beadSet[n * (Cumnc)] = ci->getFirstBead()->getIndex()* 3 + si.bead;
                 beadSet[n * (Cumnc) + 1] = ci->getSecondBead()->getIndex()* 3 + si.bead;
                 beadSet[n * (Cumnc) + 2] = cin->getFirstBead()->getIndex()* 3 + si.bead;
                 beadSet[n * (Cumnc) + 3] = cin->getSecondBead()->getIndex()* 3 + si.bead;
-=======
-                beadSet[n * (Cumnc)] = ci->getFirstBead()->getStableIndex();
-                beadSet[n * (Cumnc) + 1] = ci->getSecondBead()->getStableIndex();
-                beadSet[n * (Cumnc) + 2] = cin->getFirstBead()->getStableIndex();
-                beadSet[n * (Cumnc) + 3] = cin->getSecondBead()->getStableIndex();
 
                 vecEqLength[2 * Cumnc    ] = ci ->getMCylinder()->getEqLength();
                 vecEqLength[2 * Cumnc + 1] = cin->getMCylinder()->getEqLength();
->>>>>>> 9da92115
                 
                 //Get KRepuls based on filament type
                 if(ci->getType() != cin->getType()){
