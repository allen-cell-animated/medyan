--- conflicted
+++ resolved
@@ -43,17 +43,11 @@
     virtual void vectorize();
     virtual void cleanup();
 
-<<<<<<< HEAD
-    virtual double computeEnergy(bool stretched) override;
-    virtual void computeForces();
-    virtual void computeForcesAux();
-=======
     virtual string getName() {return "Excluded Volume";}
     virtual void whoIsCulprit();
     
     virtual double computeEnergy(double *coord, bool stretched = false) override;
     virtual void computeForces(double *coord, double *f);
->>>>>>> 945d73c6
     
     virtual void computeLoadForces() {return;}
     
