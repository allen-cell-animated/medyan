
//------------------------------------------------------------------
//  **MEDYAN** - Simulation Package for the Mechanochemical
//               Dynamics of Active Networks, v3.2.1
//
//  Copyright (2015-2018)  Papoian Lab, University of Maryland
//
//                 ALL RIGHTS RESERVED
//
//  See the MEDYAN web page for more information:
//  http://www.medyan.org
//------------------------------------------------------------------

#include "CylinderVolumeFF.h"

#include "CylinderExclVolume.h"
#include "CylinderExclVolRepulsion.h"

#include "Cylinder.h"

CylinderVolumeFF::CylinderVolumeFF (string& type) {
    std::cout<<type<<endl;
    if (type == "REPULSION")
        _cylinderVolInteractionVector.emplace_back(
        new CylinderExclVolume <CylinderExclVolRepulsion>());
    else if(type == "") {}
    else {
        cout << "Volume FF not recognized. Exiting." << endl;
        exit(EXIT_FAILURE);
    }
}

void CylinderVolumeFF::whoIsCulprit() {
    
    cout << endl;
    
    cout << "Culprit interaction = " << _culpritInteraction->getName() << endl;
    
    cout << "Printing the culprit cylinders..." << endl;
    _culpritInteraction->_cylinderCulprit1->printSelf();
    _culpritInteraction->_cylinderCulprit2->printSelf();
    
    cout << endl;
}

void CylinderVolumeFF::vectorize() {
    
<<<<<<< HEAD
    for (auto &interaction : _cylinderVolInteractionVector)
        interaction->vectorize();
}

void CylinderVolumeFF::cleanup() {
    
    for (auto &interaction : _cylinderVolInteractionVector)
        interaction->deallocate();
}



double CylinderVolumeFF::computeEnergy(double *coord, double *f, double d) {
    
=======
>>>>>>> 16621eab
    double U= 0.0;
    double U_i=0.0;
    
    for (auto &interaction : _cylinderVolInteractionVector) {
        
        U_i = interaction->computeEnergy(coord, f, d);
                
        if(U_i <= -1) {
            //set culprit and return
            _culpritInteraction = interaction.get();
            return -1;
        }
        else U += U_i;
        
        
    }
    
    return U;
}

#ifdef HYBRID_NLSTENCILLIST
void CylinderVolumeFF::setHNeighborLists(HybridCylinderCylinderNL* Hnl) {
    for (auto &interaction : _cylinderVolInteractionVector){
        interaction->setHNeighborList(Hnl);
    }
};
#endif

void CylinderVolumeFF::computeForces(double *coord, double *f) {
    
    for (auto &interaction : _cylinderVolInteractionVector)
        interaction->computeForces(coord, f);
}


vector<NeighborList*> CylinderVolumeFF::getNeighborLists() {
    
    vector<NeighborList*> neighborLists;
    
    for(auto &interaction : _cylinderVolInteractionVector)
        neighborLists.push_back(interaction->getNeighborList());
    
    return neighborLists;
}
<|MERGE_RESOLUTION|>--- conflicted
+++ resolved
@@ -45,7 +45,6 @@
 
 void CylinderVolumeFF::vectorize() {
     
-<<<<<<< HEAD
     for (auto &interaction : _cylinderVolInteractionVector)
         interaction->vectorize();
 }
@@ -60,8 +59,6 @@
 
 double CylinderVolumeFF::computeEnergy(double *coord, double *f, double d) {
     
-=======
->>>>>>> 16621eab
     double U= 0.0;
     double U_i=0.0;
     
