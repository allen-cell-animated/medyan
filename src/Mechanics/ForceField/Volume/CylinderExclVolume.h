--- conflicted
+++ resolved
@@ -67,11 +67,6 @@
 #endif
     }
     
-<<<<<<< HEAD
-    virtual double computeEnergy(bool stretched) override;
-    virtual void computeForces();
-    virtual void computeForcesAux();
-=======
     virtual void vectorize();
     virtual void deallocate();
     
@@ -80,7 +75,6 @@
     /// This repulsive force calculation also updates load forces
     /// on beads within the interaction range.
     virtual void computeForces(double *coord, double *f);
->>>>>>> 945d73c6
 
     /// Get the neighbor list for this interaction
     virtual NeighborList* getNeighborList() {return _neighborList;}
