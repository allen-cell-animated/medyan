--- conflicted
+++ resolved
@@ -27,21 +27,15 @@
 public:
 
 
-<<<<<<< HEAD
-    double energy(double *coord, int *beadSet, double *krep);
-    
-    double energy(double *coord, double *f, int *beadSet, double *krep, double d);
-=======
-	floatingpoint energy(floatingpoint *coord, floatingpoint *f, int *beadSet, floatingpoint *krep);
+    floatingpoint energy(floatingpoint *coord, int *beadSet, floatingpoint *krep);
 
-	floatingpoint energy(floatingpoint *coord, floatingpoint *f, int *beadSet, floatingpoint *krep, floatingpoint d);
->>>>>>> c8a5f36c
+    floatingpoint energy(floatingpoint *coord, floatingpoint *f, int *beadSet, floatingpoint *krep, floatingpoint d);
     
     void forces(floatingpoint *coord, floatingpoint *f, int *beadSet, floatingpoint *krep);
 
 private:
 
-	floatingpoint energyN(floatingpoint *coord, floatingpoint *f, int *beadSet,
+	floatingpoint energyN(floatingpoint *coord, int *beadSet,
 	                      floatingpoint *krep, int intID);
 
 	void forceN(floatingpoint *coord, floatingpoint *f, int *beadSet,
