--- conflicted
+++ resolved
@@ -25,9 +25,6 @@
 class CylinderExclVolRepulsion {
     
 public:
-<<<<<<< HEAD
-    double energy(Bead*, Bead*, Bead*, Bead*, double Krepuls, bool stretched);
-=======
 
 
     double energy(double *coord, int *beadSet, double *krep);
@@ -58,7 +55,6 @@
 #ifdef CROSSCHECK
     double energy(Bead*, Bead*, Bead*, Bead*, double Krepuls);
     double energy(Bead*, Bead*, Bead*, Bead*, double Krepuls, double d);
->>>>>>> 945d73c6
     
     void forces(Bead*, Bead*, Bead*, Bead*, double Krepuls);
     void forcesAux(Bead*, Bead*, Bead*, Bead*, double Krepuls);
