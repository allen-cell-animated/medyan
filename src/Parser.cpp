
//------------------------------------------------------------------
//  **MEDYAN** - Simulation Package for the Mechanochemical
//               Dynamics of Active Networks, v3.1
//
//  Copyright (2015-2016)  Papoian Lab, University of Maryland
//
//                 ALL RIGHTS RESERVED
//
//  See the MEDYAN web page for more information:
//  http://www.medyan.org
//------------------------------------------------------------------

#include "Parser.h"
#include "Filament.h"
#include "Cylinder.h"
#include "Bead.h"

#include "SysParams.h"

void SystemParser::readChemParams() {
    
    ChemParams CParams;
    
    _inputFile.clear();
    _inputFile.seekg(0);
    
    string line;
    while(getline(_inputFile, line)) {
        
        if(line.find("#") != string::npos) { continue; }
        
        if (line.find("NUMBULKSPECIES") != string::npos) {
            
            vector<string> lineVector = split<string>(line);
            if(lineVector.size() > 2) {
                cout <<
                "There was an error parsing input file at Chemistry parameters. Exiting."
                << endl;
                exit(EXIT_FAILURE);
            }
            else if (lineVector.size() == 2) {
                CParams.numBulkSpecies = atof(lineVector[1].c_str());
            }
        }
        
        if (line.find("NUMDIFFUSINGSPECIES") != string::npos) {
            
            vector<string> lineVector = split<string>(line);
            if(lineVector.size() > 2) {
                cout <<
                "There was an error parsing input file at Chemistry parameters. Exiting."
                << endl;
                exit(EXIT_FAILURE);
            }
            else if (lineVector.size() == 2) {
                CParams.numDiffusingSpecies = atof(lineVector[1].c_str());
            }
        }
    
        if (line.find("NUMFILAMENTSPECIES") != string::npos) {
            
            vector<string> lineVector = split<string>(line);
            
            if (lineVector.size() >= 2) {
                for(int i = 1; i < lineVector.size(); i++)
                    CParams.numFilamentSpecies.push_back(atoi(lineVector[i].c_str()));
            }
        }
    
        if (line.find("NUMPLUSENDSPECIES") != string::npos) {
            
            vector<string> lineVector = split<string>(line);
            
            if (lineVector.size() >= 2) {
                for(int i = 1; i < lineVector.size(); i++)
                    CParams.numPlusEndSpecies.push_back(atoi(lineVector[i].c_str()));
            }
        }
        if (line.find("NUMMINUSENDSPECIES") != string::npos) {
            
            vector<string> lineVector = split<string>(line);
            
            if (lineVector.size() >= 2) {
                for(int i = 1; i < lineVector.size(); i++)
                    CParams.numMinusEndSpecies.push_back(atoi(lineVector[i].c_str()));
            }
        }
        if (line.find("NUMBOUNDSPECIES") != string::npos) {
            
            vector<string> lineVector = split<string>(line);
            
            if (lineVector.size() >= 2) {
                for(int i = 1; i < lineVector.size(); i++)
                    CParams.numBoundSpecies.push_back(atoi(lineVector[i].c_str()));
            }
        }
        if (line.find("NUMLINKERSPECIES") != string::npos) {
            
            vector<string> lineVector = split<string>(line);
            
            if (lineVector.size() >= 2) {
                for(int i = 1; i < lineVector.size(); i++)
                    CParams.numLinkerSpecies.push_back(atoi(lineVector[i].c_str()));
            }
        }
        if (line.find("NUMMOTORSPECIES") != string::npos) {
            
            vector<string> lineVector = split<string>(line);
            
            if (lineVector.size() >= 2) {
                for(int i = 1; i < lineVector.size(); i++)
                    CParams.numMotorSpecies.push_back(atoi(lineVector[i].c_str()));
            }
        }
        if (line.find("NUMBRANCHERSPECIES") != string::npos) {
            
            vector<string> lineVector = split<string>(line);
            
            if (lineVector.size() >= 2) {
                for(int i = 1; i < lineVector.size(); i++)
                    CParams.numBrancherSpecies.push_back(atoi(lineVector[i].c_str()));
            }
        }
        if (line.find("NUMFILAMENTTYPES") != string::npos) {
            
            vector<string> lineVector = split<string>(line);
            
            if(lineVector.size() > 2) {
                cout <<
                "There was an error parsing input file at Chemistry parameters. Exiting."
                << endl;
                exit(EXIT_FAILURE);
            }
            else if (lineVector.size() == 2) {
                CParams.numFilaments = atoi(lineVector[1].c_str());
            }
        }
        
        if (line.find("NUMBINDINGSITES") != string::npos) {
            
            vector<string> lineVector = split<string>(line);
            
            if (lineVector.size() >= 2) {
                for(int i = 1; i < lineVector.size(); i++)
                    CParams.numBindingSites.push_back(atoi(lineVector[i].c_str()));
            }
        }
        if (line.find("NUMMOTORHEADSMIN") != string::npos) {
            
            vector<string> lineVector = split<string>(line);
            
            if (lineVector.size() >= 2) {
                for(int i = 1; i < lineVector.size(); i++)
                    CParams.motorNumHeadsMin.push_back(atoi(lineVector[i].c_str()));
            }
        }
        if (line.find("NUMMOTORHEADSMAX") != string::npos) {
            
            vector<string> lineVector = split<string>(line);
            
            if (lineVector.size() >= 2) {
                for(int i = 1; i < lineVector.size(); i++)
                    CParams.motorNumHeadsMax.push_back(atoi(lineVector[i].c_str()));
            }
        }
        if (line.find("MOTORSTEPSIZE") != string::npos) {
            
            vector<string> lineVector = split<string>(line);
            
            if (lineVector.size() >= 2) {
                for(int i = 1; i < lineVector.size(); i++)
                    CParams.motorStepSize.push_back(atof(lineVector[i].c_str()));
            }
        }
        
        if (line.find("SPECIALPROTOCOL") != string::npos) {
            
            vector<string> lineVector = split<string>(line);
            //Qin
            //the vector size can be 5 for PINLOWERBOUNDARYFILAMENTS
            if(lineVector.size() > 5) {
                cout <<
                "There was an error parsing input file at Chemistry parameters. Exiting."
                << endl;
                exit(EXIT_FAILURE);
            }
            else if (lineVector.size() == 3) {
                
                if(lineVector[1] == "MAKELINKERSSTATIC") {
                    CParams.makeLinkersStatic = true;
                    CParams.makeLinkersStaticTime = atof(lineVector[2].c_str());
                }
                if(lineVector[1] == "MAKEFILAMENTSSTATIC") {
                    CParams.makeFilamentsStatic = true;
                    CParams.makeFilamentsStaticTime = atof(lineVector[2].c_str());
                }
            }
        }
    }
    
    //Figure out the binding sites
    for(int i = 0; i < CParams.numBindingSites.size(); i++) {
    
        vector<short> tempBindingSites;
        
        int deltaBinding = SysParams::Geometry().cylinderNumMon[i] /
                           CParams.numBindingSites[i];
    
        int firstBindingSite = deltaBinding / 2 + 1;
        int bindingCount = firstBindingSite;
        
        //add all other binding sites
        while(bindingCount < SysParams::Geometry().cylinderNumMon[i]) {
            tempBindingSites.push_back(bindingCount);
            bindingCount += deltaBinding;
        }
        
        
        //push to CParams
        CParams.bindingSites.push_back(tempBindingSites);
    }
    
    //set system parameters
    SysParams::CParams = CParams;
}

ChemistryAlgorithm SystemParser::readChemistryAlgorithm() {
    
    _inputFile.clear();
    _inputFile.seekg(0);
    
    ChemistryAlgorithm CAlgorithm;
    
    string line;
    while(getline(_inputFile, line)) {
        
        if(line.find("#") != string::npos) { continue; }
        
        
        if (line.find("CALGORITHM") != string::npos) {
            
            vector<string> lineVector = split<string>(line);
            if(lineVector.size() != 2) {
                cout <<
                "There was an error parsing input file at Chemistry algorithm. Exiting."
                << endl;
                exit(EXIT_FAILURE);
            }
            else if (lineVector.size() == 2) {
                CAlgorithm.algorithm = lineVector[1];
            }
        }
        
        if (line.find("RUNTIME:") != string::npos) {
            
            vector<string> lineVector = split<string>(line);
            if(lineVector.size() > 2) {
                cout <<
                "There was an error parsing input file at Chemistry algorithm. Exiting."
                << endl;
                exit(EXIT_FAILURE);
            }
            else if (lineVector.size() == 2) {
                CAlgorithm.runTime = atof(lineVector[1].c_str());
            }
        }
        if (line.find("RUNSTEPS:") != string::npos) {
            
            vector<string> lineVector = split<string>(line);
            if(lineVector.size() > 2) {
                cout <<
                "There was an error parsing input file at Chemistry algorithm. Exiting."
                << endl;
                exit(EXIT_FAILURE);
            }
            else if (lineVector.size() == 2) {
                CAlgorithm.runSteps = atoi(lineVector[1].c_str());
            }
        }
        if (line.find("SNAPSHOTTIME:") != string::npos) {
            
            vector<string> lineVector = split<string>(line);
            if(lineVector.size() > 2) {
                cout <<
                "There was an error parsing input file at Chemistry algorithm. Exiting."
                << endl;
                exit(EXIT_FAILURE);
            }
            else if (lineVector.size() == 2) {
                CAlgorithm.snapshotTime = atof(lineVector[1].c_str());
            }
        }
        if (line.find("SNAPSHOTSTEPS:") != string::npos) {
            
            vector<string> lineVector = split<string>(line);
            if(lineVector.size() > 2) {
                cout <<
                "There was an error parsing input file at Chemistry algorithm. Exiting."
                << endl;
                exit(EXIT_FAILURE);
            }
            else if (lineVector.size() == 2) {
                CAlgorithm.snapshotSteps = atoi(lineVector[1].c_str());
            }
        }
        if (line.find("MINIMIZATIONTIME:") != string::npos) {
            
            vector<string> lineVector = split<string>(line);
            if(lineVector.size() != 2) {
                cout <<
                "There was an error parsing input file at Chemistry algorithm. Exiting."
                << endl;
                exit(EXIT_FAILURE);
            }
            else if (lineVector.size() == 2) {
                CAlgorithm.minimizationTime = atof(lineVector[1].c_str());
            }
        }
        if (line.find("MINIMIZATIONSTEPS:") != string::npos) {
            
            vector<string> lineVector = split<string>(line);
            if(lineVector.size() != 2) {
                cout <<
                "There was an error parsing input file at Chemistry algorithm. Exiting."
                << endl;
                exit(EXIT_FAILURE);
            }
            else if (lineVector.size() == 2) {
                CAlgorithm.minimizationSteps = atoi(lineVector[1].c_str());
            }
        }
        if (line.find("NEIGHBORLISTTIME:") != string::npos) {
            
            vector<string> lineVector = split<string>(line);
            if(lineVector.size() != 2) {
                cout <<
                "There was an error parsing input file at Chemistry algorithm. Exiting."
                << endl;
                exit(EXIT_FAILURE);
            }
            else if (lineVector.size() == 2) {
                CAlgorithm.neighborListTime = atof(lineVector[1].c_str());
            }
        }
        if (line.find("NEIGHBORLISTSTEPS:") != string::npos) {
            
            vector<string> lineVector = split<string>(line);
            if(lineVector.size() != 2) {
                cout <<
                "There was an error parsing input file at Chemistry algorithm. Exiting."
                << endl;
                exit(EXIT_FAILURE);
            }
            else if (lineVector.size() == 2) {
                CAlgorithm.neighborListSteps = atoi(lineVector[1].c_str());
            }
        }
    }
    return CAlgorithm;
}

ChemistrySetup SystemParser::readChemistrySetup() {
    
    _inputFile.clear();
    _inputFile.seekg(0);
    
    ChemistrySetup CSetup;
    
    string line;
    while(getline(_inputFile, line)) {
        
        if(line.find("#") != string::npos) { continue; }
        
        if(line.find("CHEMISTRYFILE") != string::npos) {
            
            vector<string> lineVector = split<string>(line);
            if(lineVector.size() > 2) {
                cout << "Error reading chemistry input file. Exiting." << endl;
                exit(EXIT_FAILURE);
            }
            
            else if (lineVector.size() == 2)
                CSetup.inputFile = lineVector[1];
            
            else if(lineVector.size() < 2) {
                cout << "Must specify a chemistry input file. Exiting." << endl;
                exit(EXIT_FAILURE);
            }
        }
    }

    return CSetup;
}

MechanicsFFType SystemParser::readMechanicsFFType() {
    
    MechanicsFFType MType;
    
    _inputFile.clear();
    _inputFile.seekg(0);
    
    string line;
    while(getline(_inputFile, line)) {
        
        if(line.find("#") != string::npos) { continue; }
        
        if (line.find("FSTRETCHINGFFTYPE") != string::npos) {
            
            vector<string> lineVector = split<string>(line);
            if(lineVector.size() > 2) {
                cout <<
                "There was an error parsing input file at Filament stretching FF type. Exiting."
                << endl;
                exit(EXIT_FAILURE);
            }
            else if (lineVector.size() == 2) {
                MType.FStretchingType = lineVector[1];
            }
        }
        else if (line.find("FBENDINGFFTYPE") != string::npos) {
            
            vector<string> lineVector = split<string>(line);
            if(lineVector.size() > 2) {
                cout <<
                "There was an error parsing input file at Filament bending FF type. Exiting."
                << endl;
                exit(EXIT_FAILURE);
            }
            else if (lineVector.size() == 2) {
                MType.FBendingType = lineVector[1];
            }
        }
        else if (line.find("FTWISTINGFFTYPE") != string::npos) {
            
            vector<string> lineVector = split<string>(line);
            if(lineVector.size() > 2) {
                cout <<
                "There was an error parsing input file at Filament twisting FF type. Exiting."
                << endl;
                exit(EXIT_FAILURE);
            }
            else if (lineVector.size() == 2) {
                MType.FTwistingType = lineVector[1];
            }
        }
        else if (line.find("LSTRETCHINGFFTYPE") != string::npos) {
            
            vector<string> lineVector = split<string>(line);
            if(lineVector.size() > 2) {
                cout <<
                "There was an error parsing input file at Linker stretching FF type. Exiting."
                << endl;
                exit(EXIT_FAILURE);
            }
            else if (lineVector.size() == 2) {
                MType.LStretchingType = lineVector[1];
            }
        }
        else if (line.find("LBENDINGFFTYPE") != string::npos) {
            
            vector<string> lineVector = split<string>(line);
            if(lineVector.size() > 2) {
                cout <<
                "There was an error parsing input file at Linker bending FF type. Exiting."
                << endl;
                exit(EXIT_FAILURE);
            }
            else if (lineVector.size() == 2) {
                MType.LBendingType = lineVector[1];
            }
        }
        else if (line.find("LTWISTINGFFTYPE") != string::npos) {
            
            vector<string> lineVector = split<string>(line);
            if(lineVector.size() > 2) {
                cout <<
                "There was an error parsing input file at Linker twisting FF type. Exiting."
                << endl;
                exit(EXIT_FAILURE);
            }
            else if (lineVector.size() == 2) {
                MType.LTwistingType = lineVector[1];
            }
        }
        else if (line.find("MSTRETCHINGFFTYPE") != string::npos) {
            
            vector<string> lineVector = split<string>(line);
            if(lineVector.size() > 2) {
                cout <<
                "There was an error parsing input file at Motor stretching FF type. Exiting."
                << endl;
                exit(EXIT_FAILURE);
            }
            else if (lineVector.size() == 2) {
                MType.MStretchingType = lineVector[1];
            }
        }
        else if (line.find("MBENDINGFFTYPE") != string::npos) {
            
            vector<string> lineVector = split<string>(line);
            if(lineVector.size() > 2) {
                cout <<
                "There was an error parsing input file at Motor bending FF type. Exiting."
                << endl;
                exit(EXIT_FAILURE);
            }
            else if (lineVector.size() == 2) {
                MType.MBendingType = lineVector[1];
            }
        }
        else if (line.find("MTWISTINGFFTYPE") != string::npos) {
            
            vector<string> lineVector = split<string>(line);
            if(lineVector.size() > 2) {
                cout <<
                "There was an error parsing input file at Motor twisting FF type. Exiting."
                << endl;
                exit(EXIT_FAILURE);
            }
            else if (lineVector.size() == 2) {
                MType.MTwistingType = lineVector[1];
            }
        }
        if (line.find("BRSTRETCHINGFFTYPE") != string::npos) {
            
            vector<string> lineVector = split<string>(line);
            if(lineVector.size() > 2) {
                cout <<
                "There was an error parsing input file at Branch stretching FF type. Exiting."
                << endl;
                exit(EXIT_FAILURE);
            }
            else if (lineVector.size() == 2) {
                MType.BrStretchingType = lineVector[1];
            }
        }
        else if (line.find("BRBENDINGFFTYPE") != string::npos) {
            
            vector<string> lineVector = split<string>(line);
            if(lineVector.size() > 2) {
                cout <<
                "There was an error parsing input file at Branch bending FF type. Exiting."
                << endl;
                exit(EXIT_FAILURE);
            }
            else if (lineVector.size() == 2) {
                MType.BrBendingType = lineVector[1];
            }
        }
        else if (line.find("BRDIHEDRALFFTYPE") != string::npos) {
            
            vector<string> lineVector = split<string>(line);
            if(lineVector.size() > 2) {
                cout <<
                "There was an error parsing input file at Branch dihedral FF type. Exiting."
                << endl;
                exit(EXIT_FAILURE);
            }
            else if (lineVector.size() == 2) {
                MType.BrDihedralType = lineVector[1];
            }
        }
        else if (line.find("BRPOSITIONFFTYPE") != string::npos) {
            
            vector<string> lineVector = split<string>(line);
            if(lineVector.size() > 2) {
                cout <<
                "There was an error parsing input file at Branch position FF type. Exiting."
                << endl;
                exit(EXIT_FAILURE);
            }
            else if (lineVector.size() == 2) {
                MType.BrPositionType = lineVector[1];
            }
        }
        else if (line.find("BOUNDARYFFTYPE") != string::npos) {
            
            vector<string> lineVector = split<string>(line);
            if(lineVector.size() > 2) {
                cout <<
                "There was an error parsing input file at Boundary FF type. Exiting."
                << endl;
                exit(EXIT_FAILURE);
            }
            else if (lineVector.size() == 2) {
                MType.BoundaryFFType = lineVector[1];
            }
        }
        else if (line.find("VOLUMEFFTYPE") != string::npos) {
            
            vector<string> lineVector = split<string>(line);
            if(lineVector.size() > 2) {
                cout <<
                "There was an error parsing input file at Volume FF type. Exiting."
                << endl;
                exit(EXIT_FAILURE);
            }
            else if (lineVector.size() == 2) {
                MType.VolumeFFType = lineVector[1];
            }
        }
        else if (line.find("BUBBLEFFTYPE") != string::npos) {
            
            vector<string> lineVector = split<string>(line);
            if(lineVector.size() > 2) {
                cout <<
                "There was an error parsing input file at Bubble FF type. Exiting."
                << endl;
                exit(EXIT_FAILURE);
            }
            else if (lineVector.size() == 2) {
                MType.BubbleFFType = lineVector[1];
            }
        }
        else if (line.find("MTOCFFTYPE") != string::npos) {
            
            vector<string> lineVector = split<string>(line);
            if(lineVector.size() > 2) {
                cout <<
                "There was an error parsing input file at MTOC FF type. Exiting."
                << endl;
                exit(EXIT_FAILURE);
            }
            else if (lineVector.size() == 2) {
                MType.MTOCFFType = lineVector[1];
            }
        }
        
        else {}
    }
    return MType;
}

void SystemParser::readMechParams() {
    
    MechParams MParams;
    
    _inputFile.clear();
    _inputFile.seekg(0);
    
    string line;
    while(getline(_inputFile, line)) {
        
        if(line.find("#") != string::npos) { continue; }
        
        //Filament stretching
        if (line.find("FSTRETCHINGK") != string::npos) {
            
            vector<string> lineVector = split<string>(line);
            
            if (lineVector.size() >= 2) {
                for(int i = 1; i < lineVector.size(); i++)
                    MParams.FStretchingK.push_back(atof((lineVector[i].c_str())));
            }
        }

        //Filament bending
        else if (line.find("FBENDINGK") != string::npos) {
            
            vector<string> lineVector = split<string>(line);
            if (lineVector.size() >= 2) {
                for(int i = 1; i < lineVector.size(); i++)
                    MParams.FBendingK.push_back(atof((lineVector[i].c_str())));
            }
        }
        else if (line.find("FBENDINGTHETA") != string::npos) {
            
            vector<string> lineVector = split<string>(line);
            if (lineVector.size() >= 2) {
                for(int i = 1; i < lineVector.size(); i++)
                    MParams.FBendingTheta.push_back(atof((lineVector[i].c_str())));
            }
        }
        
        //Filament twisting
        else if (line.find("FTWISTINGK") != string::npos) {
            
            vector<string> lineVector = split<string>(line);
            if (lineVector.size() >= 2) {
                for(int i = 1; i < lineVector.size(); i++)
                    MParams.FTwistingK.push_back(atof((lineVector[i].c_str())));
            }
        }
        else if (line.find("FTWISTINGPHI") != string::npos) {
            
            vector<string> lineVector = split<string>(line);
            if (lineVector.size() >= 2) {
                for(int i = 1; i < lineVector.size(); i++)
                    MParams.FTwistingPhi.push_back(atof((lineVector[i].c_str())));
            }
        }
        
        //Linker stretching
        if (line.find("LSTRETCHINGK") != string::npos) {
            
            vector<string> lineVector = split<string>(line);
            
            if (lineVector.size() >= 2) {
                for(int i = 1; i < lineVector.size(); i++)
                    MParams.LStretchingK.push_back(atof((lineVector[i].c_str())));
            }
        }
        
        //Linker bending
        else if (line.find("LBENDINGK") != string::npos) {
            
            vector<string> lineVector = split<string>(line);

            if (lineVector.size() >= 2) {
                for(int i = 1; i < lineVector.size(); i++)
                    MParams.LBendingK.push_back(atof((lineVector[i].c_str())));
            }
        }
        else if (line.find("LBENDINGTHETA") != string::npos) {
            
            vector<string> lineVector = split<string>(line);

            if (lineVector.size() >= 2) {
                for(int i = 1; i < lineVector.size(); i++)
                    MParams.LBendingTheta.push_back(atof((lineVector[i].c_str())));
            }
            
        }
        
        //Linker twisting
        else if (line.find("LTWISTINGK") != string::npos) {
            
            vector<string> lineVector = split<string>(line);

            if (lineVector.size() >= 2) {
                for(int i = 1; i < lineVector.size(); i++)
                    MParams.LTwistingK.push_back(atof((lineVector[i].c_str())));
            }
        }
        else if (line.find("LTWISTINGPHI") != string::npos) {
            
            vector<string> lineVector = split<string>(line);

            if (lineVector.size() >= 2) {
                for(int i = 1; i < lineVector.size(); i++)
                    MParams.LTwistingPhi.push_back(atof((lineVector[i].c_str())));
            }
        }
        
        //Motor stretching
        if (line.find("MSTRETCHINGK") != string::npos) {
            
            vector<string> lineVector = split<string>(line);

            if (lineVector.size() >= 2) {
                for(int i = 1; i < lineVector.size(); i++)
                    MParams.MStretchingK.push_back(atof((lineVector[i].c_str())));
            }
        }

        //Motor bending
        else if (line.find("MBENDINGK") != string::npos) {
            
            vector<string> lineVector = split<string>(line);

            if (lineVector.size() >= 2) {
                for(int i = 1; i < lineVector.size(); i++)
                    MParams.MBendingK.push_back(atof((lineVector[i].c_str())));
            }
        }
        else if (line.find("MBENDINGTHETA") != string::npos) {
            
            vector<string> lineVector = split<string>(line);

            if (lineVector.size() >= 2) {
                for(int i = 1; i < lineVector.size(); i++)
                    MParams.MBendingTheta.push_back(atof((lineVector[i].c_str())));
            }
        }
        
        //Motor twisting
        else if (line.find("MTWISTINGK") != string::npos) {
            
            vector<string> lineVector = split<string>(line);

            if (lineVector.size() >= 2) {
                for(int i = 1; i < lineVector.size(); i++)
                    MParams.LTwistingK.push_back(atof((lineVector[i].c_str())));
            }
        }
        else if (line.find("MTWISTINGPHI") != string::npos) {
            
            vector<string> lineVector = split<string>(line);

            if (lineVector.size() >= 2) {
                for(int i = 1; i < lineVector.size(); i++)
                    MParams.MTwistingK.push_back(atof((lineVector[i].c_str())));
            }
        }
        
        //Branch stretching
        if (line.find("BRSTRETCHINGK") != string::npos) {
            
            vector<string> lineVector = split<string>(line);
            
            if (lineVector.size() >= 2) {
                for(int i = 1; i < lineVector.size(); i++)
                    MParams.BrStretchingK.push_back(atof((lineVector[i].c_str())));
            }
        }
        else if (line.find("BRSTRETCHINGL") != string::npos) {
            
            vector<string> lineVector = split<string>(line);
            
            if (lineVector.size() >= 2) {
                for(int i = 1; i < lineVector.size(); i++)
                    MParams.BrStretchingL.push_back(atof((lineVector[i].c_str())));
            }
        }
        
        
        //Branch bending
        else if (line.find("BRBENDINGK") != string::npos) {
            
            vector<string> lineVector = split<string>(line);
            
            if (lineVector.size() >= 2) {
                for(int i = 1; i < lineVector.size(); i++)
                    MParams.BrBendingK.push_back(atof((lineVector[i].c_str())));
            }
        }
        else if (line.find("BRBENDINGTHETA") != string::npos) {
            
            vector<string> lineVector = split<string>(line);
            
            if (lineVector.size() >= 2) {
                for(int i = 1; i < lineVector.size(); i++)
                    MParams.BrBendingTheta.push_back(atof((lineVector[i].c_str())));
            }
            
        }
        
        //Branch dihedral
        else if (line.find("BRDIHEDRALK") != string::npos) {
            
            vector<string> lineVector = split<string>(line);
            
            if (lineVector.size() >= 2) {
                for(int i = 1; i < lineVector.size(); i++)
                    MParams.BrDihedralK.push_back(atof((lineVector[i].c_str())));
            }
        }
        //Branch position
        else if (line.find("BRPOSITIONK") != string::npos) {
            
            vector<string> lineVector = split<string>(line);
            
            if (lineVector.size() >= 2) {
                for(int i = 1; i < lineVector.size(); i++)
                    MParams.BrPositionK.push_back(atof((lineVector[i].c_str())));
            }
        }
        
        //Volume parameter
        else if (line.find("VOLUMEK") != string::npos) {
            
            vector<string> lineVector = split<string>(line);
            if (lineVector.size() >= 2) {
                for(int i = 1; i < lineVector.size(); i++)
                    MParams.VolumeK.push_back(atof((lineVector[i].c_str())));
            }
        }
        
        else if (line.find("VOLUMECUTOFF") != string::npos) {
            
            vector<string> lineVector = split<string>(line);
            if(lineVector.size() != 2) {
                cout <<
                "Error reading Volume cutoff. Exiting." << endl;
                exit(EXIT_FAILURE);
            }
            else if (lineVector.size() == 2) {
                MParams.VolumeCutoff = atoi(lineVector[1].c_str());
            }
        }
        
        //Bubble parameter
        else if (line.find("BUBBLEINTERACTIONK") != string::npos) {
            
            vector<string> lineVector = split<string>(line);
            if (lineVector.size() >= 2) {
                for(int i = 1; i < lineVector.size(); i++)
                    MParams.BubbleK.push_back(atof((lineVector[i].c_str())));
            }
        }
        else if (line.find("BUBBLESCREENLENGTH") != string::npos) {
            
            vector<string> lineVector = split<string>(line);
            if (lineVector.size() >= 2) {
                for(int i = 1; i < lineVector.size(); i++)
                    MParams.BubbleScreenLength.push_back(atof((lineVector[i].c_str())));
            }
        }
        else if (line.find("BUBBLECUTOFF") != string::npos) {
            
            vector<string> lineVector = split<string>(line);
            if(lineVector.size() != 2) {
                cout <<
                "Error reading Bubble cutoff. Exiting." << endl;
                exit(EXIT_FAILURE);
            }
            else if (lineVector.size() == 2) {
                MParams.BubbleCutoff = atoi(lineVector[1].c_str());
            }
        }
        else if (line.find("BUBBLERADIUS") != string::npos) {
            
            vector<string> lineVector = split<string>(line);
            if (lineVector.size() >= 2) {
                for(int i = 1; i < lineVector.size(); i++)
                    MParams.BubbleRadius.push_back(atof((lineVector[i].c_str())));
            }
        }
        else if (line.find("NUMBUBBLETYPES") != string::npos) {
            
            vector<string> lineVector = split<string>(line);
            if(lineVector.size() != 2) {
                cout <<
                "Error reading number of Bubble types. Exiting." << endl;
                exit(EXIT_FAILURE);
            }
            else if (lineVector.size() == 2) {
                MParams.numBubbleTypes = atoi(lineVector[1].c_str());
            }
        }
        
        if (line.find("SPECIALPROTOCOL") != string::npos) {
            
            vector<string> lineVector = split<string>(line);
<<<<<<< HEAD
=======
            
            if(lineVector.size() > 5) {
                cout <<
                "There was an error parsing input file at Chemistry parameters. Exiting."
                << endl;
                exit(EXIT_FAILURE);
            }
            else if (lineVector.size() == 4) {
>>>>>>> dd921f8c
                
                if(lineVector[1] == "PINBOUNDARYFILAMENTS") {
                    if(lineVector.size() > 4) {
                        cout <<
                        "There was an error parsing input file at Chemistry parameters. Exiting."
                        << endl;
                        exit(EXIT_FAILURE);
                    }

                    else{
                    MParams.pinBoundaryFilaments = true;
                    MParams.pinK = atof(lineVector[2].c_str());
                    MParams.pinTime = atof(lineVector[3].c_str());
                    }
                }
                
                else if(lineVector[1]=="TRANSFERSHAREAXIS"){
                    if(lineVector.size() > 3) {
                        cout <<
                        "There was an error parsing input file at Chemistry parameters. Exiting."
                        << endl;
                        exit(EXIT_FAILURE);
                    }
                    
                    else{
                        std::cout<<lineVector[2]<<endl;
                    if(lineVector[2]=="X")
                        MParams.transfershareaxis=0;
                    else if(lineVector[2]=="Y")
                        MParams.transfershareaxis=1;
                    else if(lineVector[2]=="Z")
                        MParams.transfershareaxis=2;
                    else if(lineVector[2]=="RADIAL")
                        MParams.transfershareaxis=3;
                    else{
                        cout <<
                            "There was an error parsing input file at Chemistry parameters. Exiting."
                            << endl;
                        exit(EXIT_FAILURE);}
                }
            }
            
            else if (lineVector.size() == 5) {

                //Qin
                if(lineVector[1] == "PINLOWERBOUNDARYFILAMENTS") {
                    
                    MParams.pinLowerBoundaryFilaments = true;
                    MParams.pinK = atof(lineVector[2].c_str());
                    MParams.pinTime = atof(lineVector[3].c_str());
                    MParams.pinFraction = atof(lineVector[4].c_str());
                }
            }
        }
        else {}
    }
    //Set system parameters
    SysParams::MParams = MParams;
}

MechanicsAlgorithm SystemParser::readMechanicsAlgorithm() {
    
    _inputFile.clear();
    _inputFile.seekg(0);
    
    MechanicsAlgorithm MAlgorithm;
    
    string line;
    while(getline(_inputFile, line)) {
        
        if(line.find("#") != string::npos) { continue; }
        
        if (line.find("CONJUGATEGRADIENT") != string::npos) {
            
            vector<string> lineVector = split<string>(line);
            if(lineVector.size() != 2) {
                cout <<
                "A conjugate gradient method must be specified. Exiting." << endl;
                exit(EXIT_FAILURE);
            }
            else if (lineVector.size() == 2) {
                MAlgorithm.ConjugateGradient = lineVector[1];
            }
        }
        else if (line.find("MD") != string::npos) {
            
            vector<string> lineVector = split<string>(line);
            if(lineVector.size() > 2) {
                cout << "A Mechanics algorithm must be specified. Exiting." << endl;
                exit(EXIT_FAILURE);
            }
            else if (lineVector.size() == 2) {
                MAlgorithm.MD = lineVector[1];
            }
        }
        else if (line.find("GRADIENTTOLERANCE") != string::npos) {
            
            vector<string> lineVector = split<string>(line);
            if (lineVector.size() == 2) {
                MAlgorithm.gradientTolerance = atof(lineVector[1].c_str());
            }
        }
        else if (line.find("MAXDISTANCE") != string::npos) {
            
            vector<string> lineVector = split<string>(line);
            if (lineVector.size() == 2) {
                MAlgorithm.maxDistance = atof(lineVector[1].c_str());
            }
        }
        else if (line.find("LAMBDAMAX") != string::npos) {
            
            vector<string> lineVector = split<string>(line);
            if (lineVector.size() == 2) {
                MAlgorithm.lambdaMax = atof(lineVector[1].c_str());
            }
        }
    }
    return MAlgorithm;
}

void SystemParser::readBoundParams() {
    
    BoundParams BParams;
    
    _inputFile.clear();
    _inputFile.seekg(0);
    
    string line;
    while(getline(_inputFile, line)) {
        
        if(line.find("#") != string::npos) { continue; }
        
        if (line.find("BOUNDARYCUTOFF") != string::npos) {
            
            vector<string> lineVector = split<string>(line);
            if(lineVector.size() != 2) {
                cout <<
                "There was an error parsing input file at Boundary parameters. Exiting."
                << endl;
                exit(EXIT_FAILURE);
            }
            else if (lineVector.size() == 2) {
                BParams.BoundaryCutoff = atof((lineVector[1].c_str()));
            }
            //Default value to be compartment size
            else {
                BParams.BoundaryCutoff =
                SysParams::Geometry().compartmentSizeX;
            }
        }
        else if (line.find("BOUNDARYINTERACTIONK") != string::npos) {
            
            vector<string> lineVector = split<string>(line);
            if(lineVector.size() != 2) {
                cout <<
                "There was an error parsing input file at Boundary parameters. Exiting."
                << endl;
                exit(EXIT_FAILURE);
            }
            else if (lineVector.size() == 2) {
                BParams.BoundaryK = atof((lineVector[1].c_str()));
            }
            else {}
        }
        else if (line.find("BOUNDARYSCREENLENGTH") != string::npos) {
            
            vector<string> lineVector = split<string>(line);
            if(lineVector.size() != 2) {
                cout <<
                "There was an error parsing input file at Boundary parameters. Exiting."
                << endl;
                exit(EXIT_FAILURE);
            }
            else if (lineVector.size() == 2) {
                BParams.BScreenLength = atof((lineVector[1].c_str()));
            }
            else {}
        }
        else if (line.find("BOUNDARYDIAMETER") != string::npos) {
            
            vector<string> lineVector = split<string>(line);
            if (lineVector.size() == 2) {
                BParams.diameter = atof((lineVector[1].c_str()));
            }
            else {}
        }
        else if (line.find("BMOVESPEED") != string::npos) {
            
            vector<string> lineVector = split<string>(line);
            if (lineVector.size() == 2) {
                BParams.moveSpeed = atof((lineVector[1].c_str()));
            }
            else {}
        }
        else if (line.find("BMOVESTARTTIME") != string::npos) {
            
            vector<string> lineVector = split<string>(line);
            if (lineVector.size() == 2) {
                BParams.moveStartTime = atof((lineVector[1].c_str()));
            }
            else {}
        }
        else if (line.find("BMOVEENDTIME") != string::npos) {
            
            vector<string> lineVector = split<string>(line);
            if (lineVector.size() == 2) {
                BParams.moveEndTime = atof((lineVector[1].c_str()));
            }
            else {}
        }
        
        else {}
    }
    //Set system parameters
    SysParams::BParams = BParams;
}

void SystemParser::readDyRateParams() {
    
    DyRateParams DRParams;
    
    _inputFile.clear();
    _inputFile.seekg(0);
    
    string line;
    while(getline(_inputFile, line)) {
        
        if(line.find("#") != string::npos) { continue; }

        if (line.find("DFPOLYMERIZATIONLEN") != string::npos) {
            
            vector<string> lineVector = split<string>(line);
            if (lineVector.size() >= 2) {
                for(int i = 1; i < lineVector.size(); i++)
                    DRParams.dFilPolymerizationCharLength.push_back(
                                  atof((lineVector[i].c_str())));
            }
        }

        else if (line.find("DMUNBINDINGFORCE") != string::npos) {
            
            vector<string> lineVector = split<string>(line);
            
            if (lineVector.size() >= 2) {
                for(int i = 1; i < lineVector.size(); i++)
                    DRParams.dMotorUnbindingCharForce.push_back(
                                  atof((lineVector[i].c_str())));
            }
            else {}
        }
        
        else if (line.find("DMWALKINGFORCE") != string::npos) {
            
            vector<string> lineVector = split<string>(line);
            
            if (lineVector.size() >= 2) {
                for(int i = 1; i < lineVector.size(); i++)
                    DRParams.dMotorWalkingCharForce.push_back(
                                atof((lineVector[i].c_str())));
            }
            else {}
        }
        
        else if (line.find("DLUNBINDINGLEN") != string::npos) {
            
            vector<string> lineVector = split<string>(line);
            
            if (lineVector.size() >= 2) {
                for(int i = 1; i < lineVector.size(); i++)
                    DRParams.dLinkerUnbindingCharLength.push_back(
                                    atof((lineVector[i].c_str())));
            }
            else {}
        }
        
        else if (line.find("DLUNBINDINGAMP") != string::npos) {
            
            vector<string> lineVector = split<string>(line);
            
            if (lineVector.size() >= 2) {
                for(int i = 1; i < lineVector.size(); i++)
                    DRParams.dLinkerUnbindingAmplitude.push_back(
                                   atof((lineVector[i].c_str())));
            }
            else {}
        }
        else if (line.find("DBUNBINDINGLEN") != string::npos) {
            vector<string> lineVector = split<string>(line);
            
            if (lineVector.size() >= 2) {
                for(int i = 1; i < lineVector.size(); i++)
                    DRParams.dBranchUnbindingCharLength.push_back(
                                        atof((lineVector[i].c_str())));
            }
            else {}
            
            
        }
    }
    
    //set system parameters
    SysParams::DRParams = DRParams;
}

DynamicRateType SystemParser::readDynamicRateType() {
    
    DynamicRateType DRType;
    
    _inputFile.clear();
    _inputFile.seekg(0);
    
    string line;
    while(getline(_inputFile, line)) {
        
        if(line.find("#") != string::npos) { continue; }
        
        if (line.find("DFPOLYMERIZATIONTYPE") != string::npos) {
            
            vector<string> lineVector = split<string>(line);
            
            if (lineVector.size() >= 2) {
                for(int i = 1; i < lineVector.size(); i++)
                    DRType.dFPolymerizationType.push_back(lineVector[i]);
            }
        }
        
        else if (line.find("DMUNBINDINGTYPE") != string::npos) {
            
            vector<string> lineVector = split<string>(line);
            
            if (lineVector.size() >= 2) {
                for(int i = 1; i < lineVector.size(); i++)
                    DRType.dMUnbindingType.push_back(lineVector[i]);
            }
        }
        
        else if (line.find("DMWALKINGTYPE") != string::npos) {
            
            vector<string> lineVector = split<string>(line);
            
            if (lineVector.size() >= 2) {
                for(int i = 1; i < lineVector.size(); i++)
                    DRType.dMWalkingType.push_back(lineVector[i]);
            }
        }
        
        else if (line.find("DLUNBINDINGTYPE") != string::npos) {
            
            vector<string> lineVector = split<string>(line);
            
            if (lineVector.size() >= 2) {
                for(int i = 1; i < lineVector.size(); i++)
                    DRType.dLUnbindingType.push_back(lineVector[i]);
            }
        }
        
        // Qin, adding branching dy type
        else if (line.find("DBUNBINDINGTYPE") != string::npos) {
            
            vector<string> lineVector = split<string>(line);
            
            if (lineVector.size() >= 2) {
                for(int i = 1; i < lineVector.size(); i++)
                    DRType.dBUnbindingType.push_back(lineVector[i]);
            }
        }
        
    }
    return DRType;
}


BoundaryType SystemParser::readBoundaryType() {
        
    _inputFile.clear();
    _inputFile.seekg(0);
    
    BoundaryType BType;
    
    string line;
    while(getline(_inputFile, line)) {
        
        if(line.find("#") != string::npos) { continue; }
        
        if (line.find("BOUNDARYSHAPE") != string::npos) {
            
            vector<string> lineVector = split<string>(line);
            if(lineVector.size() != 2) {
                cout << "A boundary shape needs to be specified. Exiting." << endl;
                exit(EXIT_FAILURE);
            }
            else if (lineVector.size() == 2) {
                BType.boundaryShape = lineVector[1];
            }
        }
        else if (line.find("BOUNDARYMOVE") != string::npos) {
            
            vector<string> lineVector = split<string>(line);
            if(lineVector.size() != 2) {
                cout << "A boundary move type needs to be specified. Exiting." << endl;
                exit(EXIT_FAILURE);
            }
            else if (lineVector.size() == 2) {
                BType.boundaryMove = lineVector[1];
            }
        }
        //Qin, add Compartment Scaling
        //else if (line.find("DIFFUSIONSCALE") != string::npos) {
            
          //  vector<string> lineVector = split<string>(line);
          //  if(lineVector.size() != 2) {
          //      cout << "Diffusion scaling needs to be specified. Exiting." << endl;
          //      exit(EXIT_FAILURE);
          //  }
          //  else if (lineVector.size() == 2) {
          //      BType.scaleDiffusion = lineVector[1];
          //  }
        //}
    }
    return BType;
}

SpecialSetupType SystemParser::readSpecialSetupType() {
    
    SpecialSetupType SType;
    
    _inputFile.clear();
    _inputFile.seekg(0);
    
    string line;
    while(getline(_inputFile, line)) {
        
        if(line.find("#") != string::npos) { continue; }
        
        if (line.find("SPECIALSETUP") != string::npos) {
            
            vector<string> lineVector = split<string>(line);
            if(lineVector.size() > 3) {
                cout <<
                "There was an error parsing input file at special setup types. Exiting."
                << endl;
                exit(EXIT_FAILURE);
            }
            else if (lineVector[1] == "MTOC") SType.mtoc = true;
        }
        else if (line.find("MTOCFILAMENTTYPE") != string::npos) {
            
            vector<string> lineVector = split<string>(line);
            if(lineVector.size() != 2) {
                cout <<
                "A filament type to connect to an MTOC must be specified. Exiting." << endl;
                exit(EXIT_FAILURE);
            }
            else if (lineVector.size() == 2) {
                SType.mtocFilamentType = atoi(lineVector[1].c_str());
            }
        }
        else if (line.find("MTOCNUMFILAMENTS") != string::npos) {
            
            vector<string> lineVector = split<string>(line);
            if(lineVector.size() != 2) {
                cout <<
                "A number of filaments to connect to an MTOC must be specified. Exiting." << endl;
                exit(EXIT_FAILURE);
            }
            else if (lineVector.size() == 2) {
                SType.mtocNumFilaments = atoi(lineVector[1].c_str());
            }
        }
        else if (line.find("MTOCFILAMENTLENGTH") != string::npos) {
            
            vector<string> lineVector = split<string>(line);
            if(lineVector.size() != 2) {
                cout <<
                "A filament length for filaments connected to an MTOC must be specified. Exiting." << endl;
                exit(EXIT_FAILURE);
            }
            else if (lineVector.size() == 2) {
                SType.mtocFilamentLength = atoi(lineVector[1].c_str());
            }
        }
        
        else if (line.find("MTOCBUBBLETYPE") != string::npos) {
            
            vector<string> lineVector = split<string>(line);
            if(lineVector.size() != 2) {
                cout <<
                "A bubble type to connect to an MTOC must be specified. Exiting." << endl;
                exit(EXIT_FAILURE);
            }
            else if (lineVector.size() == 2) {
                SType.mtocBubbleType = atoi(lineVector[1].c_str());
            }
        }
    }
    return SType;
}


void SystemParser::readGeoParams() {
    
    _inputFile.clear();
    _inputFile.seekg(0);
    
    GeoParams GParams;
    
    vector<double> gridTemp;
    vector<double> compartmentTemp;
    vector<double> monomerSize = {};
    vector<double> cylinderSize = {};
    short nDim = 0;
    
    //find grid size lines
    string line;
    while(getline(_inputFile, line)) {
        
        if(line.find("#") != string::npos) { continue; }
        
        if (line.find("NX") != string::npos
            || line.find("NY") != string::npos
            || line.find("NZ") != string::npos) {
            
            
            vector<string> lineVector = split<string>(line);
            if(lineVector.size() > 2) {
                cout << "There was an error parsing input file at grid dimensions. Exiting." << endl;
                exit(EXIT_FAILURE);
            }
            else if(lineVector.size() == 2)
                gridTemp.push_back(atof((lineVector[1].c_str())));
            else {}
        }
        
        else if (line.find("COMPARTMENTSIZEX") != string::npos
                 || line.find("COMPARTMENTSIZEY") != string::npos
                 || line.find("COMPARTMENTSIZEZ") != string::npos) {
            
            
            vector<string> lineVector = split<string>(line);
            if(lineVector.size() > 2) {
                cout << "There was an error parsing input file at compartment size. Exiting." << endl;
                exit(EXIT_FAILURE);
            }
            else if (lineVector.size() == 2)
                compartmentTemp.push_back(atof((lineVector[1].c_str())));
            else {}
        }
        
        else if(line.find("MONOMERSIZE") != string::npos) {
            
            vector<string> lineVector = split<string>(line);
            
            if (lineVector.size() >= 2) {
                for(int i = 1; i < lineVector.size(); i++)
                    monomerSize.push_back(atof((lineVector[i].c_str())));
            }
            else {}
        }
        
        else if(line.find("CYLINDERSIZE") != string::npos) {
            
            vector<string> lineVector = split<string>(line);
            if (lineVector.size() >= 2) {
                for(int i = 1; i < lineVector.size(); i++)
                    cylinderSize.push_back(atof((lineVector[i].c_str())));
            }
            else {}
        }
        
        else if(line.find("NDIM") != string::npos) {
            
            vector<string> lineVector = split<string>(line);
            if(lineVector.size() !=  2) {
                cout << "Number of dimensions needs to be specified. Exiting." << endl;
                exit(EXIT_FAILURE);
            }
            else if (lineVector.size() == 2) {
                nDim = short(atoi(lineVector[1].c_str()));
            }
            else {}
        }
        else {}
    }
    //set geometry parameters and return
    GParams.nDim = nDim;
    GParams.cylinderSize = cylinderSize;
    GParams.monomerSize = monomerSize;
    
    if(GParams.cylinderSize.size() != GParams.monomerSize.size()) {
        
        cout << "Must specify an equivalent number of cylinder and monomer sizes. Exiting."
             << endl;
        exit(EXIT_FAILURE);
    }
    
    for(int i = 0; i < GParams.cylinderSize.size(); i++) {
        
#ifdef CHEMISTRY
        if(cylinderSize[i] / monomerSize[i] < SysParams::Geometry().minCylinderNumMon) {
            cout <<
            "With chemistry, cylinder size specified is too short. Exiting."
            << endl;
            exit(EXIT_FAILURE);
        }
#endif
        GParams.cylinderNumMon.push_back(int(cylinderSize[i] / monomerSize[i]));
        
        GParams.minCylinderSize.push_back(
        SysParams::Geometry().minCylinderNumMon * GParams.monomerSize[i]);
        
    }
        
    if(gridTemp.size() >= 1) GParams.NX = gridTemp[0];
    if(gridTemp.size() >= 2) GParams.NY = gridTemp[1];
    if(gridTemp.size() >= 3) GParams.NZ = gridTemp[2];
    
    if(compartmentTemp.size() >= 1) GParams.compartmentSizeX = compartmentTemp[0];
    if(compartmentTemp.size() >= 2) GParams.compartmentSizeY = compartmentTemp[1];
    if(compartmentTemp.size() >= 3) GParams.compartmentSizeZ = compartmentTemp[2];
    
    //find max compartment side
    GParams.largestCompartmentSide = max(GParams.compartmentSizeX,
                                     max(GParams.compartmentSizeY, GParams.compartmentSizeZ));
    SysParams::GParams = GParams;
}

FilamentSetup SystemParser::readFilamentSetup() {
    
    _inputFile.clear();
    _inputFile.seekg(0);
    
    FilamentSetup FSetup;
    
    string line;
    while(getline(_inputFile, line)) {
        
        if(line.find("#") != string::npos) { continue; }
        
        if(line.find("FILAMENTFILE") != string::npos) {
            
            vector<string> lineVector = split<string>(line);
            if(lineVector.size() > 2) {
                cout << "Error reading filament input file. Exiting." << endl;
                exit(EXIT_FAILURE);
            }
            else if (lineVector.size() == 2)
                FSetup.inputFile = lineVector[1];
            else {}
        }
        else if(line.find("NUMFILAMENTS") != string::npos &&
                line.find("NUMFILAMENTSPECIES") == string::npos &&
                line.find("MTOCNUMFILAMENTS") == string::npos) {
            
            vector<string> lineVector = split<string>(line);
            if(lineVector.size() > 2) {
                cout << "Error reading number of filaments. Exiting." << endl;
                exit(EXIT_FAILURE);
            }
            else if (lineVector.size() == 2)
                FSetup.numFilaments = atoi(lineVector[1].c_str());
            else {}
        }
        else if(line.find("FILAMENTLENGTH") != string::npos &&
                line.find("MTOCFILAMENTLENGTH") == string::npos) {
            
            vector<string> lineVector = split<string>(line);
            if(lineVector.size() > 2) {
                cout << "Error reading filament length. Exiting." << endl;
                exit(EXIT_FAILURE);
            }
            else if (lineVector.size() == 2)
                FSetup.filamentLength = atoi(lineVector[1].c_str());
            else {}
        }
        else if(line.find("FILAMENTTYPE") != string::npos &&
                line.find("NUMFILAMENTTYPES") == string::npos &&
                line.find("MTOCFILAMENTTYPE") == string::npos) {
            
            vector<string> lineVector = split<string>(line);
            if(lineVector.size() > 2) {
                cout << "Error reading filament type. Exiting." << endl;
                exit(EXIT_FAILURE);
            }
            else if (lineVector.size() == 2)
                FSetup.filamentType = atoi(lineVector[1].c_str());
            else {}
        }
        else if (line.find("RESTARTPHASE") != string::npos){SysParams::RUNSTATE=false;}
        else if(line.find("PROJECTIONTYPE")!=string::npos){
            vector<string> lineVector = split<string>(line);
            if(lineVector.size() > 2) {
                cout << "Error reading filament projection type. Exiting." << endl;
                exit(EXIT_FAILURE);
            }
            else if (lineVector.size() == 2)
                FSetup.projectionType = lineVector[1];
            else {}
        }
        else if(line.find("PINRESTARTFILE")!=string::npos){
            vector<string> lineVector = split<string>(line);
            if(lineVector.size() > 2) {
                cout << "Error reading filament projection type. Exiting." << endl;
                exit(EXIT_FAILURE);
            }
            else if (lineVector.size() == 2)
                FSetup.pinRestartFile = lineVector[1];
            else {}
        }
    }
    return FSetup;
}

BubbleSetup SystemParser::readBubbleSetup() {
    
    _inputFile.clear();
    _inputFile.seekg(0);
    
    BubbleSetup BSetup;
    
    string line;
    while(getline(_inputFile, line)) {
        
        if(line.find("#") != string::npos) { continue; }
        
        if(line.find("BUBBLEFILE") != string::npos) {
            
            vector<string> lineVector = split<string>(line);
            if(lineVector.size() > 2) {
                cout << "Error reading bubble input file. Exiting." << endl;
                exit(EXIT_FAILURE);
            }
            else if (lineVector.size() == 2)
                BSetup.inputFile = lineVector[1];
            else {}
        }
        else if(line.find("NUMBUBBLES") != string::npos) {
            
            vector<string> lineVector = split<string>(line);
            if(lineVector.size() > 2) {
                cout << "Error reading number of bubbles. Exiting." << endl;
                exit(EXIT_FAILURE);
            }
            else if (lineVector.size() == 2)
                BSetup.numBubbles = atoi(lineVector[1].c_str());
            else {}
        }
        else if(line.find("BUBBLETYPE") != string::npos &&
                line.find("NUMBUBBLETYPES") == string::npos) {
            
            vector<string> lineVector = split<string>(line);
            if(lineVector.size() > 2) {
                cout << "Error reading bubble type. Exiting." << endl;
                exit(EXIT_FAILURE);
            }
            else if (lineVector.size() == 2)
                BSetup.bubbleType = atoi(lineVector[1].c_str());
            else {}
        }
    }
    return BSetup;
}
    tuple< vector<tuple<short, vector<double>, vector<double>>> , vector<tuple<string, short, vector<vector<double>>>> , vector<tuple<string, short, vector<double>>> , vector<vector<double>> > FilamentParser::readFilaments() {
    _inputFile.clear();
    _inputFile.seekg(0);
     vector<tuple<short, vector<double>, vector<double>>> filamentVector;
     vector<vector<vector<double>>> linkerVector;
     vector<vector<vector<double>>> motorVector;
     vector<vector<double>> staticVector;
     vector<tuple<string, short, vector<vector<double>>>> boundVector;
     vector<tuple<string, short, vector<double>>> branchVector;
     string line;
    
    while(getline(_inputFile, line)) {
        
        if(line.find("#") != string::npos) { continue; }
        
        vector<string> lineVector = split<string>(line);
        if(lineVector.size() >= 8) {
            vector<double> coord1;
            vector<double> coord2;
            vector<vector<double>> coord3;
            short type;
            //aravind parse linkers, motors. June 30,2016.
            if(lineVector[0]=="FILAMENT"){
            type = atoi((*(lineVector.begin() + 1)).c_str());
            for(auto it = lineVector.begin() + 2; it != lineVector.begin() + 5; it++) {
                coord1.push_back(atof(((*it).c_str())));
            }
            for(auto it = lineVector.begin() + 5; it != lineVector.end(); it++) {
                coord2.push_back(atof(((*it).c_str())));
                
            }
                filamentVector.emplace_back(type, coord1, coord2);}
            else
            {
                type = atoi((*(lineVector.begin() + 1)).c_str());
                string boundType=lineVector[0];
                for(auto it = lineVector.begin() + 2; it != lineVector.begin() + 5; it++) {
                    coord1.push_back(atof(((*it).c_str())));
                }
                for(auto it = lineVector.begin() + 5; it != lineVector.end(); it++) {
                    coord2.push_back(atof(((*it).c_str())));
                }
                coord3.push_back(coord1);
                coord3.push_back(coord2);
                boundVector.emplace_back(boundType, type, coord3);
            }
        }
        //aravind Feb 19, 2016. Parase Linkers, Motors.
        else if(lineVector.size()==5) {
            vector<double> coord1;
            vector<vector<double>> coord3;
            //USED ONLY TO RESTART PINNED TRAJECTORIES.
            if(lineVector[0]=="STATIC"){
                for(auto it = lineVector.begin() + 1; it != lineVector.begin() + 5; it++) {
                    coord1.push_back(atof(((*it).c_str()))); //FORMAT FILAMENTTYPE COORDx COORDy COORDz.
                }
                staticVector.push_back({coord1});}
            else{ // BRANCHER
                short type = atoi((*(lineVector.begin() + 1)).c_str()); //FILAMENT TYPE THAT IT BINDS TO.
                string boundType=lineVector[0];//BRANCHER BOUND NAME
                for(auto it = lineVector.begin() + 2; it != lineVector.begin() + 5; it++) {
                    coord1.push_back(atof(((*it).c_str())));
                }
                branchVector.emplace_back(boundType,type,coord1);
            }
        }
    }
      tuple< vector<tuple<short, vector<double>, vector<double>>> , vector<tuple<string, short, vector<vector<double>>>> , vector<tuple<string, short, vector<double>>> , vector<vector<double>> > returnVector=make_tuple(filamentVector,boundVector,branchVector, staticVector);
    return returnVector;
}

vector<tuple<short, vector<double>>> BubbleParser::readBubbles() {
    
    _inputFile.clear();
    _inputFile.seekg(0);
    
    vector<tuple<short, vector<double>>> returnVector;
    string line;
    
    while(getline(_inputFile, line)) {
        
        if(line.find("#") != string::npos) { continue; }
        
        vector<string> lineVector = split<string>(line);
        if(lineVector.size() == 5) {
            vector<double> coord;
            
            short type = atoi((*(lineVector.begin() + 1)).c_str());
            
            for(auto it = lineVector.begin() + 2; it != lineVector.end(); it++) {
                coord.push_back(atof(((*it).c_str())));
            }
            returnVector.emplace_back(type, coord);
        }
    }
    return returnVector;
}

ChemistryData ChemistryParser::readChemistryInput() {
    
    _inputFile.clear();
    _inputFile.seekg(0);
    
    ///To keep track of duplicate names
    vector<string> allSpeciesNames;
    
    ChemistryData chem; string line;

    while(getline(_inputFile, line)) {
        
        if(line.find("#") != string::npos) { continue; }
        
        else if(line.find("SPECIESBULK") != string::npos) {
        
            vector<string> lineVector = split<string>(line);
            if(lineVector.size() !=  6) {
                cout << "Error reading a bulk species. Exiting." << endl;
                exit(EXIT_FAILURE);
            }
            else if (lineVector.size() == 6) {
                
                if(lineVector[5] != "CONST" && lineVector[5] != "REG") {
                    
                    cout << "Option for bulk species not valid. Exiting." << endl;
                    cout << lineVector[5] << endl;
                    exit(EXIT_FAILURE);
                }

                if(find(allSpeciesNames.begin(), allSpeciesNames.end(), lineVector[1]) != allSpeciesNames.end()) {
                    cout << "Duplicate species names are not allowed. Exiting." << endl;
                    exit(EXIT_FAILURE);
                }
                else {
                    allSpeciesNames.push_back(lineVector[1]);
                }
                
                chem.speciesBulk.push_back(tuple<string, int, double, double, string>
                    (lineVector[1], atoi(lineVector[2].c_str()),
                     atof(lineVector[3].c_str()), atof(lineVector[4].c_str()), lineVector[5]));
            }
            else {}
        }
        else if(line.find("SPECIESDIFFUSING") != string::npos) {
            
            vector<string> lineVector = split<string>(line);
            if(lineVector.size() >  8 || lineVector.size() < 7) {
                cout << "Error reading a diffusing species. Exiting." << endl;
                exit(EXIT_FAILURE);
            }
            else if (lineVector.size() == 8) {
                
                if(lineVector[6] != "AVG") {
                    
                    cout << "Too many arguments for a non AVG-qualified diffusing species. Exiting." << endl;
                    exit(EXIT_FAILURE);
                }
                
                if(find(allSpeciesNames.begin(), allSpeciesNames.end(), lineVector[1]) != allSpeciesNames.end()) {
                    cout << "Duplicate species names are not allowed. Exiting." << endl;
                    exit(EXIT_FAILURE);
                }
                else {
                    allSpeciesNames.push_back(lineVector[1]);
                }
                
                chem.speciesDiffusing.push_back(tuple<string, int, double, double, double, string, int>
                    (lineVector[1], atoi(lineVector[2].c_str()),
                     atof(lineVector[3].c_str()), atof(lineVector[4].c_str()),
                     atof(lineVector[5].c_str()), lineVector[6], atoi(lineVector[7].c_str())));
            }
            else if (lineVector.size() == 7) {
                
                if(lineVector[6] != "REG") {
                    
                    cout << "Not enough arguments for a non REG-qualified diffusing species. Exiting." << endl;
                    exit(EXIT_FAILURE);
                }
                
                if(find(allSpeciesNames.begin(), allSpeciesNames.end(), lineVector[1]) != allSpeciesNames.end()) {
                    cout << "Duplicate species names are not allowed. Exiting." << endl;
                    exit(EXIT_FAILURE);
                }
                else {
                    allSpeciesNames.push_back(lineVector[1]);
                }
                
                chem.speciesDiffusing.push_back(tuple<string, int, double, double, double, string, int>
                     (lineVector[1], atoi(lineVector[2].c_str()),
                     atof(lineVector[3].c_str()), atof(lineVector[4].c_str()),
                     atof(lineVector[5].c_str()), lineVector[6], 0));
            }
            else {}
        }
        
        else if(line.find("SPECIESFILAMENT") != string::npos) {
            
            vector<string> lineVector = split<string>(line);
            if(lineVector.size() !=  3) {
                cout << "Error reading a filament species. Exiting." << endl;
                exit(EXIT_FAILURE);
            }
            else if (lineVector.size() == 3) {
                
                if(find(allSpeciesNames.begin(), allSpeciesNames.end(), lineVector[1]) != allSpeciesNames.end()) {
                    cout << "Duplicate species names are not allowed. Exiting." << endl;
                    exit(EXIT_FAILURE);
                }
                else {
                    allSpeciesNames.push_back(lineVector[1]);
                }
                
                chem.speciesFilament[atoi(lineVector[2].c_str())].push_back(lineVector[1]);
                
            }
            else {}
        }
        else if(line.find("SPECIESBOUND") != string::npos) {
            
            vector<string> lineVector = split<string>(line);
            if(lineVector.size() !=  3) {
                cout << "Error reading a filament bound species. Exiting." << endl;
                exit(EXIT_FAILURE);
            }
            else if (lineVector.size() == 3) {
                
                if(find(allSpeciesNames.begin(), allSpeciesNames.end(), lineVector[1]) != allSpeciesNames.end()) {
                    cout << "Duplicate species names are not allowed. Exiting." << endl;
                    exit(EXIT_FAILURE);
                }
                else {
                    allSpeciesNames.push_back(lineVector[1]);
                }
                
                chem.speciesBound[atoi(lineVector[2].c_str())].push_back(lineVector[1]);
            }
            else {}
        }
        
        else if(line.find("SPECIESLINKER") != string::npos) {
            
            vector<string> lineVector = split<string>(line);
            if(lineVector.size() !=  3) {
                cout << "Error reading a filament linker species. Exiting." << endl;
                exit(EXIT_FAILURE);
            }
            else if (lineVector.size() == 3) {
                
                if(find(allSpeciesNames.begin(), allSpeciesNames.end(), lineVector[1]) != allSpeciesNames.end()) {
                    cout << "Duplicate species names are not allowed. Exiting." << endl;
                    exit(EXIT_FAILURE);
                }
                else {
                    allSpeciesNames.push_back(lineVector[1]);
                }
                
                chem.speciesLinker[atoi(lineVector[2].c_str())].push_back(lineVector[1]);
            }
            else {}
        }
        else if(line.find("SPECIESMOTOR") != string::npos) {
            
            vector<string> lineVector = split<string>(line);
            if(lineVector.size() !=  3) {
                cout << "Error reading a filament motor species. Exiting." << endl;
                exit(EXIT_FAILURE);
            }
            else if (lineVector.size() == 3) {
                
                if(find(allSpeciesNames.begin(), allSpeciesNames.end(), lineVector[1]) != allSpeciesNames.end()) {
                    cout << "Duplicate species names are not allowed. Exiting." << endl;
                    exit(EXIT_FAILURE);
                }
                else {
                    allSpeciesNames.push_back(lineVector[1]);
                }
                
                chem.speciesMotor[atoi(lineVector[2].c_str())].push_back(lineVector[1]);
            }
            else {}
        }
        else if(line.find("SPECIESBRANCHER") != string::npos) {
            
            vector<string> lineVector = split<string>(line);
            if(lineVector.size() !=  3) {
                cout << "Error reading a filament brancher species. Exiting." << endl;
                exit(EXIT_FAILURE);
            }
            else if (lineVector.size() == 3) {
            
                if(find(allSpeciesNames.begin(), allSpeciesNames.end(), lineVector[1]) != allSpeciesNames.end()) {
                    cout << "Duplicate species names are not allowed. Exiting." << endl;
                    exit(EXIT_FAILURE);
                }
                else {
                    allSpeciesNames.push_back(lineVector[1]);
                }
                
                chem.speciesBrancher[atoi(lineVector[2].c_str())].push_back(lineVector[1]);
            }
            else {}
        }
        else if(line.find("SPECIESPLUSEND") != string::npos) {
            
            vector<string> lineVector = split<string>(line);
            if(lineVector.size() !=  3) {
                cout << "Error reading a filament plus end species. Exiting." << endl;
                exit(EXIT_FAILURE);
            }
            else if (lineVector.size() == 3) {
                
                if(find(allSpeciesNames.begin(), allSpeciesNames.end(), lineVector[1]) != allSpeciesNames.end()) {
                    cout << "Duplicate species names are not allowed. Exiting." << endl;
                    exit(EXIT_FAILURE);
                }
                else {
                    allSpeciesNames.push_back(lineVector[1]);
                }
                
                chem.speciesPlusEnd[atoi(lineVector[2].c_str())].push_back(lineVector[1]);
            }
            else {}
        }
        else if(line.find("SPECIESMINUSEND") != string::npos) {
            
            vector<string> lineVector = split<string>(line);
            if(lineVector.size() !=  3) {
                cout << "Error reading a filament minus end species. Exiting." << endl;
                exit(EXIT_FAILURE);
            }
            else if (lineVector.size() == 3) {
                
                if(find(allSpeciesNames.begin(), allSpeciesNames.end(), lineVector[1]) != allSpeciesNames.end()) {
                    cout << "Duplicate species names are not allowed. Exiting." << endl;
                    exit(EXIT_FAILURE);
                }
                else {
                    allSpeciesNames.push_back(lineVector[1]);
                }
                
                chem.speciesMinusEnd[atoi(lineVector[2].c_str())].push_back(lineVector[1]);
            }
            else {}
        }
        else if(line.find("BRANCHERBINDINGSITE") != string::npos) {
            
            vector<string> lineVector = split<string>(line);
            if(lineVector.size() !=  3) {
                cout << "Error reading a brancher binding site. Exiting." << endl;
                exit(EXIT_FAILURE);
            }
            else if (lineVector.size() == 3)
                chem.B_BINDING_INDEX[atoi(lineVector[2].c_str())] = lineVector[1];
            else {}
        }
        else if(line.find("LINKERBINDINGSITE") != string::npos) {
            
            vector<string> lineVector = split<string>(line);
            if(lineVector.size() !=  3) {
                cout << "Error reading a linker binding site. Exiting." << endl;
                exit(EXIT_FAILURE);
            }
            else if (lineVector.size() == 3)
                chem.L_BINDING_INDEX[atoi(lineVector[2].c_str())] = lineVector[1];
            else {}
        }
        
        else if(line.find("MOTORBINDINGSITE") != string::npos) {
            
            vector<string> lineVector = split<string>(line);
            if(lineVector.size() !=  3) {
                cout << "Error reading a motor binding site. Exiting." << endl;
                exit(EXIT_FAILURE);
            }
            else if (lineVector.size() == 3)
                chem.M_BINDING_INDEX[atoi(lineVector[2].c_str())] = lineVector[1];
            else {}
        }
        
        //loop through a reaction
       else if(line.find("GENREACTION") != string::npos) {
            
            vector<string> reactants;
            vector<string> products;
            
            vector<string> lineVector = split<string>(line);
   
            auto arrowIt = find(lineVector.begin(), lineVector.end(), "->");
            if(arrowIt != lineVector.end()) {
                for(auto it  = lineVector.begin() + 1; it != arrowIt; it++) {
                    if(*it != "+") reactants.push_back((*it));
                }
                for(auto it = arrowIt + 1; it != lineVector.end() - 1; it++) {
                    if(*it != "+")  products.push_back((*it));
                }
                
                chem.genReactions.push_back(
                tuple<vector<string>, vector<string>, double>
                (reactants, products, atof(lineVector[lineVector.size() - 1].c_str())));
                
            }
            else {
                cout << "Error reading a general reaction. Exiting." << endl;
                exit(EXIT_FAILURE);
            }
        }
        
        else if(line.find("BULKREACTION") != string::npos) {
            
            vector<string> reactants;
            vector<string> products;
            
            vector<string> lineVector = split<string>(line);
            
            auto arrowIt = find(lineVector.begin(), lineVector.end(), "->");
            if(arrowIt != lineVector.end()) {
                
                for(auto it  = lineVector.begin() + 1; it != arrowIt; it++) {
                    if(*it != "+") reactants.push_back((*it));
                }
                
                for(auto it = arrowIt + 1; it != lineVector.end() - 1; it++) {
                    if(*it != "+")  products.push_back((*it));
                }
                
                chem.bulkReactions.push_back(
                tuple<vector<string>, vector<string>, double>
                (reactants, products, atof(lineVector[lineVector.size() - 1].c_str())));
                
            }
            else {
                cout << "Error reading a bulk reaction. Exiting." << endl;
                exit(EXIT_FAILURE);
            }
        }
        
        else if(line.find("NUCLEATIONREACTION") != string::npos) {
            
            vector<string> reactants;
            vector<string> products;
            
            vector<string> lineVector = split<string>(line);
            
            int filType = atoi(lineVector[1].c_str());
            
            auto arrowIt = find(lineVector.begin(), lineVector.end(), "->");
            if(arrowIt != lineVector.end()) {
                
                for(auto it  = lineVector.begin() + 2; it != arrowIt; it++) {
                    if(*it != "+") reactants.push_back((*it));
                }
                
                for(auto it = arrowIt + 1; it != lineVector.end() - 1; it++) {
                    if(*it != "+")  products.push_back((*it));
                }
                
                chem.nucleationReactions[filType].push_back(
                tuple<vector<string>, vector<string>, double>
                (reactants, products, atof(lineVector[lineVector.size() - 1].c_str())));
            }
            else {
                cout << "Error reading a nucleation reaction. Exiting." << endl;
                exit(EXIT_FAILURE);
            }
        }
        
        
        else if(line.find("DEPOLYMERIZATIONREACTION") != string::npos) {
            
            vector<string> reactants;
            vector<string> products;
            
            vector<string> lineVector = split<string>(line);
            
            int filType = atoi(lineVector[1].c_str());
            
            auto arrowIt = find(lineVector.begin(), lineVector.end(), "->");
            if(arrowIt != lineVector.end()) {
                
                for(auto it  = lineVector.begin() + 2; it != arrowIt; it++) {
                    if(*it != "+") reactants.push_back((*it));
                }
                
                for(auto it = arrowIt + 1; it != lineVector.end() - 1; it++) {
                    if(*it != "+")  products.push_back((*it));
                }
                
                chem.depolymerizationReactions[filType].push_back(
                tuple<vector<string>, vector<string>, double>
                (reactants, products, atof(lineVector[lineVector.size() - 1].c_str())));
                
            }
            else {
                cout << "Error reading a depolymerization reaction. Exiting." << endl;
                exit(EXIT_FAILURE);
            }
        }
        
        else if(line.find("POLYMERIZATIONREACTION") != string::npos) {
            
            vector<string> reactants;
            vector<string> products;
            
            vector<string> lineVector = split<string>(line);
            
            int filType = atoi(lineVector[1].c_str());
            
            auto arrowIt = find(lineVector.begin(), lineVector.end(), "->");
            if(arrowIt != lineVector.end()) {
                
                for(auto it  = lineVector.begin() + 2; it != arrowIt; it++) {
                    
                    if(*it != "+") reactants.push_back((*it));
                }
                
                for(auto it = arrowIt + 1; it != lineVector.end() - 1; it++) {
                    
                    if(*it != "+") products.push_back((*it));
                }
                
                chem.polymerizationReactions[filType].push_back(
                tuple<vector<string>, vector<string>, double>
                (reactants, products, atof(lineVector[lineVector.size() - 1].c_str())));
                
            }
            else {
                cout << "Error reading a polymerization reaction. Exiting." << endl;
                exit(EXIT_FAILURE);
            }
        }
        else if(line.find("LINKERREACTION") != string::npos) {
            
            vector<string> reactants;
            vector<string> products;
            
            vector<string> lineVector = split<string>(line);

            int filType = atoi(lineVector[1].c_str());
            
            auto arrowIt = find(lineVector.begin(), lineVector.end(), "<->");
            if(arrowIt != lineVector.end()) {
                
                for(auto it  = lineVector.begin() + 2; it != arrowIt; it++) {
                    if(*it != "+") reactants.push_back((*it));
                }
                
                for(auto it = arrowIt + 1; it != lineVector.end() - 4; it++) {
                    if(*it != "+")  products.push_back((*it));
                }
                
                chem.linkerReactions[filType].push_back(
                tuple<vector<string>, vector<string>, double, double, double, double>
                (reactants, products, atof(lineVector[lineVector.size() - 4].c_str()),
                                      atof(lineVector[lineVector.size() - 3].c_str()),
                                      atof(lineVector[lineVector.size() - 2].c_str()),
                                      atof(lineVector[lineVector.size() - 1].c_str())));
                
            }
            else {
                cout << "Error reading a linker reaction. Exiting." << endl;
                exit(EXIT_FAILURE);
            }
        }
        else if(line.find("MOTORREACTION") != string::npos) {
            
            vector<string> reactants;
            vector<string> products;
            
            vector<string> lineVector = split<string>(line);
            
            int filType = atoi(lineVector[1].c_str());
            
            auto arrowIt = find(lineVector.begin(), lineVector.end(), "<->");
            if(arrowIt != lineVector.end()) {
                
                for(auto it  = lineVector.begin() + 2; it != arrowIt; it++) {
                    if(*it != "+") reactants.push_back((*it));
                }
                
                for(auto it = arrowIt + 1; it != lineVector.end() - 4; it++) {
                    if(*it != "+")  products.push_back((*it));
                }
                
                chem.motorReactions[filType].push_back(
                tuple<vector<string>, vector<string>, double, double, double, double>
                (reactants, products, atof(lineVector[lineVector.size() - 4].c_str()),
                                      atof(lineVector[lineVector.size() - 3].c_str()),
                                      atof(lineVector[lineVector.size() - 2].c_str()),
                                      atof(lineVector[lineVector.size() - 1].c_str())));
                
            }
            else {
                cout << "Error reading a motor reaction. Exiting." << endl;
                exit(EXIT_FAILURE);
            }
        }
        
        else if(line.find("MOTORWALKINGREACTION") != string::npos) {
            
            vector<string> reactants;
            vector<string> products;
            
            vector<string> lineVector = split<string>(line);
            
            int filType = atoi(lineVector[1].c_str());
            
            auto arrowIt = find(lineVector.begin(), lineVector.end(), "->");
            if(arrowIt != lineVector.end()) {
                
                for(auto it  = lineVector.begin() + 2; it != arrowIt; it++) {
                    if(*it != "+") reactants.push_back((*it));
                }
                
                for(auto it = arrowIt + 1; it != lineVector.end() - 1; it++) {
                    if(*it != "+")  products.push_back((*it));
                }
                
                chem.motorWalkingReactions[filType].push_back(
                tuple<vector<string>, vector<string>, double>
                (reactants, products, atof(lineVector[lineVector.size() - 1].c_str())));
                
            }
            else {
                cout << "Error reading a motor walking reaction. Exiting." << endl;
                exit(EXIT_FAILURE);
            }
        }
        
        else if(line.find("AGINGREACTION") != string::npos) {
            
            vector<string> reactants;
            vector<string> products;
            
            vector<string> lineVector = split<string>(line);
            
            int filType = atoi(lineVector[1].c_str());
            
            auto arrowIt = find(lineVector.begin(), lineVector.end(), "->");
            if(arrowIt != lineVector.end()) {
                
                for(auto it  = lineVector.begin() + 2; it != arrowIt; it++) {
                    if(*it != "+") reactants.push_back((*it));
                }
                
                for(auto it = arrowIt + 1; it != lineVector.end() - 1; it++) {
                    if(*it != "+")  products.push_back((*it));
                }
                
                chem.agingReactions[filType].push_back(
                tuple<vector<string>, vector<string>, double>
                (reactants, products, atof(lineVector[lineVector.size() - 1].c_str())));
                
            }
            else {
                cout << "Error reading an aging reaction. Exiting." << endl;
                exit(EXIT_FAILURE);
            }
        }
        
        else if(line.find("DESTRUCTIONREACTION") != string::npos) {
            
            vector<string> reactants;
            vector<string> products;
            
            vector<string> lineVector = split<string>(line);
            
            int filType = atoi(lineVector[1].c_str());
            
            auto arrowIt = find(lineVector.begin(), lineVector.end(), "->");
            if(arrowIt != lineVector.end()) {
                
                for(auto it  = lineVector.begin() + 2; it != arrowIt; it++) {
                    if(*it != "+") reactants.push_back((*it));
                }
                
                for(auto it = arrowIt + 1; it != lineVector.end() - 1; it++) {
                    if(*it != "+")  products.push_back((*it));
                }
                
                chem.destructionReactions[filType].push_back(
                tuple<vector<string>, vector<string>, double>
                (reactants, products, atof(lineVector[lineVector.size() - 1].c_str())));
            }
            else {
                cout << "Error reading a destruction reaction. Exiting." << endl;
                exit(EXIT_FAILURE);
            }
        }
        
        else if(line.find("BRANCHINGREACTION") != string::npos) {
            
            vector<string> reactants;
            vector<string> products;
            
            vector<string> lineVector = split<string>(line);
            
            int filType = atoi(lineVector[1].c_str());
            
            auto arrowIt = find(lineVector.begin(), lineVector.end(), "<->");
            if(arrowIt != lineVector.end()) {
                
                for(auto it  = lineVector.begin() + 2; it != arrowIt; it++) {
                    if(*it != "+") reactants.push_back((*it));
                }
                
                for(auto it = arrowIt + 1; it != lineVector.end() - 4; it++) {
                    if(*it != "+")  products.push_back((*it));
                }
                
                chem.branchingReactions[filType].push_back(
                tuple<vector<string>, vector<string>, double, double, string, double>
                (reactants, products, atof(lineVector[lineVector.size() - 4].c_str()),
                                      atof(lineVector[lineVector.size() - 3].c_str()),
                                           lineVector[lineVector.size() - 2].c_str(),
                                      atof(lineVector[lineVector.size() - 1].c_str())));
            }
            else {
                cout << "Error reading a branching reaction. Exiting." << endl;
                exit(EXIT_FAILURE);
            }
        }
        
        else if(line.find("SEVERINGREACTION") != string::npos) {
            
            vector<string> lineVector = split<string>(line);
            
            int filType = atoi(lineVector[1].c_str());
            
            auto arrowIt = find(lineVector.begin(), lineVector.end(), "AT");
            if(arrowIt != lineVector.end()) {
                
                auto it = arrowIt + 1;
                
                chem.severingReactions[filType].push_back(tuple<string, double>
                ((*it), atof(lineVector[lineVector.size() - 1].c_str())));
            }
            else {
                cout << "Error reading a severing reaction. Exiting." << endl;
                exit(EXIT_FAILURE);
            }
        }
        
    }
    return chem;
}

void PinRestartParser::resetPins() {
    
    //loop through filaments
    for(auto &f: Filament::getFilaments()) {
    
        _inputFile.clear();
        _inputFile.seekg(0);
        
        // Get minus end bead
        auto b1 = f->getMinusEndCylinder()->getFirstBead();
        auto b2 = f->getPlusEndCylinder()->getSecondBead();
        
        int filID = f->getID();
        string searchID = "FILAMENT " + std::to_string(filID) + ":";
        
        string line;
        
        while(getline(_inputFile, line)) {
            
            if(line.find("#") != string::npos) { continue; }
            
            else if(line.find(searchID) != string::npos) {
                
                vector<string> lineVector = split<string>(line);
                if(lineVector.size() !=  8) {
                    cout << "Error reading a restart pin position. Exiting." << endl;
                    exit(EXIT_FAILURE);
                }
                else if (lineVector.size() == 8) {
                    
                    b1->pinnedPosition = vector<double>{atof(lineVector[2].c_str()), atof(lineVector[3].c_str()), atof(lineVector[4].c_str())};
                    b2->pinnedPosition = vector<double>{atof(lineVector[5].c_str()), atof(lineVector[6].c_str()), atof(lineVector[7].c_str())};
                    
                    if(!areEqual(b1->pinnedPosition[0],0.0) && !areEqual(b1->pinnedPosition[1],0.0) && !areEqual(b1->pinnedPosition[2],0.0)) {
                        b1->addAsPinned();
                    
//                        cout << "Pinned filament! coordinates = " << b1->coordinate[0] << " " << b1->coordinate[1] << " " << b1->coordinate[2] << endl;
//                        cout << "Pin position = " << b1->pinnedPosition[0] << " " << b1->pinnedPosition[1] << " " << b1->pinnedPosition[2] << endl;                        
                    }
                    
                    if(!areEqual(b2->pinnedPosition[0],0.0) && !areEqual(b2->pinnedPosition[1],0.0) && !areEqual(b2->pinnedPosition[2],0.0)) {
                        b2->addAsPinned();
                       
//                        cout << "Pinned filament! coordinates = " << b2->coordinate[0] << " " << b2->coordinate[1] << " " << b2->coordinate[2] << endl;
//                        cout << "Pin position = " << b2->pinnedPosition[0] << " " << b2->pinnedPosition[1] << " " << b2->pinnedPosition[2] << endl;
                    }
                }
            }
        }
    }
}
<|MERGE_RESOLUTION|>--- conflicted
+++ resolved
@@ -933,17 +933,6 @@
         if (line.find("SPECIALPROTOCOL") != string::npos) {
             
             vector<string> lineVector = split<string>(line);
-<<<<<<< HEAD
-=======
-            
-            if(lineVector.size() > 5) {
-                cout <<
-                "There was an error parsing input file at Chemistry parameters. Exiting."
-                << endl;
-                exit(EXIT_FAILURE);
-            }
-            else if (lineVector.size() == 4) {
->>>>>>> dd921f8c
                 
                 if(lineVector[1] == "PINBOUNDARYFILAMENTS") {
                     if(lineVector.size() > 4) {
