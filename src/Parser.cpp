--- conflicted
+++ resolved
@@ -956,7 +956,6 @@
                         << endl;
                         exit(EXIT_FAILURE);
                     }
-<<<<<<< HEAD
                     
                     else{
                         cout<<"TRANSFERSHARE AXIS "<<lineVector[2]<<endl;
@@ -973,36 +972,6 @@
                             "There was an error parsing input file at Chemistry parameters. Exiting."
                             << endl;
                         exit(EXIT_FAILURE);}
-=======
-                    
-                    else{
-                        std::cout<<lineVector[2]<<endl;
-                    if(lineVector[2]=="X")
-                        MParams.transfershareaxis=0;
-                    else if(lineVector[2]=="Y")
-                        MParams.transfershareaxis=1;
-                    else if(lineVector[2]=="Z")
-                        MParams.transfershareaxis=2;
-                    else if(lineVector[2]=="RADIAL")
-                        MParams.transfershareaxis=3;
-                    else{
-                        cout <<
-                            "There was an error parsing input file at Chemistry parameters. Exiting."
-                            << endl;
-                        exit(EXIT_FAILURE);}
-                }
-            }
-            
-            else if (lineVector.size() == 5) {
-
-                //Qin
-                if(lineVector[1] == "PINLOWERBOUNDARYFILAMENTS") {
-                    
-                    MParams.pinLowerBoundaryFilaments = true;
-                    MParams.pinK = atof(lineVector[2].c_str());
-                    MParams.pinTime = atof(lineVector[3].c_str());
-                    MParams.pinFraction = atof(lineVector[4].c_str());
->>>>>>> 69a98aa9
                 }
             }
         }
