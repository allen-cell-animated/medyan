
//------------------------------------------------------------------
//  **MEDYAN** - Simulation Package for the Mechanochemical
//               Dynamics of Active Networks, v4.0
//
//  Copyright (2015-2018)  Papoian Lab, University of Maryland
//
//                 ALL RIGHTS RESERVED
//
//  See the MEDYAN web page for more information:
//  http://www.medyan.org
//------------------------------------------------------------------

#include "Parser.h"
#include "Filament.h"
#include "Cylinder.h"
#include "Bead.h"

#include "SysParams.h"

void SystemParser::readChemParams() {

    ChemParams CParams;

    _inputFile.clear();
    _inputFile.seekg(0);

    string line;
    while(getline(_inputFile, line)) {

        if(line.find("#") != string::npos) { continue; }

        if (line.find("NUMBULKSPECIES") != string::npos) {

            vector<string> lineVector = split<string>(line);
            if(lineVector.size() > 2) {
                cout <<
                     "There was an error parsing input file at Chemistry parameters. Exiting."
                     << endl;
                exit(EXIT_FAILURE);
            }
            else if (lineVector.size() == 2) {
                CParams.numBulkSpecies = atof(lineVector[1].c_str());
            }
        }

        if (line.find("NUMDIFFUSINGSPECIES") != string::npos) {

            vector<string> lineVector = split<string>(line);
            if(lineVector.size() > 2) {
                cout <<
                     "There was an error parsing input file at Chemistry parameters. Exiting."
                     << endl;
                exit(EXIT_FAILURE);
            }
            else if (lineVector.size() == 2) {
                CParams.numDiffusingSpecies = atof(lineVector[1].c_str());
            }
        }

        if (line.find("NUMFILAMENTSPECIES") != string::npos) {

            vector<string> lineVector = split<string>(line);

            if (lineVector.size() >= 2) {
                for(int i = 1; i < lineVector.size(); i++)
                    CParams.numFilamentSpecies.push_back(atoi(lineVector[i].c_str()));
            }
        }

        if (line.find("NUMPLUSENDSPECIES") != string::npos) {

            vector<string> lineVector = split<string>(line);

            if (lineVector.size() >= 2) {
                for(int i = 1; i < lineVector.size(); i++)
                    CParams.numPlusEndSpecies.push_back(atoi(lineVector[i].c_str()));
            }
        }
        if (line.find("NUMMINUSENDSPECIES") != string::npos) {

            vector<string> lineVector = split<string>(line);

            if (lineVector.size() >= 2) {
                for(int i = 1; i < lineVector.size(); i++)
                    CParams.numMinusEndSpecies.push_back(atoi(lineVector[i].c_str()));
            }
        }
        if (line.find("NUMBOUNDSPECIES") != string::npos) {

            vector<string> lineVector = split<string>(line);

            if (lineVector.size() >= 2) {
                for(int i = 1; i < lineVector.size(); i++)
                    CParams.numBoundSpecies.push_back(atoi(lineVector[i].c_str()));
            }
        }
        if (line.find("NUMLINKERSPECIES") != string::npos) {

            vector<string> lineVector = split<string>(line);

            if (lineVector.size() >= 2) {
                for(int i = 1; i < lineVector.size(); i++)
                    CParams.numLinkerSpecies.push_back(atoi(lineVector[i].c_str()));
            }
        }
        if (line.find("NUMMOTORSPECIES") != string::npos) {

            vector<string> lineVector = split<string>(line);

            if (lineVector.size() >= 2) {
                for(int i = 1; i < lineVector.size(); i++)
                    CParams.numMotorSpecies.push_back(atoi(lineVector[i].c_str()));
            }
        }
        if (line.find("NUMBRANCHERSPECIES") != string::npos) {

            vector<string> lineVector = split<string>(line);

            if (lineVector.size() >= 2) {
                for(int i = 1; i < lineVector.size(); i++)
                    CParams.numBrancherSpecies.push_back(atoi(lineVector[i].c_str()));
            }
        }
        if (line.find("NUMFILAMENTTYPES") != string::npos) {

            vector<string> lineVector = split<string>(line);

            if(lineVector.size() > 2) {
                cout <<
                     "There was an error parsing input file at Chemistry parameters. Exiting."
                     << endl;
                exit(EXIT_FAILURE);
            }
            else if (lineVector.size() == 2) {
                CParams.numFilaments = atoi(lineVector[1].c_str());
            }
        }

        if (line.find("NUMBINDINGSITES") != string::npos) {

            vector<string> lineVector = split<string>(line);

            if (lineVector.size() >= 2) {
                for(int i = 1; i < lineVector.size(); i++)
                    CParams.numBindingSites.push_back(atoi(lineVector[i].c_str()));
            }
        }
        if (line.find("NUMMOTORHEADSMIN") != string::npos) {

            vector<string> lineVector = split<string>(line);

            if (lineVector.size() >= 2) {
                for(int i = 1; i < lineVector.size(); i++)
                    CParams.motorNumHeadsMin.push_back(atoi(lineVector[i].c_str()));
            }
        }
        if (line.find("NUMMOTORHEADSMAX") != string::npos) {

            vector<string> lineVector = split<string>(line);

            if (lineVector.size() >= 2) {
                for(int i = 1; i < lineVector.size(); i++)
                    CParams.motorNumHeadsMax.push_back(atoi(lineVector[i].c_str()));
            }
        }
        if (line.find("MOTORSTEPSIZE") != string::npos) {

            vector<string> lineVector = split<string>(line);

            if (lineVector.size() >= 2) {
                for(int i = 1; i < lineVector.size(); i++)
                    CParams.motorStepSize.push_back(atof(lineVector[i].c_str()));
            }
        }

        if (line.find("SPECIALPROTOCOL") != string::npos) {

            vector<string> lineVector = split<string>(line);
            //the vector size can be 5 for PINLOWERBOUNDARYFILAMENTS
            if(lineVector.size() > 7) {
                cout <<
                     "There was an error parsing input file at Chemistry parameters. Exiting."
                     << endl;
                exit(EXIT_FAILURE);
            }
            else if (lineVector.size() == 3) {

                if(lineVector[1] == "MAKELINKERSSTATIC") {
                    CParams.makeLinkersStatic = true;
                    CParams.makeLinkersStaticTime = atof(lineVector[2].c_str());
                }
                if(lineVector[1] == "MAKEFILAMENTSSTATIC") {
                    CParams.makeFilamentsStatic = true;
                    CParams.makeFilamentsStaticTime = atof(lineVector[2].c_str());
                }
                
            }
            else if (lineVector.size() == 4) {
                if(lineVector[1]  == "RATEDEPEND") {
                    CParams.makeRateDepend = true;
                    CParams.makeRateDependTime = atof(lineVector[2].c_str());
                    CParams.makeRateDependForce = atof(lineVector[3].c_str());
                }
            }
            else if (lineVector.size() == 7) {
                if(lineVector[1]  == "AFM") {
                    CParams.makeAFM = true;
                    //displacement of each pull
                    CParams.AFMStep1 = atof(lineVector[2].c_str());
                    CParams.AFMStep2 = atof(lineVector[3].c_str());
                    //change dispalcement from 1 to 2
                    CParams.IterChange = atof(lineVector[4].c_str());
                    //total step of each AFM pull
                    CParams.StepTotal = atof(lineVector[5].c_str());
                    //time between each pull
                    CParams.StepTime = atof(lineVector[6].c_str());
                }
            }
        }

        if (line.find("DISSIPATIONTRACKING:") != string::npos) {

            vector<string> lineVector = split<string>(line);
            if(lineVector.size() != 2) {
                cout <<
                "There was an error parsing input file at Chemistry algorithm. Exiting."
                << endl;
                exit(EXIT_FAILURE);
            }
            else if (lineVector.size() == 2) {

                const char * testStr1 = "ON";
                const char * testStr2 = lineVector[1].c_str();
                if(strcmp(testStr1, testStr2) == 0){
                    CParams.dissTracking = true;

                }

            }
        }

        if (line.find("EVENTTRACKING:") != string::npos) {

            vector<string> lineVector = split<string>(line);
            if(lineVector.size() != 2) {
                cout <<
                "There was an error parsing input file at Chemistry algorithm. Exiting."
                << endl;
                exit(EXIT_FAILURE);
            }
            else if (lineVector.size() == 2) {

                const char * testStr1 = "ON";
                const char * testStr2 = lineVector[1].c_str();
                if(strcmp(testStr1, testStr2) == 0){
                    CParams.eventTracking = true;

                }

            }
        }

        if (line.find("LINKERBINDINGSKIP:") != string::npos) {

            vector<string> lineVector = split<string>(line);
            if(lineVector.size() != 2) {
                cout <<
                "There was an error parsing input file at Chemistry algorithm. Exiting."
                << endl;
                exit(EXIT_FAILURE);
            }
            else if (lineVector.size() == 2) {
                CParams.linkerbindingskip = atoi(lineVector[1].c_str());

            }
        }

    }

    //Figure out the binding sites
    for(int i = 0; i < CParams.numBindingSites.size(); i++) {

        CParams.maxbindingsitespercylinder = max(CParams.maxbindingsitespercylinder,
                                                 CParams.numBindingSites[i]);

        vector<short> tempBindingSites;

        int deltaBinding = SysParams::Geometry().cylinderNumMon[i] /
                           CParams.numBindingSites[i];

        int firstBindingSite = deltaBinding / 2 + 1;
        int bindingCount = firstBindingSite;

        //add all other binding sites
        while(bindingCount < SysParams::Geometry().cylinderNumMon[i]) {
            tempBindingSites.push_back(bindingCount);
            bindingCount += deltaBinding;
        }


        //push to CParams
        CParams.bindingSites.push_back(tempBindingSites);
    }
    //Find the maximum allowed Cindex and shift operator
    auto np2 = mathfunc::nextPowerOf2(uint32_t(CParams
            .maxbindingsitespercylinder));

    if(np2 == CParams.maxbindingsitespercylinder)
        np2 *= 2;

	CParams.shiftbybits = log2(np2);
    CParams.maxStableIndex = numeric_limits<uint32_t>::max()/CParams.shiftbybits -1;
//	cout<<"shiftbybits "<<CParams.shiftbybits<<" maxbindingsitespercylinder "<<CParams
//	.maxbindingsitespercylinder<<endl;
	//set system parameters
    SysParams::CParams = CParams;
}

ChemistryAlgorithm SystemParser::readChemistryAlgorithm() {

    _inputFile.clear();
    _inputFile.seekg(0);

    ChemistryAlgorithm CAlgorithm;

    string line;
    while(getline(_inputFile, line)) {

        if(line.find("#") != string::npos) { continue; }


        if (line.find("CALGORITHM") != string::npos) {

            vector<string> lineVector = split<string>(line);
            if(lineVector.size() != 2) {
                cout <<
                     "There was an error parsing input file at Chemistry algorithm. Exiting."
                     << endl;
                exit(EXIT_FAILURE);
            }
            else if (lineVector.size() == 2) {
                CAlgorithm.algorithm = lineVector[1];
            }
        }

        if (line.find("RUNTIME:") != string::npos) {

            vector<string> lineVector = split<string>(line);
            if(lineVector.size() > 2) {
                cout <<
                     "There was an error parsing input file at Chemistry algorithm. Exiting."
                     << endl;
                exit(EXIT_FAILURE);
            }
            else if (lineVector.size() == 2) {
                CAlgorithm.runTime = atof(lineVector[1].c_str());
            }
        }
        if (line.find("RUNSTEPS:") != string::npos) {

            vector<string> lineVector = split<string>(line);
            if(lineVector.size() > 2) {
                cout <<
                     "There was an error parsing input file at Chemistry algorithm. Exiting."
                     << endl;
                exit(EXIT_FAILURE);
            }
            else if (lineVector.size() == 2) {
                CAlgorithm.runSteps = atoi(lineVector[1].c_str());
            }
        }
        if (line.find("SNAPSHOTTIME:") != string::npos) {

            vector<string> lineVector = split<string>(line);
            if(lineVector.size() > 2) {
                cout <<
                     "There was an error parsing input file at Chemistry algorithm. Exiting."
                     << endl;
                exit(EXIT_FAILURE);
            }
            else if (lineVector.size() == 2) {
                CAlgorithm.snapshotTime = atof(lineVector[1].c_str());
            }
        }
        if (line.find("SNAPSHOTSTEPS:") != string::npos) {

            vector<string> lineVector = split<string>(line);
            if(lineVector.size() > 2) {
                cout <<
                     "There was an error parsing input file at Chemistry algorithm. Exiting."
                     << endl;
                exit(EXIT_FAILURE);
            }
            else if (lineVector.size() == 2) {
                CAlgorithm.snapshotSteps = atoi(lineVector[1].c_str());
            }
        }
        if (line.find("MINIMIZATIONTIME:") != string::npos) {

            vector<string> lineVector = split<string>(line);
            if(lineVector.size() != 2) {
                cout <<
                     "There was an error parsing input file at Chemistry algorithm. Exiting."
                     << endl;
                exit(EXIT_FAILURE);
            }
            else if (lineVector.size() == 2) {
                CAlgorithm.minimizationTime = atof(lineVector[1].c_str());
            }
        }
        if (line.find("MINIMIZATIONSTEPS:") != string::npos) {

            vector<string> lineVector = split<string>(line);
            if(lineVector.size() != 2) {
                cout <<
                     "There was an error parsing input file at Chemistry algorithm. Exiting."
                     << endl;
                exit(EXIT_FAILURE);
            }
            else if (lineVector.size() == 2) {
                CAlgorithm.minimizationSteps = atoi(lineVector[1].c_str());
            }
        }
        if (line.find("NEIGHBORLISTTIME:") != string::npos) {

            vector<string> lineVector = split<string>(line);
            if(lineVector.size() != 2) {
                cout <<
                     "There was an error parsing input file at Chemistry algorithm. Exiting."
                     << endl;
                exit(EXIT_FAILURE);
            }
            else if (lineVector.size() == 2) {
                CAlgorithm.neighborListTime = atof(lineVector[1].c_str());
            }
        }
        if (line.find("NEIGHBORLISTSTEPS:") != string::npos) {

            vector<string> lineVector = split<string>(line);
            if(lineVector.size() != 2) {
                cout <<
                     "There was an error parsing input file at Chemistry algorithm. Exiting."
                     << endl;
                exit(EXIT_FAILURE);
            }
            else if (lineVector.size() == 2) {
                CAlgorithm.neighborListSteps = atoi(lineVector[1].c_str());
            }
        }
    }
    return CAlgorithm;
}

ChemistrySetup SystemParser::readChemistrySetup() {

    _inputFile.clear();
    _inputFile.seekg(0);

    ChemistrySetup CSetup;

    string line;
    while(getline(_inputFile, line)) {

        if(line.find("#") != string::npos) { continue; }

        if(line.find("CHEMISTRYFILE") != string::npos) {

            vector<string> lineVector = split<string>(line);
            if(lineVector.size() > 2) {
                cout << "Error reading chemistry input file. Exiting." << endl;
                exit(EXIT_FAILURE);
            }

            else if (lineVector.size() == 2)
                CSetup.inputFile = lineVector[1];

            else if(lineVector.size() < 2) {
                cout << "Must specify a chemistry input file. Exiting." << endl;
                exit(EXIT_FAILURE);
            }
        }
    }

    return CSetup;
}

MechanicsFFType SystemParser::readMechanicsFFType() {

    MechanicsFFType MType;

    _inputFile.clear();
    _inputFile.seekg(0);

    string line;
    while(getline(_inputFile, line)) {

        if(line.find("#") != string::npos) { continue; }

        if (line.find("FSTRETCHINGFFTYPE") != string::npos) {

            vector<string> lineVector = split<string>(line);
            if(lineVector.size() > 2) {
                cout <<
                     "There was an error parsing input file at Filament stretching FF type. Exiting."
                     << endl;
                exit(EXIT_FAILURE);
            }
            else if (lineVector.size() == 2) {
                MType.FStretchingType = lineVector[1];
            }
        }
        else if (line.find("FBENDINGFFTYPE") != string::npos) {

            vector<string> lineVector = split<string>(line);
            if(lineVector.size() > 2) {
                cout <<
                     "There was an error parsing input file at Filament bending FF type. Exiting."
                     << endl;
                exit(EXIT_FAILURE);
            }
            else if (lineVector.size() == 2) {
                MType.FBendingType = lineVector[1];
            }
        }
        else if (line.find("FTWISTINGFFTYPE") != string::npos) {

            vector<string> lineVector = split<string>(line);
            if(lineVector.size() > 2) {
                cout <<
                     "There was an error parsing input file at Filament twisting FF type. Exiting."
                     << endl;
                exit(EXIT_FAILURE);
            }
            else if (lineVector.size() == 2) {
                MType.FTwistingType = lineVector[1];
            }
        }
        else if (line.find("LSTRETCHINGFFTYPE") != string::npos) {

            vector<string> lineVector = split<string>(line);
            if(lineVector.size() > 2) {
                cout <<
                     "There was an error parsing input file at Linker stretching FF type. Exiting."
                     << endl;
                exit(EXIT_FAILURE);
            }
            else if (lineVector.size() == 2) {
                MType.LStretchingType = lineVector[1];
            }
        }
        else if (line.find("LBENDINGFFTYPE") != string::npos) {

            vector<string> lineVector = split<string>(line);
            if(lineVector.size() > 2) {
                cout <<
                     "There was an error parsing input file at Linker bending FF type. Exiting."
                     << endl;
                exit(EXIT_FAILURE);
            }
            else if (lineVector.size() == 2) {
                MType.LBendingType = lineVector[1];
            }
        }
        else if (line.find("LTWISTINGFFTYPE") != string::npos) {

            vector<string> lineVector = split<string>(line);
            if(lineVector.size() > 2) {
                cout <<
                     "There was an error parsing input file at Linker twisting FF type. Exiting."
                     << endl;
                exit(EXIT_FAILURE);
            }
            else if (lineVector.size() == 2) {
                MType.LTwistingType = lineVector[1];
            }
        }
        else if (line.find("MSTRETCHINGFFTYPE") != string::npos) {

            vector<string> lineVector = split<string>(line);
            if(lineVector.size() > 2) {
                cout <<
                     "There was an error parsing input file at Motor stretching FF type. Exiting."
                     << endl;
                exit(EXIT_FAILURE);
            }
            else if (lineVector.size() == 2) {
                MType.MStretchingType = lineVector[1];
            }
        }
        else if (line.find("MBENDINGFFTYPE") != string::npos) {

            vector<string> lineVector = split<string>(line);
            if(lineVector.size() > 2) {
                cout <<
                     "There was an error parsing input file at Motor bending FF type. Exiting."
                     << endl;
                exit(EXIT_FAILURE);
            }
            else if (lineVector.size() == 2) {
                MType.MBendingType = lineVector[1];
            }
        }
        else if (line.find("MTWISTINGFFTYPE") != string::npos) {

            vector<string> lineVector = split<string>(line);
            if(lineVector.size() > 2) {
                cout <<
                     "There was an error parsing input file at Motor twisting FF type. Exiting."
                     << endl;
                exit(EXIT_FAILURE);
            }
            else if (lineVector.size() == 2) {
                MType.MTwistingType = lineVector[1];
            }
        }
        if (line.find("BRSTRETCHINGFFTYPE") != string::npos) {

            vector<string> lineVector = split<string>(line);
            if(lineVector.size() > 2) {
                cout <<
                     "There was an error parsing input file at Branch stretching FF type. Exiting."
                     << endl;
                exit(EXIT_FAILURE);
            }
            else if (lineVector.size() == 2) {
                MType.BrStretchingType = lineVector[1];
            }
        }
        else if (line.find("BRBENDINGFFTYPE") != string::npos) {

            vector<string> lineVector = split<string>(line);
            if(lineVector.size() > 2) {
                cout <<
                     "There was an error parsing input file at Branch bending FF type. Exiting."
                     << endl;
                exit(EXIT_FAILURE);
            }
            else if (lineVector.size() == 2) {
                MType.BrBendingType = lineVector[1];
            }
        }
        else if (line.find("BRDIHEDRALFFTYPE") != string::npos) {

            vector<string> lineVector = split<string>(line);
            if(lineVector.size() > 2) {
                cout <<
                     "There was an error parsing input file at Branch dihedral FF type. Exiting."
                     << endl;
                exit(EXIT_FAILURE);
            }
            else if (lineVector.size() == 2) {
                MType.BrDihedralType = lineVector[1];
            }
        }
        else if (line.find("BRPOSITIONFFTYPE") != string::npos) {

            vector<string> lineVector = split<string>(line);
            if(lineVector.size() > 2) {
                cout <<
                     "There was an error parsing input file at Branch position FF type. Exiting."
                     << endl;
                exit(EXIT_FAILURE);
            }
            else if (lineVector.size() == 2) {
                MType.BrPositionType = lineVector[1];
            }
        }
        else if (line.find("BOUNDARYFFTYPE") != string::npos) {

            vector<string> lineVector = split<string>(line);
            if(lineVector.size() > 2) {
                cout <<
                     "There was an error parsing input file at Boundary FF type. Exiting."
                     << endl;
                exit(EXIT_FAILURE);
            }
            else if (lineVector.size() == 2) {
                MType.BoundaryFFType = lineVector[1];
            }
        }
        else if (line.find("VOLUMEFFTYPE") != string::npos) {

            vector<string> lineVector = split<string>(line);
            if(lineVector.size() > 2) {
                cout <<
                     "There was an error parsing input file at Volume FF type. Exiting."
                     << endl;
                exit(EXIT_FAILURE);
            }
            else if (lineVector.size() == 2) {
                MType.VolumeFFType = lineVector[1];
            }
        }
        else if (line.find("BUBBLEFFTYPE") != string::npos) {

            vector<string> lineVector = split<string>(line);
            if(lineVector.size() > 2) {
                cout <<
                     "There was an error parsing input file at Bubble FF type. Exiting."
                     << endl;
                exit(EXIT_FAILURE);
            }
            else if (lineVector.size() == 2) {
                MType.BubbleFFType = lineVector[1];
            }
        }
        else if (line.find("MTOCFFTYPE") != string::npos) {

            vector<string> lineVector = split<string>(line);
            if(lineVector.size() > 2) {
                cout <<
                     "There was an error parsing input file at MTOC FF type. Exiting."
                     << endl;
                exit(EXIT_FAILURE);
            }
            else if (lineVector.size() == 2) {
                MType.MTOCFFType = lineVector[1];
            }
        }

        else if (line.find("AFMFFTYPE") != string::npos) {
            
            vector<string> lineVector = split<string>(line);
            if(lineVector.size() > 2) {
                cout <<
                "There was an error parsing input file at AFM FF type. Exiting."
                << endl;
                exit(EXIT_FAILURE);
            }
            else if (lineVector.size() == 2) {
                MType.AFMFFType = lineVector[1];
            }
        }

        else {}
    }
    return MType;
}

void SystemParser::readMechParams() {

    MechParams MParams;

    _inputFile.clear();
    _inputFile.seekg(0);

    string line;
    while(getline(_inputFile, line)) {

        if(line.find("#") != string::npos) { continue; }

        //Filament stretching
        if (line.find("FSTRETCHINGK") != string::npos) {

            vector<string> lineVector = split<string>(line);

            if (lineVector.size() >= 2) {
                for(int i = 1; i < lineVector.size(); i++)
                    MParams.FStretchingK.push_back(atof((lineVector[i].c_str())));
            }
        }

            //Filament bending
        else if (line.find("FBENDINGK") != string::npos) {

            vector<string> lineVector = split<string>(line);
            if (lineVector.size() >= 2) {
                for(int i = 1; i < lineVector.size(); i++)
                    MParams.FBendingK.push_back(atof((lineVector[i].c_str())));
            }
        }
        else if (line.find("FBENDINGTHETA") != string::npos) {

            vector<string> lineVector = split<string>(line);
            if (lineVector.size() >= 2) {
                for(int i = 1; i < lineVector.size(); i++)
                    MParams.FBendingTheta.push_back(atof((lineVector[i].c_str())));
            }
        }

            //Filament twisting
        else if (line.find("FTWISTINGK") != string::npos) {

            vector<string> lineVector = split<string>(line);
            if (lineVector.size() >= 2) {
                for(int i = 1; i < lineVector.size(); i++)
                    MParams.FTwistingK.push_back(atof((lineVector[i].c_str())));
            }
        }
        else if (line.find("FTWISTINGPHI") != string::npos) {

            vector<string> lineVector = split<string>(line);
            if (lineVector.size() >= 2) {
                for(int i = 1; i < lineVector.size(); i++)
                    MParams.FTwistingPhi.push_back(atof((lineVector[i].c_str())));
            }
        }

        //Linker stretching
        if (line.find("LSTRETCHINGK") != string::npos) {

            vector<string> lineVector = split<string>(line);

            if (lineVector.size() >= 2) {
                for(int i = 1; i < lineVector.size(); i++)
                    MParams.LStretchingK.push_back(atof((lineVector[i].c_str())));
            }
        }

            //Linker bending
        else if (line.find("LBENDINGK") != string::npos) {

            vector<string> lineVector = split<string>(line);

            if (lineVector.size() >= 2) {
                for(int i = 1; i < lineVector.size(); i++)
                    MParams.LBendingK.push_back(atof((lineVector[i].c_str())));
            }
        }
        else if (line.find("LBENDINGTHETA") != string::npos) {

            vector<string> lineVector = split<string>(line);

            if (lineVector.size() >= 2) {
                for(int i = 1; i < lineVector.size(); i++)
                    MParams.LBendingTheta.push_back(atof((lineVector[i].c_str())));
            }

        }

            //Linker twisting
        else if (line.find("LTWISTINGK") != string::npos) {

            vector<string> lineVector = split<string>(line);

            if (lineVector.size() >= 2) {
                for(int i = 1; i < lineVector.size(); i++)
                    MParams.LTwistingK.push_back(atof((lineVector[i].c_str())));
            }
        }
        else if (line.find("LTWISTINGPHI") != string::npos) {

            vector<string> lineVector = split<string>(line);

            if (lineVector.size() >= 2) {
                for(int i = 1; i < lineVector.size(); i++)
                    MParams.LTwistingPhi.push_back(atof((lineVector[i].c_str())));
            }
        }

        //Motor stretching
        if (line.find("MSTRETCHINGK") != string::npos) {

            vector<string> lineVector = split<string>(line);

            if (lineVector.size() >= 2) {
                for(int i = 1; i < lineVector.size(); i++)
                    MParams.MStretchingK.push_back(atof((lineVector[i].c_str())));
            }
        }

            //Motor bending
        else if (line.find("MBENDINGK") != string::npos) {

            vector<string> lineVector = split<string>(line);

            if (lineVector.size() >= 2) {
                for(int i = 1; i < lineVector.size(); i++)
                    MParams.MBendingK.push_back(atof((lineVector[i].c_str())));
            }
        }
        else if (line.find("MBENDINGTHETA") != string::npos) {

            vector<string> lineVector = split<string>(line);

            if (lineVector.size() >= 2) {
                for(int i = 1; i < lineVector.size(); i++)
                    MParams.MBendingTheta.push_back(atof((lineVector[i].c_str())));
            }
        }

            //Motor twisting
        else if (line.find("MTWISTINGK") != string::npos) {

            vector<string> lineVector = split<string>(line);

            if (lineVector.size() >= 2) {
                for(int i = 1; i < lineVector.size(); i++)
                    MParams.LTwistingK.push_back(atof((lineVector[i].c_str())));
            }
        }
        else if (line.find("MTWISTINGPHI") != string::npos) {

            vector<string> lineVector = split<string>(line);

            if (lineVector.size() >= 2) {
                for(int i = 1; i < lineVector.size(); i++)
                    MParams.MTwistingK.push_back(atof((lineVector[i].c_str())));
            }
        }

        //Branch stretching
        if (line.find("BRSTRETCHINGK") != string::npos) {

            vector<string> lineVector = split<string>(line);

            if (lineVector.size() >= 2) {
                for(int i = 1; i < lineVector.size(); i++)
                    MParams.BrStretchingK.push_back(atof((lineVector[i].c_str())));
            }
        }
        else if (line.find("BRSTRETCHINGL") != string::npos) {

            vector<string> lineVector = split<string>(line);

            if (lineVector.size() >= 2) {
                for(int i = 1; i < lineVector.size(); i++)
                    MParams.BrStretchingL.push_back(atof((lineVector[i].c_str())));
            }
        }


            //Branch bending
        else if (line.find("BRBENDINGK") != string::npos) {

            vector<string> lineVector = split<string>(line);

            if (lineVector.size() >= 2) {
                for(int i = 1; i < lineVector.size(); i++)
                    MParams.BrBendingK.push_back(atof((lineVector[i].c_str())));
            }
        }
        else if (line.find("BRBENDINGTHETA") != string::npos) {

            vector<string> lineVector = split<string>(line);

            if (lineVector.size() >= 2) {
                for(int i = 1; i < lineVector.size(); i++)
                    MParams.BrBendingTheta.push_back(atof((lineVector[i].c_str())));
            }

        }

            //Branch dihedral
        else if (line.find("BRDIHEDRALK") != string::npos) {

            vector<string> lineVector = split<string>(line);

            if (lineVector.size() >= 2) {
                for(int i = 1; i < lineVector.size(); i++)
                    MParams.BrDihedralK.push_back(atof((lineVector[i].c_str())));
            }
        }
            //Branch position
        else if (line.find("BRPOSITIONK") != string::npos) {

            vector<string> lineVector = split<string>(line);

            if (lineVector.size() >= 2) {
                for(int i = 1; i < lineVector.size(); i++)
                    MParams.BrPositionK.push_back(atof((lineVector[i].c_str())));
            }
        }

            //Volume parameter
        else if (line.find("VOLUMEK") != string::npos) {

            vector<string> lineVector = split<string>(line);
            if (lineVector.size() >= 2) {
                for(int i = 1; i < lineVector.size(); i++)
                    MParams.VolumeK.push_back(atof((lineVector[i].c_str())));
            }
        }

        else if (line.find("VOLUMECUTOFF") != string::npos) {

            vector<string> lineVector = split<string>(line);
            if(lineVector.size() != 2) {
                cout <<
                     "Error reading Volume cutoff. Exiting." << endl;
                exit(EXIT_FAILURE);
            }
            else if (lineVector.size() == 2) {
                MParams.VolumeCutoff = atoi(lineVector[1].c_str());
            }
        }

            //Bubble parameter
        else if (line.find("BUBBLEINTERACTIONK") != string::npos) {

            vector<string> lineVector = split<string>(line);
            if (lineVector.size() >= 2) {
                for(int i = 1; i < lineVector.size(); i++)
                    MParams.BubbleK.push_back(atof((lineVector[i].c_str())));
            }
        }
        else if (line.find("BUBBLESCREENLENGTH") != string::npos) {

            vector<string> lineVector = split<string>(line);
            if (lineVector.size() >= 2) {
                for(int i = 1; i < lineVector.size(); i++)
                    MParams.BubbleScreenLength.push_back(atof((lineVector[i].c_str())));
            }
        }
        else if (line.find("BUBBLECUTOFF") != string::npos) {

            vector<string> lineVector = split<string>(line);
            if(lineVector.size() != 2) {
                cout <<
                     "Error reading Bubble cutoff. Exiting." << endl;
                exit(EXIT_FAILURE);
            }
            else if (lineVector.size() == 2) {
                MParams.BubbleCutoff = atoi(lineVector[1].c_str());
            }
        }
        else if (line.find("BUBBLERADIUS") != string::npos) {

            vector<string> lineVector = split<string>(line);
            if (lineVector.size() >= 2) {
                for(int i = 1; i < lineVector.size(); i++)
                    MParams.BubbleRadius.push_back(atof((lineVector[i].c_str())));
            }
        }
        else if (line.find("NUMBUBBLETYPES") != string::npos) {

            vector<string> lineVector = split<string>(line);
            if(lineVector.size() != 2) {
                cout <<
                     "Error reading number of Bubble types. Exiting." << endl;
                exit(EXIT_FAILURE);
            }
            else if (lineVector.size() == 2) {
                MParams.numBubbleTypes = atoi(lineVector[1].c_str());
            }
        }
        else if (line.find("MTOCBENDINGK") != string::npos){
            vector<string> lineVector = split<string>(line);
            if (lineVector.size() >= 2) {
                for(int i = 1; i < lineVector.size(); i++)
                MParams.MTOCBendingK.push_back(atof((lineVector[i].c_str())));
            }
        }
        else if (line.find("AFMBENDINGK") != string::npos){
            vector<string> lineVector = split<string>(line);
            if (lineVector.size() >= 2) {
                for(int i = 1; i < lineVector.size(); i++)
                    MParams.AFMBendingK.push_back(atof((lineVector[i].c_str())));
            }
        }
        
        if (line.find("HESSIANTRACKING:") != string::npos) {
            
            vector<string> lineVector = split<string>(line);
            if(lineVector.size() != 3) {
                cout <<
                "There was an error parsing input file at Chemistry algorithm. Exiting."
                << endl;
                exit(EXIT_FAILURE);
            }
            else if (lineVector.size() == 3) {
                MParams.hessTracking = true;
                //MParams.hessDelta = atof(lineVector[1].c_str());
                MParams.hessSkip = atof(lineVector[1].c_str());
                int dense = atoi(lineVector[2].c_str());
                if(dense == 0){
                    MParams.denseEstimation = true;
                }else{
                    MParams.denseEstimation = false;
                }
                
            }
        }
        
        if (line.find("SAMEFILBINDINGSKIP:") != string::npos) {
            
            vector<string> lineVector = split<string>(line);
            if(lineVector.size() != 2) {
                cout <<
                "There was an error parsing input file at Chemistry algorithm. Exiting."
                << endl;
                exit(EXIT_FAILURE);
            }
            else if (lineVector.size() == 2) {
                MParams.sameFilBindSkip = atoi(lineVector[1].c_str());
                
            }
        }
        

        if (line.find("SPECIALPROTOCOL") != string::npos) {

            vector<string> lineVector = split<string>(line);

            if(lineVector[1] == "PINBOUNDARYFILAMENTS") {
                if(lineVector.size() > 5) {
                    cout <<
                         "There was an error parsing input file at Chemistry parameters. Exiting."
                         << endl;
                    exit(EXIT_FAILURE);
                }

                else{
                    MParams.pinBoundaryFilaments = true;
                    MParams.pinK = atof(lineVector[2].c_str());
                    MParams.pinDistance = atof(lineVector[3].c_str());
                    MParams.pinTime = atof(lineVector[4].c_str());
                }

            }
            else if (lineVector.size() == 5) {

                //Qin
                if(lineVector[1] == "PINLOWERBOUNDARYFILAMENTS") {

                    MParams.pinLowerBoundaryFilaments = true;
                    MParams.pinK = atof(lineVector[2].c_str());
                    MParams.pinTime = atof(lineVector[3].c_str());
                    MParams.pinFraction = atof(lineVector[4].c_str());
                }
            }
        }
        else {}
    }
    //Set system parameters
    SysParams::MParams = MParams;
}

MechanicsAlgorithm SystemParser::readMechanicsAlgorithm() {

    _inputFile.clear();
    _inputFile.seekg(0);

    MechanicsAlgorithm MAlgorithm;

    string line;
    while(getline(_inputFile, line)) {

        if(line.find("#") != string::npos) { continue; }

        if (line.find("CONJUGATEGRADIENT") != string::npos) {

            vector<string> lineVector = split<string>(line);
            if(lineVector.size() != 2) {
                cout <<
                     "A conjugate gradient method must be specified. Exiting." << endl;
                exit(EXIT_FAILURE);
            }
            else if (lineVector.size() == 2) {
                MAlgorithm.ConjugateGradient = lineVector[1];
            }
        }
        else if (line.find("MD") != string::npos) {

            vector<string> lineVector = split<string>(line);
            if(lineVector.size() > 2) {
                cout << "A Mechanics algorithm must be specified. Exiting." << endl;
                exit(EXIT_FAILURE);
            }
            else if (lineVector.size() == 2) {
                MAlgorithm.MD = lineVector[1];
            }
        }
        else if (line.find("GRADIENTTOLERANCE") != string::npos) {

            vector<string> lineVector = split<string>(line);
            if (lineVector.size() == 2) {
                MAlgorithm.gradientTolerance = atof(lineVector[1].c_str());
            }
        }
        else if (line.find("MAXDISTANCE") != string::npos) {

            vector<string> lineVector = split<string>(line);
            if (lineVector.size() == 2) {
                MAlgorithm.maxDistance = atof(lineVector[1].c_str());
            }
        }
        else if (line.find("LAMBDAMAX") != string::npos) {

            vector<string> lineVector = split<string>(line);
            if (lineVector.size() == 2) {
                MAlgorithm.lambdaMax = atof(lineVector[1].c_str());
            }
        }
        else if (line.find("LAMBDARUNNINGAVERAGEPROBABILITY") != string::npos) {

            vector<string> lineVector = split<string>(line);
            if (lineVector.size() == 2) {
                MAlgorithm.lambdarunningaverageprobability = atof(lineVector[1].c_str());
            }
        }
    }
    return MAlgorithm;
}

void SystemParser::readBoundParams() {

    BoundParams BParams;

    _inputFile.clear();
    _inputFile.seekg(0);
    vector<int> leftfrontbottom = {0,0,0};
    vector<int> rightbacktop = {0,0,0};
    string line;
    while(getline(_inputFile, line)) {

        if(line.find("#") != string::npos) { continue; }

        if (line.find("BOUNDARYCUTOFF") != string::npos) {

            vector<string> lineVector = split<string>(line);
            if(lineVector.size() != 2) {
                cout <<
                     "There was an error parsing input file at Boundary parameters. Exiting."
                     << endl;
                exit(EXIT_FAILURE);
            }
            else if (lineVector.size() == 2) {
                BParams.BoundaryCutoff = atof((lineVector[1].c_str()));
            }
                //Default value to be compartment size
            else {
                BParams.BoundaryCutoff =
                        SysParams::Geometry().compartmentSizeX;
            }
        }
        else if (line.find("BOUNDARYINTERACTIONK") != string::npos) {

            vector<string> lineVector = split<string>(line);
            if(lineVector.size() != 2) {
                cout <<
                     "There was an error parsing input file at Boundary parameters. Exiting."
                     << endl;
                exit(EXIT_FAILURE);
            }
            else if (lineVector.size() == 2) {
                BParams.BoundaryK = atof((lineVector[1].c_str()));
            }
            else {}
        }
        else if (line.find("BOUNDARYSCREENLENGTH") != string::npos) {

            vector<string> lineVector = split<string>(line);
            if(lineVector.size() != 2) {
                cout <<
                     "There was an error parsing input file at Boundary parameters. Exiting."
                     << endl;
                exit(EXIT_FAILURE);
            }
            else if (lineVector.size() == 2) {
                BParams.BScreenLength = atof((lineVector[1].c_str()));
            }
            else {}
        }
        else if (line.find("BOUNDARYDIAMETER") != string::npos) {

            vector<string> lineVector = split<string>(line);
            if (lineVector.size() == 2) {
                BParams.diameter = atof((lineVector[1].c_str()));
            }
            else {}
        }
        else if (line.find("BMOVESPEED") != string::npos) {

            vector<string> lineVector = split<string>(line);
            if (lineVector.size() == 2) {
                BParams.moveSpeed = atof((lineVector[1].c_str()));
            }
            else {}
        }
        else if (line.find("BMOVESTARTTIME") != string::npos) {

            vector<string> lineVector = split<string>(line);
            if (lineVector.size() == 2) {
                BParams.moveStartTime = atof((lineVector[1].c_str()));
            }
            else {}
        }
        else if (line.find("BMOVEENDTIME") != string::npos) {

            vector<string> lineVector = split<string>(line);
            if (lineVector.size() == 2) {
                BParams.moveEndTime = atof((lineVector[1].c_str()));
            }
            else {}
        }
        else if(line.find("BOUNDARYMOVE") != string::npos){
            vector<string> lineVector = split<string>(line);
            if(lineVector.size() != 2) {
                cout << "A boundary move type needs to be specified. Exiting." << endl;
                exit(EXIT_FAILURE);
            }
            else if (lineVector.size() == 2) {
                //set planes to move and transfershare axis
                if(lineVector[1] == "LEFT")
                    leftfrontbottom[0] = 1;
                else if(lineVector[1] == "BOTTOM")
                    leftfrontbottom[1] = 1;
                else if(lineVector[1] == "FRONT")
                    leftfrontbottom[2] = 1;
                else if(lineVector[1] == "RIGHT")
                    rightbacktop[0] = 1;
                else if(lineVector[1] == "TOP")
                    rightbacktop[1] = 1;
                else if(lineVector[1] == "BACK")
                    rightbacktop[2] = 1;
            }
        }
        else if(line.find("TRANSFERSHAREAXIS") != string::npos){
            vector<string> lineVector = split<string>(line);
            if(lineVector.size() > 3) {
                cout <<
                     "There was an error parsing input file at Chemistry parameters. Exiting."
                     << endl;
                exit(EXIT_FAILURE);
            }

            else{
                cout<<"TRANSFERSHARE AXIS "<<lineVector[2]<<endl;
                if(lineVector[2]=="X")
                    BParams.transfershareaxis=0;
                else if(lineVector[2]=="Y")
                    BParams.transfershareaxis=1;
                else if(lineVector[2]=="Z")
                    BParams.transfershareaxis=2;
                else if(lineVector[2]=="RADIAL") {
                    BParams.transfershareaxis = 3;
                    cout<<"RADIAL transfer not implemented. Change paramters. Exiting"
                            "."<<endl;
                    exit(EXIT_FAILURE);
                }
                else{
                    cout << "There was an error parsing input file at Chemistry parameters. Exiting."
                         << endl;
                    exit(EXIT_FAILURE);}
            }
        }
        else if(line.find("FILCREATIONBOUNDS") != string::npos){
            vector<string> lineVector = split<string>(line);
            if(lineVector.size()!=7) {
                cout << "FILCREATIONBOUNDS should have 6 elements. Exiting." << endl;
                exit(EXIT_FAILURE);
            }
            else{
                vector<floatingpoint> tempvec;
                vector<vector<floatingpoint>> tempbounds;
                for(int i = 1;i<4;i++)
                    tempvec.push_back(atof((lineVector[i].c_str())));
                tempbounds.push_back(tempvec);
                tempvec.clear();
                for(int i = 4;i<7;i++)
                    tempvec.push_back(atof((lineVector[i].c_str())));
                tempbounds.push_back(tempvec);
                tempvec.clear();
                BParams.fraccompartmentspan = tempbounds;
            }
        }

        else {}
    }

    for(int i = 0; i < 3; i++){
        int addthemup = leftfrontbottom[i] + rightbacktop[i];
        if(addthemup > 0)
            BParams.transfershareaxis = i;
        if(addthemup == 2)
            BParams.planestomove = 2;
        else if(leftfrontbottom[i] == 1)
            BParams.planestomove = 1;
        else if(rightbacktop[i] == 1)
            BParams.planestomove = 0;
    }
//    std::cout<<BParams.transfershareaxis<<" "<<BParams.planestomove<<endl;
    //Set system parameters
    SysParams::BParams = BParams;
}

void SystemParser::readDyRateParams() {

    DyRateParams DRParams;

    _inputFile.clear();
    _inputFile.seekg(0);

    string line;
    while(getline(_inputFile, line)) {

        if(line.find("#") != string::npos) { continue; }

        if (line.find("DFPOLYMERIZATIONLEN") != string::npos) {

            vector<string> lineVector = split<string>(line);
            if (lineVector.size() >= 2) {
                for(int i = 1; i < lineVector.size(); i++)
                    DRParams.dFilPolymerizationCharLength.push_back(
                            atof((lineVector[i].c_str())));
            }
        }

        else if (line.find("DMUNBINDINGFORCE") != string::npos) {

            vector<string> lineVector = split<string>(line);

            if (lineVector.size() >= 2) {
                for(int i = 1; i < lineVector.size(); i++)
                    DRParams.dMotorUnbindingCharForce.push_back(
                            atof((lineVector[i].c_str())));
            }
            else {}
        }

        else if (line.find("DMWALKINGFORCE") != string::npos) {

            vector<string> lineVector = split<string>(line);

            if (lineVector.size() >= 2) {
                for(int i = 1; i < lineVector.size(); i++)
                    DRParams.dMotorWalkingCharForce.push_back(
                            atof((lineVector[i].c_str())));
            }
            else {}
        }

        else if (line.find("DLUNBINDINGLEN") != string::npos) {

            vector<string> lineVector = split<string>(line);

            if (lineVector.size() >= 2) {
                for(int i = 1; i < lineVector.size(); i++)
                    DRParams.dLinkerUnbindingCharLength.push_back(
                            atof((lineVector[i].c_str())));
            }
            else {}
        }

        else if (line.find("DLUNBINDINGAMP") != string::npos) {

            vector<string> lineVector = split<string>(line);

            if (lineVector.size() >= 2) {
                for(int i = 1; i < lineVector.size(); i++)
                    DRParams.dLinkerUnbindingAmplitude.push_back(
                            atof((lineVector[i].c_str())));
            }
            else {}
        }
        else if (line.find("DBUNBINDINGLEN") != string::npos) {
            vector<string> lineVector = split<string>(line);

            if (lineVector.size() >= 2) {
                for(int i = 1; i < lineVector.size(); i++)
                    DRParams.dBranchUnbindingCharLength.push_back(
                            atof((lineVector[i].c_str())));
            }
            else {}
        }
        /// Manual Rate Changer
        // It takes 5 inputs as start_time, plusend_poly, plusend_depoly, minusend_poly, minusend_depoly
        // Currently it applies type 0 to all filament types
        else if (line.find("MANUALSTARTTIME") != string::npos) {
            vector<string> lineVector = split<string>(line);

            if (lineVector.size() >= 2) {
                DRParams.manualCharStartTime = atof((lineVector[1].c_str()));
            }
            else {}
        }
        else if (line.find("MANUALPLUSPOLYRATIO") != string::npos) {
            vector<string> lineVector = split<string>(line);

            if (lineVector.size() >= 2) {
                DRParams.manualPlusPolyRate = atof((lineVector[1].c_str()));
            }
            else {}
        }
        else if (line.find("MANUALPLUSDEPOLYRATIO") != string::npos) {
            vector<string> lineVector = split<string>(line);

            if (lineVector.size() >= 2) {
                DRParams.manualPlusDepolyRate = atof((lineVector[1].c_str()));
            }
            else {}
        }
        else if (line.find("MANUALMINUSPOLYRATIO") != string::npos) {
            vector<string> lineVector = split<string>(line);

            if (lineVector.size() >= 2) {
                DRParams.manualMinusPolyRate = atof((lineVector[1].c_str()));
            }
            else {}
        }
        else if (line.find("MANUALMINUSDEPOLYRATIO") != string::npos) {
            vector<string> lineVector = split<string>(line);

            if (lineVector.size() >= 2) {
                DRParams.manualMinusDepolyRate = atof((lineVector[1].c_str()));
            }
            else {}
        }
    }

    //set system parameters
    SysParams::DRParams = DRParams;
}

DynamicRateType SystemParser::readDynamicRateType() {

    DynamicRateType DRType;

    _inputFile.clear();
    _inputFile.seekg(0);

    string line;
    while(getline(_inputFile, line)) {

        if(line.find("#") != string::npos) { continue; }

        if (line.find("DFPOLYMERIZATIONTYPE") != string::npos) {

            vector<string> lineVector = split<string>(line);

            if (lineVector.size() >= 2) {
                for(int i = 1; i < lineVector.size(); i++)
                    DRType.dFPolymerizationType.push_back(lineVector[i]);
            }
        }

        else if (line.find("DMUNBINDINGTYPE") != string::npos) {

            vector<string> lineVector = split<string>(line);

            if (lineVector.size() >= 2) {
                for(int i = 1; i < lineVector.size(); i++)
                    DRType.dMUnbindingType.push_back(lineVector[i]);
            }
        }

        else if (line.find("DMWALKINGTYPE") != string::npos) {

            vector<string> lineVector = split<string>(line);

            if (lineVector.size() >= 2) {
                for(int i = 1; i < lineVector.size(); i++)
                    DRType.dMWalkingType.push_back(lineVector[i]);
            }
        }

        else if (line.find("DLUNBINDINGTYPE") != string::npos) {

            vector<string> lineVector = split<string>(line);

            if (lineVector.size() >= 2) {
                for(int i = 1; i < lineVector.size(); i++)
                    DRType.dLUnbindingType.push_back(lineVector[i]);
            }
        }

            //adding branching dy type
        else if (line.find("DBUNBINDINGTYPE") != string::npos) {

            vector<string> lineVector = split<string>(line);

            if (lineVector.size() >= 2) {
                for(int i = 1; i < lineVector.size(); i++)
                    DRType.dBUnbindingType.push_back(lineVector[i]);
            }
        }

    }
    return DRType;
}


BoundaryType SystemParser::readBoundaryType() {

    _inputFile.clear();
    _inputFile.seekg(0);

    BoundaryType BType;

    string line;
    while(getline(_inputFile, line)) {

        if(line.find("#") != string::npos) { continue; }

        if (line.find("BOUNDARYSHAPE") != string::npos) {

            vector<string> lineVector = split<string>(line);
            if(lineVector.size() != 2) {
                cout << "A boundary shape needs to be specified. Exiting." << endl;
                exit(EXIT_FAILURE);
            }
            else if (lineVector.size() == 2) {
                BType.boundaryShape = lineVector[1];
            }
        }
        else if (line.find("BOUNDARYMOVE") != string::npos) {

            vector<string> lineVector = split<string>(line);
            if(lineVector.size() != 2) {
                cout << "A boundary move type needs to be specified. Exiting." << endl;
                exit(EXIT_FAILURE);
            }
            else if (lineVector.size() == 2) {
                BType.boundaryMove.push_back(lineVector[1]);
            }
        }
        //add Compartment Scaling
        //else if (line.find("DIFFUSIONSCALE") != string::npos) {

        //  vector<string> lineVector = split<string>(line);
        //  if(lineVector.size() != 2) {
        //      cout << "Diffusion scaling needs to be specified. Exiting." << endl;
        //      exit(EXIT_FAILURE);
        //  }
        //  else if (lineVector.size() == 2) {
        //      BType.scaleDiffusion = lineVector[1];
        //  }
        //}
    }
    return BType;
}

SpecialSetupType SystemParser::readSpecialSetupType() {

    SpecialSetupType SType;

    _inputFile.clear();
    _inputFile.seekg(0);

    string line;
    while(getline(_inputFile, line)) {

        if(line.find("#") != string::npos) { continue; }

        if (line.find("SPECIALSETUP") != string::npos) {

            vector<string> lineVector = split<string>(line);
            if(lineVector.size() > 3) {
                cout <<
                     "There was an error parsing input file at special setup types. Exiting."
                     << endl;
                exit(EXIT_FAILURE);
            }
            else if (lineVector[1] == "MTOC") SType.mtoc = true;
            else if (lineVector[1] == "AFM") SType.afm = true;
        }
        else if (line.find("MTOCFILAMENTTYPE") != string::npos) {

            vector<string> lineVector = split<string>(line);
            if(lineVector.size() != 2) {
                cout <<
                     "A filament type to connect to an MTOC must be specified. Exiting." << endl;
                exit(EXIT_FAILURE);
            }
            else if (lineVector.size() == 2) {
                SType.mtocFilamentType = atoi(lineVector[1].c_str());
            }
        }
        else if (line.find("MTOCNUMFILAMENTS") != string::npos) {

            vector<string> lineVector = split<string>(line);
            if(lineVector.size() != 2) {
                cout <<
                     "A number of filaments to connect to an MTOC must be specified. Exiting." << endl;
                exit(EXIT_FAILURE);
            }
            else if (lineVector.size() == 2) {
                SType.mtocNumFilaments = atoi(lineVector[1].c_str());
            }
        }
        else if (line.find("MTOCFILAMENTLENGTH") != string::npos) {

            vector<string> lineVector = split<string>(line);
            if(lineVector.size() != 2) {
                cout <<
                     "A filament length for filaments connected to an MTOC must be specified. Exiting." << endl;
                exit(EXIT_FAILURE);
            }
            else if (lineVector.size() == 2) {
                SType.mtocFilamentLength = atoi(lineVector[1].c_str());
            }
        }

        else if (line.find("MTOCBUBBLETYPE") != string::npos) {

            vector<string> lineVector = split<string>(line);
            if(lineVector.size() != 2) {
                cout <<
                     "A bubble type to connect to an MTOC must be specified. Exiting." << endl;
                exit(EXIT_FAILURE);
            }
            else if (lineVector.size() == 2) {
                SType.mtocBubbleType = atoi(lineVector[1].c_str());
            }
        }
        
<<<<<<< HEAD
        else if (line.find("AFMFILAMENTTYPE") != string::npos) {
            
            vector<string> lineVector = split<string>(line);
            if(lineVector.size() != 2) {
                cout <<
                "A filament type to connect to an AFM must be specified. Exiting." << endl;
                exit(EXIT_FAILURE);
            }
            else if (lineVector.size() == 2) {
                SType.afmFilamentType = atoi(lineVector[1].c_str());
            }
        }
        else if (line.find("AFMNUMFILAMENTS") != string::npos) {
            
            vector<string> lineVector = split<string>(line);
            if(lineVector.size() != 2) {
                cout <<
                "A number of filaments to connect to an AFM must be specified. Exiting." << endl;
                exit(EXIT_FAILURE);
            }
            else if (lineVector.size() == 2) {
                SType.afmNumFilaments = atoi(lineVector[1].c_str());
            }
        }
        else if (line.find("AFMFILAMENTLENGTH") != string::npos) {
            
            vector<string> lineVector = split<string>(line);
            if(lineVector.size() != 2) {
                cout <<
                "A filament length for filaments connected to an AFM must be specified. Exiting." << endl;
                exit(EXIT_FAILURE);
            }
            else if (lineVector.size() == 2) {
                SType.afmFilamentLength = atoi(lineVector[1].c_str());
            }
        }
        
        else if (line.find("AFMBUBBLETYPE") != string::npos) {
            
            vector<string> lineVector = split<string>(line);
            if(lineVector.size() != 2) {
                cout <<
                "A bubble type to connect to an MTOC must be specified. Exiting." << endl;
                exit(EXIT_FAILURE);
            }
            else if (lineVector.size() == 2) {
                SType.afmBubbleType = atoi(lineVector[1].c_str());
=======
        else if (line.find("MTOCXYZCOORD") != string::npos) {
            vector<string> lineVector = split<string>(line);
            if(lineVector.size() != 4) {
                cout <<
                "Coordinates of MTOC must be specified. Exiting." << endl;
                exit(EXIT_FAILURE);
            }
            else if (lineVector.size() == 4) {
                SType.mtocInputCoordXYZ.push_back(stof(lineVector[1].c_str()));
                SType.mtocInputCoordXYZ.push_back(stof(lineVector[2].c_str()));
                SType.mtocInputCoordXYZ.push_back(stof(lineVector[3].c_str()));
>>>>>>> e286a3db
            }
        }
    }
    return SType;
}

void SystemParser::readSpecialParams() {
    
    SpecialParams SParams;
    
    _inputFile.clear();
    _inputFile.seekg(0);
    
    string line;
    
    if (line.find("MTOCFILAMENTCOORD") != string::npos) {
        vector<string> lineVector = split<string>(line);
        if(lineVector.size() != 5) {
            cout << "4 coordinates of MTOC filaments must be specified. Exiting." << endl;
            exit(EXIT_FAILURE);
        }
        else if (lineVector.size() == 5) {
            SParams.mtocTheta1 = stof(lineVector[1].c_str());
            SParams.mtocTheta2 = stof(lineVector[2].c_str());
            SParams.mtocPhi1 = stof(lineVector[3].c_str());
            SParams.mtocPhi2 = stof(lineVector[4].c_str());
        }
    }

    SysParams::SParams = SParams;
    
}

void SystemParser::readGeoParams() {

    _inputFile.clear();
    _inputFile.seekg(0);

    GeoParams GParams;

    vector<floatingpoint> gridTemp;
    vector<floatingpoint> compartmentTemp;
    vector<floatingpoint> monomerSize = {};
    vector<floatingpoint> cylinderSize = {};
    short nDim = 0;

    //find grid size lines
    string line;
    while(getline(_inputFile, line)) {

        if(line.find("#") != string::npos) { continue; }

        if (line.find("NX") != string::npos
            || line.find("NY") != string::npos
            || line.find("NZ") != string::npos) {


            vector<string> lineVector = split<string>(line);
            if(lineVector.size() > 2) {
                cout << "There was an error parsing input file at grid dimensions. Exiting." << endl;
                exit(EXIT_FAILURE);
            }
            else if(lineVector.size() == 2)
                gridTemp.push_back(atof((lineVector[1].c_str())));
            else {}
        }

        else if (line.find("COMPARTMENTSIZEX") != string::npos
                 || line.find("COMPARTMENTSIZEY") != string::npos
                 || line.find("COMPARTMENTSIZEZ") != string::npos) {
            
            
            vector<string> lineVector = split<string>(line);
            if(lineVector.size() > 2) {
                cout << "There was an error parsing input file at compartment size. Exiting." << endl;
                exit(EXIT_FAILURE);
            }
            else if (lineVector.size() == 2)
                compartmentTemp.push_back(atof((lineVector[1].c_str())));
            else {}
        }

        else if(line.find("MONOMERSIZE") != string::npos) {

            vector<string> lineVector = split<string>(line);

            if (lineVector.size() >= 2) {
                for(int i = 1; i < lineVector.size(); i++)
                    monomerSize.push_back(atof((lineVector[i].c_str())));
            }
            else {}
        }

        else if(line.find("CYLINDERSIZE") != string::npos) {

            vector<string> lineVector = split<string>(line);
            if (lineVector.size() >= 2) {
                for(int i = 1; i < lineVector.size(); i++)
                    cylinderSize.push_back(atof((lineVector[i].c_str())));
            }
            else {}
        }

        else if(line.find("NDIM") != string::npos) {

            vector<string> lineVector = split<string>(line);
            if(lineVector.size() !=  2) {
                cout << "Number of dimensions needs to be specified. Exiting." << endl;
                exit(EXIT_FAILURE);
            }
            else if (lineVector.size() == 2) {
                nDim = short(atoi(lineVector[1].c_str()));
            }
            else {}
        }
        else {}
    }
    //set geometry parameters and return
    GParams.nDim = nDim;
    GParams.cylinderSize = cylinderSize;
    GParams.monomerSize = monomerSize;

    if(GParams.cylinderSize.size() != GParams.monomerSize.size()) {

        cout << "Must specify an equivalent number of cylinder and monomer sizes. Exiting."
             << endl;
        exit(EXIT_FAILURE);
    }

    for(int i = 0; i < GParams.cylinderSize.size(); i++) {

#ifdef CHEMISTRY
        if(cylinderSize[i] / monomerSize[i] < SysParams::Geometry().minCylinderNumMon) {
            cout <<
                 "With chemistry, cylinder size specified is too short. Exiting."
                 << endl;
            exit(EXIT_FAILURE);
        }
#endif
        GParams.cylinderNumMon.push_back(int(cylinderSize[i] / monomerSize[i]));

        GParams.minCylinderSize.push_back(
                SysParams::Geometry().minCylinderNumMon * GParams.monomerSize[i]);

    }

    if(gridTemp.size() >= 1) GParams.NX = gridTemp[0];
    if(gridTemp.size() >= 2) GParams.NY = gridTemp[1];
    if(gridTemp.size() >= 3) GParams.NZ = gridTemp[2];

    if(compartmentTemp.size() >= 1) GParams.compartmentSizeX = compartmentTemp[0];
    if(compartmentTemp.size() >= 2) GParams.compartmentSizeY = compartmentTemp[1];
    if(compartmentTemp.size() >= 3) GParams.compartmentSizeZ = compartmentTemp[2];

    //find max compartment side
    GParams.largestCompartmentSide = max(GParams.compartmentSizeX,
                                     max(GParams.compartmentSizeY, GParams.compartmentSizeZ));
    //find max Cylinder size
    GParams.largestCylinderSize = 0;
    for(auto l:GParams.cylinderSize)
        GParams.largestCylinderSize = max(GParams.largestCylinderSize, l);
    SysParams::GParams = GParams;
}

FilamentSetup SystemParser::readFilamentSetup() {

    _inputFile.clear();
    _inputFile.seekg(0);

    FilamentSetup FSetup;

    string line;
    while(getline(_inputFile, line)) {

        if(line.find("#") != string::npos) { continue; }

        if(line.find("FILAMENTFILE") != string::npos) {

            vector<string> lineVector = split<string>(line);
            if(lineVector.size() > 2) {
                cout << "Error reading filament input file. Exiting." << endl;
                exit(EXIT_FAILURE);
            }
            else if (lineVector.size() == 2)
                FSetup.inputFile = lineVector[1];
            else {}
        }
        else if(line.find("NUMFILAMENTS") != string::npos &&
                line.find("NUMFILAMENTSPECIES") == string::npos &&

                line.find("MTOCNUMFILAMENTS") == string::npos &&
                line.find("AFMNUMFILAMENTS") == string::npos) {

            vector<string> lineVector = split<string>(line);
            if(lineVector.size() > 2) {
                cout << "Error reading number of filaments. Exiting." << endl;
                exit(EXIT_FAILURE);
            }
            else if (lineVector.size() == 2)
                FSetup.numFilaments = atoi(lineVector[1].c_str());
            else {}
        }
        else if(line.find("FILAMENTLENGTH") != string::npos &&

                line.find("MTOCFILAMENTLENGTH") == string::npos &&
                line.find("AFMFILAMENTLENGTH") == string::npos) {
            

            vector<string> lineVector = split<string>(line);
            if(lineVector.size() > 2) {
                cout << "Error reading filament length. Exiting." << endl;
                exit(EXIT_FAILURE);
            }
            else if (lineVector.size() == 2)
                FSetup.filamentLength = atoi(lineVector[1].c_str());
            else {}
        }
        else if(line.find("FILAMENTTYPE") != string::npos &&
                line.find("NUMFILAMENTTYPES") == string::npos &&
                line.find("MTOCFILAMENTTYPE") == string::npos &&
                line.find("MTOCFILAMENTTYPE") == string::npos) {

            vector<string> lineVector = split<string>(line);
            if(lineVector.size() > 2) {
                cout << "Error reading filament type. Exiting." << endl;
                exit(EXIT_FAILURE);
            }
            else if (lineVector.size() == 2)
                FSetup.filamentType = atoi(lineVector[1].c_str());
            else {}
        }
        else if (line.find("RESTARTPHASE") != string::npos){SysParams::RUNSTATE=false;}
        else if(line.find("PROJECTIONTYPE")!=string::npos){
            vector<string> lineVector = split<string>(line);
            if(lineVector.size() > 2) {
                cout << "Error reading filament projection type. Exiting." << endl;
                exit(EXIT_FAILURE);
            }
            else if (lineVector.size() == 2)
                FSetup.projectionType = lineVector[1];
            else {}
        }
        else if(line.find("PINRESTARTFILE")!=string::npos){
            vector<string> lineVector = split<string>(line);
            if(lineVector.size() > 2) {
                cout << "Error reading filament projection type. Exiting." << endl;
                exit(EXIT_FAILURE);
            }
            else if (lineVector.size() == 2)
                FSetup.pinRestartFile = lineVector[1];
            else {}
        }
    }
    return FSetup;
}

BubbleSetup SystemParser::readBubbleSetup() {

    _inputFile.clear();
    _inputFile.seekg(0);

    BubbleSetup BSetup;

    string line;
    while(getline(_inputFile, line)) {

        if(line.find("#") != string::npos) { continue; }

        if(line.find("BUBBLEFILE") != string::npos) {

            vector<string> lineVector = split<string>(line);
            if(lineVector.size() > 2) {
                cout << "Error reading bubble input file. Exiting." << endl;
                exit(EXIT_FAILURE);
            }
            else if (lineVector.size() == 2)
                BSetup.inputFile = lineVector[1];
            else {}
        }
        else if(line.find("NUMBUBBLES") != string::npos) {

            vector<string> lineVector = split<string>(line);
            if(lineVector.size() > 2) {
                cout << "Error reading number of bubbles. Exiting." << endl;
                exit(EXIT_FAILURE);
            }
            else if (lineVector.size() == 2)
                BSetup.numBubbles = atoi(lineVector[1].c_str());
            else {}
        }
        else if(line.find("BUBBLETYPE") != string::npos &&
                line.find("NUMBUBBLETYPES") == string::npos) {

            vector<string> lineVector = split<string>(line);
            if(lineVector.size() > 2) {
                cout << "Error reading bubble type. Exiting." << endl;
                exit(EXIT_FAILURE);
            }
            else if (lineVector.size() == 2)
                BSetup.bubbleType = atoi(lineVector[1].c_str());
            else {}
        }
    }
    return BSetup;
}
    tuple< vector<tuple<short, vector<floatingpoint>, vector<floatingpoint>>> , vector<tuple<string, short, vector<vector<floatingpoint>>>> , vector<tuple<string, short, vector<floatingpoint>>> , vector<vector<floatingpoint>> > FilamentParser::readFilaments() {
    _inputFile.clear();
    _inputFile.seekg(0);
     vector<tuple<short, vector<floatingpoint>, vector<floatingpoint>>> filamentVector;
     vector<vector<vector<floatingpoint>>> linkerVector;
     vector<vector<vector<floatingpoint>>> motorVector;
     vector<vector<floatingpoint>> staticVector;
     vector<tuple<string, short, vector<vector<floatingpoint>>>> boundVector;
     vector<tuple<string, short, vector<floatingpoint>>> branchVector;
     string line;
    
    while(getline(_inputFile, line)) {

        if(line.find("#") != string::npos) { continue; }

        vector<string> lineVector = split<string>(line);
        if(lineVector.size() >= 8) {
            vector<floatingpoint> coord1;
            vector<floatingpoint> coord2;
            vector<vector<floatingpoint>> coord3;
            short type;
            //aravind parse linkers, motors. June 30,2016.
            if(lineVector[0]=="FILAMENT"){
            type = atoi((*(lineVector.begin() + 1)).c_str());
            for(auto it = lineVector.begin() + 2; it != lineVector.begin() + 5; it++) {
                coord1.push_back(atof(((*it).c_str())));
            }
            for(auto it = lineVector.begin() + 5; it != lineVector.end(); it++) {
                coord2.push_back(atof(((*it).c_str())));
                
            }
                filamentVector.emplace_back(type, coord1, coord2);}
                /*Linker Motor*/
            else
            {
                type = atoi((*(lineVector.begin() + 1)).c_str());
                string boundType=lineVector[0];
                for(auto it = lineVector.begin() + 2; it != lineVector.begin() + 5; it++) {
                    coord1.push_back(atof(((*it).c_str())));
                }
                for(auto it = lineVector.begin() + 5; it != lineVector.end(); it++) {
                    coord2.push_back(atof(((*it).c_str())));
                }
                coord3.push_back(coord1);
                coord3.push_back(coord2);
                boundVector.emplace_back(boundType, type, coord3);
            }
        }
            //aravind Feb 19, 2016. Parase Linkers, Motors.
        else if(lineVector.size()==5) {
            vector<floatingpoint> coord1;
            vector<vector<floatingpoint>> coord3;
            //USED ONLY TO RESTART PINNED TRAJECTORIES.
            if(lineVector[0]=="STATIC"){
                for(auto it = lineVector.begin() + 1; it != lineVector.begin() + 5; it++) {
                    coord1.push_back(atof(((*it).c_str()))); //FORMAT FILAMENTTYPE COORDx COORDy COORDz.
                }
                staticVector.push_back({coord1});}
            else{ // BRANCHER
                short type = atoi((*(lineVector.begin() + 1)).c_str()); //FILAMENT TYPE THAT IT BINDS TO.
                string boundType=lineVector[0];//BRANCHER BOUND NAME
                for(auto it = lineVector.begin() + 2; it != lineVector.begin() + 5; it++) {
                    coord1.push_back(atof(((*it).c_str())));
                }
                branchVector.emplace_back(boundType,type,coord1);
            }
        }
    }
      tuple< vector<tuple<short, vector<floatingpoint>, vector<floatingpoint>>> , vector<tuple<string, short, vector<vector<floatingpoint>>>> , vector<tuple<string, short, vector<floatingpoint>>> , vector<vector<floatingpoint>> > returnVector=make_tuple(filamentVector,boundVector,branchVector, staticVector);
    return returnVector;
}

vector<tuple<short, vector<floatingpoint>>> BubbleParser::readBubbles() {
    
    _inputFile.clear();
    _inputFile.seekg(0);
    
    vector<tuple<short, vector<floatingpoint>>> returnVector;
    string line;

    while(getline(_inputFile, line)) {

        if(line.find("#") != string::npos) { continue; }

        vector<string> lineVector = split<string>(line);
        if(lineVector.size() == 5) {
            vector<floatingpoint> coord;
            
            short type = atoi((*(lineVector.begin() + 1)).c_str());

            for(auto it = lineVector.begin() + 2; it != lineVector.end(); it++) {
                coord.push_back(atof(((*it).c_str())));
            }
            returnVector.emplace_back(type, coord);
        }
    }
    return returnVector;
}

ChemistryData ChemistryParser::readChemistryInput() {

    _inputFile.clear();
    _inputFile.seekg(0);

    ///To keep track of duplicate names
    vector<string> allSpeciesNames;

    ChemistryData chem; string line;

    while(getline(_inputFile, line)) {

        if(line.find("#") != string::npos) { continue; }


        else if(line.find("SPECIESBULK") != string::npos) {

            vector<string> lineVector = split<string>(line);
            if(lineVector.size() !=  6 && lineVector.size() !=  8) {
                cout << "Error reading a bulk species. Exiting." << endl;
                exit(EXIT_FAILURE);
            }
            else if (lineVector.size() == 6) {

                if(lineVector[5] != "CONST" && lineVector[5] != "REG") {

                    cout << "Option for bulk species not valid. Exiting." << endl;
                    cout << lineVector[5] << endl;
                    exit(EXIT_FAILURE);
                }

                if(find(allSpeciesNames.begin(), allSpeciesNames.end(), lineVector[1]) != allSpeciesNames.end()) {
                    cout << "Duplicate species names are not allowed. Exiting." << endl;
                    exit(EXIT_FAILURE);
                }
                else {
                    allSpeciesNames.push_back(lineVector[1]);
                }

                chem.speciesBulk.push_back(tuple<string, int, floatingpoint, floatingpoint,
                        string, string, floatingpoint>(lineVector[1], atoi(lineVector[2].c_str()),
                                atof(lineVector[3].c_str()), atof(lineVector[4].c_str()),
                                lineVector[5], "NONE", 0.0));
            }
            else if (lineVector.size() == 8) {

                if(lineVector[5] != "CONST" && lineVector[5] != "REG") {

                    cout << "Option for bulk species not valid. Exiting." << endl;
                    exit(EXIT_FAILURE);
                }

                if(find(allSpeciesNames.begin(), allSpeciesNames.end(), lineVector[1]) != allSpeciesNames.end()) {
                    cout << "Duplicate species names are not allowed. Exiting." << endl;
                    exit(EXIT_FAILURE);
                }
                else {
                    allSpeciesNames.push_back(lineVector[1]);
                }

                chem.speciesBulk.push_back(tuple<string, int, floatingpoint, floatingpoint,
                        string, string, floatingpoint>(lineVector[1], atoi(lineVector[2].c_str()),
                                atof(lineVector[3].c_str()), atof(lineVector[4].c_str()),
                                lineVector[5],lineVector[6], atof(lineVector[7].c_str())));
            }
            else {}
        }
        else if(line.find("SPECIESDIFFUSING") != string::npos) {

            vector<string> lineVector = split<string>(line);


            if(lineVector.size() >  9 || lineVector.size() < 7) {
                cout << "Error reading a diffusing species. Exiting." << endl;
                exit(EXIT_FAILURE);
            }
            else if (lineVector.size() == 8) {

                if(lineVector[6] != "AVG") {

                    cout << "Too many arguments for a non AVG-qualified diffusing "
                            "species. Exiting." << endl;
                    exit(EXIT_FAILURE);
                }

                if(find(allSpeciesNames.begin(), allSpeciesNames.end(), lineVector[1]) != allSpeciesNames.end()) {
                    cout << "Duplicate species names are not allowed. Exiting." << endl;
                    exit(EXIT_FAILURE);
                }
                else {
                    allSpeciesNames.push_back(lineVector[1]);
                }
                if(lineVector[6] == "AVG")
                    chem.speciesDiffusing.push_back(tuple<string, int, floatingpoint, floatingpoint,
                            floatingpoint, string, int, string, floatingpoint>
                    (lineVector[1], atoi(lineVector[2].c_str()),
                     atof(lineVector[3].c_str()), atof(lineVector[4].c_str()),
                     atof(lineVector[5].c_str()), lineVector[6], atoi(lineVector[7].c_str
                             ()),"NONE", 0.0));
            }
            else if (lineVector.size() == 7) {

                if(lineVector[6] != "REG") {

                    cout << "Not enough arguments for a non REG-qualified diffusing species. Exiting." << endl;
                    exit(EXIT_FAILURE);
                }

                if(find(allSpeciesNames.begin(), allSpeciesNames.end(), lineVector[1]) != allSpeciesNames.end()) {
                    cout << "Duplicate species names are not allowed. Exiting." << endl;
                    exit(EXIT_FAILURE);
                }
                else {
                    allSpeciesNames.push_back(lineVector[1]);
                }
                
                chem.speciesDiffusing.push_back(tuple<string, int, floatingpoint, floatingpoint,
                        floatingpoint, string, int, string, floatingpoint>
                     (lineVector[1], atoi(lineVector[2].c_str()),
                     atof(lineVector[3].c_str()), atof(lineVector[4].c_str()),
                     atof(lineVector[5].c_str()), lineVector[6], 0, "NONE", 0.0));
            }
            else if (lineVector.size() == 9) {

                if(lineVector[6] != "REG") {

                    cout << "Not enough arguments for a non REG-qualified diffusing species. Exiting." << endl;
                    exit(EXIT_FAILURE);
                }

                if(find(allSpeciesNames.begin(), allSpeciesNames.end(), lineVector[1]) != allSpeciesNames.end()) {
                    cout << "Duplicate species names are not allowed. Exiting." << endl;
                    exit(EXIT_FAILURE);
                }
                else {
                    allSpeciesNames.push_back(lineVector[1]);
                }

                chem.speciesDiffusing.push_back(tuple<string, int, floatingpoint, floatingpoint,
                        floatingpoint, string, int, string, floatingpoint>
                                                        (lineVector[1], atoi(lineVector[2].c_str()),
                                                         atof(lineVector[3].c_str()), atof(lineVector[4].c_str()),
                                                         atof(lineVector[5].c_str()),
                                                         lineVector[6], 0, lineVector[7],
                                                         atof(lineVector[8].c_str())));
            }
            else {}
        }

        else if(line.find("SPECIESFILAMENT") != string::npos) {

            vector<string> lineVector = split<string>(line);
            if(lineVector.size() !=  3) {
                cout << "Error reading a filament species. Exiting." << endl;
                exit(EXIT_FAILURE);
            }
            else if (lineVector.size() == 3) {

                if(find(allSpeciesNames.begin(), allSpeciesNames.end(), lineVector[1]) != allSpeciesNames.end()) {
                    cout << "Duplicate species names are not allowed. Exiting." << endl;
                    exit(EXIT_FAILURE);
                }
                else {
                    allSpeciesNames.push_back(lineVector[1]);
                }

                chem.speciesFilament[atoi(lineVector[2].c_str())].push_back(lineVector[1]);

            }
            else {}
        }
        else if(line.find("SPECIESBOUND") != string::npos) {

            vector<string> lineVector = split<string>(line);
            if(lineVector.size() !=  3) {
                cout << "Error reading a filament bound species. Exiting." << endl;
                exit(EXIT_FAILURE);
            }
            else if (lineVector.size() == 3) {

                if(find(allSpeciesNames.begin(), allSpeciesNames.end(), lineVector[1]) != allSpeciesNames.end()) {
                    cout << "Duplicate species names are not allowed. Exiting." << endl;
                    exit(EXIT_FAILURE);
                }
                else {
                    allSpeciesNames.push_back(lineVector[1]);
                }

                chem.speciesBound[atoi(lineVector[2].c_str())].push_back(lineVector[1]);
            }
            else {}
        }

        else if(line.find("SPECIESLINKER") != string::npos) {

            vector<string> lineVector = split<string>(line);
            if(lineVector.size() !=  3) {
                cout << "Error reading a filament linker species. Exiting." << endl;
                exit(EXIT_FAILURE);
            }
            else if (lineVector.size() == 3) {

                if(find(allSpeciesNames.begin(), allSpeciesNames.end(), lineVector[1]) != allSpeciesNames.end()) {
                    cout << "Duplicate species names are not allowed. Exiting." << endl;
                    exit(EXIT_FAILURE);
                }
                else {
                    allSpeciesNames.push_back(lineVector[1]);
                }

                chem.speciesLinker[atoi(lineVector[2].c_str())].push_back(lineVector[1]);
            }
            else {}
        }
        else if(line.find("SPECIESMOTOR") != string::npos) {

            vector<string> lineVector = split<string>(line);
            if(lineVector.size() !=  3) {
                cout << "Error reading a filament motor species. Exiting." << endl;
                exit(EXIT_FAILURE);
            }
            else if (lineVector.size() == 3) {

                if(find(allSpeciesNames.begin(), allSpeciesNames.end(), lineVector[1]) != allSpeciesNames.end()) {
                    cout << "Duplicate species names are not allowed. Exiting." << endl;
                    exit(EXIT_FAILURE);
                }
                else {
                    allSpeciesNames.push_back(lineVector[1]);
                }

                chem.speciesMotor[atoi(lineVector[2].c_str())].push_back(lineVector[1]);
            }
            else {}
        }
        else if(line.find("SPECIESBRANCHER") != string::npos) {

            vector<string> lineVector = split<string>(line);
            if(lineVector.size() !=  3) {
                cout << "Error reading a filament brancher species. Exiting." << endl;
                exit(EXIT_FAILURE);
            }
            else if (lineVector.size() == 3) {

                if(find(allSpeciesNames.begin(), allSpeciesNames.end(), lineVector[1]) != allSpeciesNames.end()) {
                    cout << "Duplicate species names are not allowed. Exiting." << endl;
                    exit(EXIT_FAILURE);
                }
                else {
                    allSpeciesNames.push_back(lineVector[1]);
                }

                chem.speciesBrancher[atoi(lineVector[2].c_str())].push_back(lineVector[1]);
            }
            else {}
        }
        else if(line.find("SPECIESPLUSEND") != string::npos) {

            vector<string> lineVector = split<string>(line);
            if(lineVector.size() !=  3) {
                cout << "Error reading a filament plus end species. Exiting." << endl;
                exit(EXIT_FAILURE);
            }
            else if (lineVector.size() == 3) {

                if(find(allSpeciesNames.begin(), allSpeciesNames.end(), lineVector[1]) != allSpeciesNames.end()) {
                    cout << "Duplicate species names are not allowed. Exiting." << endl;
                    exit(EXIT_FAILURE);
                }
                else {
                    allSpeciesNames.push_back(lineVector[1]);
                }

                chem.speciesPlusEnd[atoi(lineVector[2].c_str())].push_back(lineVector[1]);
            }
            else {}
        }
        else if(line.find("SPECIESMINUSEND") != string::npos) {

            vector<string> lineVector = split<string>(line);
            if(lineVector.size() !=  3) {
                cout << "Error reading a filament minus end species. Exiting." << endl;
                exit(EXIT_FAILURE);
            }
            else if (lineVector.size() == 3) {

                if(find(allSpeciesNames.begin(), allSpeciesNames.end(), lineVector[1]) != allSpeciesNames.end()) {
                    cout << "Duplicate species names are not allowed. Exiting." << endl;
                    exit(EXIT_FAILURE);
                }
                else {
                    allSpeciesNames.push_back(lineVector[1]);
                }

                chem.speciesMinusEnd[atoi(lineVector[2].c_str())].push_back(lineVector[1]);
            }
            else {}
        }
        else if(line.find("BRANCHERBINDINGSITE") != string::npos) {

            vector<string> lineVector = split<string>(line);
            if(lineVector.size() !=  3) {
                cout << "Error reading a brancher binding site. Exiting." << endl;
                exit(EXIT_FAILURE);
            }
            else if (lineVector.size() == 3)
                chem.B_BINDING_INDEX[atoi(lineVector[2].c_str())] = lineVector[1];
            else {}
        }
        else if(line.find("LINKERBINDINGSITE") != string::npos) {

            vector<string> lineVector = split<string>(line);
            if(lineVector.size() !=  3) {
                cout << "Error reading a linker binding site. Exiting." << endl;
                exit(EXIT_FAILURE);
            }
            else if (lineVector.size() == 3)
                chem.L_BINDING_INDEX[atoi(lineVector[2].c_str())] = lineVector[1];
            else {}
        }

        else if(line.find("MOTORBINDINGSITE") != string::npos) {

            vector<string> lineVector = split<string>(line);
            if(lineVector.size() !=  3) {
                cout << "Error reading a motor binding site. Exiting." << endl;
                exit(EXIT_FAILURE);
            }
            else if (lineVector.size() == 3)
                chem.M_BINDING_INDEX[atoi(lineVector[2].c_str())] = lineVector[1];
            else {}
        }

            //loop through a reaction
        else if(line.find("GENREACTION") != string::npos) {

            vector<string> reactants;
            vector<string> products;

            vector<string> lineVector = split<string>(line);

            // check parameters related to dissipation tracking if it is enabled
            float gnum = 0.0;
            int dissOffSet = 0;
            string HRCDID = "NA";
            if(SysParams::Chemistry().dissTracking){
            string dissString = lineVector[1].c_str();
            istringstream iss(dissString);
            string token;
            vector<string> dissTokens;
            dissOffSet = 1;

            while (std::getline(iss, token, ':')) {
                if (!token.empty())
                    dissTokens.push_back(token);
            }

            gnum = atof(dissTokens[0].c_str());

            if(dissTokens.size()!=1){
                HRCDID = dissTokens[1];
            } else {
                HRCDID = "NA";
            }
            }


            auto arrowIt = find(lineVector.begin(), lineVector.end(), "->");
            if(arrowIt != lineVector.end()) {
                for(auto it  = lineVector.begin() + 1 + dissOffSet; it != arrowIt; it++) {
                    if(*it != "+") reactants.push_back((*it));
                }
                for(auto it = arrowIt + 1; it != lineVector.end() - 1; it++) {
                    if(*it != "+")  products.push_back((*it));
                }

                chem.genReactions.push_back(
                        tuple<vector<string>, vector<string>, floatingpoint, floatingpoint,
                        string>(reactants, products, atof(lineVector[lineVector.size() - 1].c_str()),gnum,HRCDID));
                
            }
            else {
                cout << "Error reading a general reaction. Exiting." << endl;
                exit(EXIT_FAILURE);
            }
        }

        else if(line.find("BULKREACTION") != string::npos) {

            vector<string> reactants;
            vector<string> products;

            vector<string> lineVector = split<string>(line);

            auto arrowIt = find(lineVector.begin(), lineVector.end(), "->");
            if(arrowIt != lineVector.end()) {

                for(auto it  = lineVector.begin() + 1; it != arrowIt; it++) {
                    if(*it != "+") reactants.push_back((*it));
                }

                for(auto it = arrowIt + 1; it != lineVector.end() - 1; it++) {
                    if(*it != "+")  products.push_back((*it));
                }

                chem.bulkReactions.push_back(
                tuple<vector<string>, vector<string>, floatingpoint>
                (reactants, products, atof(lineVector[lineVector.size() - 1].c_str())));
                
            }
            else {
                cout << "Error reading a bulk reaction. Exiting." << endl;
                exit(EXIT_FAILURE);
            }
        }

        else if(line.find("NUCLEATIONREACTION") != string::npos) {

            vector<string> reactants;
            vector<string> products;

            vector<string> lineVector = split<string>(line);

            int filType = atoi(lineVector[1].c_str());

            auto arrowIt = find(lineVector.begin(), lineVector.end(), "->");
            if(arrowIt != lineVector.end()) {

                for(auto it  = lineVector.begin() + 2; it != arrowIt; it++) {
                    if(*it != "+") reactants.push_back((*it));
                }

                for(auto it = arrowIt + 1; it != lineVector.end() - 1; it++) {
                    if(*it != "+")  products.push_back((*it));
                }

                chem.nucleationReactions[filType].push_back(
                tuple<vector<string>, vector<string>, floatingpoint>
                (reactants, products, atof(lineVector[lineVector.size() - 1].c_str())));
            }
            else {
                cout << "Error reading a nucleation reaction. Exiting." << endl;
                exit(EXIT_FAILURE);
            }
        }


        else if(line.find("DEPOLYMERIZATIONREACTION") != string::npos) {

            vector<string> reactants;
            vector<string> products;

            vector<string> lineVector = split<string>(line);

            int filType = atoi(lineVector[2].c_str());
            // check parameters related to dissipation tracking if it is enabled
            float gnum = 0.0;
            int dissOffSet = 0;
            string HRCDID = "NA";
            if(SysParams::Chemistry().dissTracking){
                string dissString = lineVector[1].c_str();
                istringstream iss(dissString);
                string token;
                vector<string> dissTokens;
                dissOffSet = 1;

                while (std::getline(iss, token, ':')) {
                    if (!token.empty())
                        dissTokens.push_back(token);
                }

                gnum = atof(dissTokens[0].c_str());

                if(dissTokens.size()!=1){
                    HRCDID = dissTokens[1];
                } else {
                    HRCDID = "NA";
                }
            }

            auto arrowIt = find(lineVector.begin(), lineVector.end(), "->");
            if(arrowIt != lineVector.end()) {

                for(auto it  = lineVector.begin() + 2 + dissOffSet; it != arrowIt; it++) {
                    if(*it != "+") reactants.push_back((*it));
                }

                for(auto it = arrowIt + 1; it != lineVector.end() - 1; it++) {
                    if(*it != "+")  products.push_back((*it));
                }

                chem.depolymerizationReactions[filType].push_back(
                        tuple<vector<string>, vector<string>, floatingpoint,floatingpoint, string>
                                (reactants, products, atof(lineVector[lineVector.size() - 1].c_str()),gnum,HRCDID));
                
            }
            else {
                cout << "Error reading a depolymerization reaction. Exiting." << endl;
                exit(EXIT_FAILURE);
            }
        }

        else if(line.find("POLYMERIZATIONREACTION") != string::npos) {

            vector<string> reactants;
            vector<string> products;

            vector<string> lineVector = split<string>(line);

            int filType = atoi(lineVector[2].c_str());
            // check parameters related to dissipation tracking if it is enabled
            floatingpoint gnum = 0.0;
            int dissOffSet = 0;
            string HRCDID = "NA";
            if(SysParams::Chemistry().dissTracking){
                string dissString = lineVector[1].c_str();
                istringstream iss(dissString);
                string token;
                vector<string> dissTokens;
                dissOffSet = 1;

                while (std::getline(iss, token, ':')) {
                    if (!token.empty())
                        dissTokens.push_back(token);
                }

                gnum = atof(dissTokens[0].c_str());

                if(dissTokens.size()!=1){
                    HRCDID = dissTokens[1];
                } else {
                    HRCDID = "NA";
                }
            }

            auto arrowIt = find(lineVector.begin(), lineVector.end(), "->");
            if(arrowIt != lineVector.end()) {

                for(auto it  = lineVector.begin() + 2 + dissOffSet; it != arrowIt; it++) {

                    if(*it != "+") reactants.push_back((*it));
                }

                for(auto it = arrowIt + 1; it != lineVector.end() - 1; it++) {

                    if(*it != "+") products.push_back((*it));
                }


                chem.polymerizationReactions[filType].push_back(
                        tuple<vector<string>, vector<string>, floatingpoint,floatingpoint,string>
                                (reactants, products, atof(lineVector[lineVector.size() - 1].c_str()),gnum,HRCDID));
                
            }
            else {
                cout << "Error reading a polymerization reaction. Exiting." << endl;
                exit(EXIT_FAILURE);
            }
        }
        else if(line.find("LINKERREACTION") != string::npos) {

            vector<string> reactants;
            vector<string> products;

            vector<string> lineVector = split<string>(line);

            int filType = atoi(lineVector[2].c_str());
            // check parameters related to dissipation tracking if it is enabled
            floatingpoint gnum = 0.0;
            int dissOffSet = 0;
            string HRCDID = "NA";
            if(SysParams::Chemistry().dissTracking){
                string dissString = lineVector[1].c_str();
                istringstream iss(dissString);
                string token;
                vector<string> dissTokens;
                dissOffSet = 1;

                while (std::getline(iss, token, ':')) {
                    if (!token.empty())
                        dissTokens.push_back(token);
                }

                gnum = atof(dissTokens[0].c_str());

                if(dissTokens.size()!=1){
                    HRCDID = dissTokens[1];
                } else {
                    HRCDID = "NA";
                }
            }

            auto arrowIt = find(lineVector.begin(), lineVector.end(), "<->");
            if(arrowIt != lineVector.end()) {

                for(auto it  = lineVector.begin() + 2 + dissOffSet; it != arrowIt; it++) {
                    if(*it != "+") reactants.push_back((*it));
                }

                for(auto it = arrowIt + 1; it != lineVector.end() - 4; it++) {
                    if(*it != "+")  products.push_back((*it));
                }

                chem.linkerReactions[filType].push_back(
                        tuple<vector<string>, vector<string>, floatingpoint, floatingpoint, floatingpoint, floatingpoint, floatingpoint,string>
                                (reactants, products, atof(lineVector[lineVector.size() - 4].c_str()),
                                 atof(lineVector[lineVector.size() - 3].c_str()),
                                 atof(lineVector[lineVector.size() - 2].c_str()),
                                 atof(lineVector[lineVector.size() - 1].c_str()),gnum, HRCDID));
                
            }
            else {
                cout << "Error reading a linker reaction. Exiting." << endl;
                exit(EXIT_FAILURE);
            }
        }
        else if(line.find("MOTORREACTION") != string::npos) {

            vector<string> reactants;
            vector<string> products;

            vector<string> lineVector = split<string>(line);

            int filType = atoi(lineVector[2].c_str());
            // check parameters related to dissipation tracking if it is enabled
            floatingpoint gnum = 0.0;
            int dissOffSet = 0;
            string HRCDID = "NA";
            if(SysParams::Chemistry().dissTracking){
                string dissString = lineVector[1].c_str();
                istringstream iss(dissString);
                string token;
                vector<string> dissTokens;
                dissOffSet = 1;

                while (std::getline(iss, token, ':')) {
                    if (!token.empty())
                        dissTokens.push_back(token);
                }

                gnum = atof(dissTokens[0].c_str());

                if(dissTokens.size()!=1){
                    HRCDID = dissTokens[1];
                } else {
                    HRCDID = "NA";
                }
            }

            auto arrowIt = find(lineVector.begin(), lineVector.end(), "<->");
            if(arrowIt != lineVector.end()) {

                for(auto it  = lineVector.begin() + 2 + dissOffSet; it != arrowIt; it++) {
                    if(*it != "+") reactants.push_back((*it));
                }

                for(auto it = arrowIt + 1; it != lineVector.end() - 4; it++) {
                    if(*it != "+")  products.push_back((*it));
                }

                chem.motorReactions[filType].push_back(
                        tuple<vector<string>, vector<string>, floatingpoint, floatingpoint, floatingpoint, floatingpoint, floatingpoint,string>
                                (reactants, products, atof(lineVector[lineVector.size() - 4].c_str()),
                                 atof(lineVector[lineVector.size() - 3].c_str()),
                                 atof(lineVector[lineVector.size() - 2].c_str()),
                                 atof(lineVector[lineVector.size() - 1].c_str()),gnum,HRCDID));
                
            }
            else {
                cout << "Error reading a motor reaction. Exiting." << endl;
                exit(EXIT_FAILURE);
            }
        }

        else if(line.find("MOTORWALKINGREACTION") != string::npos) {

            vector<string> reactants;
            vector<string> products;

            vector<string> lineVector = split<string>(line);

            int filType = atoi(lineVector[2].c_str());
            // check parameters related to dissipation tracking if it is enabled
            floatingpoint gnum = 0.0;
            int dissOffSet = 0;
            string HRCDID = "NA";
            if(SysParams::Chemistry().dissTracking){
                string dissString = lineVector[1].c_str();
                istringstream iss(dissString);
                string token;
                vector<string> dissTokens;
                dissOffSet = 1;

                while (std::getline(iss, token, ':')) {
                    if (!token.empty())
                        dissTokens.push_back(token);
                }

                gnum = atof(dissTokens[0].c_str());

                if(dissTokens.size()!=1){
                    HRCDID = dissTokens[1];
                } else {
                    HRCDID = "NA";
                }
            }

            auto arrowIt = find(lineVector.begin(), lineVector.end(), "->");
            if(arrowIt != lineVector.end()) {

                for(auto it  = lineVector.begin() + 2 + dissOffSet; it != arrowIt; it++) {
                    if(*it != "+") reactants.push_back((*it));
                }

                for(auto it = arrowIt + 1; it != lineVector.end() - 1; it++) {
                    if(*it != "+")  products.push_back((*it));
                }

                chem.motorWalkingReactions[filType].push_back(
                        tuple<vector<string>, vector<string>, floatingpoint, floatingpoint,string>
                                (reactants, products, atof(lineVector[lineVector.size() - 1].c_str()),gnum,HRCDID));
                
            }
            else {
                cout << "Error reading a motor walking reaction. Exiting." << endl;
                exit(EXIT_FAILURE);
            }
        }

        else if(line.find("AGINGREACTION") != string::npos) {

            vector<string> reactants;
            vector<string> products;

            vector<string> lineVector = split<string>(line);

            int filType = atoi(lineVector[2].c_str());
            // check parameters related to dissipation tracking if it is enabled 
            floatingpoint gnum = 0.0;
            int dissOffSet = 0;
            string HRCDID = "NA";
            if(SysParams::Chemistry().dissTracking){
                string dissString = lineVector[1].c_str();
                istringstream iss(dissString);
                string token;
                vector<string> dissTokens;
                dissOffSet = 1;

                while (std::getline(iss, token, ':')) {
                    if (!token.empty())
                        dissTokens.push_back(token);
                }

                gnum = atof(dissTokens[0].c_str());

                if(dissTokens.size()!=1){
                    HRCDID = dissTokens[1];
                } else {
                    HRCDID = "NA";
                }
            }

            auto arrowIt = find(lineVector.begin(), lineVector.end(), "->");
            if(arrowIt != lineVector.end()) {

                for(auto it  = lineVector.begin() + 2 + dissOffSet; it != arrowIt; it++) {
                    if(*it != "+") reactants.push_back((*it));
                }

                for(auto it = arrowIt + 1; it != lineVector.end() - 1; it++) {
                    if(*it != "+")  products.push_back((*it));
                }

                chem.agingReactions[filType].push_back(
                        tuple<vector<string>, vector<string>, floatingpoint, floatingpoint,string>
                                (reactants, products, atof(lineVector[lineVector.size() - 1].c_str()),gnum,HRCDID));
                
            }
            else {
                cout << "Error reading an aging reaction. Exiting." << endl;
                exit(EXIT_FAILURE);
            }
        }

        else if(line.find("DESTRUCTIONREACTION") != string::npos) {

            vector<string> reactants;
            vector<string> products;

            vector<string> lineVector = split<string>(line);

            int filType = atoi(lineVector[1].c_str());

            auto arrowIt = find(lineVector.begin(), lineVector.end(), "->");
            if(arrowIt != lineVector.end()) {

                for(auto it  = lineVector.begin() + 2; it != arrowIt; it++) {
                    if(*it != "+") reactants.push_back((*it));
                }

                for(auto it = arrowIt + 1; it != lineVector.end() - 1; it++) {
                    if(*it != "+")  products.push_back((*it));
                }

                chem.destructionReactions[filType].push_back(
                tuple<vector<string>, vector<string>, floatingpoint>
                (reactants, products, atof(lineVector[lineVector.size() - 1].c_str())));
            }
            else {
                cout << "Error reading a destruction reaction. Exiting." << endl;
                exit(EXIT_FAILURE);
            }
        }

        else if(line.find("BRANCHINGREACTION") != string::npos) {

            vector<string> reactants;
            vector<string> products;

            vector<string> lineVector = split<string>(line);

            int filType = atoi(lineVector[1].c_str());

            auto arrowIt = find(lineVector.begin(), lineVector.end(), "<->");
            if(arrowIt != lineVector.end()) {

                for(auto it  = lineVector.begin() + 2; it != arrowIt; it++) {
                    if(*it != "+") reactants.push_back((*it));
                }

                for(auto it = arrowIt + 1; it != lineVector.end() - 4; it++) {
                    if(*it != "+")  products.push_back((*it));
                }

                chem.branchingReactions[filType].push_back(
                tuple<vector<string>, vector<string>, floatingpoint, floatingpoint, string, floatingpoint>
                (reactants, products, atof(lineVector[lineVector.size() - 4].c_str()),
                                      atof(lineVector[lineVector.size() - 3].c_str()),
                                           lineVector[lineVector.size() - 2].c_str(),
                                      atof(lineVector[lineVector.size() - 1].c_str())));
            }
            else {
                cout << "Error reading a branching reaction. Exiting." << endl;
                exit(EXIT_FAILURE);
            }
        }

        else if(line.find("SEVERINGREACTION") != string::npos) {

            vector<string> lineVector = split<string>(line);

            int filType = atoi(lineVector[1].c_str());

            auto arrowIt = find(lineVector.begin(), lineVector.end(), "AT");
            if(arrowIt != lineVector.end()) {

                auto it = arrowIt + 1;
                
                chem.severingReactions[filType].push_back(tuple<string, floatingpoint>
                ((*it), atof(lineVector[lineVector.size() - 1].c_str())));
            }
            else {
                cout << "Error reading a severing reaction. Exiting." << endl;
                exit(EXIT_FAILURE);
            }
        }

    }
    return chem;
}

void PinRestartParser::resetPins() {

    //loop through filaments
    for(auto &f: Filament::getFilaments()) {

        _inputFile.clear();
        _inputFile.seekg(0);

        // Get minus end bead
        auto b1 = f->getMinusEndCylinder()->getFirstBead();
        auto b2 = f->getPlusEndCylinder()->getSecondBead();

        int filID = f->getId();
        string searchID = "FILAMENT " + std::to_string(filID) + ":";

        string line;

        while(getline(_inputFile, line)) {

            if(line.find("#") != string::npos) { continue; }

            else if(line.find(searchID) != string::npos) {

                vector<string> lineVector = split<string>(line);
                if(lineVector.size() !=  8) {
                    cout << "Error reading a restart pin position. Exiting." << endl;
                    exit(EXIT_FAILURE);
                }
                else if (lineVector.size() == 8) {
                    
                    b1->pinnedPosition = vector<floatingpoint>{stof(lineVector[2].c_str()
                                                               ), stof(lineVector[3].c_str()), stof(lineVector[4].c_str())};
                    b2->pinnedPosition = vector<floatingpoint>{stof(lineVector[5].c_str()
                                                               ), stof(lineVector[6].c_str()), stof(lineVector[7].c_str())};
                    
                    if(!areEqual(b1->pinnedPosition[0],0.0) && !areEqual(b1->pinnedPosition[1],0.0) && !areEqual(b1->pinnedPosition[2],0.0)) {
                        b1->addAsPinned();

//                        cout << "Pinned filament! coordinates = " << b1->coordinate[0] << " " << b1->coordinate[1] << " " << b1->coordinate[2] << endl;
//                        cout << "Pin position = " << b1->pinnedPosition[0] << " " << b1->pinnedPosition[1] << " " << b1->pinnedPosition[2] << endl;
                    }

                    if(!areEqual(b2->pinnedPosition[0],0.0) && !areEqual(b2->pinnedPosition[1],0.0) && !areEqual(b2->pinnedPosition[2],0.0)) {
                        b2->addAsPinned();

//                        cout << "Pinned filament! coordinates = " << b2->coordinate[0] << " " << b2->coordinate[1] << " " << b2->coordinate[2] << endl;
//                        cout << "Pin position = " << b2->pinnedPosition[0] << " " << b2->pinnedPosition[1] << " " << b2->pinnedPosition[2] << endl;
                    }
                }
            }
        }
    }
}<|MERGE_RESOLUTION|>--- conflicted
+++ resolved
@@ -1696,7 +1696,6 @@
             }
         }
         
-<<<<<<< HEAD
         else if (line.find("AFMFILAMENTTYPE") != string::npos) {
             
             vector<string> lineVector = split<string>(line);
@@ -1744,7 +1743,8 @@
             }
             else if (lineVector.size() == 2) {
                 SType.afmBubbleType = atoi(lineVector[1].c_str());
-=======
+            }
+        }
         else if (line.find("MTOCXYZCOORD") != string::npos) {
             vector<string> lineVector = split<string>(line);
             if(lineVector.size() != 4) {
@@ -1756,7 +1756,6 @@
                 SType.mtocInputCoordXYZ.push_back(stof(lineVector[1].c_str()));
                 SType.mtocInputCoordXYZ.push_back(stof(lineVector[2].c_str()));
                 SType.mtocInputCoordXYZ.push_back(stof(lineVector[3].c_str()));
->>>>>>> e286a3db
             }
         }
     }
