
//------------------------------------------------------------------
//  **MEDYAN** - Simulation Package for the Mechanochemical
//               Dynamics of Active Networks, v3.2.1
//
//  Copyright (2015-2018)  Papoian Lab, University of Maryland
//
//                 ALL RIGHTS RESERVED
//
//  See the MEDYAN web page for more information:
//  http://www.medyan.org
//------------------------------------------------------------------

#include "Parser.h"
#include "Filament.h"
#include "Cylinder.h"
#include "Bead.h"

#include "SysParams.h"

void SystemParser::readChemParams() {

    ChemParams CParams;

    _inputFile.clear();
    _inputFile.seekg(0);

    string line;
    while(getline(_inputFile, line)) {

        if(line.find("#") != string::npos) { continue; }

        if (line.find("NUMBULKSPECIES") != string::npos) {

            vector<string> lineVector = split<string>(line);
            if(lineVector.size() > 2) {
                cout <<
                     "There was an error parsing input file at Chemistry parameters. Exiting."
                     << endl;
                exit(EXIT_FAILURE);
            }
            else if (lineVector.size() == 2) {
                CParams.numBulkSpecies = atof(lineVector[1].c_str());
            }
        }

        if (line.find("NUMDIFFUSINGSPECIES") != string::npos) {

            vector<string> lineVector = split<string>(line);
            if(lineVector.size() > 2) {
                cout <<
                     "There was an error parsing input file at Chemistry parameters. Exiting."
                     << endl;
                exit(EXIT_FAILURE);
            }
            else if (lineVector.size() == 2) {
                CParams.numDiffusingSpecies = atof(lineVector[1].c_str());
            }
        }

        if (line.find("NUMFILAMENTSPECIES") != string::npos) {

            vector<string> lineVector = split<string>(line);

            if (lineVector.size() >= 2) {
                for(int i = 1; i < lineVector.size(); i++)
                    CParams.numFilamentSpecies.push_back(atoi(lineVector[i].c_str()));
            }
        }

        if (line.find("NUMPLUSENDSPECIES") != string::npos) {

            vector<string> lineVector = split<string>(line);

            if (lineVector.size() >= 2) {
                for(int i = 1; i < lineVector.size(); i++)
                    CParams.numPlusEndSpecies.push_back(atoi(lineVector[i].c_str()));
            }
        }
        if (line.find("NUMMINUSENDSPECIES") != string::npos) {

            vector<string> lineVector = split<string>(line);

            if (lineVector.size() >= 2) {
                for(int i = 1; i < lineVector.size(); i++)
                    CParams.numMinusEndSpecies.push_back(atoi(lineVector[i].c_str()));
            }
        }
        if (line.find("NUMBOUNDSPECIES") != string::npos) {

            vector<string> lineVector = split<string>(line);

            if (lineVector.size() >= 2) {
                for(int i = 1; i < lineVector.size(); i++)
                    CParams.numBoundSpecies.push_back(atoi(lineVector[i].c_str()));
            }
        }
        if (line.find("NUMLINKERSPECIES") != string::npos) {

            vector<string> lineVector = split<string>(line);

            if (lineVector.size() >= 2) {
                for(int i = 1; i < lineVector.size(); i++)
                    CParams.numLinkerSpecies.push_back(atoi(lineVector[i].c_str()));
            }
        }
        if (line.find("NUMMOTORSPECIES") != string::npos) {

            vector<string> lineVector = split<string>(line);

            if (lineVector.size() >= 2) {
                for(int i = 1; i < lineVector.size(); i++)
                    CParams.numMotorSpecies.push_back(atoi(lineVector[i].c_str()));
            }
        }
        if (line.find("NUMBRANCHERSPECIES") != string::npos) {

            vector<string> lineVector = split<string>(line);

            if (lineVector.size() >= 2) {
                for(int i = 1; i < lineVector.size(); i++)
                    CParams.numBrancherSpecies.push_back(atoi(lineVector[i].c_str()));
            }
        }
        if (line.find("NUMFILAMENTTYPES") != string::npos) {

            vector<string> lineVector = split<string>(line);

            if(lineVector.size() > 2) {
                cout <<
                     "There was an error parsing input file at Chemistry parameters. Exiting."
                     << endl;
                exit(EXIT_FAILURE);
            }
            else if (lineVector.size() == 2) {
                CParams.numFilaments = atoi(lineVector[1].c_str());
            }
        }

        if (line.find("NUMBINDINGSITES") != string::npos) {

            vector<string> lineVector = split<string>(line);

            if (lineVector.size() >= 2) {
                for(int i = 1; i < lineVector.size(); i++)
                    CParams.numBindingSites.push_back(atoi(lineVector[i].c_str()));
            }
        }
        if (line.find("NUMMOTORHEADSMIN") != string::npos) {

            vector<string> lineVector = split<string>(line);

            if (lineVector.size() >= 2) {
                for(int i = 1; i < lineVector.size(); i++)
                    CParams.motorNumHeadsMin.push_back(atoi(lineVector[i].c_str()));
            }
        }
        if (line.find("NUMMOTORHEADSMAX") != string::npos) {

            vector<string> lineVector = split<string>(line);

            if (lineVector.size() >= 2) {
                for(int i = 1; i < lineVector.size(); i++)
                    CParams.motorNumHeadsMax.push_back(atoi(lineVector[i].c_str()));
            }
        }
        if (line.find("MOTORSTEPSIZE") != string::npos) {

            vector<string> lineVector = split<string>(line);

            if (lineVector.size() >= 2) {
                for(int i = 1; i < lineVector.size(); i++)
                    CParams.motorStepSize.push_back(atof(lineVector[i].c_str()));
            }
        }

        if (line.find("SPECIALPROTOCOL") != string::npos) {

            vector<string> lineVector = split<string>(line);
            //Qin
            //the vector size can be 5 for PINLOWERBOUNDARYFILAMENTS
            if(lineVector.size() > 5) {
                cout <<
                     "There was an error parsing input file at Chemistry parameters. Exiting."
                     << endl;
                exit(EXIT_FAILURE);
            }
            else if (lineVector.size() == 3) {

                if(lineVector[1] == "MAKELINKERSSTATIC") {
                    CParams.makeLinkersStatic = true;
                    CParams.makeLinkersStaticTime = atof(lineVector[2].c_str());
                }
                if(lineVector[1] == "MAKEFILAMENTSSTATIC") {
                    CParams.makeFilamentsStatic = true;
                    CParams.makeFilamentsStaticTime = atof(lineVector[2].c_str());
                }
            }
        }
    }

    //Figure out the binding sites
    for(int i = 0; i < CParams.numBindingSites.size(); i++) {

        vector<short> tempBindingSites;

        int deltaBinding = SysParams::Geometry().cylinderNumMon[i] /
                           CParams.numBindingSites[i];

        int firstBindingSite = deltaBinding / 2 + 1;
        int bindingCount = firstBindingSite;

        //add all other binding sites
        while(bindingCount < SysParams::Geometry().cylinderNumMon[i]) {
            tempBindingSites.push_back(bindingCount);
            bindingCount += deltaBinding;
        }


        //push to CParams
        CParams.bindingSites.push_back(tempBindingSites);
    }

    //set system parameters
    SysParams::CParams = CParams;
}

ChemistryAlgorithm SystemParser::readChemistryAlgorithm() {

    _inputFile.clear();
    _inputFile.seekg(0);

    ChemistryAlgorithm CAlgorithm;

    string line;
    while(getline(_inputFile, line)) {

        if(line.find("#") != string::npos) { continue; }


        if (line.find("CALGORITHM") != string::npos) {

            vector<string> lineVector = split<string>(line);
            if(lineVector.size() != 2) {
                cout <<
                     "There was an error parsing input file at Chemistry algorithm. Exiting."
                     << endl;
                exit(EXIT_FAILURE);
            }
            else if (lineVector.size() == 2) {
                CAlgorithm.algorithm = lineVector[1];
            }
        }

        if (line.find("RUNTIME:") != string::npos) {

            vector<string> lineVector = split<string>(line);
            if(lineVector.size() > 2) {
                cout <<
                     "There was an error parsing input file at Chemistry algorithm. Exiting."
                     << endl;
                exit(EXIT_FAILURE);
            }
            else if (lineVector.size() == 2) {
                CAlgorithm.runTime = atof(lineVector[1].c_str());
            }
        }
        if (line.find("RUNSTEPS:") != string::npos) {

            vector<string> lineVector = split<string>(line);
            if(lineVector.size() > 2) {
                cout <<
                     "There was an error parsing input file at Chemistry algorithm. Exiting."
                     << endl;
                exit(EXIT_FAILURE);
            }
            else if (lineVector.size() == 2) {
                CAlgorithm.runSteps = atoi(lineVector[1].c_str());
            }
        }
        if (line.find("SNAPSHOTTIME:") != string::npos) {

            vector<string> lineVector = split<string>(line);
            if(lineVector.size() > 2) {
                cout <<
                     "There was an error parsing input file at Chemistry algorithm. Exiting."
                     << endl;
                exit(EXIT_FAILURE);
            }
            else if (lineVector.size() == 2) {
                CAlgorithm.snapshotTime = atof(lineVector[1].c_str());
            }
        }
        if (line.find("SNAPSHOTSTEPS:") != string::npos) {

            vector<string> lineVector = split<string>(line);
            if(lineVector.size() > 2) {
                cout <<
                     "There was an error parsing input file at Chemistry algorithm. Exiting."
                     << endl;
                exit(EXIT_FAILURE);
            }
            else if (lineVector.size() == 2) {
                CAlgorithm.snapshotSteps = atoi(lineVector[1].c_str());
            }
        }
        if (line.find("MINIMIZATIONTIME:") != string::npos) {

            vector<string> lineVector = split<string>(line);
            if(lineVector.size() != 2) {
                cout <<
                     "There was an error parsing input file at Chemistry algorithm. Exiting."
                     << endl;
                exit(EXIT_FAILURE);
            }
            else if (lineVector.size() == 2) {
                CAlgorithm.minimizationTime = atof(lineVector[1].c_str());
            }
        }
        if (line.find("MINIMIZATIONSTEPS:") != string::npos) {

            vector<string> lineVector = split<string>(line);
            if(lineVector.size() != 2) {
                cout <<
                     "There was an error parsing input file at Chemistry algorithm. Exiting."
                     << endl;
                exit(EXIT_FAILURE);
            }
            else if (lineVector.size() == 2) {
                CAlgorithm.minimizationSteps = atoi(lineVector[1].c_str());
            }
        }
        if (line.find("NEIGHBORLISTTIME:") != string::npos) {

            vector<string> lineVector = split<string>(line);
            if(lineVector.size() != 2) {
                cout <<
                     "There was an error parsing input file at Chemistry algorithm. Exiting."
                     << endl;
                exit(EXIT_FAILURE);
            }
            else if (lineVector.size() == 2) {
                CAlgorithm.neighborListTime = atof(lineVector[1].c_str());
            }
        }
        if (line.find("NEIGHBORLISTSTEPS:") != string::npos) {

            vector<string> lineVector = split<string>(line);
            if(lineVector.size() != 2) {
                cout <<
                     "There was an error parsing input file at Chemistry algorithm. Exiting."
                     << endl;
                exit(EXIT_FAILURE);
            }
            else if (lineVector.size() == 2) {
                CAlgorithm.neighborListSteps = atoi(lineVector[1].c_str());
            }
        }
    }
    return CAlgorithm;
}

ChemistrySetup SystemParser::readChemistrySetup() {

    _inputFile.clear();
    _inputFile.seekg(0);

    ChemistrySetup CSetup;

    string line;
    while(getline(_inputFile, line)) {

        if(line.find("#") != string::npos) { continue; }

        if(line.find("CHEMISTRYFILE") != string::npos) {

            vector<string> lineVector = split<string>(line);
            if(lineVector.size() > 2) {
                cout << "Error reading chemistry input file. Exiting." << endl;
                exit(EXIT_FAILURE);
            }

            else if (lineVector.size() == 2)
                CSetup.inputFile = lineVector[1];

            else if(lineVector.size() < 2) {
                cout << "Must specify a chemistry input file. Exiting." << endl;
                exit(EXIT_FAILURE);
            }
        }
    }

    return CSetup;
}

MechanicsFFType SystemParser::readMechanicsFFType() {

    MechanicsFFType MType;

    _inputFile.clear();
    _inputFile.seekg(0);

    string line;
    while(getline(_inputFile, line)) {

        if(line.find("#") != string::npos) { continue; }

        if (line.find("FSTRETCHINGFFTYPE") != string::npos) {

            vector<string> lineVector = split<string>(line);
            if(lineVector.size() > 2) {
                cout <<
                     "There was an error parsing input file at Filament stretching FF type. Exiting."
                     << endl;
                exit(EXIT_FAILURE);
            }
            else if (lineVector.size() == 2) {
                MType.FStretchingType = lineVector[1];
            }
        }
        else if (line.find("FBENDINGFFTYPE") != string::npos) {

            vector<string> lineVector = split<string>(line);
            if(lineVector.size() > 2) {
                cout <<
                     "There was an error parsing input file at Filament bending FF type. Exiting."
                     << endl;
                exit(EXIT_FAILURE);
            }
            else if (lineVector.size() == 2) {
                MType.FBendingType = lineVector[1];
            }
        }
        else if (line.find("FTWISTINGFFTYPE") != string::npos) {

            vector<string> lineVector = split<string>(line);
            if(lineVector.size() > 2) {
                cout <<
                     "There was an error parsing input file at Filament twisting FF type. Exiting."
                     << endl;
                exit(EXIT_FAILURE);
            }
            else if (lineVector.size() == 2) {
                MType.FTwistingType = lineVector[1];
            }
        }
        else if (line.find("LSTRETCHINGFFTYPE") != string::npos) {

            vector<string> lineVector = split<string>(line);
            if(lineVector.size() > 2) {
                cout <<
                     "There was an error parsing input file at Linker stretching FF type. Exiting."
                     << endl;
                exit(EXIT_FAILURE);
            }
            else if (lineVector.size() == 2) {
                MType.LStretchingType = lineVector[1];
            }
        }
        else if (line.find("LBENDINGFFTYPE") != string::npos) {

            vector<string> lineVector = split<string>(line);
            if(lineVector.size() > 2) {
                cout <<
                     "There was an error parsing input file at Linker bending FF type. Exiting."
                     << endl;
                exit(EXIT_FAILURE);
            }
            else if (lineVector.size() == 2) {
                MType.LBendingType = lineVector[1];
            }
        }
        else if (line.find("LTWISTINGFFTYPE") != string::npos) {

            vector<string> lineVector = split<string>(line);
            if(lineVector.size() > 2) {
                cout <<
                     "There was an error parsing input file at Linker twisting FF type. Exiting."
                     << endl;
                exit(EXIT_FAILURE);
            }
            else if (lineVector.size() == 2) {
                MType.LTwistingType = lineVector[1];
            }
        }
        else if (line.find("MSTRETCHINGFFTYPE") != string::npos) {

            vector<string> lineVector = split<string>(line);
            if(lineVector.size() > 2) {
                cout <<
                     "There was an error parsing input file at Motor stretching FF type. Exiting."
                     << endl;
                exit(EXIT_FAILURE);
            }
            else if (lineVector.size() == 2) {
                MType.MStretchingType = lineVector[1];
            }
        }
        else if (line.find("MBENDINGFFTYPE") != string::npos) {

            vector<string> lineVector = split<string>(line);
            if(lineVector.size() > 2) {
                cout <<
                     "There was an error parsing input file at Motor bending FF type. Exiting."
                     << endl;
                exit(EXIT_FAILURE);
            }
            else if (lineVector.size() == 2) {
                MType.MBendingType = lineVector[1];
            }
        }
        else if (line.find("MTWISTINGFFTYPE") != string::npos) {

            vector<string> lineVector = split<string>(line);
            if(lineVector.size() > 2) {
                cout <<
                     "There was an error parsing input file at Motor twisting FF type. Exiting."
                     << endl;
                exit(EXIT_FAILURE);
            }
            else if (lineVector.size() == 2) {
                MType.MTwistingType = lineVector[1];
            }
        }
        if (line.find("BRSTRETCHINGFFTYPE") != string::npos) {

            vector<string> lineVector = split<string>(line);
            if(lineVector.size() > 2) {
                cout <<
                     "There was an error parsing input file at Branch stretching FF type. Exiting."
                     << endl;
                exit(EXIT_FAILURE);
            }
            else if (lineVector.size() == 2) {
                MType.BrStretchingType = lineVector[1];
            }
        }
        else if (line.find("BRBENDINGFFTYPE") != string::npos) {

            vector<string> lineVector = split<string>(line);
            if(lineVector.size() > 2) {
                cout <<
                     "There was an error parsing input file at Branch bending FF type. Exiting."
                     << endl;
                exit(EXIT_FAILURE);
            }
            else if (lineVector.size() == 2) {
                MType.BrBendingType = lineVector[1];
            }
        }
        else if (line.find("BRDIHEDRALFFTYPE") != string::npos) {

            vector<string> lineVector = split<string>(line);
            if(lineVector.size() > 2) {
                cout <<
                     "There was an error parsing input file at Branch dihedral FF type. Exiting."
                     << endl;
                exit(EXIT_FAILURE);
            }
            else if (lineVector.size() == 2) {
                MType.BrDihedralType = lineVector[1];
            }
        }
        else if (line.find("BRPOSITIONFFTYPE") != string::npos) {

            vector<string> lineVector = split<string>(line);
            if(lineVector.size() > 2) {
                cout <<
                     "There was an error parsing input file at Branch position FF type. Exiting."
                     << endl;
                exit(EXIT_FAILURE);
            }
            else if (lineVector.size() == 2) {
                MType.BrPositionType = lineVector[1];
            }
        }
        else if (line.find("BOUNDARYFFTYPE") != string::npos) {

            vector<string> lineVector = split<string>(line);
            if(lineVector.size() > 2) {
                cout <<
                     "There was an error parsing input file at Boundary FF type. Exiting."
                     << endl;
                exit(EXIT_FAILURE);
            }
            else if (lineVector.size() == 2) {
                MType.BoundaryFFType = lineVector[1];
            }
        }
        else if (line.find("VOLUMEFFTYPE") != string::npos) {

            vector<string> lineVector = split<string>(line);
            if(lineVector.size() > 2) {
                cout <<
                     "There was an error parsing input file at Volume FF type. Exiting."
                     << endl;
                exit(EXIT_FAILURE);
            }
            else if (lineVector.size() == 2) {
                MType.VolumeFFType = lineVector[1];
            }
        }
        else if (line.find("BUBBLEFFTYPE") != string::npos) {

            vector<string> lineVector = split<string>(line);
            if(lineVector.size() > 2) {
                cout <<
                     "There was an error parsing input file at Bubble FF type. Exiting."
                     << endl;
                exit(EXIT_FAILURE);
            }
            else if (lineVector.size() == 2) {
                MType.BubbleFFType = lineVector[1];
            }
        }
        else if (line.find("MTOCFFTYPE") != string::npos) {

            vector<string> lineVector = split<string>(line);
            if(lineVector.size() > 2) {
                cout <<
                     "There was an error parsing input file at MTOC FF type. Exiting."
                     << endl;
                exit(EXIT_FAILURE);
            }
            else if (lineVector.size() == 2) {
                MType.MTOCFFType = lineVector[1];
            }
        }
<<<<<<< HEAD
        else if(line.find("MEM_STRETCHING_FF_TYPE") != string::npos) {
            vector<string> lineVector = split<string>(line);
            if(lineVector.size() > 2) {
                cout << "There was an error parsing input file at membrane stretching FF type. Exiting."
                     << endl;
                exit(EXIT_FAILURE);
            }
            else if(lineVector.size() == 2) {
                MType.MemStretchingFFType = lineVector[1];
            }
        }
        else if(line.find("MEM_BENDING_FF_TYPE") != string::npos) {
            vector<string> lineVector = split<string>(line);
            if(lineVector.size() > 2) {
                cout << "There was an error parsing input file at membrane bending FF type. Exiting."
                     << endl;
                exit(EXIT_FAILURE);
            }
            else if(lineVector.size() == 2) {
                MType.MemBendingFFType = lineVector[1];
            }
        }
        else if(line.find("MEM_CYLINDER_VOLUME_FF_TYPE") != string::npos) {
            vector<string> lineVector = split<string>(line);
            if(lineVector.size() > 2) {
                cout << "There was an error parsing input file at membrane cylinder volume FF type. Exiting."
                     << endl;
                exit(EXIT_FAILURE);
            }
            else if(lineVector.size() == 2) {
                MType.MemCylinderVolumeFFType = lineVector[1];
            }
        }
        
=======

>>>>>>> 3496115b
        else {}
    }
    return MType;
}

void SystemParser::readMechParams() {

    MechParams MParams;

    _inputFile.clear();
    _inputFile.seekg(0);

    string line;
    while(getline(_inputFile, line)) {

        if(line.find("#") != string::npos) { continue; }

        //Filament stretching
        if (line.find("FSTRETCHINGK") != string::npos) {

            vector<string> lineVector = split<string>(line);

            if (lineVector.size() >= 2) {
                for(int i = 1; i < lineVector.size(); i++)
                    MParams.FStretchingK.push_back(atof((lineVector[i].c_str())));
            }
        }

            //Filament bending
        else if (line.find("FBENDINGK") != string::npos) {

            vector<string> lineVector = split<string>(line);
            if (lineVector.size() >= 2) {
                for(int i = 1; i < lineVector.size(); i++)
                    MParams.FBendingK.push_back(atof((lineVector[i].c_str())));
            }
        }
        else if (line.find("FBENDINGTHETA") != string::npos) {

            vector<string> lineVector = split<string>(line);
            if (lineVector.size() >= 2) {
                for(int i = 1; i < lineVector.size(); i++)
                    MParams.FBendingTheta.push_back(atof((lineVector[i].c_str())));
            }
        }

            //Filament twisting
        else if (line.find("FTWISTINGK") != string::npos) {

            vector<string> lineVector = split<string>(line);
            if (lineVector.size() >= 2) {
                for(int i = 1; i < lineVector.size(); i++)
                    MParams.FTwistingK.push_back(atof((lineVector[i].c_str())));
            }
        }
        else if (line.find("FTWISTINGPHI") != string::npos) {

            vector<string> lineVector = split<string>(line);
            if (lineVector.size() >= 2) {
                for(int i = 1; i < lineVector.size(); i++)
                    MParams.FTwistingPhi.push_back(atof((lineVector[i].c_str())));
            }
        }

        //Linker stretching
        if (line.find("LSTRETCHINGK") != string::npos) {

            vector<string> lineVector = split<string>(line);

            if (lineVector.size() >= 2) {
                for(int i = 1; i < lineVector.size(); i++)
                    MParams.LStretchingK.push_back(atof((lineVector[i].c_str())));
            }
        }

            //Linker bending
        else if (line.find("LBENDINGK") != string::npos) {

            vector<string> lineVector = split<string>(line);

            if (lineVector.size() >= 2) {
                for(int i = 1; i < lineVector.size(); i++)
                    MParams.LBendingK.push_back(atof((lineVector[i].c_str())));
            }
        }
        else if (line.find("LBENDINGTHETA") != string::npos) {

            vector<string> lineVector = split<string>(line);

            if (lineVector.size() >= 2) {
                for(int i = 1; i < lineVector.size(); i++)
                    MParams.LBendingTheta.push_back(atof((lineVector[i].c_str())));
            }

        }

            //Linker twisting
        else if (line.find("LTWISTINGK") != string::npos) {

            vector<string> lineVector = split<string>(line);

            if (lineVector.size() >= 2) {
                for(int i = 1; i < lineVector.size(); i++)
                    MParams.LTwistingK.push_back(atof((lineVector[i].c_str())));
            }
        }
        else if (line.find("LTWISTINGPHI") != string::npos) {

            vector<string> lineVector = split<string>(line);

            if (lineVector.size() >= 2) {
                for(int i = 1; i < lineVector.size(); i++)
                    MParams.LTwistingPhi.push_back(atof((lineVector[i].c_str())));
            }
        }

        //Motor stretching
        if (line.find("MSTRETCHINGK") != string::npos) {

            vector<string> lineVector = split<string>(line);

            if (lineVector.size() >= 2) {
                for(int i = 1; i < lineVector.size(); i++)
                    MParams.MStretchingK.push_back(atof((lineVector[i].c_str())));
            }
        }

            //Motor bending
        else if (line.find("MBENDINGK") != string::npos) {

            vector<string> lineVector = split<string>(line);

            if (lineVector.size() >= 2) {
                for(int i = 1; i < lineVector.size(); i++)
                    MParams.MBendingK.push_back(atof((lineVector[i].c_str())));
            }
        }
        else if (line.find("MBENDINGTHETA") != string::npos) {

            vector<string> lineVector = split<string>(line);

            if (lineVector.size() >= 2) {
                for(int i = 1; i < lineVector.size(); i++)
                    MParams.MBendingTheta.push_back(atof((lineVector[i].c_str())));
            }
        }

            //Motor twisting
        else if (line.find("MTWISTINGK") != string::npos) {

            vector<string> lineVector = split<string>(line);

            if (lineVector.size() >= 2) {
                for(int i = 1; i < lineVector.size(); i++)
                    MParams.LTwistingK.push_back(atof((lineVector[i].c_str())));
            }
        }
        else if (line.find("MTWISTINGPHI") != string::npos) {

            vector<string> lineVector = split<string>(line);

            if (lineVector.size() >= 2) {
                for(int i = 1; i < lineVector.size(); i++)
                    MParams.MTwistingK.push_back(atof((lineVector[i].c_str())));
            }
        }

        //Branch stretching
        if (line.find("BRSTRETCHINGK") != string::npos) {

            vector<string> lineVector = split<string>(line);

            if (lineVector.size() >= 2) {
                for(int i = 1; i < lineVector.size(); i++)
                    MParams.BrStretchingK.push_back(atof((lineVector[i].c_str())));
            }
        }
        else if (line.find("BRSTRETCHINGL") != string::npos) {

            vector<string> lineVector = split<string>(line);

            if (lineVector.size() >= 2) {
                for(int i = 1; i < lineVector.size(); i++)
                    MParams.BrStretchingL.push_back(atof((lineVector[i].c_str())));
            }
        }


            //Branch bending
        else if (line.find("BRBENDINGK") != string::npos) {

            vector<string> lineVector = split<string>(line);

            if (lineVector.size() >= 2) {
                for(int i = 1; i < lineVector.size(); i++)
                    MParams.BrBendingK.push_back(atof((lineVector[i].c_str())));
            }
        }
        else if (line.find("BRBENDINGTHETA") != string::npos) {

            vector<string> lineVector = split<string>(line);

            if (lineVector.size() >= 2) {
                for(int i = 1; i < lineVector.size(); i++)
                    MParams.BrBendingTheta.push_back(atof((lineVector[i].c_str())));
            }

        }

            //Branch dihedral
        else if (line.find("BRDIHEDRALK") != string::npos) {

            vector<string> lineVector = split<string>(line);

            if (lineVector.size() >= 2) {
                for(int i = 1; i < lineVector.size(); i++)
                    MParams.BrDihedralK.push_back(atof((lineVector[i].c_str())));
            }
        }
            //Branch position
        else if (line.find("BRPOSITIONK") != string::npos) {

            vector<string> lineVector = split<string>(line);

            if (lineVector.size() >= 2) {
                for(int i = 1; i < lineVector.size(); i++)
                    MParams.BrPositionK.push_back(atof((lineVector[i].c_str())));
            }
        }

            //Volume parameter
        else if (line.find("VOLUMEK") != string::npos) {

            vector<string> lineVector = split<string>(line);
            if (lineVector.size() >= 2) {
                for(int i = 1; i < lineVector.size(); i++)
                    MParams.VolumeK.push_back(atof((lineVector[i].c_str())));
            }
        }
<<<<<<< HEAD
=======

>>>>>>> 3496115b
        else if (line.find("VOLUMECUTOFF") != string::npos) {

            vector<string> lineVector = split<string>(line);
            if(lineVector.size() != 2) {
                cout <<
                     "Error reading Volume cutoff. Exiting." << endl;
                exit(EXIT_FAILURE);
            }
            else if (lineVector.size() == 2) {
                MParams.VolumeCutoff = atoi(lineVector[1].c_str());
            }
        }
<<<<<<< HEAD
        else if (line.find("MEM_CYLINDER_VOLUME_K") != string::npos) {
            
            vector<string> lineVector = split<string>(line);
            if (lineVector.size() >= 2) {
                for(int i = 1; i < lineVector.size(); i++)
                    MParams.MemCylinderVolumeK.push_back(atof(lineVector[i].c_str()));
            }
        }
        else if (line.find("MEM_CYLINDER_VOLUME_CUTOFF") != string::npos) {
            
            vector<string> lineVector = split<string>(line);
            if(lineVector.size() != 2) {
                cout <<
                "Error reading Volume cutoff. Exiting." << endl;
                exit(EXIT_FAILURE);
            }
            else if (lineVector.size() == 2) {
                MParams.MemCylinderVolumeCutoff = atoi(lineVector[1].c_str());
            }
        }
        
        //Bubble parameter
=======

            //Bubble parameter
>>>>>>> 3496115b
        else if (line.find("BUBBLEINTERACTIONK") != string::npos) {

            vector<string> lineVector = split<string>(line);
            if (lineVector.size() >= 2) {
                for(int i = 1; i < lineVector.size(); i++)
                    MParams.BubbleK.push_back(atof((lineVector[i].c_str())));
            }
        }
        else if (line.find("BUBBLESCREENLENGTH") != string::npos) {

            vector<string> lineVector = split<string>(line);
            if (lineVector.size() >= 2) {
                for(int i = 1; i < lineVector.size(); i++)
                    MParams.BubbleScreenLength.push_back(atof((lineVector[i].c_str())));
            }
        }
        else if (line.find("BUBBLECUTOFF") != string::npos) {

            vector<string> lineVector = split<string>(line);
            if(lineVector.size() != 2) {
                cout <<
                     "Error reading Bubble cutoff. Exiting." << endl;
                exit(EXIT_FAILURE);
            }
            else if (lineVector.size() == 2) {
                MParams.BubbleCutoff = atoi(lineVector[1].c_str());
            }
        }
        else if (line.find("BUBBLERADIUS") != string::npos) {

            vector<string> lineVector = split<string>(line);
            if (lineVector.size() >= 2) {
                for(int i = 1; i < lineVector.size(); i++)
                    MParams.BubbleRadius.push_back(atof((lineVector[i].c_str())));
            }
        }
        else if (line.find("NUMBUBBLETYPES") != string::npos) {

            vector<string> lineVector = split<string>(line);
            if(lineVector.size() != 2) {
                cout <<
                     "Error reading number of Bubble types. Exiting." << endl;
                exit(EXIT_FAILURE);
            }
            else if (lineVector.size() == 2) {
                MParams.numBubbleTypes = atoi(lineVector[1].c_str());
            }
        }

<<<<<<< HEAD
        // Membrane parameter
        else if (line.find("MEM_ELASTIC_K") != string::npos) {
            vector<string> lineVector = split<string>(line);
            if(lineVector.size() >= 2) {
                for(size_t i = 1; i < lineVector.size(); ++i)
                    MParams.MemElasticK.push_back(atof(lineVector[i].c_str()));
            }
        }
        else if (line.find("MEM_EQ_AREA_FACTOR") != string::npos) {
            vector<string> lineVector = split<string>(line);
            if(lineVector.size() >= 2) {
                for(size_t i = 1; i < lineVector.size(); ++i)
                    MParams.MemEqAreaFactor.push_back(atof(lineVector[i].c_str()));
            }
        }
        else if (line.find("MEM_BENDING_K") != string::npos) {
            vector<string> lineVector = split<string>(line);
            if(lineVector.size() >= 2) {
                for(size_t i = 1; i < lineVector.size(); ++i)
                    MParams.MemBendingK.push_back(atof(lineVector[i].c_str()));
            }
        }
        else if (line.find("MEM_EQ_CURV") != string::npos) {
            vector<string> lineVector = split<string>(line);
            if(lineVector.size() >= 2) {
                for(size_t i = 1; i < lineVector.size(); ++i)
                    MParams.MemEqCurv.push_back(atof(lineVector[i].c_str()));
            }
        }

        // Water compressibility
        else if(line.find("BULK_MODULUS") != string::npos) {
            vector<string> lineVector = split<string>(line);
            if(lineVector.size() >= 2) {
                MParams.BulkModulus = atof(lineVector[1].c_str());
            }
        }
        
=======
>>>>>>> 3496115b
        if (line.find("SPECIALPROTOCOL") != string::npos) {

            vector<string> lineVector = split<string>(line);

            if(lineVector[1] == "PINBOUNDARYFILAMENTS") {
                if(lineVector.size() > 5) {
                    cout <<
                         "There was an error parsing input file at Chemistry parameters. Exiting."
                         << endl;
                    exit(EXIT_FAILURE);
                }

                else{
                    MParams.pinBoundaryFilaments = true;
                    MParams.pinK = atof(lineVector[2].c_str());
                    MParams.pinDistance = atof(lineVector[3].c_str());
                    MParams.pinTime = atof(lineVector[4].c_str());
                }
            }

            else if(lineVector[1]=="TRANSFERSHAREAXIS"){
                if(lineVector.size() > 3) {
                    cout <<
                         "There was an error parsing input file at Chemistry parameters. Exiting."
                         << endl;
                    exit(EXIT_FAILURE);
                }

                else{
                    cout<<"TRANSFERSHARE AXIS "<<lineVector[2]<<endl;
                    if(lineVector[2]=="X")
                        MParams.transfershareaxis=0;
                    else if(lineVector[2]=="Y")
                        MParams.transfershareaxis=1;
                    else if(lineVector[2]=="Z")
                        MParams.transfershareaxis=2;
                    else if(lineVector[2]=="RADIAL")
                        MParams.transfershareaxis=3;
                    else{
                        cout <<
                             "There was an error parsing input file at Chemistry parameters. Exiting."
                             << endl;
                        exit(EXIT_FAILURE);}
                }
            }

            else if (lineVector.size() == 5) {

                //Qin
                if(lineVector[1] == "PINLOWERBOUNDARYFILAMENTS") {

                    MParams.pinLowerBoundaryFilaments = true;
                    MParams.pinK = atof(lineVector[2].c_str());
                    MParams.pinTime = atof(lineVector[3].c_str());
                    MParams.pinFraction = atof(lineVector[4].c_str());
                }
            }
        }
        else {}
    }
    //Set system parameters
    SysParams::MParams = MParams;
}

MechanicsAlgorithm SystemParser::readMechanicsAlgorithm() {

    _inputFile.clear();
    _inputFile.seekg(0);

    MechanicsAlgorithm MAlgorithm;

    string line;
    while(getline(_inputFile, line)) {

        if(line.find("#") != string::npos) { continue; }

        if (line.find("CONJUGATEGRADIENT") != string::npos) {

            vector<string> lineVector = split<string>(line);
            if(lineVector.size() != 2) {
                cout <<
                     "A conjugate gradient method must be specified. Exiting." << endl;
                exit(EXIT_FAILURE);
            }
            else if (lineVector.size() == 2) {
                MAlgorithm.ConjugateGradient = lineVector[1];
            }
        }
        else if (line.find("MD") != string::npos) {

            vector<string> lineVector = split<string>(line);
            if(lineVector.size() > 2) {
                cout << "A Mechanics algorithm must be specified. Exiting." << endl;
                exit(EXIT_FAILURE);
            }
            else if (lineVector.size() == 2) {
                MAlgorithm.MD = lineVector[1];
            }
        }
        else if (line.find("GRADIENTTOLERANCE") != string::npos) {

            vector<string> lineVector = split<string>(line);
            if (lineVector.size() == 2) {
                MAlgorithm.gradientTolerance = atof(lineVector[1].c_str());
            }
        }
        else if (line.find("MAXDISTANCE") != string::npos) {

            vector<string> lineVector = split<string>(line);
            if (lineVector.size() == 2) {
                MAlgorithm.maxDistance = atof(lineVector[1].c_str());
            }
        }
        else if (line.find("LAMBDAMAX") != string::npos) {

            vector<string> lineVector = split<string>(line);
            if (lineVector.size() == 2) {
                MAlgorithm.lambdaMax = atof(lineVector[1].c_str());
            }
        }
    }
    return MAlgorithm;
}

void SystemParser::readBoundParams() {

    BoundParams BParams;

    _inputFile.clear();
    _inputFile.seekg(0);

    string line;
    while(getline(_inputFile, line)) {

        if(line.find("#") != string::npos) { continue; }

        if (line.find("BOUNDARYCUTOFF") != string::npos) {

            vector<string> lineVector = split<string>(line);
            if(lineVector.size() != 2) {
                cout <<
                     "There was an error parsing input file at Boundary parameters. Exiting."
                     << endl;
                exit(EXIT_FAILURE);
            }
            else if (lineVector.size() == 2) {
                BParams.BoundaryCutoff = atof((lineVector[1].c_str()));
            }
                //Default value to be compartment size
            else {
                BParams.BoundaryCutoff =
                        SysParams::Geometry().compartmentSizeX;
            }
        }
        else if (line.find("BOUNDARYINTERACTIONK") != string::npos) {

            vector<string> lineVector = split<string>(line);
            if(lineVector.size() != 2) {
                cout <<
                     "There was an error parsing input file at Boundary parameters. Exiting."
                     << endl;
                exit(EXIT_FAILURE);
            }
            else if (lineVector.size() == 2) {
                BParams.BoundaryK = atof((lineVector[1].c_str()));
            }
            else {}
        }
        else if (line.find("BOUNDARYSCREENLENGTH") != string::npos) {

            vector<string> lineVector = split<string>(line);
            if(lineVector.size() != 2) {
                cout <<
                     "There was an error parsing input file at Boundary parameters. Exiting."
                     << endl;
                exit(EXIT_FAILURE);
            }
            else if (lineVector.size() == 2) {
                BParams.BScreenLength = atof((lineVector[1].c_str()));
            }
            else {}
        }
        else if (line.find("BOUNDARYDIAMETER") != string::npos) {

            vector<string> lineVector = split<string>(line);
            if (lineVector.size() == 2) {
                BParams.diameter = atof((lineVector[1].c_str()));
            }
            else {}
        }
        else if (line.find("BMOVESPEED") != string::npos) {

            vector<string> lineVector = split<string>(line);
            if (lineVector.size() == 2) {
                BParams.moveSpeed = atof((lineVector[1].c_str()));
            }
            else {}
        }
        else if (line.find("BMOVESTARTTIME") != string::npos) {

            vector<string> lineVector = split<string>(line);
            if (lineVector.size() == 2) {
                BParams.moveStartTime = atof((lineVector[1].c_str()));
            }
            else {}
        }
        else if (line.find("BMOVEENDTIME") != string::npos) {

            vector<string> lineVector = split<string>(line);
            if (lineVector.size() == 2) {
                BParams.moveEndTime = atof((lineVector[1].c_str()));
            }
            else {}
        }

        else {}
    }
    //Set system parameters
    SysParams::BParams = BParams;
}

void SystemParser::readDyRateParams() {

    DyRateParams DRParams;

    _inputFile.clear();
    _inputFile.seekg(0);

    string line;
    while(getline(_inputFile, line)) {

        if(line.find("#") != string::npos) { continue; }

        if (line.find("DFPOLYMERIZATIONLEN") != string::npos) {

            vector<string> lineVector = split<string>(line);
            if (lineVector.size() >= 2) {
                for(int i = 1; i < lineVector.size(); i++)
                    DRParams.dFilPolymerizationCharLength.push_back(
                            atof((lineVector[i].c_str())));
            }
        }

        else if (line.find("DMUNBINDINGFORCE") != string::npos) {

            vector<string> lineVector = split<string>(line);

            if (lineVector.size() >= 2) {
                for(int i = 1; i < lineVector.size(); i++)
                    DRParams.dMotorUnbindingCharForce.push_back(
                            atof((lineVector[i].c_str())));
            }
            else {}
        }

        else if (line.find("DMWALKINGFORCE") != string::npos) {

            vector<string> lineVector = split<string>(line);

            if (lineVector.size() >= 2) {
                for(int i = 1; i < lineVector.size(); i++)
                    DRParams.dMotorWalkingCharForce.push_back(
                            atof((lineVector[i].c_str())));
            }
            else {}
        }

        else if (line.find("DLUNBINDINGLEN") != string::npos) {

            vector<string> lineVector = split<string>(line);

            if (lineVector.size() >= 2) {
                for(int i = 1; i < lineVector.size(); i++)
                    DRParams.dLinkerUnbindingCharLength.push_back(
                            atof((lineVector[i].c_str())));
            }
            else {}
        }

        else if (line.find("DLUNBINDINGAMP") != string::npos) {

            vector<string> lineVector = split<string>(line);

            if (lineVector.size() >= 2) {
                for(int i = 1; i < lineVector.size(); i++)
                    DRParams.dLinkerUnbindingAmplitude.push_back(
                            atof((lineVector[i].c_str())));
            }
            else {}
        }
        else if (line.find("DBUNBINDINGLEN") != string::npos) {
            vector<string> lineVector = split<string>(line);

            if (lineVector.size() >= 2) {
                for(int i = 1; i < lineVector.size(); i++)
                    DRParams.dBranchUnbindingCharLength.push_back(
                            atof((lineVector[i].c_str())));
            }
            else {}


        }
    }

    //set system parameters
    SysParams::DRParams = DRParams;
}

DynamicRateType SystemParser::readDynamicRateType() {

    DynamicRateType DRType;

    _inputFile.clear();
    _inputFile.seekg(0);

    string line;
    while(getline(_inputFile, line)) {

        if(line.find("#") != string::npos) { continue; }

        if (line.find("DFPOLYMERIZATIONTYPE") != string::npos) {

            vector<string> lineVector = split<string>(line);

            if (lineVector.size() >= 2) {
                for(int i = 1; i < lineVector.size(); i++)
                    DRType.dFPolymerizationType.push_back(lineVector[i]);
            }
        }

        else if (line.find("DMUNBINDINGTYPE") != string::npos) {

            vector<string> lineVector = split<string>(line);

            if (lineVector.size() >= 2) {
                for(int i = 1; i < lineVector.size(); i++)
                    DRType.dMUnbindingType.push_back(lineVector[i]);
            }
        }

        else if (line.find("DMWALKINGTYPE") != string::npos) {

            vector<string> lineVector = split<string>(line);

            if (lineVector.size() >= 2) {
                for(int i = 1; i < lineVector.size(); i++)
                    DRType.dMWalkingType.push_back(lineVector[i]);
            }
        }

        else if (line.find("DLUNBINDINGTYPE") != string::npos) {

            vector<string> lineVector = split<string>(line);

            if (lineVector.size() >= 2) {
                for(int i = 1; i < lineVector.size(); i++)
                    DRType.dLUnbindingType.push_back(lineVector[i]);
            }
        }

            // Qin, adding branching dy type
        else if (line.find("DBUNBINDINGTYPE") != string::npos) {

            vector<string> lineVector = split<string>(line);

            if (lineVector.size() >= 2) {
                for(int i = 1; i < lineVector.size(); i++)
                    DRType.dBUnbindingType.push_back(lineVector[i]);
            }
        }

    }
    return DRType;
}


BoundaryType SystemParser::readBoundaryType() {

    _inputFile.clear();
    _inputFile.seekg(0);

    BoundaryType BType;

    string line;
    while(getline(_inputFile, line)) {

        if(line.find("#") != string::npos) { continue; }

        if (line.find("BOUNDARYSHAPE") != string::npos) {

            vector<string> lineVector = split<string>(line);
            if(lineVector.size() != 2) {
                cout << "A boundary shape needs to be specified. Exiting." << endl;
                exit(EXIT_FAILURE);
            }
            else if (lineVector.size() == 2) {
                BType.boundaryShape = lineVector[1];
            }
        }
        else if (line.find("BOUNDARYMOVE") != string::npos) {

            vector<string> lineVector = split<string>(line);
            if(lineVector.size() != 2) {
                cout << "A boundary move type needs to be specified. Exiting." << endl;
                exit(EXIT_FAILURE);
            }
            else if (lineVector.size() == 2) {
                BType.boundaryMove = lineVector[1];
            }
        }
        //Qin, add Compartment Scaling
        //else if (line.find("DIFFUSIONSCALE") != string::npos) {

        //  vector<string> lineVector = split<string>(line);
        //  if(lineVector.size() != 2) {
        //      cout << "Diffusion scaling needs to be specified. Exiting." << endl;
        //      exit(EXIT_FAILURE);
        //  }
        //  else if (lineVector.size() == 2) {
        //      BType.scaleDiffusion = lineVector[1];
        //  }
        //}
    }
    return BType;
}

SpecialSetupType SystemParser::readSpecialSetupType() {

    SpecialSetupType SType;

    _inputFile.clear();
    _inputFile.seekg(0);

    string line;
    while(getline(_inputFile, line)) {

        if(line.find("#") != string::npos) { continue; }

        if (line.find("SPECIALSETUP") != string::npos) {

            vector<string> lineVector = split<string>(line);
            if(lineVector.size() > 3) {
                cout <<
                     "There was an error parsing input file at special setup types. Exiting."
                     << endl;
                exit(EXIT_FAILURE);
            }
            else if (lineVector[1] == "MTOC") SType.mtoc = true;
        }
        else if (line.find("MTOCFILAMENTTYPE") != string::npos) {

            vector<string> lineVector = split<string>(line);
            if(lineVector.size() != 2) {
                cout <<
                     "A filament type to connect to an MTOC must be specified. Exiting." << endl;
                exit(EXIT_FAILURE);
            }
            else if (lineVector.size() == 2) {
                SType.mtocFilamentType = atoi(lineVector[1].c_str());
            }
        }
        else if (line.find("MTOCNUMFILAMENTS") != string::npos) {

            vector<string> lineVector = split<string>(line);
            if(lineVector.size() != 2) {
                cout <<
                     "A number of filaments to connect to an MTOC must be specified. Exiting." << endl;
                exit(EXIT_FAILURE);
            }
            else if (lineVector.size() == 2) {
                SType.mtocNumFilaments = atoi(lineVector[1].c_str());
            }
        }
        else if (line.find("MTOCFILAMENTLENGTH") != string::npos) {

            vector<string> lineVector = split<string>(line);
            if(lineVector.size() != 2) {
                cout <<
                     "A filament length for filaments connected to an MTOC must be specified. Exiting." << endl;
                exit(EXIT_FAILURE);
            }
            else if (lineVector.size() == 2) {
                SType.mtocFilamentLength = atoi(lineVector[1].c_str());
            }
        }

        else if (line.find("MTOCBUBBLETYPE") != string::npos) {

            vector<string> lineVector = split<string>(line);
            if(lineVector.size() != 2) {
                cout <<
                     "A bubble type to connect to an MTOC must be specified. Exiting." << endl;
                exit(EXIT_FAILURE);
            }
            else if (lineVector.size() == 2) {
                SType.mtocBubbleType = atoi(lineVector[1].c_str());
            }
        }
    }
    return SType;
}


void SystemParser::readGeoParams() {

    _inputFile.clear();
    _inputFile.seekg(0);

    GeoParams GParams;

    vector<double> gridTemp;
    vector<double> compartmentTemp;
    vector<double> monomerSize = {};
    vector<double> cylinderSize = {};
    short nDim = 0;

    //find grid size lines
    string line;
    while(getline(_inputFile, line)) {

        if(line.find("#") != string::npos) { continue; }

        if (line.find("NX") != string::npos
            || line.find("NY") != string::npos
            || line.find("NZ") != string::npos) {


            vector<string> lineVector = split<string>(line);
            if(lineVector.size() > 2) {
                cout << "There was an error parsing input file at grid dimensions. Exiting." << endl;
                exit(EXIT_FAILURE);
            }
            else if(lineVector.size() == 2)
                gridTemp.push_back(atof((lineVector[1].c_str())));
            else {}
        }

        else if (line.find("COMPARTMENTSIZEX") != string::npos
                 || line.find("COMPARTMENTSIZEY") != string::npos
                 || line.find("COMPARTMENTSIZEZ") != string::npos) {


            vector<string> lineVector = split<string>(line);
            if(lineVector.size() > 2) {
                cout << "There was an error parsing input file at compartment size. Exiting." << endl;
                exit(EXIT_FAILURE);
            }
            else if (lineVector.size() == 2)
                compartmentTemp.push_back(atof((lineVector[1].c_str())));
            else {}
        }

        else if(line.find("MONOMERSIZE") != string::npos) {

            vector<string> lineVector = split<string>(line);

            if (lineVector.size() >= 2) {
                for(int i = 1; i < lineVector.size(); i++)
                    monomerSize.push_back(atof((lineVector[i].c_str())));
            }
            else {}
        }

        else if(line.find("CYLINDERSIZE") != string::npos) {

            vector<string> lineVector = split<string>(line);
            if (lineVector.size() >= 2) {
                for(int i = 1; i < lineVector.size(); i++)
                    cylinderSize.push_back(atof((lineVector[i].c_str())));
            }
            else {}
        }

        else if(line.find("NDIM") != string::npos) {

            vector<string> lineVector = split<string>(line);
            if(lineVector.size() !=  2) {
                cout << "Number of dimensions needs to be specified. Exiting." << endl;
                exit(EXIT_FAILURE);
            }
            else if (lineVector.size() == 2) {
                nDim = short(atoi(lineVector[1].c_str()));
            }
            else {}
        }
        else {}
    }
    //set geometry parameters and return
    GParams.nDim = nDim;
    GParams.cylinderSize = cylinderSize;
    GParams.monomerSize = monomerSize;

    if(GParams.cylinderSize.size() != GParams.monomerSize.size()) {

        cout << "Must specify an equivalent number of cylinder and monomer sizes. Exiting."
             << endl;
        exit(EXIT_FAILURE);
    }

    for(int i = 0; i < GParams.cylinderSize.size(); i++) {

#ifdef CHEMISTRY
        if(cylinderSize[i] / monomerSize[i] < SysParams::Geometry().minCylinderNumMon) {
            cout <<
                 "With chemistry, cylinder size specified is too short. Exiting."
                 << endl;
            exit(EXIT_FAILURE);
        }
#endif
        GParams.cylinderNumMon.push_back(int(cylinderSize[i] / monomerSize[i]));

        GParams.minCylinderSize.push_back(
                SysParams::Geometry().minCylinderNumMon * GParams.monomerSize[i]);

    }

    if(gridTemp.size() >= 1) GParams.NX = gridTemp[0];
    if(gridTemp.size() >= 2) GParams.NY = gridTemp[1];
    if(gridTemp.size() >= 3) GParams.NZ = gridTemp[2];

    if(compartmentTemp.size() >= 1) GParams.compartmentSizeX = compartmentTemp[0];
    if(compartmentTemp.size() >= 2) GParams.compartmentSizeY = compartmentTemp[1];
    if(compartmentTemp.size() >= 3) GParams.compartmentSizeZ = compartmentTemp[2];

    //find max compartment side
    GParams.largestCompartmentSide = max(GParams.compartmentSizeX,
                                         max(GParams.compartmentSizeY, GParams.compartmentSizeZ));
    SysParams::GParams = GParams;
}

FilamentSetup SystemParser::readFilamentSetup() {

    _inputFile.clear();
    _inputFile.seekg(0);

    FilamentSetup FSetup;

    string line;
    while(getline(_inputFile, line)) {

        if(line.find("#") != string::npos) { continue; }

        if(line.find("FILAMENTFILE") != string::npos) {

            vector<string> lineVector = split<string>(line);
            if(lineVector.size() > 2) {
                cout << "Error reading filament input file. Exiting." << endl;
                exit(EXIT_FAILURE);
            }
            else if (lineVector.size() == 2)
                FSetup.inputFile = lineVector[1];
            else {}
        }
        else if(line.find("NUMFILAMENTS") != string::npos &&
                line.find("NUMFILAMENTSPECIES") == string::npos &&
                line.find("MTOCNUMFILAMENTS") == string::npos) {

            vector<string> lineVector = split<string>(line);
            if(lineVector.size() > 2) {
                cout << "Error reading number of filaments. Exiting." << endl;
                exit(EXIT_FAILURE);
            }
            else if (lineVector.size() == 2)
                FSetup.numFilaments = atoi(lineVector[1].c_str());
            else {}
        }
        else if(line.find("FILAMENTLENGTH") != string::npos &&
                line.find("MTOCFILAMENTLENGTH") == string::npos) {

            vector<string> lineVector = split<string>(line);
            if(lineVector.size() > 2) {
                cout << "Error reading filament length. Exiting." << endl;
                exit(EXIT_FAILURE);
            }
            else if (lineVector.size() == 2)
                FSetup.filamentLength = atoi(lineVector[1].c_str());
            else {}
        }
        else if(line.find("FILAMENTTYPE") != string::npos &&
                line.find("NUMFILAMENTTYPES") == string::npos &&
                line.find("MTOCFILAMENTTYPE") == string::npos) {

            vector<string> lineVector = split<string>(line);
            if(lineVector.size() > 2) {
                cout << "Error reading filament type. Exiting." << endl;
                exit(EXIT_FAILURE);
            }
            else if (lineVector.size() == 2)
                FSetup.filamentType = atoi(lineVector[1].c_str());
            else {}
        }
        else if (line.find("RESTARTPHASE") != string::npos){SysParams::RUNSTATE=false;}
        else if(line.find("PROJECTIONTYPE")!=string::npos){
            vector<string> lineVector = split<string>(line);
            if(lineVector.size() > 2) {
                cout << "Error reading filament projection type. Exiting." << endl;
                exit(EXIT_FAILURE);
            }
            else if (lineVector.size() == 2)
                FSetup.projectionType = lineVector[1];
            else {}
        }
        else if(line.find("PINRESTARTFILE")!=string::npos){
            vector<string> lineVector = split<string>(line);
            if(lineVector.size() > 2) {
                cout << "Error reading filament projection type. Exiting." << endl;
                exit(EXIT_FAILURE);
            }
            else if (lineVector.size() == 2)
                FSetup.pinRestartFile = lineVector[1];
            else {}
        }
    }
    return FSetup;
}

MembraneSetup SystemParser::readMembraneSetup() {
    
    _inputFile.clear();
    _inputFile.seekg(0);
    
    MembraneSetup MemSetup;
    
    string line;
    while(getline(_inputFile, line)) {
        
        if(line.find("#") != string::npos) { continue; }
        
        if(line.find("MEMBRANE_FILE") != string::npos) {
            
            vector<string> lineVector = split<string>(line);
            if(lineVector.size() != 2) {
                cout << "Error reading membrane input file. Exiting." << endl;
                exit(EXIT_FAILURE);
            }
            else if (lineVector.size() == 2)
                MemSetup.inputFile = lineVector[1];
        }
        // number of membranes will be automatically inferred from the input file
    }
    return MemSetup;
}


BubbleSetup SystemParser::readBubbleSetup() {

    _inputFile.clear();
    _inputFile.seekg(0);

    BubbleSetup BSetup;

    string line;
    while(getline(_inputFile, line)) {

        if(line.find("#") != string::npos) { continue; }

        if(line.find("BUBBLEFILE") != string::npos) {

            vector<string> lineVector = split<string>(line);
            if(lineVector.size() > 2) {
                cout << "Error reading bubble input file. Exiting." << endl;
                exit(EXIT_FAILURE);
            }
            else if (lineVector.size() == 2)
                BSetup.inputFile = lineVector[1];
            else {}
        }
        else if(line.find("NUMBUBBLES") != string::npos) {

            vector<string> lineVector = split<string>(line);
            if(lineVector.size() > 2) {
                cout << "Error reading number of bubbles. Exiting." << endl;
                exit(EXIT_FAILURE);
            }
            else if (lineVector.size() == 2)
                BSetup.numBubbles = atoi(lineVector[1].c_str());
            else {}
        }
        else if(line.find("BUBBLETYPE") != string::npos &&
                line.find("NUMBUBBLETYPES") == string::npos) {

            vector<string> lineVector = split<string>(line);
            if(lineVector.size() > 2) {
                cout << "Error reading bubble type. Exiting." << endl;
                exit(EXIT_FAILURE);
            }
            else if (lineVector.size() == 2)
                BSetup.bubbleType = atoi(lineVector[1].c_str());
            else {}
        }
    }
    return BSetup;
}
tuple< vector<tuple<short, vector<double>, vector<double>>> , vector<tuple<string, short, vector<vector<double>>>> , vector<tuple<string, short, vector<double>>> , vector<vector<double>> > FilamentParser::readFilaments() {
    _inputFile.clear();
    _inputFile.seekg(0);
    vector<tuple<short, vector<double>, vector<double>>> filamentVector;
    vector<vector<vector<double>>> linkerVector;
    vector<vector<vector<double>>> motorVector;
    vector<vector<double>> staticVector;
    vector<tuple<string, short, vector<vector<double>>>> boundVector;
    vector<tuple<string, short, vector<double>>> branchVector;
    string line;

    while(getline(_inputFile, line)) {

        if(line.find("#") != string::npos) { continue; }

        vector<string> lineVector = split<string>(line);
        if(lineVector.size() >= 8) {
            vector<double> coord1;
            vector<double> coord2;
            vector<vector<double>> coord3;
            short type;
            //aravind parse linkers, motors. June 30,2016.
            if(lineVector[0]=="FILAMENT"){
                type = atoi((*(lineVector.begin() + 1)).c_str());
                for(auto it = lineVector.begin() + 2; it != lineVector.begin() + 5; it++) {
                    coord1.push_back(atof(((*it).c_str())));
                }
                for(auto it = lineVector.begin() + 5; it != lineVector.end(); it++) {
                    coord2.push_back(atof(((*it).c_str())));

                }
                filamentVector.emplace_back(type, coord1, coord2);}
            else
            {
                type = atoi((*(lineVector.begin() + 1)).c_str());
                string boundType=lineVector[0];
                for(auto it = lineVector.begin() + 2; it != lineVector.begin() + 5; it++) {
                    coord1.push_back(atof(((*it).c_str())));
                }
                for(auto it = lineVector.begin() + 5; it != lineVector.end(); it++) {
                    coord2.push_back(atof(((*it).c_str())));
                }
                coord3.push_back(coord1);
                coord3.push_back(coord2);
                boundVector.emplace_back(boundType, type, coord3);
            }
        }
            //aravind Feb 19, 2016. Parase Linkers, Motors.
        else if(lineVector.size()==5) {
            vector<double> coord1;
            vector<vector<double>> coord3;
            //USED ONLY TO RESTART PINNED TRAJECTORIES.
            if(lineVector[0]=="STATIC"){
                for(auto it = lineVector.begin() + 1; it != lineVector.begin() + 5; it++) {
                    coord1.push_back(atof(((*it).c_str()))); //FORMAT FILAMENTTYPE COORDx COORDy COORDz.
                }
                staticVector.push_back({coord1});}
            else{ // BRANCHER
                short type = atoi((*(lineVector.begin() + 1)).c_str()); //FILAMENT TYPE THAT IT BINDS TO.
                string boundType=lineVector[0];//BRANCHER BOUND NAME
                for(auto it = lineVector.begin() + 2; it != lineVector.begin() + 5; it++) {
                    coord1.push_back(atof(((*it).c_str())));
                }
                branchVector.emplace_back(boundType,type,coord1);
            }
        }
    }
    tuple< vector<tuple<short, vector<double>, vector<double>>> , vector<tuple<string, short, vector<vector<double>>>> , vector<tuple<string, short, vector<double>>> , vector<vector<double>> > returnVector=make_tuple(filamentVector,boundVector,branchVector, staticVector);
    return returnVector;
}

vector<MembraneParser::membraneInfo> MembraneParser::readMembranes() {

    vector<membraneInfo> res;
    
    bool wasEmpty = true;
    
    string line;
    while(getline(_inputFile, line)) {
        
        bool isEmpty = (line.empty() || line.find("#") != string::npos); // empty line or line with '#'

        if(wasEmpty && !isEmpty) { // New membrane
            res.emplace_back(membraneInfo());
        }

        wasEmpty = isEmpty;
        if(isEmpty) continue;

        if(res.empty()) {
            cout << "This line should never be executed. Something is wrong when reading membrane information. "
                 << "Exiting." <<endl;
            exit(EXIT_FAILURE);
        }

        auto& activeMem = res.back();

        vector<string> lineVector = split<string>(line);
        size_t lineVectorSize = lineVector.size();

        if(lineVectorSize < 3) {
            cout << "Error occured when reading membrane files. "
                 << "Each vertex should have 3 doubles for position. "
                 << "Exiting." << endl;
            exit(EXIT_FAILURE);
        }
        else {
            activeMem.emplace_back(vertexInfo());
            auto& activeVertex = activeMem.back();
            auto& activePosition = get<0>(activeVertex);
            auto& activeNeighbor = get<1>(activeVertex);

            // Parse coordinate information
            for(size_t coordIdx = 0; coordIdx < 3; ++coordIdx) {
                activePosition[coordIdx] = atof(lineVector[coordIdx].c_str());
            }

            // Parse neighbor indices
            activeNeighbor.reserve(lineVectorSize - 3);
            for(size_t nIdx = 0; nIdx < lineVectorSize - 3; ++nIdx) {
                activeNeighbor.push_back((size_t)atoi(lineVector[nIdx + 3].c_str()));
            }
        }
    }

    return res;
}

vector<tuple<short, vector<double>>> BubbleParser::readBubbles() {

    _inputFile.clear();
    _inputFile.seekg(0);

    vector<tuple<short, vector<double>>> returnVector;
    string line;

    while(getline(_inputFile, line)) {

        if(line.find("#") != string::npos) { continue; }

        vector<string> lineVector = split<string>(line);
        if(lineVector.size() == 5) {
            vector<double> coord;

            short type = atoi((*(lineVector.begin() + 1)).c_str());

            for(auto it = lineVector.begin() + 2; it != lineVector.end(); it++) {
                coord.push_back(atof(((*it).c_str())));
            }
            returnVector.emplace_back(type, coord);
        }
    }
    return returnVector;
}

ChemistryData ChemistryParser::readChemistryInput() {

    _inputFile.clear();
    _inputFile.seekg(0);

    ///To keep track of duplicate names
    vector<string> allSpeciesNames;

    ChemistryData chem; string line;

    while(getline(_inputFile, line)) {

        if(line.find("#") != string::npos) { continue; }

        else if(line.find("SPECIESBULK") != string::npos) {

            vector<string> lineVector = split<string>(line);
            if(lineVector.size() !=  6) {
                cout << "Error reading a bulk species. Exiting." << endl;
                exit(EXIT_FAILURE);
            }
            else if (lineVector.size() == 6) {

                if(lineVector[5] != "CONST" && lineVector[5] != "REG") {

                    cout << "Option for bulk species not valid. Exiting." << endl;
                    cout << lineVector[5] << endl;
                    exit(EXIT_FAILURE);
                }

                if(find(allSpeciesNames.begin(), allSpeciesNames.end(), lineVector[1]) != allSpeciesNames.end()) {
                    cout << "Duplicate species names are not allowed. Exiting." << endl;
                    exit(EXIT_FAILURE);
                }
                else {
                    allSpeciesNames.push_back(lineVector[1]);
                }

                chem.speciesBulk.push_back(tuple<string, int, double, double, string>
                                                   (lineVector[1], atoi(lineVector[2].c_str()),
                                                    atof(lineVector[3].c_str()), atof(lineVector[4].c_str()), lineVector[5]));
            }
            else {}
        }
        else if(line.find("SPECIESDIFFUSING") != string::npos) {

            vector<string> lineVector = split<string>(line);


            if(lineVector.size() >  8 || lineVector.size() < 7) {
                cout << "Error reading a diffusing species. Exiting." << endl;
                exit(EXIT_FAILURE);
            }
            else if (lineVector.size() == 8) {

                if(lineVector[6] != "AVG") {

                    cout << "Too many arguments for a non AVG-qualified diffusing species. Exiting." << endl;
                    exit(EXIT_FAILURE);
                }

                if(find(allSpeciesNames.begin(), allSpeciesNames.end(), lineVector[1]) != allSpeciesNames.end()) {
                    cout << "Duplicate species names are not allowed. Exiting." << endl;
                    exit(EXIT_FAILURE);
                }
                else {
                    allSpeciesNames.push_back(lineVector[1]);
                }

                chem.speciesDiffusing.push_back(tuple<string, int, double, double, double, string, int>
                                                        (lineVector[1], atoi(lineVector[2].c_str()),
                                                         atof(lineVector[3].c_str()), atof(lineVector[4].c_str()),
                                                         atof(lineVector[5].c_str()), lineVector[6], atoi(lineVector[7].c_str())));
            }
            else if (lineVector.size() == 7) {

                if(lineVector[6] != "REG") {

                    cout << "Not enough arguments for a non REG-qualified diffusing species. Exiting." << endl;
                    exit(EXIT_FAILURE);
                }

                if(find(allSpeciesNames.begin(), allSpeciesNames.end(), lineVector[1]) != allSpeciesNames.end()) {
                    cout << "Duplicate species names are not allowed. Exiting." << endl;
                    exit(EXIT_FAILURE);
                }
                else {
                    allSpeciesNames.push_back(lineVector[1]);
                }

                chem.speciesDiffusing.push_back(tuple<string, int, double, double, double, string, int>
                                                        (lineVector[1], atoi(lineVector[2].c_str()),
                                                         atof(lineVector[3].c_str()), atof(lineVector[4].c_str()),
                                                         atof(lineVector[5].c_str()), lineVector[6], 0));
            }
            else {}
        }

        else if(line.find("SPECIESFILAMENT") != string::npos) {

            vector<string> lineVector = split<string>(line);
            if(lineVector.size() !=  3) {
                cout << "Error reading a filament species. Exiting." << endl;
                exit(EXIT_FAILURE);
            }
            else if (lineVector.size() == 3) {

                if(find(allSpeciesNames.begin(), allSpeciesNames.end(), lineVector[1]) != allSpeciesNames.end()) {
                    cout << "Duplicate species names are not allowed. Exiting." << endl;
                    exit(EXIT_FAILURE);
                }
                else {
                    allSpeciesNames.push_back(lineVector[1]);
                }

                chem.speciesFilament[atoi(lineVector[2].c_str())].push_back(lineVector[1]);

            }
            else {}
        }
        else if(line.find("SPECIESBOUND") != string::npos) {

            vector<string> lineVector = split<string>(line);
            if(lineVector.size() !=  3) {
                cout << "Error reading a filament bound species. Exiting." << endl;
                exit(EXIT_FAILURE);
            }
            else if (lineVector.size() == 3) {

                if(find(allSpeciesNames.begin(), allSpeciesNames.end(), lineVector[1]) != allSpeciesNames.end()) {
                    cout << "Duplicate species names are not allowed. Exiting." << endl;
                    exit(EXIT_FAILURE);
                }
                else {
                    allSpeciesNames.push_back(lineVector[1]);
                }

                chem.speciesBound[atoi(lineVector[2].c_str())].push_back(lineVector[1]);
            }
            else {}
        }

        else if(line.find("SPECIESLINKER") != string::npos) {

            vector<string> lineVector = split<string>(line);
            if(lineVector.size() !=  3) {
                cout << "Error reading a filament linker species. Exiting." << endl;
                exit(EXIT_FAILURE);
            }
            else if (lineVector.size() == 3) {

                if(find(allSpeciesNames.begin(), allSpeciesNames.end(), lineVector[1]) != allSpeciesNames.end()) {
                    cout << "Duplicate species names are not allowed. Exiting." << endl;
                    exit(EXIT_FAILURE);
                }
                else {
                    allSpeciesNames.push_back(lineVector[1]);
                }

                chem.speciesLinker[atoi(lineVector[2].c_str())].push_back(lineVector[1]);
            }
            else {}
        }
        else if(line.find("SPECIESMOTOR") != string::npos) {

            vector<string> lineVector = split<string>(line);
            if(lineVector.size() !=  3) {
                cout << "Error reading a filament motor species. Exiting." << endl;
                exit(EXIT_FAILURE);
            }
            else if (lineVector.size() == 3) {

                if(find(allSpeciesNames.begin(), allSpeciesNames.end(), lineVector[1]) != allSpeciesNames.end()) {
                    cout << "Duplicate species names are not allowed. Exiting." << endl;
                    exit(EXIT_FAILURE);
                }
                else {
                    allSpeciesNames.push_back(lineVector[1]);
                }

                chem.speciesMotor[atoi(lineVector[2].c_str())].push_back(lineVector[1]);
            }
            else {}
        }
        else if(line.find("SPECIESBRANCHER") != string::npos) {

            vector<string> lineVector = split<string>(line);
            if(lineVector.size() !=  3) {
                cout << "Error reading a filament brancher species. Exiting." << endl;
                exit(EXIT_FAILURE);
            }
            else if (lineVector.size() == 3) {

                if(find(allSpeciesNames.begin(), allSpeciesNames.end(), lineVector[1]) != allSpeciesNames.end()) {
                    cout << "Duplicate species names are not allowed. Exiting." << endl;
                    exit(EXIT_FAILURE);
                }
                else {
                    allSpeciesNames.push_back(lineVector[1]);
                }

                chem.speciesBrancher[atoi(lineVector[2].c_str())].push_back(lineVector[1]);
            }
            else {}
        }
        else if(line.find("SPECIESPLUSEND") != string::npos) {

            vector<string> lineVector = split<string>(line);
            if(lineVector.size() !=  3) {
                cout << "Error reading a filament plus end species. Exiting." << endl;
                exit(EXIT_FAILURE);
            }
            else if (lineVector.size() == 3) {

                if(find(allSpeciesNames.begin(), allSpeciesNames.end(), lineVector[1]) != allSpeciesNames.end()) {
                    cout << "Duplicate species names are not allowed. Exiting." << endl;
                    exit(EXIT_FAILURE);
                }
                else {
                    allSpeciesNames.push_back(lineVector[1]);
                }

                chem.speciesPlusEnd[atoi(lineVector[2].c_str())].push_back(lineVector[1]);
            }
            else {}
        }
        else if(line.find("SPECIESMINUSEND") != string::npos) {

            vector<string> lineVector = split<string>(line);
            if(lineVector.size() !=  3) {
                cout << "Error reading a filament minus end species. Exiting." << endl;
                exit(EXIT_FAILURE);
            }
            else if (lineVector.size() == 3) {

                if(find(allSpeciesNames.begin(), allSpeciesNames.end(), lineVector[1]) != allSpeciesNames.end()) {
                    cout << "Duplicate species names are not allowed. Exiting." << endl;
                    exit(EXIT_FAILURE);
                }
                else {
                    allSpeciesNames.push_back(lineVector[1]);
                }

                chem.speciesMinusEnd[atoi(lineVector[2].c_str())].push_back(lineVector[1]);
            }
            else {}
        }
        else if(line.find("BRANCHERBINDINGSITE") != string::npos) {

            vector<string> lineVector = split<string>(line);
            if(lineVector.size() !=  3) {
                cout << "Error reading a brancher binding site. Exiting." << endl;
                exit(EXIT_FAILURE);
            }
            else if (lineVector.size() == 3)
                chem.B_BINDING_INDEX[atoi(lineVector[2].c_str())] = lineVector[1];
            else {}
        }
        else if(line.find("LINKERBINDINGSITE") != string::npos) {

            vector<string> lineVector = split<string>(line);
            if(lineVector.size() !=  3) {
                cout << "Error reading a linker binding site. Exiting." << endl;
                exit(EXIT_FAILURE);
            }
            else if (lineVector.size() == 3)
                chem.L_BINDING_INDEX[atoi(lineVector[2].c_str())] = lineVector[1];
            else {}
        }

        else if(line.find("MOTORBINDINGSITE") != string::npos) {

            vector<string> lineVector = split<string>(line);
            if(lineVector.size() !=  3) {
                cout << "Error reading a motor binding site. Exiting." << endl;
                exit(EXIT_FAILURE);
            }
            else if (lineVector.size() == 3)
                chem.M_BINDING_INDEX[atoi(lineVector[2].c_str())] = lineVector[1];
            else {}
        }

            //loop through a reaction
        else if(line.find("GENREACTION") != string::npos) {

            vector<string> reactants;
            vector<string> products;

            vector<string> lineVector = split<string>(line);

            auto arrowIt = find(lineVector.begin(), lineVector.end(), "->");
            if(arrowIt != lineVector.end()) {
                for(auto it  = lineVector.begin() + 1; it != arrowIt; it++) {
                    if(*it != "+") reactants.push_back((*it));
                }
                for(auto it = arrowIt + 1; it != lineVector.end() - 1; it++) {
                    if(*it != "+")  products.push_back((*it));
                }

                chem.genReactions.push_back(
                        tuple<vector<string>, vector<string>, double>
                                (reactants, products, atof(lineVector[lineVector.size() - 1].c_str())));

            }
            else {
                cout << "Error reading a general reaction. Exiting." << endl;
                exit(EXIT_FAILURE);
            }
        }

        else if(line.find("BULKREACTION") != string::npos) {

            vector<string> reactants;
            vector<string> products;

            vector<string> lineVector = split<string>(line);

            auto arrowIt = find(lineVector.begin(), lineVector.end(), "->");
            if(arrowIt != lineVector.end()) {

                for(auto it  = lineVector.begin() + 1; it != arrowIt; it++) {
                    if(*it != "+") reactants.push_back((*it));
                }

                for(auto it = arrowIt + 1; it != lineVector.end() - 1; it++) {
                    if(*it != "+")  products.push_back((*it));
                }

                chem.bulkReactions.push_back(
                        tuple<vector<string>, vector<string>, double>
                                (reactants, products, atof(lineVector[lineVector.size() - 1].c_str())));

            }
            else {
                cout << "Error reading a bulk reaction. Exiting." << endl;
                exit(EXIT_FAILURE);
            }
        }

        else if(line.find("NUCLEATIONREACTION") != string::npos) {

            vector<string> reactants;
            vector<string> products;

            vector<string> lineVector = split<string>(line);

            int filType = atoi(lineVector[1].c_str());

            auto arrowIt = find(lineVector.begin(), lineVector.end(), "->");
            if(arrowIt != lineVector.end()) {

                for(auto it  = lineVector.begin() + 2; it != arrowIt; it++) {
                    if(*it != "+") reactants.push_back((*it));
                }

                for(auto it = arrowIt + 1; it != lineVector.end() - 1; it++) {
                    if(*it != "+")  products.push_back((*it));
                }

                chem.nucleationReactions[filType].push_back(
                        tuple<vector<string>, vector<string>, double>
                                (reactants, products, atof(lineVector[lineVector.size() - 1].c_str())));
            }
            else {
                cout << "Error reading a nucleation reaction. Exiting." << endl;
                exit(EXIT_FAILURE);
            }
        }


        else if(line.find("DEPOLYMERIZATIONREACTION") != string::npos) {

            vector<string> reactants;
            vector<string> products;

            vector<string> lineVector = split<string>(line);

            int filType = atoi(lineVector[1].c_str());

            auto arrowIt = find(lineVector.begin(), lineVector.end(), "->");
            if(arrowIt != lineVector.end()) {

                for(auto it  = lineVector.begin() + 2; it != arrowIt; it++) {
                    if(*it != "+") reactants.push_back((*it));
                }

                for(auto it = arrowIt + 1; it != lineVector.end() - 1; it++) {
                    if(*it != "+")  products.push_back((*it));
                }

                chem.depolymerizationReactions[filType].push_back(
                        tuple<vector<string>, vector<string>, double>
                                (reactants, products, atof(lineVector[lineVector.size() - 1].c_str())));

            }
            else {
                cout << "Error reading a depolymerization reaction. Exiting." << endl;
                exit(EXIT_FAILURE);
            }
        }

        else if(line.find("POLYMERIZATIONREACTION") != string::npos) {

            vector<string> reactants;
            vector<string> products;

            vector<string> lineVector = split<string>(line);

            int filType = atoi(lineVector[1].c_str());

            auto arrowIt = find(lineVector.begin(), lineVector.end(), "->");
            if(arrowIt != lineVector.end()) {

                for(auto it  = lineVector.begin() + 2; it != arrowIt; it++) {

                    if(*it != "+") reactants.push_back((*it));
                }

                for(auto it = arrowIt + 1; it != lineVector.end() - 1; it++) {

                    if(*it != "+") products.push_back((*it));
                }

                chem.polymerizationReactions[filType].push_back(
                        tuple<vector<string>, vector<string>, double>
                                (reactants, products, atof(lineVector[lineVector.size() - 1].c_str())));

            }
            else {
                cout << "Error reading a polymerization reaction. Exiting." << endl;
                exit(EXIT_FAILURE);
            }
        }
        else if(line.find("LINKERREACTION") != string::npos) {

            vector<string> reactants;
            vector<string> products;

            vector<string> lineVector = split<string>(line);

            int filType = atoi(lineVector[1].c_str());

            auto arrowIt = find(lineVector.begin(), lineVector.end(), "<->");
            if(arrowIt != lineVector.end()) {

                for(auto it  = lineVector.begin() + 2; it != arrowIt; it++) {
                    if(*it != "+") reactants.push_back((*it));
                }

                for(auto it = arrowIt + 1; it != lineVector.end() - 4; it++) {
                    if(*it != "+")  products.push_back((*it));
                }

                chem.linkerReactions[filType].push_back(
                        tuple<vector<string>, vector<string>, double, double, double, double>
                                (reactants, products, atof(lineVector[lineVector.size() - 4].c_str()),
                                 atof(lineVector[lineVector.size() - 3].c_str()),
                                 atof(lineVector[lineVector.size() - 2].c_str()),
                                 atof(lineVector[lineVector.size() - 1].c_str())));

            }
            else {
                cout << "Error reading a linker reaction. Exiting." << endl;
                exit(EXIT_FAILURE);
            }
        }
        else if(line.find("MOTORREACTION") != string::npos) {

            vector<string> reactants;
            vector<string> products;

            vector<string> lineVector = split<string>(line);

            int filType = atoi(lineVector[1].c_str());

            auto arrowIt = find(lineVector.begin(), lineVector.end(), "<->");
            if(arrowIt != lineVector.end()) {

                for(auto it  = lineVector.begin() + 2; it != arrowIt; it++) {
                    if(*it != "+") reactants.push_back((*it));
                }

                for(auto it = arrowIt + 1; it != lineVector.end() - 4; it++) {
                    if(*it != "+")  products.push_back((*it));
                }

                chem.motorReactions[filType].push_back(
                        tuple<vector<string>, vector<string>, double, double, double, double>
                                (reactants, products, atof(lineVector[lineVector.size() - 4].c_str()),
                                 atof(lineVector[lineVector.size() - 3].c_str()),
                                 atof(lineVector[lineVector.size() - 2].c_str()),
                                 atof(lineVector[lineVector.size() - 1].c_str())));

            }
            else {
                cout << "Error reading a motor reaction. Exiting." << endl;
                exit(EXIT_FAILURE);
            }
        }

        else if(line.find("MOTORWALKINGREACTION") != string::npos) {

            vector<string> reactants;
            vector<string> products;

            vector<string> lineVector = split<string>(line);

            int filType = atoi(lineVector[1].c_str());

            auto arrowIt = find(lineVector.begin(), lineVector.end(), "->");
            if(arrowIt != lineVector.end()) {

                for(auto it  = lineVector.begin() + 2; it != arrowIt; it++) {
                    if(*it != "+") reactants.push_back((*it));
                }

                for(auto it = arrowIt + 1; it != lineVector.end() - 1; it++) {
                    if(*it != "+")  products.push_back((*it));
                }

                chem.motorWalkingReactions[filType].push_back(
                        tuple<vector<string>, vector<string>, double>
                                (reactants, products, atof(lineVector[lineVector.size() - 1].c_str())));

            }
            else {
                cout << "Error reading a motor walking reaction. Exiting." << endl;
                exit(EXIT_FAILURE);
            }
        }

        else if(line.find("AGINGREACTION") != string::npos) {

            vector<string> reactants;
            vector<string> products;

            vector<string> lineVector = split<string>(line);

            int filType = atoi(lineVector[1].c_str());

            auto arrowIt = find(lineVector.begin(), lineVector.end(), "->");
            if(arrowIt != lineVector.end()) {

                for(auto it  = lineVector.begin() + 2; it != arrowIt; it++) {
                    if(*it != "+") reactants.push_back((*it));
                }

                for(auto it = arrowIt + 1; it != lineVector.end() - 1; it++) {
                    if(*it != "+")  products.push_back((*it));
                }

                chem.agingReactions[filType].push_back(
                        tuple<vector<string>, vector<string>, double>
                                (reactants, products, atof(lineVector[lineVector.size() - 1].c_str())));

            }
            else {
                cout << "Error reading an aging reaction. Exiting." << endl;
                exit(EXIT_FAILURE);
            }
        }

        else if(line.find("DESTRUCTIONREACTION") != string::npos) {

            vector<string> reactants;
            vector<string> products;

            vector<string> lineVector = split<string>(line);

            int filType = atoi(lineVector[1].c_str());

            auto arrowIt = find(lineVector.begin(), lineVector.end(), "->");
            if(arrowIt != lineVector.end()) {

                for(auto it  = lineVector.begin() + 2; it != arrowIt; it++) {
                    if(*it != "+") reactants.push_back((*it));
                }

                for(auto it = arrowIt + 1; it != lineVector.end() - 1; it++) {
                    if(*it != "+")  products.push_back((*it));
                }

                chem.destructionReactions[filType].push_back(
                        tuple<vector<string>, vector<string>, double>
                                (reactants, products, atof(lineVector[lineVector.size() - 1].c_str())));
            }
            else {
                cout << "Error reading a destruction reaction. Exiting." << endl;
                exit(EXIT_FAILURE);
            }
        }

        else if(line.find("BRANCHINGREACTION") != string::npos) {

            vector<string> reactants;
            vector<string> products;

            vector<string> lineVector = split<string>(line);

            int filType = atoi(lineVector[1].c_str());

            auto arrowIt = find(lineVector.begin(), lineVector.end(), "<->");
            if(arrowIt != lineVector.end()) {

                for(auto it  = lineVector.begin() + 2; it != arrowIt; it++) {
                    if(*it != "+") reactants.push_back((*it));
                }

                for(auto it = arrowIt + 1; it != lineVector.end() - 4; it++) {
                    if(*it != "+")  products.push_back((*it));
                }

                chem.branchingReactions[filType].push_back(
                        tuple<vector<string>, vector<string>, double, double, string, double>
                                (reactants, products, atof(lineVector[lineVector.size() - 4].c_str()),
                                 atof(lineVector[lineVector.size() - 3].c_str()),
                                 lineVector[lineVector.size() - 2].c_str(),
                                 atof(lineVector[lineVector.size() - 1].c_str())));
            }
            else {
                cout << "Error reading a branching reaction. Exiting." << endl;
                exit(EXIT_FAILURE);
            }
        }

        else if(line.find("SEVERINGREACTION") != string::npos) {

            vector<string> lineVector = split<string>(line);

            int filType = atoi(lineVector[1].c_str());

            auto arrowIt = find(lineVector.begin(), lineVector.end(), "AT");
            if(arrowIt != lineVector.end()) {

                auto it = arrowIt + 1;

                chem.severingReactions[filType].push_back(tuple<string, double>
                                                                  ((*it), atof(lineVector[lineVector.size() - 1].c_str())));
            }
            else {
                cout << "Error reading a severing reaction. Exiting." << endl;
                exit(EXIT_FAILURE);
            }
        }

    }
    return chem;
}

void PinRestartParser::resetPins() {

    //loop through filaments
    for(auto &f: Filament::getFilaments()) {

        _inputFile.clear();
        _inputFile.seekg(0);

        // Get minus end bead
        auto b1 = f->getMinusEndCylinder()->getFirstBead();
        auto b2 = f->getPlusEndCylinder()->getSecondBead();

        int filID = f->getID();
        string searchID = "FILAMENT " + std::to_string(filID) + ":";

        string line;

        while(getline(_inputFile, line)) {

            if(line.find("#") != string::npos) { continue; }

            else if(line.find(searchID) != string::npos) {

                vector<string> lineVector = split<string>(line);
                if(lineVector.size() !=  8) {
                    cout << "Error reading a restart pin position. Exiting." << endl;
                    exit(EXIT_FAILURE);
                }
                else if (lineVector.size() == 8) {

                    b1->pinnedPosition = vector<double>{atof(lineVector[2].c_str()), atof(lineVector[3].c_str()), atof(lineVector[4].c_str())};
                    b2->pinnedPosition = vector<double>{atof(lineVector[5].c_str()), atof(lineVector[6].c_str()), atof(lineVector[7].c_str())};

                    if(!areEqual(b1->pinnedPosition[0],0.0) && !areEqual(b1->pinnedPosition[1],0.0) && !areEqual(b1->pinnedPosition[2],0.0)) {
                        b1->addAsPinned();

//                        cout << "Pinned filament! coordinates = " << b1->coordinate[0] << " " << b1->coordinate[1] << " " << b1->coordinate[2] << endl;
//                        cout << "Pin position = " << b1->pinnedPosition[0] << " " << b1->pinnedPosition[1] << " " << b1->pinnedPosition[2] << endl;                        
                    }

                    if(!areEqual(b2->pinnedPosition[0],0.0) && !areEqual(b2->pinnedPosition[1],0.0) && !areEqual(b2->pinnedPosition[2],0.0)) {
                        b2->addAsPinned();

//                        cout << "Pinned filament! coordinates = " << b2->coordinate[0] << " " << b2->coordinate[1] << " " << b2->coordinate[2] << endl;
//                        cout << "Pin position = " << b2->pinnedPosition[0] << " " << b2->pinnedPosition[1] << " " << b2->pinnedPosition[2] << endl;
                    }
                }
            }
        }
    }
}
<|MERGE_RESOLUTION|>--- conflicted
+++ resolved
@@ -626,7 +626,6 @@
                 MType.MTOCFFType = lineVector[1];
             }
         }
-<<<<<<< HEAD
         else if(line.find("MEM_STRETCHING_FF_TYPE") != string::npos) {
             vector<string> lineVector = split<string>(line);
             if(lineVector.size() > 2) {
@@ -661,9 +660,6 @@
             }
         }
         
-=======
-
->>>>>>> 3496115b
         else {}
     }
     return MType;
@@ -903,10 +899,6 @@
                     MParams.VolumeK.push_back(atof((lineVector[i].c_str())));
             }
         }
-<<<<<<< HEAD
-=======
-
->>>>>>> 3496115b
         else if (line.find("VOLUMECUTOFF") != string::npos) {
 
             vector<string> lineVector = split<string>(line);
@@ -919,7 +911,6 @@
                 MParams.VolumeCutoff = atoi(lineVector[1].c_str());
             }
         }
-<<<<<<< HEAD
         else if (line.find("MEM_CYLINDER_VOLUME_K") != string::npos) {
             
             vector<string> lineVector = split<string>(line);
@@ -942,10 +933,6 @@
         }
         
         //Bubble parameter
-=======
-
-            //Bubble parameter
->>>>>>> 3496115b
         else if (line.find("BUBBLEINTERACTIONK") != string::npos) {
 
             vector<string> lineVector = split<string>(line);
@@ -995,7 +982,6 @@
             }
         }
 
-<<<<<<< HEAD
         // Membrane parameter
         else if (line.find("MEM_ELASTIC_K") != string::npos) {
             vector<string> lineVector = split<string>(line);
@@ -1034,8 +1020,6 @@
             }
         }
         
-=======
->>>>>>> 3496115b
         if (line.find("SPECIALPROTOCOL") != string::npos) {
 
             vector<string> lineVector = split<string>(line);
