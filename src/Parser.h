
//------------------------------------------------------------------
//  **MEDYAN** - Simulation Package for the Mechanochemical
//               Dynamics of Active Networks, v3.2.1
//
//  Copyright (2015-2018)  Papoian Lab, University of Maryland
//
//                 ALL RIGHTS RESERVED
//
//  See the MEDYAN web page for more information:
//  http://www.medyan.org
//------------------------------------------------------------------

#ifndef MEDYAN_Parser_h
#define MEDYAN_Parser_h

#include <vector>
#include <fstream>
#include <string>
#include <sstream>
#include <iterator>
#include <algorithm>
#include <ios>

#include "common.h"
#include "utility.h"

/// Struct to hold output types;
struct OutputTypes {
    
    //@{
    /// Possible output type
    
    /// A basic snapshot
    bool basicSnapshot = false;
    /// Birth times
    bool birthTimes = false;
    /// Forces
    bool forces = false;
    /// Tensions
    bool tensions = false;
    /// Chemistry
    bool chemistry = false;
    //@}
};

/// Struct to hold mechanics algorithm information
struct MechanicsAlgorithm {
    string ConjugateGradient = "";
    
    /// Tolerance and cg parameters
    floatingpoint gradientTolerance = 1.0;
    floatingpoint maxDistance = 1.0;
    floatingpoint lambdaMax = 1.0;
    
    /// Not yet used
    string MD = "";
};

/// Struct to hold chemistry algorithm information
struct ChemistryAlgorithm {
    
    string algorithm = "";
    
    //@{
    /// User can specify total run time of the simulation, as well as
    /// frequency of snapshots, neighbor list updates and minimizations.
    floatingpoint runTime = 0.0;
    
    floatingpoint snapshotTime = 0.0;
    
    floatingpoint minimizationTime = 0.0;
    floatingpoint neighborListTime = 0.0;
    //@}
    
    //@{
    /// Can also specify a frequency in terms of number of chemical reaction steps
    /// Useful for smaller systems and debugging
    int runSteps = 0;
    
    int snapshotSteps = 0;
    
    int minimizationSteps = 0;
    int neighborListSteps = 0;
    
    //@}
    
    
};

/// Struct to hold Species and Reaction information
/// @note - all filament-related reactions and species are 2D vectors corresponding
///         to the filament type specified in the input file.
struct ChemistryData {
 
    /// Reaction happening between SpeciesBulk and SpeciesDiffusing ONLY
<<<<<<< HEAD
    vector<tuple<vector<string>, vector<string>, floatingpoint>> genReactions = {};
=======
    vector<tuple<vector<string>, vector<string>, double, double, string>> genReactions = {};
>>>>>>> 3e143492
    
    /// Reaction happening between SpeciesBulk ONLY
    vector<tuple<vector<string>, vector<string>, floatingpoint>> bulkReactions = {};
    
    /// Filament nucleation reaction
    vector<vector<tuple<vector<string>, vector<string>, floatingpoint>>> nucleationReactions;
    
    //@{
    /// Filament reactions
    /*!
     *  All Filament reactions are held using a vector containing a tuple with the 
     *  string of reactants, string of products, and the reaction rate.
     */
    /// Polymerization reactions
<<<<<<< HEAD
    vector<vector<tuple<vector<string>, vector<string>, floatingpoint>>> polymerizationReactions;
    /// Depolymerization reactions
    vector<vector<tuple<vector<string>, vector<string>, floatingpoint>>> depolymerizationReactions;
    /// Aging reactions
    vector<vector<tuple<vector<string>, vector<string>, floatingpoint>>> agingReactions;
=======
    vector<vector<tuple<vector<string>, vector<string>, double, double, string>>> polymerizationReactions;
    /// Depolymerization reactions
    vector<vector<tuple<vector<string>, vector<string>, double, double, string>>> depolymerizationReactions;
    /// Aging reactions
    vector<vector<tuple<vector<string>, vector<string>, double, double, string>>> agingReactions;
>>>>>>> 3e143492
    /// Destruction reactions
    vector<vector<tuple<vector<string>, vector<string>, floatingpoint>>> destructionReactions;
    
    /// Branching reactions
    /// This reaction also contains the off rate, and a string
    /// specifying the nucleation zone and relevant distance parameter
    vector<vector<tuple<vector<string>, vector<string>, floatingpoint, floatingpoint, string, floatingpoint>>> branchingReactions;
    
    /// Severing reactions
    vector<vector<tuple<string, floatingpoint>>> severingReactions;
    //@}
    
    //@{
    /// Cross Filament binding and unbinding reactions
    /*!
     *  All cross Filament reactions are held using a vector containing a tuple with 
     *  the string of reactants, string of products, the reaction rate, and binding 
     *  range.
     */
    /// Linker reactions
<<<<<<< HEAD
    vector<vector<tuple<vector<string>, vector<string>, floatingpoint, floatingpoint, floatingpoint, floatingpoint>>> linkerReactions;
    /// MotorGhost reactions
    vector<vector<tuple<vector<string>, vector<string>, floatingpoint, floatingpoint, floatingpoint, floatingpoint>>> motorReactions;
    //@}
    
    /// MotorGhost walking reactions
    vector<vector<tuple<vector<string>, vector<string>, floatingpoint>>> motorWalkingReactions;
=======
    vector<vector<tuple<vector<string>, vector<string>, double, double, double, double, double, string>>> linkerReactions;
    /// MotorGhost reactions
    vector<vector<tuple<vector<string>, vector<string>, double, double, double, double, double, string>>> motorReactions;
    //@}
    
    /// MotorGhost walking reactions
    vector<vector<tuple<vector<string>, vector<string>, double, double, string>>> motorWalkingReactions;
>>>>>>> 3e143492
    
    /// SpeciesBulk parsed, in the form of a tuple which contains the name and
    /// initial copy number, release time, removal time, CONST/REG qualifier, TARGET TYPE
    /// (TOTCONC/FREECONC) and Target CONCENTRATION (needed in move boundary)
    vector<tuple<string, int, floatingpoint, floatingpoint, string, string, floatingpoint>> speciesBulk =
            {};

    
    /// SpeicesDiffusing parsed, in the form of a tuple which contains name,
    /// initial copy number in reaction volume, the rate of diffusion, release time,
    /// removal time, AVG/REG qualifier, and number of events to average if applicable.
    vector<tuple<string, int, floatingpoint, floatingpoint, floatingpoint, string, int, string, floatingpoint>>
            speciesDiffusing = {};
    
    //@{
    /// Filament species parsed
    vector<vector<string>> speciesFilament;
    vector<vector<string>> speciesPlusEnd;
    vector<vector<string>> speciesMinusEnd;
    
    vector<vector<string>> speciesBound;
    vector<vector<string>> speciesLinker;
    vector<vector<string>> speciesMotor;
    vector<vector<string>> speciesBrancher;
    //@}
    
    //@{
    /// Binding sites parsed
    vector<string> B_BINDING_INDEX;
    vector<string> L_BINDING_INDEX;
    vector<string> M_BINDING_INDEX;
    //@}
    
    ///Constructor initializes memory of vector members
    ChemistryData()
    
    : nucleationReactions(MAX_FILAMENT_TYPES),
      polymerizationReactions(MAX_FILAMENT_TYPES),
      depolymerizationReactions(MAX_FILAMENT_TYPES),
      agingReactions(MAX_FILAMENT_TYPES),
      destructionReactions(MAX_FILAMENT_TYPES),
    
      branchingReactions(MAX_FILAMENT_TYPES),
      severingReactions(MAX_FILAMENT_TYPES),
      linkerReactions(MAX_FILAMENT_TYPES),
      motorReactions(MAX_FILAMENT_TYPES),
      motorWalkingReactions(MAX_FILAMENT_TYPES),
    
      speciesFilament(MAX_FILAMENT_TYPES),
      speciesPlusEnd(MAX_FILAMENT_TYPES),
      speciesMinusEnd(MAX_FILAMENT_TYPES),
      speciesBound(MAX_FILAMENT_TYPES),
      speciesLinker(MAX_FILAMENT_TYPES),
      speciesMotor(MAX_FILAMENT_TYPES),
      speciesBrancher(MAX_FILAMENT_TYPES),
    
      B_BINDING_INDEX(MAX_FILAMENT_TYPES),
      L_BINDING_INDEX(MAX_FILAMENT_TYPES),
      M_BINDING_INDEX(MAX_FILAMENT_TYPES) {}
    
};

/// Struct to hold the parameters of the Boundary
struct BoundaryType {
    
    string boundaryShape = "";
    vector<string> boundaryMove = {};
    //Qin
    //string scaleDiffusion = "";
};

/// Struct to hold the ForceField types
struct MechanicsFFType {
    
    //@{
    /// FilamentFF type
    string FStretchingType = "";
    string FBendingType    = "";
    string FTwistingType   = "";
    //@}
    
    //@{
    /// LinkerFF type
    string LStretchingType = "";
    string LBendingType    = "";
    string LTwistingType   = "";
    //@}
    
    //@{
    /// MotorFF type
    string MStretchingType = "";
    string MBendingType    = "";
    string MTwistingType   = "";
    //@}
    
    //@{
    /// BranchingFF type
    string BrStretchingType = "";
    string BrBendingType    = "";
    string BrDihedralType   = "";
    string BrPositionType   = "";
    //@}
    
    /// VolumeFF type
    string VolumeFFType = "";
    
    /// BoundaryFF Type
    string BoundaryFFType = "";
    
    /// Bubble Type
    string BubbleFFType = "";
    
    /// MTOC Type
    string MTOCFFType = "";
    
};

///Struct to hold dynamic rate changer type
struct DynamicRateType {
    
    ///Polymerization rate changing
    vector<string> dFPolymerizationType = {};
    
    ///Linker rate changing
    vector<string> dLUnbindingType = {};
    
    //@{
    ///Motor rate changing
    vector<string> dMUnbindingType = {};
    vector<string> dMWalkingType = {};

    //Qin----
    vector<string> dBUnbindingType = {};
    //@}
};


/// Struct to hold any special setup types
struct SpecialSetupType {
    
    ///MTOC configuration
    bool mtoc = false;
    
    //@{
    ///MTOC Parameters
    short mtocFilamentType = 0;
    int mtocNumFilaments   = 0;
    int mtocFilamentLength = 0;
    short mtocBubbleType   = 0;
    //@}
};

/// Struct to hold chem setup information
struct ChemistrySetup {
    
    string inputFile = "";
};

/// Struct to hold Filament setup information
struct FilamentSetup {
    
    string inputFile = "";
    
    ///If want a random distribution, used if inputFile is left blank
    int numFilaments = 0;
    ///Filament length, in number of cylinders
    int filamentLength = 1;
    ///Filament type to create
    short filamentType = 0;
    ///Filament projection type.
    string projectionType="STRAIGHT";
    
    ///For resetting pin positions in restart phase
    string pinRestartFile = "";
};

/// Struct to hold Bubble setup information
struct BubbleSetup {
    
    string inputFile = "";
    
    ///If want a random distribution, used if inputFile is left blank
    int numBubbles = 0;
    ///Bubble type to create
    short bubbleType = 0;
};

/// A general parser
/*!
 *  A parser object, when initialized, opens an input file. Upon destruction, it 
 *  closes the file.
 */
class Parser {
protected:
    fstream _inputFile; ///< input file being used
    
public:
    Parser(string inputFileName) {
        _inputFile.open(inputFileName);
        if(!_inputFile.is_open()) {
            cout << "There was an error parsing file " << inputFileName
                 << ". Exiting." << endl;
            exit(EXIT_FAILURE);
        }
        cout << "Loading file " << inputFileName << endl;
    }
    ~Parser() {_inputFile.close();}
};

/// To parse a system input file, initialized by the Controller.
class SystemParser : public Parser{
public:
    SystemParser(string inputFileName) : Parser(inputFileName) {}
    ~SystemParser() {}
    
    //@{
    /// Parameter parser. Reads input directly into system parameters
    /// @note - does not check for correctness and consistency here.
    void readMechParams();
    void readChemParams();
    void readGeoParams();
    void readBoundParams();
    void readDyRateParams();
    //@}
    
    //@{
    /// Algorithm parser
    MechanicsAlgorithm readMechanicsAlgorithm();
    ChemistryAlgorithm readChemistryAlgorithm();
    //@}
    
    //@{
    /// Type parser
    MechanicsFFType readMechanicsFFType();
    DynamicRateType readDynamicRateType();
    BoundaryType readBoundaryType();
    SpecialSetupType readSpecialSetupType();
    //@}
    
    /// Read Filament information
    FilamentSetup readFilamentSetup();
    
    /// Read Bubble information
    BubbleSetup readBubbleSetup();
    
    /// Chemistry information
    ChemistrySetup readChemistrySetup();
};

/// Used to parse initial Filament information, initialized by the Controller.
class FilamentParser : public Parser {
    
public:
    FilamentParser(string inputFileName) : Parser(inputFileName) {}
    ~FilamentParser() {}
    
    /// Reads filament input file. Returns a vector of tuples containing
    /// filament type and positions (start and end points).
    /// @note - Does not check for coordinate correctness.
<<<<<<< HEAD
     tuple< vector<tuple<short, vector<floatingpoint>, vector<floatingpoint>>> , vector<tuple<string, short, vector<vector<floatingpoint>>>> ,
            vector<tuple<string, short, vector<floatingpoint>>> , vector<vector<floatingpoint>> >  readFilaments();
=======
     tuple< vector<tuple<short, vector<double>, vector<double>>> , vector<tuple<string, short, vector<vector<double>>>> , vector<tuple<string, short, vector<double>>> , vector<vector<double>> >  readFilaments();
>>>>>>> 3e143492
};

/// Used to parse initial Bubble information, initialized by the Controller.
class BubbleParser : public Parser {
    
public:
    BubbleParser(string inputFileName) : Parser(inputFileName) {}
    ~BubbleParser() {}
    
    /// Reads bubble input file. Returns a vector of tuples containing
    /// bubble type and position.
    /// @note - Does not check for coordinate correctness.
    vector<tuple<short, vector<floatingpoint>>> readBubbles();
};


/// Used to parse all chemical information, initialized by the Controller.
class ChemistryParser: public Parser {
    
public:
    ChemistryParser(string inputFileName) : Parser(inputFileName) {}
    ~ChemistryParser() {}
    
    /// Reads chemical reactions and species from input file. Returns a
    /// ChemistryData struct containing this data
    /// @note - this does not check for consistency and correctness, the only
    ///         sanity check here is that there are no duplicate species names.
    ChemistryData readChemistryInput();
};


/// Used to parse pin positions if needed upon restart
class PinRestartParser: public Parser {
    
public:
    PinRestartParser(string inputFileName) : Parser(inputFileName) {}
    ~PinRestartParser() {}
    
    /// Reads pin positions from file, and sets filaments
    void resetPins();
};



#endif<|MERGE_RESOLUTION|>--- conflicted
+++ resolved
@@ -82,100 +82,75 @@
     
     int minimizationSteps = 0;
     int neighborListSteps = 0;
-    
-    //@}
-    
-    
+    //@}
 };
 
 /// Struct to hold Species and Reaction information
 /// @note - all filament-related reactions and species are 2D vectors corresponding
 ///         to the filament type specified in the input file.
 struct ChemistryData {
- 
-    /// Reaction happening between SpeciesBulk and SpeciesDiffusing ONLY
-<<<<<<< HEAD
-    vector<tuple<vector<string>, vector<string>, floatingpoint>> genReactions = {};
-=======
-    vector<tuple<vector<string>, vector<string>, double, double, string>> genReactions = {};
->>>>>>> 3e143492
-    
-    /// Reaction happening between SpeciesBulk ONLY
-    vector<tuple<vector<string>, vector<string>, floatingpoint>> bulkReactions = {};
-    
-    /// Filament nucleation reaction
-    vector<vector<tuple<vector<string>, vector<string>, floatingpoint>>> nucleationReactions;
-    
-    //@{
-    /// Filament reactions
-    /*!
-     *  All Filament reactions are held using a vector containing a tuple with the 
-     *  string of reactants, string of products, and the reaction rate.
-     */
-    /// Polymerization reactions
-<<<<<<< HEAD
-    vector<vector<tuple<vector<string>, vector<string>, floatingpoint>>> polymerizationReactions;
-    /// Depolymerization reactions
-    vector<vector<tuple<vector<string>, vector<string>, floatingpoint>>> depolymerizationReactions;
-    /// Aging reactions
-    vector<vector<tuple<vector<string>, vector<string>, floatingpoint>>> agingReactions;
-=======
-    vector<vector<tuple<vector<string>, vector<string>, double, double, string>>> polymerizationReactions;
-    /// Depolymerization reactions
-    vector<vector<tuple<vector<string>, vector<string>, double, double, string>>> depolymerizationReactions;
-    /// Aging reactions
-    vector<vector<tuple<vector<string>, vector<string>, double, double, string>>> agingReactions;
->>>>>>> 3e143492
-    /// Destruction reactions
-    vector<vector<tuple<vector<string>, vector<string>, floatingpoint>>> destructionReactions;
-    
-    /// Branching reactions
-    /// This reaction also contains the off rate, and a string
-    /// specifying the nucleation zone and relevant distance parameter
-    vector<vector<tuple<vector<string>, vector<string>, floatingpoint, floatingpoint, string, floatingpoint>>> branchingReactions;
-    
-    /// Severing reactions
-    vector<vector<tuple<string, floatingpoint>>> severingReactions;
-    //@}
-    
-    //@{
-    /// Cross Filament binding and unbinding reactions
-    /*!
-     *  All cross Filament reactions are held using a vector containing a tuple with 
-     *  the string of reactants, string of products, the reaction rate, and binding 
-     *  range.
-     */
-    /// Linker reactions
-<<<<<<< HEAD
-    vector<vector<tuple<vector<string>, vector<string>, floatingpoint, floatingpoint, floatingpoint, floatingpoint>>> linkerReactions;
-    /// MotorGhost reactions
-    vector<vector<tuple<vector<string>, vector<string>, floatingpoint, floatingpoint, floatingpoint, floatingpoint>>> motorReactions;
-    //@}
-    
-    /// MotorGhost walking reactions
-    vector<vector<tuple<vector<string>, vector<string>, floatingpoint>>> motorWalkingReactions;
-=======
-    vector<vector<tuple<vector<string>, vector<string>, double, double, double, double, double, string>>> linkerReactions;
-    /// MotorGhost reactions
-    vector<vector<tuple<vector<string>, vector<string>, double, double, double, double, double, string>>> motorReactions;
-    //@}
-    
-    /// MotorGhost walking reactions
-    vector<vector<tuple<vector<string>, vector<string>, double, double, string>>> motorWalkingReactions;
->>>>>>> 3e143492
-    
-    /// SpeciesBulk parsed, in the form of a tuple which contains the name and
-    /// initial copy number, release time, removal time, CONST/REG qualifier, TARGET TYPE
-    /// (TOTCONC/FREECONC) and Target CONCENTRATION (needed in move boundary)
-    vector<tuple<string, int, floatingpoint, floatingpoint, string, string, floatingpoint>> speciesBulk =
-            {};
-
-    
-    /// SpeicesDiffusing parsed, in the form of a tuple which contains name,
-    /// initial copy number in reaction volume, the rate of diffusion, release time,
-    /// removal time, AVG/REG qualifier, and number of events to average if applicable.
-    vector<tuple<string, int, floatingpoint, floatingpoint, floatingpoint, string, int, string, floatingpoint>>
-            speciesDiffusing = {};
+
+	/// Reaction happening between SpeciesBulk and SpeciesDiffusing ONLY
+	vector<tuple<vector<string>, vector<string>, floatingpoint, floatingpoint, string>> genReactions = {};
+
+	/// Reaction happening between SpeciesBulk ONLY
+	vector<tuple<vector<string>, vector<string>, floatingpoint>> bulkReactions = {};
+
+	/// Filament nucleation reaction
+	vector<vector<tuple<vector<string>, vector<string>, floatingpoint>>> nucleationReactions;
+
+	//@{
+	/// Filament reactions
+	/*!
+	 *  All Filament reactions are held using a vector containing a tuple with the 
+	 *  string of reactants, string of products, and the reaction rate.
+	 */
+	/// Polymerization reactions
+	vector<vector<tuple<vector<string>, vector<string>, floatingpoint, floatingpoint, string>>> polymerizationReactions;
+	/// Depolymerization reactions
+	vector<vector<tuple<vector<string>, vector<string>, floatingpoint, floatingpoint, string>>> depolymerizationReactions;
+	/// Aging reactions
+	vector<vector<tuple<vector<string>, vector<string>, floatingpoint, floatingpoint, string>>> agingReactions;
+	/// Destruction reactions
+	vector<vector<tuple<vector<string>, vector<string>, floatingpoint>>> destructionReactions;
+
+	/// Branching reactions
+	/// This reaction also contains the off rate, and a string
+	/// specifying the nucleation zone and relevant distance parameter
+	vector<vector<tuple<vector<string>, vector<string>, floatingpoint, floatingpoint, string, floatingpoint>>> branchingReactions;
+
+	/// Severing reactions
+	vector<vector<tuple<string, floatingpoint>>> severingReactions;
+	//@}
+
+	//@{
+	/// Cross Filament binding and unbinding reactions
+	/*!
+	 *  All cross Filament reactions are held using a vector containing a tuple with 
+	 *  the string of reactants, string of products, the reaction rate, and binding 
+	 *  range.
+	 */
+	/// Linker reactions
+	vector<vector<tuple<vector<string>, vector<string>, floatingpoint, floatingpoint, floatingpoint, floatingpoint, floatingpoint, string>>> linkerReactions;
+	/// MotorGhost reactions
+	vector<vector<tuple<vector<string>, vector<string>, floatingpoint, floatingpoint, floatingpoint, floatingpoint, floatingpoint, string>>> motorReactions;
+	//@}
+
+	/// MotorGhost walking reactions
+	vector<vector<tuple<vector<string>, vector<string>, floatingpoint, floatingpoint, string>>> motorWalkingReactions;
+
+	/// SpeciesBulk parsed, in the form of a tuple which contains the name and
+	/// initial copy number, release time, removal time, CONST/REG qualifier, TARGET TYPE
+	/// (TOTCONC/FREECONC) and Target CONCENTRATION (needed in move boundary)
+	vector<tuple<string, int, floatingpoint, floatingpoint, string, string, floatingpoint>> speciesBulk =
+			{};
+
+
+	/// SpeicesDiffusing parsed, in the form of a tuple which contains name,
+	/// initial copy number in reaction volume, the rate of diffusion, release time,
+	/// removal time, AVG/REG qualifier, and number of events to average if applicable.
+	vector<tuple<string, int, floatingpoint, floatingpoint, floatingpoint, string, int, string, floatingpoint>>
+			speciesDiffusing = {};
     
     //@{
     /// Filament species parsed
@@ -422,12 +397,8 @@
     /// Reads filament input file. Returns a vector of tuples containing
     /// filament type and positions (start and end points).
     /// @note - Does not check for coordinate correctness.
-<<<<<<< HEAD
      tuple< vector<tuple<short, vector<floatingpoint>, vector<floatingpoint>>> , vector<tuple<string, short, vector<vector<floatingpoint>>>> ,
             vector<tuple<string, short, vector<floatingpoint>>> , vector<vector<floatingpoint>> >  readFilaments();
-=======
-     tuple< vector<tuple<short, vector<double>, vector<double>>> , vector<tuple<string, short, vector<vector<double>>>> , vector<tuple<string, short, vector<double>>> , vector<vector<double>> >  readFilaments();
->>>>>>> 3e143492
 };
 
 /// Used to parse initial Bubble information, initialized by the Controller.
