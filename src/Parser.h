
//------------------------------------------------------------------
//  **MEDYAN** - Simulation Package for the Mechanochemical
//               Dynamics of Active Networks, v4.0
//
//  Copyright (2015-2018)  Papoian Lab, University of Maryland
//
//                 ALL RIGHTS RESERVED
//
//  See the MEDYAN web page for more information:
//  http://www.medyan.org
//------------------------------------------------------------------

#ifndef MEDYAN_Parser_h
#define MEDYAN_Parser_h

#include <algorithm>
#include <cctype> // isspace
#include <charconv>
#include <filesystem>
#include <fstream>
#include <functional>
#include <iterator>
#include <list>
#include <map>
#include <set>
#include <stdexcept>
#include <string>
#include <sstream>
#include <type_traits>
#include <variant>
#include <vector>

#include "common.h"
#include "SysParams.h"
#include "utility.h"
<<<<<<< HEAD
#include "Util/Math/Vec.hpp"
=======
#include "Util/SExpr.hpp"
>>>>>>> 920224be

namespace medyan {

// Tokenizer and lexer for input files
//
// This extends the input config to s-expressions, which allows more extensibility, but it does not include the lisp syntax.
//
// The input file will be treated as a quoted list of s-expressions. For backwards compatibility and simplicity, several special specifications exist:
//   - All symbols are parsed as strings.
//   - '#' and ';' both start a line comment.
//   - If a top level (not within any parentheses) token is not a parenthesis, an implicit pair of parentheses will be added before the token and before the next closest top level line break or end of input.
//   - Double quotation mark is parsed as string, but nested quotations, escapings are not allowed. Line comment marker in a quoted string has no effect.
//   - cons that is not a list is currently not supported.
//   - Evaluation is currently not supported.
//   - Most syntactic sugar is currently not supported.

struct ConfigFileToken {
    enum class Type {
        string,
        comment,
        parenthesisLeft,
        parenthesisRight,
        lineBreak,         // needed for implicit parenthesis
        unknown
    };

    Type        type = Type::string;
    std::string content;

    static std::string defaultContent(Type type) {
        switch(type) {
        case Type::string:           return "";
        case Type::comment:          return "";
        case Type::parenthesisLeft:  return "(";
        case Type::parenthesisRight: return ")";
        case Type::lineBreak:        return "\n";
        case Type::unknown:          return "";
        default:                     return "";
        }
    }

    static auto makeDefault(Type type) {
        return ConfigFileToken { type, defaultContent(type) };
    }

    static auto makeString(std::string s) {
        return ConfigFileToken { Type::string, std::move(s) };
    }
};


<<<<<<< HEAD
/// Struct to hold the ForceField types
struct MechanicsFFType {
    
    //@{
    /// FilamentFF type
    string FStretchingType = "";
    string FBendingType    = "";
    string FTwistingType   = "";
    //@}
    
    //@{
    /// LinkerFF type
    string LStretchingType = "";
    string LBendingType    = "";
    string LTwistingType   = "";
    //@}
    
    //@{
    /// MotorFF type
    string MStretchingType = "";
    string MBendingType    = "";
    string MTwistingType   = "";
    //@}
    
    //@{
    /// BranchingFF type
    string BrStretchingType = "";
    string BrBendingType    = "";
    string BrDihedralType   = "";
    string BrPositionType   = "";
    //@}
    
    /// VolumeFF type
    string VolumeFFType = "";
    
    /// BoundaryFF Type
    string BoundaryFFType = "";
    
    /// Bubble Type
    string BubbleFFType = "";
    
    /// MTOC Type
    string MTOCFFType = "";

    /// MembraneFF type
    string MemStretchingFFType     = "";
    string memTensionFFType        = "";
    string MemBendingFFType        = "";
    string MemBeadVolumeFFType     = "";

    /// Volume conservation ff type
    string volumeConservationFFType = "";
    
    /// AFM Type
    string AFMFFType = "";
    
};
=======
inline std::vector< std::string > getStringVector(const SExpr::ListType& sel) {
    // Precondition:
    //   - Every element in sel is of string type
    using namespace std;
>>>>>>> 920224be

    vector< string > res;
    res.reserve(sel.size());
    for(const auto& eachSE : sel) {
        res.push_back(get< SExpr::StringType >(eachSE.data));
    }
    return res;
}


inline bool isTokenSpecialChar(char x) {
    return std::isspace(x) ||
        x == '#' || x == ';' ||
        x == '(' || x == ')' ||
        x == '"';
}

// Tokenize and the input file.
inline std::list< ConfigFileToken > tokenizeConfigFile(const std::string& str) {
    const auto len = str.length();

    std::list< ConfigFileToken > tokens;

    for(int i = 0; i < len; ++i) {
        const char a = str[i];
        if(a == '\n') {
            tokens.push_back(ConfigFileToken::makeDefault(ConfigFileToken::Type::lineBreak));
        }
        else if(std::isspace(a)) {
            // Do nothing
        }
        else if(a == '#' || a == ';') {
            int j = i + 1;
            while(j < len && str[j] != '\n') ++j;

            // Now j points to either the end of string, or the next line break
            tokens.push_back({ConfigFileToken::Type::comment, str.substr(i, j-i)});
            i = j - 1;
        }
        else if(a == '(') {
            tokens.push_back(ConfigFileToken::makeDefault(ConfigFileToken::Type::parenthesisLeft));
        }
        else if(a == ')') {
            tokens.push_back(ConfigFileToken::makeDefault(ConfigFileToken::Type::parenthesisRight));
        }
        else if(a == '"') {
            int j = i + 1;
            while(j < len && str[j] != '"') ++j;

            // Now j points to either end of string, or the next double quotation
            if(j < len) {
                tokens.push_back(ConfigFileToken::makeString(str.substr(i+1, j-i-1)));
                i = j;
            } else {
                LOG(ERROR) << "Quotation marks do not match";
                throw std::runtime_error("Quotation marks do not match.");
            }
        }
        else {
            int j = i + 1;
            while(j < len && !isTokenSpecialChar(str[j])) ++j;

            // Now j points to either the end of string, or the next special char
            tokens.push_back(ConfigFileToken::makeString(str.substr(i, j-i)));
            i = j - 1;
        }
    }

    return tokens;
}

inline void outputConfigTokens(std::ostream& os, const std::list< ConfigFileToken >& tokens) {
    auto lastType = ConfigFileToken::Type::unknown;
    for(const auto& tok : tokens) {
        if(tok.type == ConfigFileToken::Type::string) {

            auto content = tok.content;
            // Strip double quotations
            content.erase(
                std::remove(content.begin(), content.end(), '"'),
                content.end()
            );

            // Check special characters exist
            const bool hasSpace = (
                std::find_if(content.begin(), content.end(), isTokenSpecialChar)
                    != content.end());

            if(
                lastType == ConfigFileToken::Type::string ||
                lastType == ConfigFileToken::Type::parenthesisRight
            ) {
                os << ' ';
            }

            if(hasSpace || content.empty()) {
                os << '"' << content << '"';
            } else {
                os << content;
            }
        }
        else if(tok.type == ConfigFileToken::Type::comment) {
            if(
                lastType != ConfigFileToken::Type::lineBreak &&
                lastType != ConfigFileToken::Type::unknown
            ) {
                os << ' ';
            }
            os << tok.content;
        }
        else if(tok.type == ConfigFileToken::Type::parenthesisLeft) {
            if(
                lastType == ConfigFileToken::Type::string ||
                lastType == ConfigFileToken::Type::parenthesisRight
            ) {
                os << ' ';
            }

            os << tok.content;
        }
        else {
            os << tok.content;
        }

        lastType = tok.type;
    }
}

inline SExpr lexConfigTokensList(
    const std::list< ConfigFileToken >&           tokens,
    std::list< ConfigFileToken >::const_iterator& tokenIter,
    const int                                     depth,
    const bool                                    implicitParentheses
) {
    using namespace std;
    using VS = vector< SExpr >;

    SExpr se;
    se.data = VS{};

    while(tokenIter != tokens.cend()) {
        if(tokenIter->type == ConfigFileToken::Type::string) {
            // Add to the current list
            get<VS>(se.data).push_back(
                SExpr { tokenIter->content }
            );
            ++tokenIter;
        }
        else if(tokenIter->type == ConfigFileToken::Type::parenthesisLeft) {
            get<VS>(se.data).push_back(
                lexConfigTokensList(tokens, ++tokenIter, depth + 1, false)
            );
        }
        else if(tokenIter->type == ConfigFileToken::Type::parenthesisRight) {
            if(implicitParentheses) {
                LOG(ERROR) << "Unexpected ')' in implicit parentheses.";
                throw runtime_error("Unmatched parentheses");
            } else {
                // End current list
                ++tokenIter;
                return se;
            }
        }
        else if(tokenIter->type == ConfigFileToken::Type::lineBreak) {
            if(implicitParentheses) {
                // End current list
                ++tokenIter;
                return se;
            }
            else {
                ++tokenIter;
            }
        }
        else {
            ++tokenIter;
        }
    }

    if(implicitParentheses) {
        // Reaching the end
        return se;
    }
    else {
        LOG(ERROR) << "')' is expected, but not found.";
        throw runtime_error("Unmatched parentheses");
    }
}
inline SExpr lexConfigTokens(const list< ConfigFileToken >& tokens) {
    using namespace std;
    using VS = vector< SExpr >;

    SExpr se;
    se.data = VS{};

    for(auto tokenIter = tokens.cbegin(); tokenIter != tokens.cend(); ) {

        if (tokenIter->type == ConfigFileToken::Type::string) {
            // Implicit parentheses assumed
            get<VS>(se.data).push_back(
                lexConfigTokensList(tokens, tokenIter, 1, true)
            );
        }
        else if (tokenIter->type == ConfigFileToken::Type::parenthesisLeft) {
            get<VS>(se.data).push_back(
                lexConfigTokensList(tokens, ++tokenIter, 1, false)
            );
        }
        else if (tokenIter->type == ConfigFileToken::Type::parenthesisRight) {
            LOG(ERROR) << "Unexpected ')'.";
            throw runtime_error("Unmatched parentheses");
        }
        else {
            ++tokenIter;
        }

    }

    return se;
}

// Build tokens from s-expression
// No comment or line break will be created
inline list< ConfigFileToken > buildConfigTokens(const SExpr& se) {
    using namespace std;
    using TokenList = list< ConfigFileToken >;

    TokenList tokens;

    struct TokenBuildVisitor {
        TokenList& theList;
        void operator()(const SExpr::StringType& str) const {
            theList.push_back(ConfigFileToken::makeString( str ));
        }
        void operator()(const SExpr::ListType& seList) const {
            theList.push_back(ConfigFileToken::makeDefault(ConfigFileToken::Type::parenthesisLeft));
            for(const auto& eachSE : seList) {
                visit(TokenBuildVisitor{theList}, eachSE.data);
            }
            theList.push_back(ConfigFileToken::makeDefault(ConfigFileToken::Type::parenthesisRight));
        }
    };

    visit(TokenBuildVisitor{ tokens }, se.data);
    return tokens;
}


// Key-value parser
//
// Treats an input s-expression as a list of key-value pairs and parse by
// matching keywords
//
// Features:
//   - Convert system input (s-expression) to params
//   - Build formatted tokens (for output) from params
template< typename Params >
struct KeyValueParser {

    using ParserFunc = std::function< void(Params&, const SExpr::ListType&) >;
    using TokenBuildFunc = std::function< std::list< ConfigFileToken >(const Params&) >;

    using ParserFuncDict = std::map< std::string, ParserFunc >;
    using TokenBuildList = std::vector< TokenBuildFunc >;

    // Two data structures are required for the parser to work.
    //   - A dictionary to match keywords to the appropriate function for
    //     parsing the arguments
    //   - A list which instructs how an input file should be generated from
    //     system params
    ParserFuncDict dict;
    TokenBuildList tokenBuildList;

    // Handy functions
    //---------------------------------

    // Parse or print a specific single-valued parameter.
    //
    // Template parameters
    //   - LocateParam:
    //     (Params&)       -> T&,       AND
    //     (const Params&) -> const T&
    template< typename LocateParam >
    void addSingleArg(
        std::string name,
        LocateParam&& locate
    ) {
        using namespace std;

        addStringArgs(
            name,
            [name, locate](Params& params, const vector<string>& lineVector) {
                auto& param = locate(params);
                using T = decay_t< decltype(param) >;

                if (lineVector.size() != 2) {
                    LOG(ERROR) << name << " must have exactly one value.";
                    throw runtime_error("Invalid argument.");
                }

                auto& arg = lineVector[1];

                if constexpr(is_integral_v< T > || is_floating_point_v< T >) {
                    const auto [p, ec] = from_chars(arg.data(), arg.data() + arg.size(), param);
                    if(ec != std::errc()) {
                        LOG(ERROR) << name << " argument invalid: " << arg;
                        throw runtime_error("Invalid argument.");
                    }
                }
                else if constexpr(is_same_v< T, string >) {
                    param = arg;
                }
            },
            [name, locate](const Params& params) {
                auto& param = locate(params);
                using T = decay_t< decltype(param) >;

                if constexpr(is_integral_v< T > || is_floating_point_v< T >) {
                    return vector<string> { to_string(param) };
                }
                else if constexpr(is_same_v< T, string >) {
                    return vector<string> { param };
                }
            }
        );
    }

    // Template parameters
    //   - FuncParse: void(Params&, const vector<string>&), including key
    //   - FuncBuild:
    //     vector<string>(const Params&), excluding key, OR
    //     vector<vector<string>>(const Params&), excluding key (for repeating items)
    template<
        typename FuncParse,
        typename FuncBuild
    >
    void addStringArgs(
        std::string name,
        FuncParse&& funcParse,
        FuncBuild&& funcBuild
    ) {
        using namespace std;

        return addStringArgsWithAliases(
            move(name),
            {},
            forward<FuncParse>(funcParse),
            forward<FuncBuild>(funcBuild)
        );
    }

    // With alias
    // Template parameters
    //   - FuncParse: void(Params&, const vector<string>&), including key
    //   - FuncBuild:
    //     vector<string>(const Param&), excluding key, OR
    //     vector<vector<string>>(const Param&), excluding key (for repeating items)
    template<
        typename FuncParse,
        typename FuncBuild
    >
    void addStringArgsWithAliases(
        std::string name,
        std::vector< std::string > aliases,
        FuncParse&& funcParse,
        FuncBuild&& funcBuild
    ) {
        using namespace std;

        return addArgsWithAliases(
            name,
            move(aliases),
            [funcParse] (Params& params, const SExpr::ListType& keyAndArgs) {
                funcParse(params, getStringVector(keyAndArgs));
            },
            [funcBuild, name] (const Params& params) {

                if constexpr(is_same_v< invoke_result_t< FuncBuild, const Params& >, vector<string> >) {

                    vector<string> tempResult = funcBuild(params);

                    list< ConfigFileToken > res;
                    for(auto& s : tempResult) {
                        res.push_back(ConfigFileToken::makeString(move(s)));
                    }

                    return res;

                } else {
                    vector<vector<string>> tempResult = funcBuild(params);

                    vector<list< ConfigFileToken >> res;
                    for(auto& eachVS : tempResult) {
                        res.emplace_back();
                        for(auto& s : eachVS) {
                            res.back().push_back(ConfigFileToken::makeString(move(s)));
                        }
                    }

                    return res;
                }
            }
        );
    }

    // With alias
    // Template parameters
    //   - FuncParse: (Params&, const SExpr::ListType&) -> void, including key
    //   - FuncBuild: (const Params&) -> list< ConfigFileToken >, excluding key
    template<
        typename FuncParse,
        typename FuncBuild
    >
    void addArgsWithAliases(
        std::string name,
        std::vector< std::string > aliases,
        FuncParse&& funcParse,
        FuncBuild&& funcBuild
    ) {
        using namespace std;

        const auto insertResult = dict.insert({ name, forward<FuncParse>(funcParse) });
        // Insert for aliases
        for(auto& alias : aliases) {
            dict.insert({ move(alias), insertResult.first->second });
        }

        tokenBuildList.push_back(
            [funcBuild, name] (const Params& params) {

                list< ConfigFileToken > res;

                if constexpr(
                    is_same_v< invoke_result_t< FuncBuild, const Params& >, list<ConfigFileToken> >
                ) {
                    // single entry
                    res.push_back(ConfigFileToken::makeDefault(ConfigFileToken::Type::parenthesisLeft));
                    res.push_back(ConfigFileToken::makeString(name));

                    res.splice(res.end(), funcBuild(params));

                    res.push_back(ConfigFileToken::makeDefault(ConfigFileToken::Type::parenthesisRight));
                    res.push_back(ConfigFileToken::makeDefault(ConfigFileToken::Type::lineBreak));

                } else {
                    // multiple entries
                    vector<list<ConfigFileToken>> tempResult = funcBuild(params);
                    for(auto& eachList : tempResult) {
                        res.push_back(ConfigFileToken::makeDefault(ConfigFileToken::Type::parenthesisLeft));
                        res.push_back(ConfigFileToken::makeString(name));

                        res.splice(res.end(), move(eachList));

                        res.push_back(ConfigFileToken::makeDefault(ConfigFileToken::Type::parenthesisRight));
                        res.push_back(ConfigFileToken::makeDefault(ConfigFileToken::Type::lineBreak));
                    }
                }

                return res;
            }
        );
    }

    void addComment(std::string comment) {
        // The comment must start with valid comment specifiers such as ';'
        tokenBuildList.push_back(
            [comment{ std::move(comment) }] (const Params&) {
                std::list< ConfigFileToken > res {
                    ConfigFileToken {
                        ConfigFileToken::Type::comment,
                        comment
                    }
                };
                res.push_back(ConfigFileToken::makeDefault(ConfigFileToken::Type::lineBreak));
                return res;
            }
        );
    }
    void addEmptyLine() {
        tokenBuildList.push_back(
            [] (const Params&) {
                return std::list< ConfigFileToken > {
                    ConfigFileToken::makeDefault(ConfigFileToken::Type::lineBreak)
                };
            }
        );
    }

};

// What to do when the key is not in the parser function dictionary.
enum class KeyValueParserUnknownKeyAction {
    ignore, warn, error
};

// Parse an s-expr as a key-value pair, using the parser func dictionary.
template< typename Params >
inline void parseKeyValue(
    Params&                                                params,
    const SExpr&                                           se,
    const typename KeyValueParser<Params>::ParserFuncDict& dict,
    KeyValueParserUnknownKeyAction                         unknownKeyAction = KeyValueParserUnknownKeyAction::ignore
) {
    using namespace std;
    using SES = SExpr::StringType;
    using SEL = SExpr::ListType;

    // se.data must be a list type, or an exception will be thrown
    // se contains the (key arg1 arg2 ...) data
    // The key must be a string type, or an exception will be thrown

    // Here the assignments are by value because of possible temporary values on the right hand side.
    const SES key = get<SES>(car(se).data);
    SEL keyAndArgs = get<SEL>(se.data);

    // Check against the parsing dictionary
    if(auto it = dict.find(key); it == dict.end()) {
        switch(unknownKeyAction) {
            case KeyValueParserUnknownKeyAction::ignore:
                break;
            case KeyValueParserUnknownKeyAction::warn:
                LOG(WARNING) << "In the input file, "
                    << key << " cannot be recognized.";
                break;
            case KeyValueParserUnknownKeyAction::error:
                LOG(ERROR) << "In the input file, "
                    << key << " cannot be recognized.";
                throw runtime_error("Unknown key in parser");
        }
    }
    else {
        // Execute the settings
        (it->second)(params, move(keyAndArgs));
    }
}

// Parse a list of s-expr as key-value pairs, using the parser func dictionary.
template< typename Params >
inline void parseKeyValueList(
    Params&                                                params,
    const SExpr&                                           se,
    const typename KeyValueParser<Params>::ParserFuncDict& dict,
    KeyValueParserUnknownKeyAction                         unknownKeyAction = KeyValueParserUnknownKeyAction::ignore
) {
    // se.data must be a list type, or an exception will be thrown
    for(const SExpr& eachList : get<SExpr::ListType>(se.data)) {
        parseKeyValue(params, eachList, dict, unknownKeyAction);
    }
}

// Parsing an s-expr as key-value pairs.
template< typename Params >
inline void parseKeyValueList(
    Params&                                params,
    const SExpr&                           se,
    const typename KeyValueParser<Params>& parser,
    KeyValueParserUnknownKeyAction         unknownKeyAction = KeyValueParserUnknownKeyAction::ignore
) {
    return parseKeyValueList(params, se, parser.dict, unknownKeyAction);
}

// Build the token list for key-value inputs.
template< typename Params >
inline auto buildTokens(
    const Params&                                          params,
    const typename KeyValueParser<Params>::TokenBuildList& tokenBuildList
) {
    std::list< ConfigFileToken > res;

    for(const auto& eachTokenBuild : tokenBuildList) {
        res.splice(res.end(), eachTokenBuild(params));
    }
    return res;
}
template< typename Params >
inline auto buildTokens(
    const Params&                          params,
    const typename KeyValueParser<Params>& parser
) {
    return buildTokens(params, parser.tokenBuildList);
}


//-----------------------------------------------------------------------------
// The actual parsers dealing with all medyan system parameters.
//-----------------------------------------------------------------------------

struct SystemParser {
    // Preferably, for one input file, only one parser is needed.
    // However, currently, some parsing rules require the results from parsed
    // params in the same file, and therefore multiple parsing passes are
    // needed.
    // So it is natural to write each set of parsing rules in a separate
    // parser.
    KeyValueParser< SimulConfig >
        headerParser,
        geoParser,
        boundParser,
        mechParser,
        chemParser,
        dyRateParser,
        initParser;

    SystemParser() {
        initInputHeader();
        initGeoParser();
        initBoundParser();
        initMechParser();
        initChemParser();
        initDyRateParser();
        initInitParser();
    }

    void parseInput(SimulConfig& conf, std::string input) const {
        const auto se =
            lexConfigTokens(
                tokenizeConfigFile(
                    std::move(input)));

        parseKeyValueList(conf, se, geoParser);
        geoPostProcessing(conf);

        parseKeyValueList(conf, se, boundParser);
        boundPostProcessing(conf);

        parseKeyValueList(conf, se, mechParser);

        parseKeyValueList(conf, se, chemParser);
        chemPostProcessing(conf);

        parseKeyValueList(conf, se, dyRateParser);

        parseKeyValueList(conf, se, initParser);
    }

    void outputInput(std::ostream& os, const SimulConfig& conf) const {
        std::list< ConfigFileToken > tokens;
        tokens.splice(tokens.end(), buildTokens(conf, headerParser));
        tokens.splice(tokens.end(), buildTokens(conf, geoParser));
        tokens.splice(tokens.end(), buildTokens(conf, boundParser));
        tokens.splice(tokens.end(), buildTokens(conf, mechParser));
        tokens.splice(tokens.end(), buildTokens(conf, chemParser));
        tokens.splice(tokens.end(), buildTokens(conf, dyRateParser));
        tokens.splice(tokens.end(), buildTokens(conf, initParser));

        outputConfigTokens(os, tokens);
    }

    // Add parsing rules
    void initInputHeader();
    void initGeoParser();
    void initBoundParser();
    void initMechParser();
    void initChemParser();
    void initDyRateParser();
    void initInitParser();

    // Post processing and validation
    void geoPostProcessing(SimulConfig&) const;
    void boundPostProcessing(SimulConfig&) const;
    void chemPostProcessing(SimulConfig&) const;

};

<<<<<<< HEAD
/// Struct to hold membrane setup information
struct MembraneSetup {
    string inputFile = "";

    std::vector< std::vector< std::string > > meshParam;

    /// Membrane type to create
    short membraneType = 0;
};

/// Struct to hold Bubble setup information
struct BubbleSetup {
    
    string inputFile = "";
    
    ///If want a random distribution, used if inputFile is left blank
    int numBubbles = 0;
    ///Bubble type to create
    short bubbleType = 0;
=======
struct ChemistryParser {
    // Uses SimulConfig instead of ChemistryData, because the parsing uses
    // information of other parameters
    KeyValueParser< SimulConfig > chemDataParser;

    // State: this parser is not context-free
    // Remember species names to keep track of duplicate names
    std::set<std::string> allSpeciesNames;

    ChemistryParser() {
        initChemDataParser();
    }

    void parseInput(SimulConfig& conf, std::string input) {
        resetStates();

        const auto se =
            lexConfigTokens(
                tokenizeConfigFile(
                    std::move(input)));

        parseKeyValueList(conf, se, chemDataParser);
    }

    void outputInput(std::ostream& os, const SimulConfig& conf) const {
        outputConfigTokens(os, buildTokens(conf, chemDataParser));
    }

    // Add parsing rules
    void resetStates() {
        allSpeciesNames.clear();
    }
    void initChemDataParser();
>>>>>>> 920224be
};

} // namespace medyan

/// A general parser
/*!
 *  A parser object, when initialized, opens an input file. Upon destruction, it 
 *  closes the file.
 */
class Parser {
protected:
    fstream _inputFile; ///< input file being used
    
public:
    Parser(string inputFileName) {
        _inputFile.open(inputFileName);
        if(!_inputFile.is_open()) {
            cout << "There was an error parsing file " << inputFileName
                 << ". Exiting." << endl;
            exit(EXIT_FAILURE);
        }
        cout << "Loading file " << inputFileName << endl;
    }
    ~Parser() {_inputFile.close();}
};

<<<<<<< HEAD
/// To parse a system input file, initialized by the Controller.
class SystemParser : public Parser{
public:
    SystemParser(string inputFileName) : Parser(inputFileName) {}
    ~SystemParser() {}
    
    //@{
    /// Parameter parser. Reads input directly into system parameters
    /// @note - does not check for correctness and consistency here.
    void readMechParams();
    void readChemParams();
    void readGeoParams();
    void readBoundParams();
    void readDyRateParams();
    void readSpecialParams();
    void readSimulParams();
    //@}
    
    //@{
    /// Algorithm parser
    MechanicsAlgorithm readMechanicsAlgorithm();
    ChemistryAlgorithm readChemistryAlgorithm();
    //@}
    
    //@{
    /// Type parser
    MechanicsFFType readMechanicsFFType();
    DynamicRateType readDynamicRateType();
    BoundaryType readBoundaryType();
    SpecialSetupType readSpecialSetupType();
    //@}
    
    /// Read Filament information
    FilamentSetup readFilamentSetup();
    
    /// Read Membrane information
    MembraneSetup readMembraneSetup();

    /// Read Bubble information
    BubbleSetup readBubbleSetup();
    
    /// Chemistry information
    ChemistrySetup readChemistrySetup();
};

=======
>>>>>>> 920224be
/// Used to parse initial Filament information, initialized by the Controller.
struct FilamentParser {
  
    /// Reads filament input file. Returns a vector of tuples containing
    /// filament type and positions (start and end points).
    /// @note - Does not check for coordinate correctness.
    static FilamentData readFilaments(std::istream&);
};

/// Used to parse initial membrane vertex and neighbor information, initialized by the Controller.
class MembraneParser : public Parser {
    
public:
    MembraneParser(string inputFileName) : Parser(inputFileName) {}

    struct MembraneInfo {
        using coordinate_type = mathfunc::Vec< 3, floatingpoint >;
        std::vector< coordinate_type > vertexCoordinateList;
        std::vector< std::array< size_t, 3 > > triangleVertexIndexList;
    };

    /// Reads membrane vertex input file.
    /// @note - Does not check for coordinate correctness.
    vector<MembraneInfo> readMembranes();
};

/// Used to parse initial Bubble information, initialized by the Controller.
struct BubbleParser {    
    /// Reads bubble input file. Returns a vector of tuples containing
    /// bubble type and position.
    /// @note - Does not check for coordinate correctness.
    static BubbleData readBubbles(std::istream&);
};



/// Used to parse pin positions if needed upon restart
class PinRestartParser: public Parser {
    
public:
    PinRestartParser(string inputFileName) : Parser(inputFileName) {}
    ~PinRestartParser() {}
    
    /// Reads pin positions from file, and sets filaments
    void resetPins();
};



#endif<|MERGE_RESOLUTION|>--- conflicted
+++ resolved
@@ -34,11 +34,7 @@
 #include "common.h"
 #include "SysParams.h"
 #include "utility.h"
-<<<<<<< HEAD
-#include "Util/Math/Vec.hpp"
-=======
 #include "Util/SExpr.hpp"
->>>>>>> 920224be
 
 namespace medyan {
 
@@ -90,70 +86,10 @@
 };
 
 
-<<<<<<< HEAD
-/// Struct to hold the ForceField types
-struct MechanicsFFType {
-    
-    //@{
-    /// FilamentFF type
-    string FStretchingType = "";
-    string FBendingType    = "";
-    string FTwistingType   = "";
-    //@}
-    
-    //@{
-    /// LinkerFF type
-    string LStretchingType = "";
-    string LBendingType    = "";
-    string LTwistingType   = "";
-    //@}
-    
-    //@{
-    /// MotorFF type
-    string MStretchingType = "";
-    string MBendingType    = "";
-    string MTwistingType   = "";
-    //@}
-    
-    //@{
-    /// BranchingFF type
-    string BrStretchingType = "";
-    string BrBendingType    = "";
-    string BrDihedralType   = "";
-    string BrPositionType   = "";
-    //@}
-    
-    /// VolumeFF type
-    string VolumeFFType = "";
-    
-    /// BoundaryFF Type
-    string BoundaryFFType = "";
-    
-    /// Bubble Type
-    string BubbleFFType = "";
-    
-    /// MTOC Type
-    string MTOCFFType = "";
-
-    /// MembraneFF type
-    string MemStretchingFFType     = "";
-    string memTensionFFType        = "";
-    string MemBendingFFType        = "";
-    string MemBeadVolumeFFType     = "";
-
-    /// Volume conservation ff type
-    string volumeConservationFFType = "";
-    
-    /// AFM Type
-    string AFMFFType = "";
-    
-};
-=======
 inline std::vector< std::string > getStringVector(const SExpr::ListType& sel) {
     // Precondition:
     //   - Every element in sel is of string type
     using namespace std;
->>>>>>> 920224be
 
     vector< string > res;
     res.reserve(sel.size());
@@ -817,27 +753,6 @@
 
 };
 
-<<<<<<< HEAD
-/// Struct to hold membrane setup information
-struct MembraneSetup {
-    string inputFile = "";
-
-    std::vector< std::vector< std::string > > meshParam;
-
-    /// Membrane type to create
-    short membraneType = 0;
-};
-
-/// Struct to hold Bubble setup information
-struct BubbleSetup {
-    
-    string inputFile = "";
-    
-    ///If want a random distribution, used if inputFile is left blank
-    int numBubbles = 0;
-    ///Bubble type to create
-    short bubbleType = 0;
-=======
 struct ChemistryParser {
     // Uses SimulConfig instead of ChemistryData, because the parsing uses
     // information of other parameters
@@ -871,7 +786,6 @@
         allSpeciesNames.clear();
     }
     void initChemDataParser();
->>>>>>> 920224be
 };
 
 } // namespace medyan
@@ -898,54 +812,6 @@
     ~Parser() {_inputFile.close();}
 };
 
-<<<<<<< HEAD
-/// To parse a system input file, initialized by the Controller.
-class SystemParser : public Parser{
-public:
-    SystemParser(string inputFileName) : Parser(inputFileName) {}
-    ~SystemParser() {}
-    
-    //@{
-    /// Parameter parser. Reads input directly into system parameters
-    /// @note - does not check for correctness and consistency here.
-    void readMechParams();
-    void readChemParams();
-    void readGeoParams();
-    void readBoundParams();
-    void readDyRateParams();
-    void readSpecialParams();
-    void readSimulParams();
-    //@}
-    
-    //@{
-    /// Algorithm parser
-    MechanicsAlgorithm readMechanicsAlgorithm();
-    ChemistryAlgorithm readChemistryAlgorithm();
-    //@}
-    
-    //@{
-    /// Type parser
-    MechanicsFFType readMechanicsFFType();
-    DynamicRateType readDynamicRateType();
-    BoundaryType readBoundaryType();
-    SpecialSetupType readSpecialSetupType();
-    //@}
-    
-    /// Read Filament information
-    FilamentSetup readFilamentSetup();
-    
-    /// Read Membrane information
-    MembraneSetup readMembraneSetup();
-
-    /// Read Bubble information
-    BubbleSetup readBubbleSetup();
-    
-    /// Chemistry information
-    ChemistrySetup readChemistrySetup();
-};
-
-=======
->>>>>>> 920224be
 /// Used to parse initial Filament information, initialized by the Controller.
 struct FilamentParser {
   
@@ -969,7 +835,7 @@
 
     /// Reads membrane vertex input file.
     /// @note - Does not check for coordinate correctness.
-    vector<MembraneInfo> readMembranes();
+    static std::vector<MembraneInfo> readMembranes(std::istream&);
 };
 
 /// Used to parse initial Bubble information, initialized by the Controller.
