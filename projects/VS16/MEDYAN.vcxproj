<?xml version="1.0" encoding="utf-8"?>
<Project DefaultTargets="Build" ToolsVersion="15.0" xmlns="http://schemas.microsoft.com/developer/msbuild/2003">
  <ItemGroup Label="ProjectConfigurations">
    <ProjectConfiguration Include="Debug|x64">
      <Configuration>Debug</Configuration>
      <Platform>x64</Platform>
    </ProjectConfiguration>
    <ProjectConfiguration Include="Release|x64">
      <Configuration>Release</Configuration>
      <Platform>x64</Platform>
    </ProjectConfiguration>
<<<<<<< HEAD
    <ProjectConfiguration Include="VisualDebug|x64">
      <Configuration>VisualDebug</Configuration>
      <Platform>x64</Platform>
    </ProjectConfiguration>
    <ProjectConfiguration Include="VisualRelease|x64">
      <Configuration>VisualRelease</Configuration>
      <Platform>x64</Platform>
    </ProjectConfiguration>
    <ProjectConfiguration Include="TestDebug|x64">
      <Configuration>TestDebug</Configuration>
      <Platform>x64</Platform>
    </ProjectConfiguration>
    <ProjectConfiguration Include="TestRelease|x64">
      <Configuration>TestRelease</Configuration>
      <Platform>x64</Platform>
    </ProjectConfiguration>
  </ItemGroup>
  <ItemGroup>
    <ClCompile Condition="!$(Configuration.Contains('Test'))" Include="..\..\src\**\*.cpp" Exclude="..\..\src\TESTS\**\*.cpp" />
    <ClCompile Condition="$(Configuration.Contains('Test'))" Include="..\..\src\**\*.cpp" Exclude="..\..\src\MEDYAN.cpp" />
    <ClCompile Condition="$(Configuration.Contains('Visual'))" Include="..\..\external\glad\src\glad.c" />
    <ClInclude Condition="!$(Configuration.Contains('Test'))" Include="..\..\src\**\*.h;..\..\src\**\*.hpp" Exclude="..\..\src\TESTS\**\*.h" />
    <ClInclude Condition="$(Configuration.Contains('Test'))" Include="..\..\src\**\*.h;..\..\src\**\*.hpp" />
=======
  </ItemGroup>
  <ItemGroup>
    <ClCompile Include="..\..\src\**\*.cpp" />
    <ClInclude Include="..\..\src\**\*.h;..\..\src\**\*.hpp" />
>>>>>>> 79108cbf
  </ItemGroup>
  <PropertyGroup Label="Globals">
    <VCProjectVersion>15.0</VCProjectVersion>
    <ProjectGuid>{42B694F4-C6FE-4039-8F68-EB063A43ED0F}</ProjectGuid>
    <RootNamespace>MEDYAN</RootNamespace>
    <WindowsTargetPlatformVersion>10.0</WindowsTargetPlatformVersion>
  </PropertyGroup>
  <Import Project="$(VCTargetsPath)\Microsoft.Cpp.Default.props" />
  <PropertyGroup Condition="$(Configuration.Contains('Debug'))" Label="Configuration">
    <ConfigurationType>Application</ConfigurationType>
    <UseDebugLibraries>true</UseDebugLibraries>
    <PlatformToolset>v142</PlatformToolset>
    <CharacterSet>MultiByte</CharacterSet>
  </PropertyGroup>
  <PropertyGroup Condition="$(Configuration.Contains('Release'))" Label="Configuration">
    <ConfigurationType>Application</ConfigurationType>
    <UseDebugLibraries>false</UseDebugLibraries>
    <PlatformToolset>v142</PlatformToolset>
    <WholeProgramOptimization>true</WholeProgramOptimization>
    <CharacterSet>MultiByte</CharacterSet>
  </PropertyGroup>
  <PropertyGroup>
    <OutDir>$(SolutionDir)$(SolutionName)\$(Platform)-$(Configuration)\</OutDir>
    <IntDir>$(OutDir)temp\$(ProjectName)\</IntDir>
  </PropertyGroup>
  <Import Project="$(VCTargetsPath)\Microsoft.Cpp.props" />
  <ImportGroup Label="ExtensionSettings">
  </ImportGroup>
  <ImportGroup Label="Shared">
  </ImportGroup>
  <ImportGroup Label="PropertySheets">
    <Import Project="$(UserRootDir)\Microsoft.Cpp.$(Platform).user.props" Condition="exists('$(UserRootDir)\Microsoft.Cpp.$(Platform).user.props')" Label="LocalAppDataPlatform" />
  </ImportGroup>
  <ItemDefinitionGroup>
    <ClCompile>
      <WarningLevel>Level3</WarningLevel>
      <SDLCheck>true</SDLCheck>
      <AdditionalIncludeDirectories>
        $(SolutionDir)..\..\src\;
        $(SolutionDir)..\..\src\Structure;
        $(SolutionDir)..\..\src\Structure\Special;
        $(SolutionDir)..\..\src\Structure\SurfaceMesh;
        $(SolutionDir)..\..\src\Chemistry;
        $(SolutionDir)..\..\src\Mechanics;
        $(SolutionDir)..\..\src\Mechanics\Minimizer;
        $(SolutionDir)..\..\src\Mechanics\ForceField;
        $(SolutionDir)..\..\src\Mechanics\ForceField\Volume;
        $(SolutionDir)..\..\src\Mechanics\ForceField\VolumeConservation;
        $(SolutionDir)..\..\src\Mechanics\ForceField\Boundary;
        $(SolutionDir)..\..\src\Mechanics\ForceField\Branching;
        $(SolutionDir)..\..\src\Mechanics\ForceField\Filament;
        $(SolutionDir)..\..\src\Mechanics\ForceField\Linker;
        $(SolutionDir)..\..\src\Mechanics\ForceField\Membrane;
        $(SolutionDir)..\..\src\Mechanics\ForceField\MotorGhost;
        $(SolutionDir)..\..\src\Mechanics\ForceField\Bubble;
        $(SolutionDir)..\..\external;
        %USERPROFILE%\lib\boost_1_65_1\;
        %(AdditionalIncludeDirectories)
      </AdditionalIncludeDirectories>
      <PreprocessorDefinitions>
        CHEMISTRY; MECHANICS; DYNAMICRATES;
        BOOST_MEM_POOL; BOOL_POOL_NSIZE=65536;
        TRACK_DEPENDENTS; TRACK_ZERO_COPY_N; TRACK_UPPER_COPY_N;
        REACTION_SIGNALING; RSPECIES_SIGNALING;
        SERIAL;
        SIMDBINDINGSEARCH;
        NPROCS=8; <!-- deprecated -->

        _USE_MATH_DEFINES;
        _SCL_SECURE_NO_WARNINGS;
        _MBCS;%(PreprocessorDefinitions)
      </PreprocessorDefinitions>
      <MultiProcessorCompilation>true</MultiProcessorCompilation>
      <EnableEnhancedInstructionSet>AdvancedVectorExtensions2</EnableEnhancedInstructionSet>
    </ClCompile>
    <Link>
      <SubSystem>Console</SubSystem>
    </Link>
  </ItemDefinitionGroup>
  <ItemDefinitionGroup Condition="$(Configuration.Contains('Debug'))">
    <ClCompile>
      <Optimization>Disabled</Optimization>
      <BasicRuntimeChecks>EnableFastChecks</BasicRuntimeChecks>
    </ClCompile>
  </ItemDefinitionGroup>
<<<<<<< HEAD
  <ItemDefinitionGroup Condition="$(Configuration.Contains('Visual'))">
    <ClCompile>
      <AdditionalIncludeDirectories>
        %USERPROFILE%\Documents\Repos\glfw\include;
        ..\..\external\glad\include;
        %(AdditionalIncludeDirectories)
      </AdditionalIncludeDirectories>
      <PreprocessorDefinitions>
        VISUAL;%(PreprocessorDefinitions)
      </PreprocessorDefinitions>
    </ClCompile>
    <Link>
      <AdditionalDependencies>
        opengl32.lib;
        %USERPROFILE%\Documents\Repos\glfw\src\Debug\glfw3.lib;
        %(AdditionalDependencies)
      </AdditionalDependencies>
    </Link>
  </ItemDefinitionGroup>
  <ItemDefinitionGroup Condition="$(Configuration.Contains('Test'))">
    <ClCompile>
      <AdditionalIncludeDirectories>
        $(SolutionDir)..\..\src\TESTS;
        %(AdditionalIncludeDirectories)
      </AdditionalIncludeDirectories>
      <!-- PreprocessorDefinitions>
        TESTING;%(PreprocessorDefinitions)
      </PreprocessorDefinitions -->
      <RuntimeLibrary>MultiThreaded</RuntimeLibrary>
    </ClCompile>
    <!-- Link>
      <AdditionalLibraryDirectories>%USERPROFILE%\lib\gtest\lib\;%(AdditionalLibraryDirectories)</AdditionalLibraryDirectories>
      <AdditionalDependencies>gtest.lib;gtest_main.lib;%(AdditionalDependencies)</AdditionalDependencies>
      <SubSystem>Console</SubSystem>
    </Link -->
  </ItemDefinitionGroup>
=======
>>>>>>> 79108cbf
  <Import Project="$(VCTargetsPath)\Microsoft.Cpp.targets" />
  <ImportGroup Label="ExtensionTargets">
  </ImportGroup>
</Project><|MERGE_RESOLUTION|>--- conflicted
+++ resolved
@@ -9,7 +9,6 @@
       <Configuration>Release</Configuration>
       <Platform>x64</Platform>
     </ProjectConfiguration>
-<<<<<<< HEAD
     <ProjectConfiguration Include="VisualDebug|x64">
       <Configuration>VisualDebug</Configuration>
       <Platform>x64</Platform>
@@ -18,27 +17,11 @@
       <Configuration>VisualRelease</Configuration>
       <Platform>x64</Platform>
     </ProjectConfiguration>
-    <ProjectConfiguration Include="TestDebug|x64">
-      <Configuration>TestDebug</Configuration>
-      <Platform>x64</Platform>
-    </ProjectConfiguration>
-    <ProjectConfiguration Include="TestRelease|x64">
-      <Configuration>TestRelease</Configuration>
-      <Platform>x64</Platform>
-    </ProjectConfiguration>
-  </ItemGroup>
-  <ItemGroup>
-    <ClCompile Condition="!$(Configuration.Contains('Test'))" Include="..\..\src\**\*.cpp" Exclude="..\..\src\TESTS\**\*.cpp" />
-    <ClCompile Condition="$(Configuration.Contains('Test'))" Include="..\..\src\**\*.cpp" Exclude="..\..\src\MEDYAN.cpp" />
-    <ClCompile Condition="$(Configuration.Contains('Visual'))" Include="..\..\external\glad\src\glad.c" />
-    <ClInclude Condition="!$(Configuration.Contains('Test'))" Include="..\..\src\**\*.h;..\..\src\**\*.hpp" Exclude="..\..\src\TESTS\**\*.h" />
-    <ClInclude Condition="$(Configuration.Contains('Test'))" Include="..\..\src\**\*.h;..\..\src\**\*.hpp" />
-=======
   </ItemGroup>
   <ItemGroup>
     <ClCompile Include="..\..\src\**\*.cpp" />
+    <ClCompile Condition="$(Configuration.Contains('Visual'))" Include="..\..\external\glad\src\glad.c" />
     <ClInclude Include="..\..\src\**\*.h;..\..\src\**\*.hpp" />
->>>>>>> 79108cbf
   </ItemGroup>
   <PropertyGroup Label="Globals">
     <VCProjectVersion>15.0</VCProjectVersion>
@@ -124,7 +107,6 @@
       <BasicRuntimeChecks>EnableFastChecks</BasicRuntimeChecks>
     </ClCompile>
   </ItemDefinitionGroup>
-<<<<<<< HEAD
   <ItemDefinitionGroup Condition="$(Configuration.Contains('Visual'))">
     <ClCompile>
       <AdditionalIncludeDirectories>
@@ -144,25 +126,6 @@
       </AdditionalDependencies>
     </Link>
   </ItemDefinitionGroup>
-  <ItemDefinitionGroup Condition="$(Configuration.Contains('Test'))">
-    <ClCompile>
-      <AdditionalIncludeDirectories>
-        $(SolutionDir)..\..\src\TESTS;
-        %(AdditionalIncludeDirectories)
-      </AdditionalIncludeDirectories>
-      <!-- PreprocessorDefinitions>
-        TESTING;%(PreprocessorDefinitions)
-      </PreprocessorDefinitions -->
-      <RuntimeLibrary>MultiThreaded</RuntimeLibrary>
-    </ClCompile>
-    <!-- Link>
-      <AdditionalLibraryDirectories>%USERPROFILE%\lib\gtest\lib\;%(AdditionalLibraryDirectories)</AdditionalLibraryDirectories>
-      <AdditionalDependencies>gtest.lib;gtest_main.lib;%(AdditionalDependencies)</AdditionalDependencies>
-      <SubSystem>Console</SubSystem>
-    </Link -->
-  </ItemDefinitionGroup>
-=======
->>>>>>> 79108cbf
   <Import Project="$(VCTargetsPath)\Microsoft.Cpp.targets" />
   <ImportGroup Label="ExtensionTargets">
   </ImportGroup>
