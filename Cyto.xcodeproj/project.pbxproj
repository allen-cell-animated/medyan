--- conflicted
+++ resolved
@@ -208,13 +208,10 @@
 /* End PBXCopyFilesBuildPhase section */
 
 /* Begin PBXFileReference section */
-<<<<<<< HEAD
 		B5711ADC19C252C70090C1D1 /* BoundaryFF.cpp */ = {isa = PBXFileReference; fileEncoding = 4; lastKnownFileType = sourcecode.cpp.cpp; name = BoundaryFF.cpp; path = ../../../BoundaryFF.cpp; sourceTree = "<group>"; };
 		B5711ADD19C252C70090C1D1 /* BoundaryFF.h */ = {isa = PBXFileReference; fileEncoding = 4; lastKnownFileType = sourcecode.c.h; name = BoundaryFF.h; path = ../../../BoundaryFF.h; sourceTree = "<group>"; };
 		F703AFCD160C8E7A006C1AC6 /* test_composite.cpp */ = {isa = PBXFileReference; fileEncoding = 4; lastKnownFileType = sourcecode.cpp.cpp; name = test_composite.cpp; path = Cyto/TESTS/test_composite.cpp; sourceTree = "<group>"; };
 		F703AFD0160CAEA5006C1AC6 /* test_visitor.cpp */ = {isa = PBXFileReference; fileEncoding = 4; lastKnownFileType = sourcecode.cpp.cpp; name = test_visitor.cpp; path = Cyto/TESTS/test_visitor.cpp; sourceTree = "<group>"; };
-=======
->>>>>>> 3f7d2c1e
 		F7123D8115752161008F64D1 /* example_misc */ = {isa = PBXFileReference; explicitFileType = "compiled.mach-o.executable"; includeInIndex = 0; path = example_misc; sourceTree = BUILT_PRODUCTS_DIR; };
 		F722372A19BE1728006FAB85 /* testsysteminput.txt */ = {isa = PBXFileReference; fileEncoding = 4; lastKnownFileType = text; name = testsysteminput.txt; path = Cyto/testsysteminput.txt; sourceTree = SOURCE_ROOT; };
 		F722372C19BE1F7C006FAB85 /* Parser.cpp */ = {isa = PBXFileReference; fileEncoding = 4; lastKnownFileType = sourcecode.cpp.cpp; path = Parser.cpp; sourceTree = "<group>"; };
